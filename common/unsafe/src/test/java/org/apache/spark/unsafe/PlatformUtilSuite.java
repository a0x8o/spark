--- conflicted
+++ resolved
@@ -156,8 +156,6 @@
     MemoryBlock onheap4 = heapMem.allocate(1024 * 1024 + 7);
     Assertions.assertEquals(1024 * 1024 + 7, onheap4.size());
     Assertions.assertEquals(obj3, onheap4.getBaseObject());
-<<<<<<< HEAD
-=======
   }
 
   @Test
@@ -165,6 +163,5 @@
     // Regression test for SPARK-45508: we don't expect the "no cleaner" fallback
     // path to be hit in normal usage.
     Assertions.assertTrue(Platform.cleanerCreateMethodIsDefined());
->>>>>>> ecee7133
   }
 }