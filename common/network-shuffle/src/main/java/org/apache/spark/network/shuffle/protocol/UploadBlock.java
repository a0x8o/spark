--- conflicted
+++ resolved
@@ -79,12 +79,7 @@
 
   @Override
   public boolean equals(Object other) {
-<<<<<<< HEAD
-    if (other instanceof UploadBlock) {
-      UploadBlock o = (UploadBlock) other;
-=======
     if (other instanceof UploadBlock o) {
->>>>>>> ecee7133
       return Objects.equals(appId, o.appId)
         && Objects.equals(execId, o.execId)
         && Objects.equals(blockId, o.blockId)
