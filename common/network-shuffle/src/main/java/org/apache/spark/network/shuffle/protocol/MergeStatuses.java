--- conflicted
+++ resolved
@@ -95,12 +95,7 @@
 
   @Override
   public boolean equals(Object other) {
-<<<<<<< HEAD
-    if (other instanceof MergeStatuses) {
-      MergeStatuses o = (MergeStatuses) other;
-=======
     if (other instanceof MergeStatuses o) {
->>>>>>> ecee7133
       return Objects.equal(shuffleId, o.shuffleId)
         && Objects.equal(shuffleMergeId, o.shuffleMergeId)
         && Arrays.equals(bitmaps, o.bitmaps)
