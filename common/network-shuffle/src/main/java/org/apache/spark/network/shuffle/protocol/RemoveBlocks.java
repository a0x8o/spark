/*
 * Licensed to the Apache Software Foundation (ASF) under one or more
 * contributor license agreements.  See the NOTICE file distributed with
 * this work for additional information regarding copyright ownership.
 * The ASF licenses this file to You under the Apache License, Version 2.0
 * (the "License"); you may not use this file except in compliance with
 * the License.  You may obtain a copy of the License at
 *
 *    http://www.apache.org/licenses/LICENSE-2.0
 *
 * Unless required by applicable law or agreed to in writing, software
 * distributed under the License is distributed on an "AS IS" BASIS,
 * WITHOUT WARRANTIES OR CONDITIONS OF ANY KIND, either express or implied.
 * See the License for the specific language governing permissions and
 * limitations under the License.
 */

package org.apache.spark.network.shuffle.protocol;

import java.util.Arrays;
import java.util.Objects;

import io.netty.buffer.ByteBuf;
import org.apache.commons.lang3.builder.ToStringBuilder;
import org.apache.commons.lang3.builder.ToStringStyle;

import org.apache.spark.network.protocol.Encoders;

// Needed by ScalaDoc. See SPARK-7726
import static org.apache.spark.network.shuffle.protocol.BlockTransferMessage.Type;

/** Request to remove a set of blocks. */
public class RemoveBlocks extends BlockTransferMessage {
  public final String appId;
  public final String execId;
  public final String[] blockIds;

  public RemoveBlocks(String appId, String execId, String[] blockIds) {
    this.appId = appId;
    this.execId = execId;
    this.blockIds = blockIds;
  }

  @Override
  protected Type type() { return Type.REMOVE_BLOCKS; }

  @Override
  public int hashCode() {
    return Objects.hash(appId, execId) * 41 + Arrays.hashCode(blockIds);
  }

  @Override
  public String toString() {
    return new ToStringBuilder(this, ToStringStyle.SHORT_PREFIX_STYLE)
      .append("appId", appId)
      .append("execId", execId)
      .append("blockIds", Arrays.toString(blockIds))
      .toString();
  }

  @Override
  public boolean equals(Object other) {
<<<<<<< HEAD
    if (other instanceof RemoveBlocks) {
      RemoveBlocks o = (RemoveBlocks) other;
=======
    if (other instanceof RemoveBlocks o) {
>>>>>>> ecee7133
      return Objects.equals(appId, o.appId)
        && Objects.equals(execId, o.execId)
        && Arrays.equals(blockIds, o.blockIds);
    }
    return false;
  }

  @Override
  public int encodedLength() {
    return Encoders.Strings.encodedLength(appId)
      + Encoders.Strings.encodedLength(execId)
      + Encoders.StringArrays.encodedLength(blockIds);
  }

  @Override
  public void encode(ByteBuf buf) {
    Encoders.Strings.encode(buf, appId);
    Encoders.Strings.encode(buf, execId);
    Encoders.StringArrays.encode(buf, blockIds);
  }

  public static RemoveBlocks decode(ByteBuf buf) {
    String appId = Encoders.Strings.decode(buf);
    String execId = Encoders.Strings.decode(buf);
    String[] blockIds = Encoders.StringArrays.decode(buf);
    return new RemoveBlocks(appId, execId, blockIds);
  }
}<|MERGE_RESOLUTION|>--- conflicted
+++ resolved
@@ -60,12 +60,7 @@
 
   @Override
   public boolean equals(Object other) {
-<<<<<<< HEAD
-    if (other instanceof RemoveBlocks) {
-      RemoveBlocks o = (RemoveBlocks) other;
-=======
     if (other instanceof RemoveBlocks o) {
->>>>>>> ecee7133
       return Objects.equals(appId, o.appId)
         && Objects.equals(execId, o.execId)
         && Arrays.equals(blockIds, o.blockIds);
