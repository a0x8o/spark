/*
 * Licensed to the Apache Software Foundation (ASF) under one or more
 * contributor license agreements.  See the NOTICE file distributed with
 * this work for additional information regarding copyright ownership.
 * The ASF licenses this file to You under the Apache License, Version 2.0
 * (the "License"); you may not use this file except in compliance with
 * the License.  You may obtain a copy of the License at
 *
 *    http://www.apache.org/licenses/LICENSE-2.0
 *
 * Unless required by applicable law or agreed to in writing, software
 * distributed under the License is distributed on an "AS IS" BASIS,
 * WITHOUT WARRANTIES OR CONDITIONS OF ANY KIND, either express or implied.
 * See the License for the specific language governing permissions and
 * limitations under the License.
 */

package org.apache.spark.network.shuffle.protocol;

import java.nio.ByteBuffer;

import io.netty.buffer.ByteBuf;
import io.netty.buffer.Unpooled;

import org.apache.spark.network.protocol.Encodable;
import org.apache.spark.network.shuffle.ExternalBlockHandler;

/**
 * Messages handled by the {@link ExternalBlockHandler}, or
 * by Spark's NettyBlockTransferService.
 *
 * At a high level:
 *   - OpenBlock is logically only handled by the NettyBlockTransferService, but for the capability
 *     for old version Spark, we still keep it in external shuffle service.
 *     It returns a StreamHandle.
 *   - UploadBlock is only handled by the NettyBlockTransferService.
 *   - RegisterExecutor is only handled by the external shuffle service.
 *   - RemoveBlocks is only handled by the external shuffle service.
 *   - FetchShuffleBlocks is handled by both services for shuffle files. It returns a StreamHandle.
 */
public abstract class BlockTransferMessage implements Encodable {
  protected abstract Type type();

  /** Preceding every serialized message is its type, which allows us to deserialize it. */
  public enum Type {
    OPEN_BLOCKS(0), UPLOAD_BLOCK(1), REGISTER_EXECUTOR(2), STREAM_HANDLE(3), REGISTER_DRIVER(4),
    HEARTBEAT(5), UPLOAD_BLOCK_STREAM(6), REMOVE_BLOCKS(7), BLOCKS_REMOVED(8),
    FETCH_SHUFFLE_BLOCKS(9), GET_LOCAL_DIRS_FOR_EXECUTORS(10), LOCAL_DIRS_FOR_EXECUTORS(11),
    PUSH_BLOCK_STREAM(12), FINALIZE_SHUFFLE_MERGE(13), MERGE_STATUSES(14),
    FETCH_SHUFFLE_BLOCK_CHUNKS(15), DIAGNOSE_CORRUPTION(16), CORRUPTION_CAUSE(17),
    PUSH_BLOCK_RETURN_CODE(18), REMOVE_SHUFFLE_MERGE(19);

    private final byte id;

    Type(int id) {
      assert id < 128 : "Cannot have more than 128 message types";
      this.id = (byte) id;
    }

    public byte id() { return id; }
  }

  // NB: Java does not support static methods in interfaces, so we must put this in a static class.
  public static class Decoder {
    /** Deserializes the 'type' byte followed by the message itself. */
    public static BlockTransferMessage fromByteBuffer(ByteBuffer msg) {
      ByteBuf buf = Unpooled.wrappedBuffer(msg);
      byte type = buf.readByte();
<<<<<<< HEAD
      switch (type) {
        case 0: return OpenBlocks.decode(buf);
        case 1: return UploadBlock.decode(buf);
        case 2: return RegisterExecutor.decode(buf);
        case 3: return StreamHandle.decode(buf);
        case 6: return UploadBlockStream.decode(buf);
        case 7: return RemoveBlocks.decode(buf);
        case 8: return BlocksRemoved.decode(buf);
        case 9: return FetchShuffleBlocks.decode(buf);
        case 10: return GetLocalDirsForExecutors.decode(buf);
        case 11: return LocalDirsForExecutors.decode(buf);
        case 12: return PushBlockStream.decode(buf);
        case 13: return FinalizeShuffleMerge.decode(buf);
        case 14: return MergeStatuses.decode(buf);
        case 15: return FetchShuffleBlockChunks.decode(buf);
        case 16: return DiagnoseCorruption.decode(buf);
        case 17: return CorruptionCause.decode(buf);
        case 18: return BlockPushReturnCode.decode(buf);
        case 19: return RemoveShuffleMerge.decode(buf);
        default: throw new IllegalArgumentException("Unknown message type: " + type);
      }
=======
      return switch (type) {
        case 0 -> OpenBlocks.decode(buf);
        case 1 -> UploadBlock.decode(buf);
        case 2 -> RegisterExecutor.decode(buf);
        case 3 -> StreamHandle.decode(buf);
        case 6 -> UploadBlockStream.decode(buf);
        case 7 -> RemoveBlocks.decode(buf);
        case 8 -> BlocksRemoved.decode(buf);
        case 9 -> FetchShuffleBlocks.decode(buf);
        case 10 -> GetLocalDirsForExecutors.decode(buf);
        case 11 -> LocalDirsForExecutors.decode(buf);
        case 12 -> PushBlockStream.decode(buf);
        case 13 -> FinalizeShuffleMerge.decode(buf);
        case 14 -> MergeStatuses.decode(buf);
        case 15 -> FetchShuffleBlockChunks.decode(buf);
        case 16 -> DiagnoseCorruption.decode(buf);
        case 17 -> CorruptionCause.decode(buf);
        case 18 -> BlockPushReturnCode.decode(buf);
        case 19 -> RemoveShuffleMerge.decode(buf);
        default -> throw new IllegalArgumentException("Unknown message type: " + type);
      };
>>>>>>> ecee7133
    }
  }

  /** Serializes the 'type' byte followed by the message itself. */
  public ByteBuffer toByteBuffer() {
    // Allow room for encoded message, plus the type byte
    ByteBuf buf = Unpooled.buffer(encodedLength() + 1);
    buf.writeByte(type().id);
    encode(buf);
    assert buf.writableBytes() == 0 : "Writable bytes remain: " + buf.writableBytes();
    return buf.nioBuffer();
  }
}<|MERGE_RESOLUTION|>--- conflicted
+++ resolved
@@ -66,29 +66,6 @@
     public static BlockTransferMessage fromByteBuffer(ByteBuffer msg) {
       ByteBuf buf = Unpooled.wrappedBuffer(msg);
       byte type = buf.readByte();
-<<<<<<< HEAD
-      switch (type) {
-        case 0: return OpenBlocks.decode(buf);
-        case 1: return UploadBlock.decode(buf);
-        case 2: return RegisterExecutor.decode(buf);
-        case 3: return StreamHandle.decode(buf);
-        case 6: return UploadBlockStream.decode(buf);
-        case 7: return RemoveBlocks.decode(buf);
-        case 8: return BlocksRemoved.decode(buf);
-        case 9: return FetchShuffleBlocks.decode(buf);
-        case 10: return GetLocalDirsForExecutors.decode(buf);
-        case 11: return LocalDirsForExecutors.decode(buf);
-        case 12: return PushBlockStream.decode(buf);
-        case 13: return FinalizeShuffleMerge.decode(buf);
-        case 14: return MergeStatuses.decode(buf);
-        case 15: return FetchShuffleBlockChunks.decode(buf);
-        case 16: return DiagnoseCorruption.decode(buf);
-        case 17: return CorruptionCause.decode(buf);
-        case 18: return BlockPushReturnCode.decode(buf);
-        case 19: return RemoveShuffleMerge.decode(buf);
-        default: throw new IllegalArgumentException("Unknown message type: " + type);
-      }
-=======
       return switch (type) {
         case 0 -> OpenBlocks.decode(buf);
         case 1 -> UploadBlock.decode(buf);
@@ -110,7 +87,6 @@
         case 19 -> RemoveShuffleMerge.decode(buf);
         default -> throw new IllegalArgumentException("Unknown message type: " + type);
       };
->>>>>>> ecee7133
     }
   }
 
