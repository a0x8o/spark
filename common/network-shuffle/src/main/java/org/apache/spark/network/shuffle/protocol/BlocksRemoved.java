--- conflicted
+++ resolved
@@ -51,12 +51,7 @@
 
   @Override
   public boolean equals(Object other) {
-<<<<<<< HEAD
-    if (other instanceof BlocksRemoved) {
-      BlocksRemoved o = (BlocksRemoved) other;
-=======
     if (other instanceof BlocksRemoved o) {
->>>>>>> ecee7133
       return numRemovedBlocks == o.numRemovedBlocks;
     }
     return false;
