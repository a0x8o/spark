/*
 * Licensed to the Apache Software Foundation (ASF) under one or more
 * contributor license agreements.  See the NOTICE file distributed with
 * this work for additional information regarding copyright ownership.
 * The ASF licenses this file to You under the Apache License, Version 2.0
 * (the "License"); you may not use this file except in compliance with
 * the License.  You may obtain a copy of the License at
 *
 *    http://www.apache.org/licenses/LICENSE-2.0
 *
 * Unless required by applicable law or agreed to in writing, software
 * distributed under the License is distributed on an "AS IS" BASIS,
 * WITHOUT WARRANTIES OR CONDITIONS OF ANY KIND, either express or implied.
 * See the License for the specific language governing permissions and
 * limitations under the License.
 */

package org.apache.spark.network.shuffle.protocol;

import java.util.Objects;

import io.netty.buffer.ByteBuf;
import org.apache.commons.lang3.builder.ToStringBuilder;
import org.apache.commons.lang3.builder.ToStringStyle;

// Needed by ScalaDoc. See SPARK-7726
import static org.apache.spark.network.shuffle.protocol.BlockTransferMessage.Type;

/**
 * Identifier for a fixed number of chunks to read from a stream created by an "open blocks"
 * message. This is used by {@link org.apache.spark.network.shuffle.OneForOneBlockFetcher}.
 */
public class StreamHandle extends BlockTransferMessage {
  public final long streamId;
  public final int numChunks;

  public StreamHandle(long streamId, int numChunks) {
    this.streamId = streamId;
    this.numChunks = numChunks;
  }

  @Override
  protected Type type() { return Type.STREAM_HANDLE; }

  @Override
  public int hashCode() {
    return Objects.hash(streamId, numChunks);
  }

  @Override
  public String toString() {
    return new ToStringBuilder(this, ToStringStyle.SHORT_PREFIX_STYLE)
      .append("streamId", streamId)
      .append("numChunks", numChunks)
      .toString();
  }

  @Override
  public boolean equals(Object other) {
<<<<<<< HEAD
    if (other instanceof StreamHandle) {
      StreamHandle o = (StreamHandle) other;
=======
    if (other instanceof StreamHandle o) {
>>>>>>> ecee7133
      return Objects.equals(streamId, o.streamId)
        && Objects.equals(numChunks, o.numChunks);
    }
    return false;
  }

  @Override
  public int encodedLength() {
    return 8 + 4;
  }

  @Override
  public void encode(ByteBuf buf) {
    buf.writeLong(streamId);
    buf.writeInt(numChunks);
  }

  public static StreamHandle decode(ByteBuf buf) {
    long streamId = buf.readLong();
    int numChunks = buf.readInt();
    return new StreamHandle(streamId, numChunks);
  }
}<|MERGE_RESOLUTION|>--- conflicted
+++ resolved
@@ -57,12 +57,7 @@
 
   @Override
   public boolean equals(Object other) {
-<<<<<<< HEAD
-    if (other instanceof StreamHandle) {
-      StreamHandle o = (StreamHandle) other;
-=======
     if (other instanceof StreamHandle o) {
->>>>>>> ecee7133
       return Objects.equals(streamId, o.streamId)
         && Objects.equals(numChunks, o.numChunks);
     }
