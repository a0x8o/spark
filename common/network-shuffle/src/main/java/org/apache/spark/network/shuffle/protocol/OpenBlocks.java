--- conflicted
+++ resolved
@@ -60,12 +60,7 @@
 
   @Override
   public boolean equals(Object other) {
-<<<<<<< HEAD
-    if (other instanceof OpenBlocks) {
-      OpenBlocks o = (OpenBlocks) other;
-=======
     if (other instanceof OpenBlocks o) {
->>>>>>> ecee7133
       return Objects.equals(appId, o.appId)
         && Objects.equals(execId, o.execId)
         && Arrays.equals(blockIds, o.blockIds);
