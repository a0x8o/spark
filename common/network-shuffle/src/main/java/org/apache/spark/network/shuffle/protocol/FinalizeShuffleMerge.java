--- conflicted
+++ resolved
@@ -69,12 +69,7 @@
 
   @Override
   public boolean equals(Object other) {
-<<<<<<< HEAD
-    if (other instanceof FinalizeShuffleMerge) {
-      FinalizeShuffleMerge o = (FinalizeShuffleMerge) other;
-=======
     if (other instanceof FinalizeShuffleMerge o) {
->>>>>>> ecee7133
       return Objects.equal(appId, o.appId)
         && appAttemptId == o.appAttemptId
         && shuffleId == o.shuffleId
