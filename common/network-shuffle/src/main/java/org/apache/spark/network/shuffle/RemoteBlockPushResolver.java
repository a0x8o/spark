--- conflicted
+++ resolved
@@ -76,10 +76,7 @@
 import org.apache.spark.network.shuffle.protocol.FinalizeShuffleMerge;
 import org.apache.spark.network.shuffle.protocol.MergeStatuses;
 import org.apache.spark.network.shuffle.protocol.PushBlockStream;
-<<<<<<< HEAD
-=======
 import org.apache.spark.network.shuffle.protocol.RemoveShuffleMerge;
->>>>>>> 11e30a61
 import org.apache.spark.network.shuffledb.DB;
 import org.apache.spark.network.shuffledb.DBBackend;
 import org.apache.spark.network.shuffledb.DBIterator;
@@ -104,15 +101,12 @@
   public static final String MERGE_DIR_KEY = "mergeDir";
   public static final String ATTEMPT_ID_KEY = "attemptId";
   private static final int UNDEFINED_ATTEMPT_ID = -1;
-<<<<<<< HEAD
-=======
 
   /**
    * The flag for deleting all merged shuffle data.
    */
   public static final int DELETE_ALL_MERGED_SHUFFLE = -1;
 
->>>>>>> 11e30a61
   private static final String DB_KEY_DELIMITER = ";";
   private static final ErrorHandler.BlockPushErrorHandler ERROR_HANDLER = createErrorHandler();
   // ByteBuffer to respond to client upon a successful merge of a pushed block
@@ -417,8 +411,6 @@
     }
   }
 
-<<<<<<< HEAD
-=======
   @Override
   public void removeShuffleMerge(RemoveShuffleMerge msg) {
     AppShuffleInfo appShuffleInfo = validateAndGetAppShuffleInfo(msg.appId);
@@ -472,7 +464,6 @@
     });
   }
 
->>>>>>> 11e30a61
   /**
    * Clean up the AppShufflePartitionInfo for a specific AppShuffleInfo.
    * If cleanupLocalDirs is true, the merged shuffle files will also be deleted.
@@ -493,7 +484,6 @@
       deleteExecutorDirs(appShuffleInfo);
     }
     removeAppShuffleInfoFromDB(appShuffleInfo);
-<<<<<<< HEAD
   }
 
   /**
@@ -536,50 +526,6 @@
    * executed the mergedShuffleCleaner thread.
    */
   @VisibleForTesting
-=======
-  }
-
-  /**
-   * Remove the application attempt local paths information from the DB. This method is being
-   * invoked within the lock from the ConcurrentHashmap appsShuffleInfo on the specific
-   * applicationId.
-   */
-  @VisibleForTesting
-  void removeAppAttemptPathInfoFromDB(String appId, int attemptId) {
-    AppAttemptId appAttemptId = new AppAttemptId(appId, attemptId);
-    if (db != null) {
-      try {
-        byte[] key = getDbAppAttemptPathsKey(appAttemptId);
-        db.delete(key);
-      } catch (Exception e) {
-        logger.error("Failed to remove the application attempt {} local path in DB",
-            appAttemptId, e);
-      }
-    }
-  }
-
-  /**
-   * Remove the finalized shuffle partitions information for an application attempt from the DB
-   */
-  @VisibleForTesting
-  void removeAppShuffleInfoFromDB(AppShuffleInfo appShuffleInfo) {
-    if (db != null) {
-      appShuffleInfo.shuffles.forEach((shuffleId, shuffleInfo) ->
-          removeAppShufflePartitionInfoFromDB(
-              new AppAttemptShuffleMergeId(
-                  appShuffleInfo.appId, appShuffleInfo.attemptId,
-                  shuffleId, shuffleInfo.shuffleMergeId)));
-    }
-  }
-
-  /**
-   * Clean up all the AppShufflePartitionInfo and the finalized shuffle partitions in DB for
-   * a specific shuffleMergeId. This is done since there is a higher shuffleMergeId request made
-   * for a shuffleId, therefore clean up older shuffleMergeId partitions. The cleanup will be
-   * executed the mergedShuffleCleaner thread.
-   */
-  @VisibleForTesting
->>>>>>> 11e30a61
   void closeAndDeleteOutdatedPartitions(
       AppAttemptShuffleMergeId appAttemptShuffleMergeId,
       Map<Integer, AppShufflePartitionInfo> partitions) {
@@ -624,21 +570,6 @@
     }
     logger.info("Delete {} data files, {} index files, {} meta files for {}",
         dataFilesDeleteCnt, indexFilesDeleteCnt, metaFilesDeleteCnt, appAttemptShuffleMergeId);
-  }
-
-  /**
-   * Remove the finalized shuffle partition information for a specific appAttemptShuffleMergeId
-   * @param appAttemptShuffleMergeId
-   */
-  void removeAppShufflePartitionInfoFromDB(AppAttemptShuffleMergeId appAttemptShuffleMergeId) {
-    if (db != null) {
-      try {
-        db.delete(getDbAppAttemptShufflePartitionKey(appAttemptShuffleMergeId));
-      } catch (Exception e) {
-        logger.error("Error deleting {} from application shuffle merged partition info in DB",
-            appAttemptShuffleMergeId, e);
-      }
-    }
   }
 
   /**
@@ -1678,11 +1609,8 @@
     private final int shuffleMergeId;
     private final Map<Integer, AppShufflePartitionInfo> shuffleMergePartitions;
 
-<<<<<<< HEAD
-=======
     private final AtomicReference<int[]> reduceIds = new AtomicReference<>(new int[0]);
 
->>>>>>> 11e30a61
     public AppShuffleMergePartitionsInfo(int shuffleMergeId, boolean shuffleFinalized) {
       this.shuffleMergeId = shuffleMergeId;
       this.shuffleMergePartitions = shuffleFinalized ? SHUFFLE_FINALIZED_MARKER :
@@ -1697,8 +1625,6 @@
     public boolean isFinalized() {
       return shuffleMergePartitions == SHUFFLE_FINALIZED_MARKER;
     }
-<<<<<<< HEAD
-=======
 
     public void setReduceIds(int[] reduceIds) {
       this.reduceIds.set(reduceIds);
@@ -1707,7 +1633,6 @@
     public int[] getReduceIds() {
       return this.reduceIds.get();
     }
->>>>>>> 11e30a61
   }
 
   /**
