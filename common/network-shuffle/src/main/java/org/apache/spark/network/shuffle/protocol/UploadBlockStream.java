/*
 * Licensed to the Apache Software Foundation (ASF) under one or more
 * contributor license agreements.  See the NOTICE file distributed with
 * this work for additional information regarding copyright ownership.
 * The ASF licenses this file to You under the Apache License, Version 2.0
 * (the "License"); you may not use this file except in compliance with
 * the License.  You may obtain a copy of the License at
 *
 *    http://www.apache.org/licenses/LICENSE-2.0
 *
 * Unless required by applicable law or agreed to in writing, software
 * distributed under the License is distributed on an "AS IS" BASIS,
 * WITHOUT WARRANTIES OR CONDITIONS OF ANY KIND, either express or implied.
 * See the License for the specific language governing permissions and
 * limitations under the License.
 */

package org.apache.spark.network.shuffle.protocol;

import java.util.Arrays;
import java.util.Objects;

import io.netty.buffer.ByteBuf;
import org.apache.commons.lang3.builder.ToStringBuilder;
import org.apache.commons.lang3.builder.ToStringStyle;

import org.apache.spark.network.protocol.Encoders;

// Needed by ScalaDoc. See SPARK-7726
import static org.apache.spark.network.shuffle.protocol.BlockTransferMessage.Type;

/**
 * A request to Upload a block, which the destination should receive as a stream.
 *
 * The actual block data is not contained here.  It will be passed to the StreamCallbackWithID
 * that is returned from RpcHandler.receiveStream()
 */
public class UploadBlockStream extends BlockTransferMessage {
  public final String blockId;
  public final byte[] metadata;

  public UploadBlockStream(String blockId, byte[] metadata) {
    this.blockId = blockId;
    this.metadata = metadata;
  }

  @Override
  protected Type type() { return Type.UPLOAD_BLOCK_STREAM; }

  @Override
  public int hashCode() {
    int objectsHashCode = Objects.hashCode(blockId);
    return objectsHashCode * 41 + Arrays.hashCode(metadata);
  }

  @Override
  public String toString() {
    return new ToStringBuilder(this, ToStringStyle.SHORT_PREFIX_STYLE)
      .append("blockId", blockId)
      .append("metadata size", metadata.length)
      .toString();
  }

  @Override
  public boolean equals(Object other) {
<<<<<<< HEAD
    if (other instanceof UploadBlockStream) {
      UploadBlockStream o = (UploadBlockStream) other;
=======
    if (other instanceof UploadBlockStream o) {
>>>>>>> ecee7133
      return Objects.equals(blockId, o.blockId)
        && Arrays.equals(metadata, o.metadata);
    }
    return false;
  }

  @Override
  public int encodedLength() {
    return Encoders.Strings.encodedLength(blockId)
      + Encoders.ByteArrays.encodedLength(metadata);
  }

  @Override
  public void encode(ByteBuf buf) {
    Encoders.Strings.encode(buf, blockId);
    Encoders.ByteArrays.encode(buf, metadata);
  }

  public static UploadBlockStream decode(ByteBuf buf) {
    String blockId = Encoders.Strings.decode(buf);
    byte[] metadata = Encoders.ByteArrays.decode(buf);
    return new UploadBlockStream(blockId, metadata);
  }
}<|MERGE_RESOLUTION|>--- conflicted
+++ resolved
@@ -63,12 +63,7 @@
 
   @Override
   public boolean equals(Object other) {
-<<<<<<< HEAD
-    if (other instanceof UploadBlockStream) {
-      UploadBlockStream o = (UploadBlockStream) other;
-=======
     if (other instanceof UploadBlockStream o) {
->>>>>>> ecee7133
       return Objects.equals(blockId, o.blockId)
         && Arrays.equals(metadata, o.metadata);
     }
