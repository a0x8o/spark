/*
 * Licensed to the Apache Software Foundation (ASF) under one or more
 * contributor license agreements.  See the NOTICE file distributed with
 * this work for additional information regarding copyright ownership.
 * The ASF licenses this file to You under the Apache License, Version 2.0
 * (the "License"); you may not use this file except in compliance with
 * the License.  You may obtain a copy of the License at
 *
 *    http://www.apache.org/licenses/LICENSE-2.0
 *
 * Unless required by applicable law or agreed to in writing, software
 * distributed under the License is distributed on an "AS IS" BASIS,
 * WITHOUT WARRANTIES OR CONDITIONS OF ANY KIND, either express or implied.
 * See the License for the specific language governing permissions and
 * limitations under the License.
 */

package org.apache.spark.util.sketch;

import java.io.DataInputStream;
import java.io.DataOutputStream;
import java.io.IOException;
import java.util.Arrays;

final class BitArray {
  private final long[] data;
  private long bitCount;

  static int numWords(long numBits) {
    if (numBits <= 0) {
      throw new IllegalArgumentException("numBits must be positive, but got " + numBits);
    }
    long numWords = (long) Math.ceil(numBits / 64.0);
    if (numWords > Integer.MAX_VALUE) {
      throw new IllegalArgumentException("Can't allocate enough space for " + numBits + " bits");
    }
    return (int) numWords;
  }

  BitArray(long numBits) {
    this(new long[numWords(numBits)]);
  }

  private BitArray(long[] data) {
    this.data = data;
    long bitCount = 0;
    for (long word : data) {
      bitCount += Long.bitCount(word);
    }
    this.bitCount = bitCount;
  }

  /** Returns true if the bit changed value. */
  boolean set(long index) {
    if (!get(index)) {
      data[(int) (index >>> 6)] |= (1L << index);
      bitCount++;
      return true;
    }
    return false;
  }

  boolean get(long index) {
    return (data[(int) (index >>> 6)] & (1L << index)) != 0;
  }

  /** Number of bits */
  long bitSize() {
    return (long) data.length * Long.SIZE;
  }

  /** Number of set bits (1s) */
  long cardinality() {
    return bitCount;
  }

  /** Combines the two BitArrays using bitwise OR. */
  void putAll(BitArray array) {
    assert data.length == array.data.length : "BitArrays must be of equal length when merging";
    long bitCount = 0;
    for (int i = 0; i < data.length; i++) {
      data[i] |= array.data[i];
      bitCount += Long.bitCount(data[i]);
    }
    this.bitCount = bitCount;
  }

  /** Combines the two BitArrays using bitwise AND. */
  void and(BitArray array) {
    assert data.length == array.data.length : "BitArrays must be of equal length when merging";
    long bitCount = 0;
    for (int i = 0; i < data.length; i++) {
      data[i] &= array.data[i];
      bitCount += Long.bitCount(data[i]);
    }
    this.bitCount = bitCount;
  }

  void writeTo(DataOutputStream out) throws IOException {
    out.writeInt(data.length);
    for (long datum : data) {
      out.writeLong(datum);
    }
  }

  static BitArray readFrom(DataInputStream in) throws IOException {
    int numWords = in.readInt();
    long[] data = new long[numWords];
    for (int i = 0; i < numWords; i++) {
      data[i] = in.readLong();
    }
    return new BitArray(data);
  }

  @Override
  public boolean equals(Object other) {
    if (this == other) return true;
<<<<<<< HEAD
    if (!(other instanceof BitArray)) return false;
    BitArray that = (BitArray) other;
=======
    if (!(other instanceof BitArray that)) return false;
>>>>>>> ecee7133
    return Arrays.equals(data, that.data);
  }

  @Override
  public int hashCode() {
    return Arrays.hashCode(data);
  }
}<|MERGE_RESOLUTION|>--- conflicted
+++ resolved
@@ -115,12 +115,7 @@
   @Override
   public boolean equals(Object other) {
     if (this == other) return true;
-<<<<<<< HEAD
-    if (!(other instanceof BitArray)) return false;
-    BitArray that = (BitArray) other;
-=======
     if (!(other instanceof BitArray that)) return false;
->>>>>>> ecee7133
     return Arrays.equals(data, that.data);
   }
 
