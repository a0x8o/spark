--- conflicted
+++ resolved
@@ -70,11 +70,7 @@
       return true;
     }
 
-<<<<<<< HEAD
-    if (!(other instanceof CountMinSketchImpl)) {
-=======
     if (!(other instanceof CountMinSketchImpl that)) {
->>>>>>> ecee7133
       return false;
     }
 
