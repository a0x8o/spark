/*
 * Licensed to the Apache Software Foundation (ASF) under one or more
 * contributor license agreements.  See the NOTICE file distributed with
 * this work for additional information regarding copyright ownership.
 * The ASF licenses this file to You under the Apache License, Version 2.0
 * (the "License"); you may not use this file except in compliance with
 * the License.  You may obtain a copy of the License at
 *
 *    http://www.apache.org/licenses/LICENSE-2.0
 *
 * Unless required by applicable law or agreed to in writing, software
 * distributed under the License is distributed on an "AS IS" BASIS,
 * WITHOUT WARRANTIES OR CONDITIONS OF ANY KIND, either express or implied.
 * See the License for the specific language governing permissions and
 * limitations under the License.
 */

package org.apache.spark

import java.io.File
import java.nio.charset.StandardCharsets
import java.nio.file.Files
import java.util.Locale

import scala.jdk.CollectionConverters._
import scala.util.Properties.lineSeparator
import scala.util.matching.Regex

import com.fasterxml.jackson.annotation.JsonInclude.Include
import com.fasterxml.jackson.core.JsonParser.Feature.STRICT_DUPLICATE_DETECTION
import com.fasterxml.jackson.core.`type`.TypeReference
import com.fasterxml.jackson.core.util.{DefaultIndenter, DefaultPrettyPrinter}
import com.fasterxml.jackson.databind.SerializationFeature
import com.fasterxml.jackson.databind.json.JsonMapper
import com.fasterxml.jackson.module.scala.DefaultScalaModule
import org.apache.commons.io.{FileUtils, IOUtils}

import org.apache.spark.SparkThrowableHelper._
import org.apache.spark.util.Utils

/**
 * Test suite for Spark Throwables.
 */
class SparkThrowableSuite extends SparkFunSuite {

  /* Used to regenerate the error class file. Run:
   {{{
      SPARK_GENERATE_GOLDEN_FILES=1 build/sbt \
        "core/testOnly *SparkThrowableSuite -- -t \"Error classes are correctly formatted\""
   }}}

   To regenerate the error class document. Run:
   {{{
      SPARK_GENERATE_GOLDEN_FILES=1 build/sbt \
        "core/testOnly *SparkThrowableSuite -- -t \"Error classes match with document\""
   }}}
   */
  private val errorJsonFilePath = getWorkspaceFilePath(
    "common", "utils", "src", "main", "resources", "error", "error-classes.json")

  private val errorReader = new ErrorClassesJsonReader(Seq(errorJsonFilePath.toUri.toURL))

  override def beforeAll(): Unit = {
    super.beforeAll()
  }

  def checkIfUnique(ss: Seq[Any]): Unit = {
    val dups = ss.groupBy(identity).mapValues(_.size).filter(_._2 > 1).keys.toSeq
    assert(dups.isEmpty, s"Duplicate error classes: ${dups.mkString(", ")}")
  }

  def checkCondition(ss: Seq[String], fx: String => Boolean): Unit = {
    ss.foreach { s =>
      assert(fx(s), s)
    }
  }

  test("No duplicate error classes") {
    // Enabling this feature incurs performance overhead (20-30%)
    val mapper = JsonMapper.builder()
      .addModule(DefaultScalaModule)
      .enable(STRICT_DUPLICATE_DETECTION)
      .build()
    mapper.readValue(errorJsonFilePath.toUri.toURL, new TypeReference[Map[String, ErrorInfo]]() {})
  }

  test("Error classes are correctly formatted") {
    val errorClassFileContents =
      IOUtils.toString(errorJsonFilePath.toUri.toURL.openStream(), StandardCharsets.UTF_8)
    val mapper = JsonMapper.builder()
      .addModule(DefaultScalaModule)
      .enable(SerializationFeature.INDENT_OUTPUT)
      .build()
    val prettyPrinter = new DefaultPrettyPrinter()
      .withArrayIndenter(DefaultIndenter.SYSTEM_LINEFEED_INSTANCE)
    val rewrittenString = mapper.configure(SerializationFeature.ORDER_MAP_ENTRIES_BY_KEYS, true)
      .setSerializationInclusion(Include.NON_ABSENT)
      .writer(prettyPrinter)
      .writeValueAsString(errorReader.errorInfoMap)

    if (regenerateGoldenFiles) {
      if (rewrittenString.trim != errorClassFileContents.trim) {
        val errorClassesFile = errorJsonFilePath.toFile
        logInfo(s"Regenerating error class file $errorClassesFile")
        Files.delete(errorClassesFile.toPath)
        FileUtils.writeStringToFile(
          errorClassesFile,
          rewrittenString + lineSeparator,
          StandardCharsets.UTF_8)
      }
    } else {
      assert(rewrittenString.trim == errorClassFileContents.trim)
    }
<<<<<<< HEAD
=======
  }

  test("SQLSTATE is mandatory") {
    val errorClassesNoSqlState = errorReader.errorInfoMap.filter {
      case (error: String, info: ErrorInfo) =>
        !error.startsWith("_LEGACY_ERROR_TEMP") && info.sqlState.isEmpty
    }.keys.toSeq
    assert(errorClassesNoSqlState.isEmpty,
      s"Error classes without SQLSTATE: ${errorClassesNoSqlState.mkString(", ")}")
>>>>>>> ecee7133
  }

  test("SQLSTATE invariants") {
    val sqlStates = errorReader.errorInfoMap.values.toSeq.flatMap(_.sqlState)
    val errorClassReadMe = Utils.getSparkClassLoader.getResource("error/README.md")
    val errorClassReadMeContents =
      IOUtils.toString(errorClassReadMe.openStream(), StandardCharsets.UTF_8)
    val sqlStateTableRegex =
      "(?s)<!-- SQLSTATE table start -->(.+)<!-- SQLSTATE table stop -->".r
    val sqlTable = sqlStateTableRegex.findFirstIn(errorClassReadMeContents).get
    val sqlTableRows = sqlTable.split("\n").filter(_.startsWith("|")).drop(2)
    val validSqlStates = sqlTableRows.map(_.slice(1, 6)).toSet
    // Sanity check
    assert(Set("22012", "22003", "42601").subsetOf(validSqlStates))
    assert(validSqlStates.forall(_.length == 5), validSqlStates)
    checkCondition(sqlStates, s => validSqlStates.contains(s))
  }

  test("Message invariants") {
    val messageSeq = errorReader.errorInfoMap.values.toSeq.flatMap { i =>
      Seq(i.message) ++ i.subClass.getOrElse(Map.empty).values.toSeq.map(_.message)
    }
    messageSeq.foreach { message =>
      message.foreach { msg =>
        assert(!msg.contains("\n"))
        assert(msg.trim == msg)
      }
    }
  }

  test("Message format invariants") {
    val messageFormats = errorReader.errorInfoMap
<<<<<<< HEAD
=======
      .view
>>>>>>> ecee7133
      .filterKeys(!_.startsWith("_LEGACY_ERROR_"))
      .filterKeys(!_.startsWith("INTERNAL_ERROR"))
      .values.toSeq.flatMap { i => Seq(i.messageTemplate) }
    checkCondition(messageFormats, s => s != null)
    checkIfUnique(messageFormats)
  }

  test("Error classes match with document") {
    val errors = errorReader.errorInfoMap

    // the black list of error class name which should not add quote
    val contentQuoteBlackList = Seq(
      "INCOMPLETE_TYPE_DEFINITION.MAP",
      "INCOMPLETE_TYPE_DEFINITION.STRUCT")

    def quoteParameter(content: String, errorName: String): String = {
      if (contentQuoteBlackList.contains(errorName)) {
        content
      } else {
        "<(.*?)>".r.replaceAllIn(content, (m: Regex.Match) => {
          val matchStr = m.group(1)
          if (matchStr.nonEmpty) {
            s"`<$matchStr>`"
          } else {
            m.matched
          }
        }).replaceAll("%(.*?)\\$", "`\\%$1\\$`")
      }
    }

    val sqlStates = IOUtils.toString(getWorkspaceFilePath("docs",
      "sql-error-conditions-sqlstates.md").toUri, StandardCharsets.UTF_8).split("\n")
      .filter(_.startsWith("##")).map(s => {

      val errorHeader = s.split("[`|:|#|\\s]+").filter(_.nonEmpty)
      val sqlState = errorHeader(1)
      (sqlState, errorHeader.head.toLowerCase(Locale.ROOT) + "-" + sqlState + "-" +
        errorHeader.takeRight(errorHeader.length - 2).mkString("-").toLowerCase(Locale.ROOT))
    }).toMap

    def getSqlState(sqlState: Option[String]): String = {
      if (sqlState.isDefined) {
        val prefix = sqlState.get.substring(0, 2)
        if (sqlStates.contains(prefix)) {
          s"[SQLSTATE: ${sqlState.get}](sql-error-conditions-sqlstates.html#${sqlStates(prefix)})"
        } else {
          "SQLSTATE: " + sqlState.get
        }
      } else {
        "SQLSTATE: none assigned"
      }
    }

    def getErrorPath(error: String): String = {
      s"sql-error-conditions-${error.toLowerCase(Locale.ROOT).replaceAll("_", "-")}-error-class"
    }

    def getHeader(title: String): String = {
      s"""---
         |layout: global
         |title: $title
         |displayTitle: $title
         |license: |
         |  Licensed to the Apache Software Foundation (ASF) under one or more
         |  contributor license agreements.  See the NOTICE file distributed with
         |  this work for additional information regarding copyright ownership.
         |  The ASF licenses this file to You under the Apache License, Version 2.0
         |  (the "License"); you may not use this file except in compliance with
         |  the License.  You may obtain a copy of the License at
         |
         |     http://www.apache.org/licenses/LICENSE-2.0
         |
         |  Unless required by applicable law or agreed to in writing, software
         |  distributed under the License is distributed on an "AS IS" BASIS,
         |  WITHOUT WARRANTIES OR CONDITIONS OF ANY KIND, either express or implied.
         |  See the License for the specific language governing permissions and
         |  limitations under the License.
         |---""".stripMargin
    }

    def orphanedGoldenFiles(): Iterable[File] = {
      val subErrorFileNames = errors.filter(_._2.subClass.isDefined).map(error => {
        getErrorPath(error._1) + ".md"
      }).toSet

      val docsDir = getWorkspaceFilePath("docs")
      val orphans = FileUtils.listFiles(docsDir.toFile, Array("md"), false).asScala.filter { f =>
        (f.getName.startsWith("sql-error-conditions-") && f.getName.endsWith("-error-class.md")) &&
          !subErrorFileNames.contains(f.getName)
      }
      orphans
    }

    val sqlErrorParentDocContent = errors.toSeq.filter(!_._1.startsWith("_LEGACY_ERROR"))
      .sortBy(_._1).map(error => {
      val name = error._1
      val info = error._2
      if (info.subClass.isDefined) {
        val title = s"[$name](${getErrorPath(name)}.html)"
        s"""|### $title
            |
            |${getSqlState(info.sqlState)}
            |
            |${quoteParameter(info.messageTemplate, name)}
            |
            |For more details see $title
            |""".stripMargin
      } else {
        s"""|### $name
            |
            |${getSqlState(info.sqlState)}
            |
            |${quoteParameter(info.messageTemplate, name)}
            |""".stripMargin
      }
    }).mkString("\n")

    val sqlErrorParentDoc =
      s"""${getHeader("Error Conditions")}
         |
         |This is a list of common, named error conditions returned by Spark SQL.
         |
         |Also see [SQLSTATE Codes](sql-error-conditions-sqlstates.html).
         |
         |$sqlErrorParentDocContent""".stripMargin

    errors.filter(_._2.subClass.isDefined).foreach(error => {
      val name = error._1
      val info = error._2

      val subErrorContent = info.subClass.get.toSeq.sortBy(_._1).map(subError => {
        s"""|## ${subError._1}
            |
            |${quoteParameter(subError._2.messageTemplate, s"$name.${subError._1}")}
            |""".stripMargin
      }).mkString("\n")

      val subErrorDoc =
        s"""${getHeader(name + " error class")}
           |
           |${getSqlState(info.sqlState)}
           |
           |${quoteParameter(info.messageTemplate, name)}
           |
           |This error class has the following derived error classes:
           |
           |$subErrorContent
           |""".stripMargin

      val errorDocPath = getWorkspaceFilePath("docs", getErrorPath(name) + ".md")
      val errorsInDoc = if (errorDocPath.toFile.exists()) {
        IOUtils.toString(errorDocPath.toUri, StandardCharsets.UTF_8)
      } else {
        ""
      }
      if (regenerateGoldenFiles) {
        if (subErrorDoc.trim != errorsInDoc.trim) {
          logInfo(s"Regenerating sub error class document $errorDocPath")
          if (errorDocPath.toFile.exists()) {
            Files.delete(errorDocPath)
          }
          FileUtils.writeStringToFile(
            errorDocPath.toFile,
            subErrorDoc + lineSeparator,
            StandardCharsets.UTF_8)
        }
      } else {
        assert(subErrorDoc.trim == errorsInDoc.trim,
          "The error class document is not up to date. Please regenerate it.")
      }
    })

    val parentDocPath = getWorkspaceFilePath("docs", "sql-error-conditions.md")
    val commonErrorsInDoc = if (parentDocPath.toFile.exists()) {
      IOUtils.toString(parentDocPath.toUri, StandardCharsets.UTF_8)
    } else {
      ""
    }
    if (regenerateGoldenFiles) {
      if (sqlErrorParentDoc.trim != commonErrorsInDoc.trim) {
        logInfo(s"Regenerating error class document $parentDocPath")
        if (parentDocPath.toFile.exists()) {
          Files.delete(parentDocPath)
        }
        FileUtils.writeStringToFile(
          parentDocPath.toFile,
          sqlErrorParentDoc,
          StandardCharsets.UTF_8)
      }
    } else {
      assert(sqlErrorParentDoc.trim == commonErrorsInDoc.trim,
        "The error class document is not up to date. Please regenerate it.")
    }

    val orphans = orphanedGoldenFiles()
    if (regenerateGoldenFiles) {
      if (orphans.nonEmpty) {
        logInfo(s"Orphaned error class documents (${orphans.size}) is not empty, " +
          "executing cleanup operation.")
        orphans.foreach { f =>
          FileUtils.deleteQuietly(f)
          logInfo(s"Cleanup orphaned error document: ${f.getName}.")
        }
      } else {
        logInfo("Orphaned error class documents is empty")
      }
    } else {
      assert(orphans.isEmpty,
        "Exist orphaned error class documents. Please regenerate it.")
    }
  }

  test("Round trip") {
    val tmpFile = File.createTempFile("rewritten", ".json")
    val mapper = JsonMapper.builder()
      .addModule(DefaultScalaModule)
      .enable(SerializationFeature.INDENT_OUTPUT)
      .build()
    mapper.writeValue(tmpFile, errorReader.errorInfoMap)
    val rereadErrorClassToInfoMap = mapper.readValue(
      tmpFile, new TypeReference[Map[String, ErrorInfo]]() {})
    assert(rereadErrorClassToInfoMap == errorReader.errorInfoMap)
  }

  test("Error class names should contain only capital letters, numbers and underscores") {
    val allowedChars = "[A-Z0-9_]*"
    errorReader.errorInfoMap.foreach { e =>
      assert(e._1.matches(allowedChars), s"Error class: ${e._1} is invalid")
      e._2.subClass.map { s =>
        s.keys.foreach { k =>
          assert(k.matches(allowedChars), s"Error sub-class: $k is invalid")
        }
      }
    }
  }

  test("Check if error class is missing") {
    val ex1 = intercept[SparkException] {
      getMessage("", Map.empty[String, String])
    }
    assert(ex1.getMessage.contains("Cannot find main error class"))

    val ex2 = intercept[SparkException] {
      getMessage("LOREM_IPSUM", Map.empty[String, String])
    }
    assert(ex2.getMessage.contains("Cannot find main error class"))
  }

  test("Check if message parameters match message format") {
    // Requires 2 args
    val e = intercept[SparkException] {
      getMessage("UNRESOLVED_COLUMN.WITHOUT_SUGGESTION", Map.empty[String, String])
    }
    assert(e.getErrorClass === "INTERNAL_ERROR")
    assert(e.getMessageParameters().get("message").contains("Undefined error message parameter"))

    // Does not fail with too many args (expects 0 args)
    assert(getMessage("DIVIDE_BY_ZERO", Map("config" -> "foo", "a" -> "bar")) ==
      "[DIVIDE_BY_ZERO] Division by zero. " +
      "Use `try_divide` to tolerate divisor being 0 and return NULL instead. " +
        "If necessary set foo to \"false\" " +
<<<<<<< HEAD
        "to bypass this error.")
=======
        "to bypass this error. SQLSTATE: 22012")
>>>>>>> ecee7133
  }

  test("Error message is formatted") {
    assert(
      getMessage(
        "UNRESOLVED_COLUMN.WITH_SUGGESTION",
        Map("objectName" -> "`foo`", "proposal" -> "`bar`, `baz`")
      ) ==
      "[UNRESOLVED_COLUMN.WITH_SUGGESTION] A column, variable, or function parameter with " +
<<<<<<< HEAD
        "name `foo` cannot be resolved. Did you mean one of the following? [`bar`, `baz`]."
=======
        "name `foo` cannot be resolved. Did you mean one of the following? [`bar`, `baz`]." +
      " SQLSTATE: 42703"
>>>>>>> ecee7133
    )

    assert(
      getMessage(
        "UNRESOLVED_COLUMN.WITH_SUGGESTION",
        Map(
          "objectName" -> "`foo`",
          "proposal" -> "`bar`, `baz`"),
        ""
      ) ==
      "[UNRESOLVED_COLUMN.WITH_SUGGESTION] A column, variable, or function parameter with " +
<<<<<<< HEAD
        "name `foo` cannot be resolved. Did you mean one of the following? [`bar`, `baz`]."
=======
        "name `foo` cannot be resolved. Did you mean one of the following? [`bar`, `baz`]." +
        " SQLSTATE: 42703"
>>>>>>> ecee7133
    )
  }

  test("Error message does not do substitution on values") {
    assert(
      getMessage(
        "UNRESOLVED_COLUMN.WITH_SUGGESTION",
        Map("objectName" -> "`foo`", "proposal" -> "`${bar}`, `baz`")
      ) ==
        "[UNRESOLVED_COLUMN.WITH_SUGGESTION] A column, variable, or function parameter with " +
<<<<<<< HEAD
          "name `foo` cannot be resolved. Did you mean one of the following? [`${bar}`, `baz`]."
=======
          "name `foo` cannot be resolved. Did you mean one of the following? [`${bar}`, `baz`]." +
          " SQLSTATE: 42703"
>>>>>>> ecee7133
    )
  }

  test("Try catching legacy SparkError") {
    try {
      throw new SparkException("Arbitrary legacy message")
    } catch {
      case e: SparkThrowable =>
        assert(e.getErrorClass == null)
        assert(e.getSqlState == null)
      case _: Throwable =>
        // Should not end up here
        assert(false)
    }
  }

  test("Try catching SparkError with error class") {
    try {
      throw new SparkException(
        errorClass = "CANNOT_PARSE_DECIMAL",
        messageParameters = Map.empty,
        cause = null)
    } catch {
      case e: SparkThrowable =>
        assert(e.getErrorClass == "CANNOT_PARSE_DECIMAL")
        assert(e.getSqlState == "22018")
<<<<<<< HEAD
=======
      case _: Throwable =>
        // Should not end up here
        assert(false)
    }
  }

  test("Try catching internal SparkError") {
    try {
      throw new SparkException(
        errorClass = "INTERNAL_ERROR",
        messageParameters = Map("message" -> "this is an internal error"),
        cause = null
      )
    } catch {
      case e: SparkThrowable =>
        assert(e.isInternalError)
        assert(e.getSqlState.startsWith("XX"))
>>>>>>> ecee7133
      case _: Throwable =>
        // Should not end up here
        assert(false)
    }
  }

<<<<<<< HEAD
  test("Try catching internal SparkError") {
    try {
      throw new SparkException(
        errorClass = "INTERNAL_ERROR",
        messageParameters = Map("message" -> "this is an internal error"),
        cause = null
      )
    } catch {
      case e: SparkThrowable =>
        assert(e.isInternalError)
        assert(e.getSqlState.startsWith("XX"))
      case _: Throwable =>
        // Should not end up here
        assert(false)
    }
  }

=======
>>>>>>> ecee7133
  test("Get message in the specified format") {
    import ErrorMessageFormat._
    class TestQueryContext extends QueryContext {
      override val objectName = "v1"
      override val objectType = "VIEW"
      override val startIndex = 2
      override val stopIndex = -1
      override val fragment = "1 / 0"
    }
    val e = new SparkArithmeticException(
      errorClass = "DIVIDE_BY_ZERO",
      messageParameters = Map("config" -> "CONFIG"),
      context = Array(new TestQueryContext),
      summary = "Query summary")

    assert(SparkThrowableHelper.getMessage(e, PRETTY) ===
      "[DIVIDE_BY_ZERO] Division by zero. Use `try_divide` to tolerate divisor being 0 " +
<<<<<<< HEAD
      "and return NULL instead. If necessary set CONFIG to \"false\" to bypass this error." +
      "\nQuery summary")
=======
        "and return NULL instead. If necessary set CONFIG to \"false\" to bypass this error." +
        " SQLSTATE: 22012" +
        "\nQuery summary")
>>>>>>> ecee7133
    // scalastyle:off line.size.limit
    assert(SparkThrowableHelper.getMessage(e, MINIMAL) ===
      """{
        |  "errorClass" : "DIVIDE_BY_ZERO",
        |  "sqlState" : "22012",
        |  "messageParameters" : {
        |    "config" : "CONFIG"
        |  },
        |  "queryContext" : [ {
        |    "objectType" : "VIEW",
        |    "objectName" : "v1",
        |    "startIndex" : 3,
        |    "fragment" : "1 / 0"
        |  } ]
        |}""".stripMargin)
    assert(SparkThrowableHelper.getMessage(e, STANDARD) ===
      """{
        |  "errorClass" : "DIVIDE_BY_ZERO",
        |  "messageTemplate" : "Division by zero. Use `try_divide` to tolerate divisor being 0 and return NULL instead. If necessary set <config> to \"false\" to bypass this error.",
        |  "sqlState" : "22012",
        |  "messageParameters" : {
        |    "config" : "CONFIG"
        |  },
        |  "queryContext" : [ {
        |    "objectType" : "VIEW",
        |    "objectName" : "v1",
        |    "startIndex" : 3,
        |    "fragment" : "1 / 0"
        |  } ]
        |}""".stripMargin)
      // scalastyle:on line.size.limit
    // STANDARD w/ errorSubClass but w/o queryContext
    val e2 = new SparkIllegalArgumentException(
      errorClass = "UNSUPPORTED_SAVE_MODE.EXISTENT_PATH",
      messageParameters = Map("saveMode" -> "UNSUPPORTED_MODE"))
    assert(SparkThrowableHelper.getMessage(e2, STANDARD) ===
      """{
        |  "errorClass" : "UNSUPPORTED_SAVE_MODE.EXISTENT_PATH",
        |  "messageTemplate" : "The save mode <saveMode> is not supported for: an existent path.",
<<<<<<< HEAD
=======
        |  "sqlState" : "0A000",
>>>>>>> ecee7133
        |  "messageParameters" : {
        |    "saveMode" : "UNSUPPORTED_MODE"
        |  }
        |}""".stripMargin)
    // Legacy mode when an exception does not have any error class
    class LegacyException extends Throwable with SparkThrowable {
      override def getErrorClass: String = null
      override def getMessage: String = "Test message"
    }
    val e3 = new LegacyException
    assert(SparkThrowableHelper.getMessage(e3, MINIMAL) ===
      """{
        |  "errorClass" : "LEGACY",
        |  "messageParameters" : {
        |    "message" : "Test message"
        |  }
        |}""".stripMargin)
  }

  test("overwrite error classes") {
    withTempDir { dir =>
      val json = new File(dir, "errors.json")
      FileUtils.writeStringToFile(json,
        """
          |{
          |  "DIVIDE_BY_ZERO" : {
          |    "message" : [
          |      "abc"
          |    ]
          |  }
          |}
          |""".stripMargin, StandardCharsets.UTF_8)
      val reader = new ErrorClassesJsonReader(Seq(errorJsonFilePath.toUri.toURL, json.toURI.toURL))
      assert(reader.getErrorMessage("DIVIDE_BY_ZERO", Map.empty) == "abc")
    }
  }

  test("prohibit dots in error class names") {
    withTempDir { dir =>
      val json = new File(dir, "errors.json")
      FileUtils.writeStringToFile(json,
        """
          |{
          |  "DIVIDE.BY_ZERO" : {
          |    "message" : [
          |      "abc"
          |    ]
          |  }
          |}
          |""".stripMargin, StandardCharsets.UTF_8)
      val e = intercept[SparkException] {
        new ErrorClassesJsonReader(Seq(errorJsonFilePath.toUri.toURL, json.toURI.toURL))
      }
      assert(e.getErrorClass === "INTERNAL_ERROR")
      assert(e.getMessage.contains("DIVIDE.BY_ZERO"))
    }

    withTempDir { dir =>
      val json = new File(dir, "errors.json")
      FileUtils.writeStringToFile(json,
        """
          |{
          |  "DIVIDE" : {
          |    "message" : [
          |      "abc"
          |    ],
          |    "subClass" : {
          |      "BY.ZERO" : {
          |        "message" : [
          |          "def"
          |        ]
          |      }
          |    }
          |  }
          |}
          |""".stripMargin, StandardCharsets.UTF_8)
      val e = intercept[SparkException] {
        new ErrorClassesJsonReader(Seq(errorJsonFilePath.toUri.toURL, json.toURI.toURL))
      }
      assert(e.getErrorClass === "INTERNAL_ERROR")
      assert(e.getMessage.contains("BY.ZERO"))
    }
  }
}<|MERGE_RESOLUTION|>--- conflicted
+++ resolved
@@ -111,8 +111,6 @@
     } else {
       assert(rewrittenString.trim == errorClassFileContents.trim)
     }
-<<<<<<< HEAD
-=======
   }
 
   test("SQLSTATE is mandatory") {
@@ -122,7 +120,6 @@
     }.keys.toSeq
     assert(errorClassesNoSqlState.isEmpty,
       s"Error classes without SQLSTATE: ${errorClassesNoSqlState.mkString(", ")}")
->>>>>>> ecee7133
   }
 
   test("SQLSTATE invariants") {
@@ -155,10 +152,7 @@
 
   test("Message format invariants") {
     val messageFormats = errorReader.errorInfoMap
-<<<<<<< HEAD
-=======
       .view
->>>>>>> ecee7133
       .filterKeys(!_.startsWith("_LEGACY_ERROR_"))
       .filterKeys(!_.startsWith("INTERNAL_ERROR"))
       .values.toSeq.flatMap { i => Seq(i.messageTemplate) }
@@ -420,11 +414,7 @@
       "[DIVIDE_BY_ZERO] Division by zero. " +
       "Use `try_divide` to tolerate divisor being 0 and return NULL instead. " +
         "If necessary set foo to \"false\" " +
-<<<<<<< HEAD
-        "to bypass this error.")
-=======
         "to bypass this error. SQLSTATE: 22012")
->>>>>>> ecee7133
   }
 
   test("Error message is formatted") {
@@ -434,12 +424,8 @@
         Map("objectName" -> "`foo`", "proposal" -> "`bar`, `baz`")
       ) ==
       "[UNRESOLVED_COLUMN.WITH_SUGGESTION] A column, variable, or function parameter with " +
-<<<<<<< HEAD
-        "name `foo` cannot be resolved. Did you mean one of the following? [`bar`, `baz`]."
-=======
         "name `foo` cannot be resolved. Did you mean one of the following? [`bar`, `baz`]." +
       " SQLSTATE: 42703"
->>>>>>> ecee7133
     )
 
     assert(
@@ -451,12 +437,8 @@
         ""
       ) ==
       "[UNRESOLVED_COLUMN.WITH_SUGGESTION] A column, variable, or function parameter with " +
-<<<<<<< HEAD
-        "name `foo` cannot be resolved. Did you mean one of the following? [`bar`, `baz`]."
-=======
         "name `foo` cannot be resolved. Did you mean one of the following? [`bar`, `baz`]." +
         " SQLSTATE: 42703"
->>>>>>> ecee7133
     )
   }
 
@@ -467,12 +449,8 @@
         Map("objectName" -> "`foo`", "proposal" -> "`${bar}`, `baz`")
       ) ==
         "[UNRESOLVED_COLUMN.WITH_SUGGESTION] A column, variable, or function parameter with " +
-<<<<<<< HEAD
-          "name `foo` cannot be resolved. Did you mean one of the following? [`${bar}`, `baz`]."
-=======
           "name `foo` cannot be resolved. Did you mean one of the following? [`${bar}`, `baz`]." +
           " SQLSTATE: 42703"
->>>>>>> ecee7133
     )
   }
 
@@ -499,33 +477,12 @@
       case e: SparkThrowable =>
         assert(e.getErrorClass == "CANNOT_PARSE_DECIMAL")
         assert(e.getSqlState == "22018")
-<<<<<<< HEAD
-=======
       case _: Throwable =>
         // Should not end up here
         assert(false)
     }
   }
 
-  test("Try catching internal SparkError") {
-    try {
-      throw new SparkException(
-        errorClass = "INTERNAL_ERROR",
-        messageParameters = Map("message" -> "this is an internal error"),
-        cause = null
-      )
-    } catch {
-      case e: SparkThrowable =>
-        assert(e.isInternalError)
-        assert(e.getSqlState.startsWith("XX"))
->>>>>>> ecee7133
-      case _: Throwable =>
-        // Should not end up here
-        assert(false)
-    }
-  }
-
-<<<<<<< HEAD
   test("Try catching internal SparkError") {
     try {
       throw new SparkException(
@@ -543,8 +500,6 @@
     }
   }
 
-=======
->>>>>>> ecee7133
   test("Get message in the specified format") {
     import ErrorMessageFormat._
     class TestQueryContext extends QueryContext {
@@ -562,14 +517,9 @@
 
     assert(SparkThrowableHelper.getMessage(e, PRETTY) ===
       "[DIVIDE_BY_ZERO] Division by zero. Use `try_divide` to tolerate divisor being 0 " +
-<<<<<<< HEAD
-      "and return NULL instead. If necessary set CONFIG to \"false\" to bypass this error." +
-      "\nQuery summary")
-=======
         "and return NULL instead. If necessary set CONFIG to \"false\" to bypass this error." +
         " SQLSTATE: 22012" +
         "\nQuery summary")
->>>>>>> ecee7133
     // scalastyle:off line.size.limit
     assert(SparkThrowableHelper.getMessage(e, MINIMAL) ===
       """{
@@ -609,10 +559,7 @@
       """{
         |  "errorClass" : "UNSUPPORTED_SAVE_MODE.EXISTENT_PATH",
         |  "messageTemplate" : "The save mode <saveMode> is not supported for: an existent path.",
-<<<<<<< HEAD
-=======
         |  "sqlState" : "0A000",
->>>>>>> ecee7133
         |  "messageParameters" : {
         |    "saveMode" : "UNSUPPORTED_MODE"
         |  }
