/*
 * Licensed to the Apache Software Foundation (ASF) under one or more
 * contributor license agreements.  See the NOTICE file distributed with
 * this work for additional information regarding copyright ownership.
 * The ASF licenses this file to You under the Apache License, Version 2.0
 * (the "License"); you may not use this file except in compliance with
 * the License.  You may obtain a copy of the License at
 *
 *    http://www.apache.org/licenses/LICENSE-2.0
 *
 * Unless required by applicable law or agreed to in writing, software
 * distributed under the License is distributed on an "AS IS" BASIS,
 * WITHOUT WARRANTIES OR CONDITIONS OF ANY KIND, either express or implied.
 * See the License for the specific language governing permissions and
 * limitations under the License.
 */

package org.apache.spark

import java.io.File
import java.nio.charset.StandardCharsets
import java.nio.file.Files
import java.util.Locale

<<<<<<< HEAD
import scala.collection.convert.ImplicitConversions._
=======
import scala.jdk.CollectionConverters._
>>>>>>> 54d5087c
import scala.util.Properties.lineSeparator
import scala.util.matching.Regex

import com.fasterxml.jackson.annotation.JsonInclude.Include
import com.fasterxml.jackson.core.JsonParser.Feature.STRICT_DUPLICATE_DETECTION
import com.fasterxml.jackson.core.`type`.TypeReference
import com.fasterxml.jackson.core.util.{DefaultIndenter, DefaultPrettyPrinter}
import com.fasterxml.jackson.databind.SerializationFeature
import com.fasterxml.jackson.databind.json.JsonMapper
import com.fasterxml.jackson.module.scala.DefaultScalaModule
import org.apache.commons.io.{FileUtils, IOUtils}

import org.apache.spark.SparkThrowableHelper._
import org.apache.spark.util.Utils

/**
 * Test suite for Spark Throwables.
 */
class SparkThrowableSuite extends SparkFunSuite {

  /* Used to regenerate the error class file. Run:
   {{{
      SPARK_GENERATE_GOLDEN_FILES=1 build/sbt \
        "core/testOnly *SparkThrowableSuite -- -t \"Error classes are correctly formatted\""
   }}}

   To regenerate the error class document. Run:
   {{{
      SPARK_GENERATE_GOLDEN_FILES=1 build/sbt \
        "core/testOnly *SparkThrowableSuite -- -t \"Error classes match with document\""
   }}}
   */
  private val errorJsonFilePath = getWorkspaceFilePath(
    "common", "utils", "src", "main", "resources", "error", "error-classes.json")

  private val errorReader = new ErrorClassesJsonReader(Seq(errorJsonFilePath.toUri.toURL))

  override def beforeAll(): Unit = {
    super.beforeAll()
  }

  def checkIfUnique(ss: Seq[Any]): Unit = {
    val dups = ss.groupBy(identity).mapValues(_.size).filter(_._2 > 1).keys.toSeq
    assert(dups.isEmpty)
  }

  def checkCondition(ss: Seq[String], fx: String => Boolean): Unit = {
    ss.foreach { s =>
      assert(fx(s))
    }
  }

  test("No duplicate error classes") {
    // Enabling this feature incurs performance overhead (20-30%)
    val mapper = JsonMapper.builder()
      .addModule(DefaultScalaModule)
      .enable(STRICT_DUPLICATE_DETECTION)
      .build()
    mapper.readValue(errorJsonFilePath.toUri.toURL, new TypeReference[Map[String, ErrorInfo]]() {})
  }

  test("Error classes are correctly formatted") {
    val errorClassFileContents =
      IOUtils.toString(errorJsonFilePath.toUri.toURL.openStream(), StandardCharsets.UTF_8)
    val mapper = JsonMapper.builder()
      .addModule(DefaultScalaModule)
      .enable(SerializationFeature.INDENT_OUTPUT)
      .build()
    val prettyPrinter = new DefaultPrettyPrinter()
      .withArrayIndenter(DefaultIndenter.SYSTEM_LINEFEED_INSTANCE)
    val rewrittenString = mapper.configure(SerializationFeature.ORDER_MAP_ENTRIES_BY_KEYS, true)
      .setSerializationInclusion(Include.NON_ABSENT)
      .writer(prettyPrinter)
      .writeValueAsString(errorReader.errorInfoMap)

    if (regenerateGoldenFiles) {
      if (rewrittenString.trim != errorClassFileContents.trim) {
        val errorClassesFile = errorJsonFilePath.toFile
        logInfo(s"Regenerating error class file $errorClassesFile")
        Files.delete(errorClassesFile.toPath)
        FileUtils.writeStringToFile(
          errorClassesFile,
          rewrittenString + lineSeparator,
          StandardCharsets.UTF_8)
      }
    } else {
      assert(rewrittenString.trim == errorClassFileContents.trim)
    }
  }

  test("SQLSTATE invariants") {
    val sqlStates = errorReader.errorInfoMap.values.toSeq.flatMap(_.sqlState)
    val errorClassReadMe = Utils.getSparkClassLoader.getResource("error/README.md")
    val errorClassReadMeContents =
      IOUtils.toString(errorClassReadMe.openStream(), StandardCharsets.UTF_8)
    val sqlStateTableRegex =
      "(?s)<!-- SQLSTATE table start -->(.+)<!-- SQLSTATE table stop -->".r
    val sqlTable = sqlStateTableRegex.findFirstIn(errorClassReadMeContents).get
    val sqlTableRows = sqlTable.split("\n").filter(_.startsWith("|")).drop(2)
    val validSqlStates = sqlTableRows.map(_.slice(1, 6)).toSet
    // Sanity check
    assert(Set("22012", "22003", "42601").subsetOf(validSqlStates))
    assert(validSqlStates.forall(_.length == 5), validSqlStates)
    checkCondition(sqlStates, s => validSqlStates.contains(s))
  }

  test("Message invariants") {
    val messageSeq = errorReader.errorInfoMap.values.toSeq.flatMap { i =>
      Seq(i.message) ++ i.subClass.getOrElse(Map.empty).values.toSeq.map(_.message)
    }
    messageSeq.foreach { message =>
      message.foreach { msg =>
        assert(!msg.contains("\n"))
        assert(msg.trim == msg)
      }
    }
  }

  test("Message format invariants") {
    val messageFormats = errorReader.errorInfoMap
<<<<<<< HEAD
      .filterKeys(!_.startsWith("_LEGACY_ERROR_TEMP_"))
=======
      .filterKeys(!_.startsWith("_LEGACY_ERROR_"))
>>>>>>> 54d5087c
      .filterKeys(!_.startsWith("INTERNAL_ERROR"))
      .values.toSeq.flatMap { i => Seq(i.messageTemplate) }
    checkCondition(messageFormats, s => s != null)
    checkIfUnique(messageFormats)
  }

  test("Error classes match with document") {
    val errors = errorReader.errorInfoMap

    // the black list of error class name which should not add quote
    val contentQuoteBlackList = Seq(
      "INCOMPLETE_TYPE_DEFINITION.MAP",
      "INCOMPLETE_TYPE_DEFINITION.STRUCT")

    def quoteParameter(content: String, errorName: String): String = {
      if (contentQuoteBlackList.contains(errorName)) {
        content
      } else {
        "<(.*?)>".r.replaceAllIn(content, (m: Regex.Match) => {
          val matchStr = m.group(1)
          if (matchStr.nonEmpty) {
            s"`<$matchStr>`"
          } else {
            m.matched
          }
        }).replaceAll("%(.*?)\\$", "`\\%$1\\$`")
      }
    }

    val sqlStates = IOUtils.toString(getWorkspaceFilePath("docs",
      "sql-error-conditions-sqlstates.md").toUri, StandardCharsets.UTF_8).split("\n")
      .filter(_.startsWith("##")).map(s => {

      val errorHeader = s.split("[`|:|#|\\s]+").filter(_.nonEmpty)
      val sqlState = errorHeader(1)
      (sqlState, errorHeader.head.toLowerCase(Locale.ROOT) + "-" + sqlState + "-" +
        errorHeader.takeRight(errorHeader.length - 2).mkString("-").toLowerCase(Locale.ROOT))
    }).toMap

    def getSqlState(sqlState: Option[String]): String = {
      if (sqlState.isDefined) {
        val prefix = sqlState.get.substring(0, 2)
        if (sqlStates.contains(prefix)) {
          s"[SQLSTATE: ${sqlState.get}](sql-error-conditions-sqlstates.html#${sqlStates(prefix)})"
        } else {
          "SQLSTATE: " + sqlState.get
        }
      } else {
        "SQLSTATE: none assigned"
      }
    }

    def getErrorPath(error: String): String = {
      s"sql-error-conditions-${error.toLowerCase(Locale.ROOT).replaceAll("_", "-")}-error-class"
    }

    def getHeader(title: String): String = {
      s"""---
         |layout: global
         |title: $title
         |displayTitle: $title
         |license: |
         |  Licensed to the Apache Software Foundation (ASF) under one or more
         |  contributor license agreements.  See the NOTICE file distributed with
         |  this work for additional information regarding copyright ownership.
         |  The ASF licenses this file to You under the Apache License, Version 2.0
         |  (the "License"); you may not use this file except in compliance with
         |  the License.  You may obtain a copy of the License at
         |
         |     http://www.apache.org/licenses/LICENSE-2.0
         |
         |  Unless required by applicable law or agreed to in writing, software
         |  distributed under the License is distributed on an "AS IS" BASIS,
         |  WITHOUT WARRANTIES OR CONDITIONS OF ANY KIND, either express or implied.
         |  See the License for the specific language governing permissions and
         |  limitations under the License.
         |---""".stripMargin
    }

    def orphanedGoldenFiles(): Iterable[File] = {
      val subErrorFileNames = errors.filter(_._2.subClass.isDefined).map(error => {
        getErrorPath(error._1) + ".md"
      }).toSet

      val docsDir = getWorkspaceFilePath("docs")
<<<<<<< HEAD
      val orphans = FileUtils.listFiles(docsDir.toFile, Array("md"), false).filter { f =>
=======
      val orphans = FileUtils.listFiles(docsDir.toFile, Array("md"), false).asScala.filter { f =>
>>>>>>> 54d5087c
        (f.getName.startsWith("sql-error-conditions-") && f.getName.endsWith("-error-class.md")) &&
          !subErrorFileNames.contains(f.getName)
      }
      orphans
    }

<<<<<<< HEAD
    val sqlErrorParentDocContent = errors.toSeq.filter(!_._1.startsWith("_LEGACY_ERROR_TEMP_"))
=======
    val sqlErrorParentDocContent = errors.toSeq.filter(!_._1.startsWith("_LEGACY_ERROR"))
>>>>>>> 54d5087c
      .sortBy(_._1).map(error => {
      val name = error._1
      val info = error._2
      if (info.subClass.isDefined) {
        val title = s"[$name](${getErrorPath(name)}.html)"
        s"""|### $title
            |
            |${getSqlState(info.sqlState)}
            |
            |${quoteParameter(info.messageTemplate, name)}
            |
            |For more details see $title
            |""".stripMargin
      } else {
        s"""|### $name
            |
            |${getSqlState(info.sqlState)}
            |
            |${quoteParameter(info.messageTemplate, name)}
            |""".stripMargin
      }
    }).mkString("\n")

    val sqlErrorParentDoc =
      s"""${getHeader("Error Conditions")}
         |
         |This is a list of common, named error conditions returned by Spark SQL.
         |
         |Also see [SQLSTATE Codes](sql-error-conditions-sqlstates.html).
         |
<<<<<<< HEAD
         |$sqlErrorParentDocContent
         |""".stripMargin
=======
         |$sqlErrorParentDocContent""".stripMargin
>>>>>>> 54d5087c

    errors.filter(_._2.subClass.isDefined).foreach(error => {
      val name = error._1
      val info = error._2

      val subErrorContent = info.subClass.get.toSeq.sortBy(_._1).map(subError => {
        s"""|## ${subError._1}
            |
            |${quoteParameter(subError._2.messageTemplate, s"$name.${subError._1}")}
            |""".stripMargin
      }).mkString("\n")

      val subErrorDoc =
        s"""${getHeader(name + " error class")}
           |
           |${getSqlState(info.sqlState)}
           |
           |${quoteParameter(info.messageTemplate, name)}
           |
           |This error class has the following derived error classes:
           |
           |$subErrorContent
           |""".stripMargin

      val errorDocPath = getWorkspaceFilePath("docs", getErrorPath(name) + ".md")
      val errorsInDoc = if (errorDocPath.toFile.exists()) {
        IOUtils.toString(errorDocPath.toUri, StandardCharsets.UTF_8)
      } else {
        ""
      }
      if (regenerateGoldenFiles) {
        if (subErrorDoc.trim != errorsInDoc.trim) {
          logInfo(s"Regenerating sub error class document $errorDocPath")
          if (errorDocPath.toFile.exists()) {
            Files.delete(errorDocPath)
          }
          FileUtils.writeStringToFile(
            errorDocPath.toFile,
            subErrorDoc + lineSeparator,
            StandardCharsets.UTF_8)
        }
      } else {
        assert(subErrorDoc.trim == errorsInDoc.trim,
          "The error class document is not up to date. Please regenerate it.")
      }
    })

    val parentDocPath = getWorkspaceFilePath("docs", "sql-error-conditions.md")
    val commonErrorsInDoc = if (parentDocPath.toFile.exists()) {
      IOUtils.toString(parentDocPath.toUri, StandardCharsets.UTF_8)
    } else {
      ""
    }
    if (regenerateGoldenFiles) {
      if (sqlErrorParentDoc.trim != commonErrorsInDoc.trim) {
        logInfo(s"Regenerating error class document $parentDocPath")
        if (parentDocPath.toFile.exists()) {
          Files.delete(parentDocPath)
        }
        FileUtils.writeStringToFile(
          parentDocPath.toFile,
<<<<<<< HEAD
          sqlErrorParentDoc + lineSeparator,
=======
          sqlErrorParentDoc,
>>>>>>> 54d5087c
          StandardCharsets.UTF_8)
      }
    } else {
      assert(sqlErrorParentDoc.trim == commonErrorsInDoc.trim,
        "The error class document is not up to date. Please regenerate it.")
    }

    val orphans = orphanedGoldenFiles()
    if (regenerateGoldenFiles) {
      if (orphans.nonEmpty) {
        logInfo(s"Orphaned error class documents (${orphans.size}) is not empty, " +
          "executing cleanup operation.")
        orphans.foreach { f =>
          FileUtils.deleteQuietly(f)
          logInfo(s"Cleanup orphaned error document: ${f.getName}.")
        }
      } else {
        logInfo("Orphaned error class documents is empty")
      }
    } else {
      assert(orphans.isEmpty,
        "Exist orphaned error class documents. Please regenerate it.")
    }
  }

  test("Round trip") {
    val tmpFile = File.createTempFile("rewritten", ".json")
    val mapper = JsonMapper.builder()
      .addModule(DefaultScalaModule)
      .enable(SerializationFeature.INDENT_OUTPUT)
      .build()
    mapper.writeValue(tmpFile, errorReader.errorInfoMap)
    val rereadErrorClassToInfoMap = mapper.readValue(
      tmpFile, new TypeReference[Map[String, ErrorInfo]]() {})
    assert(rereadErrorClassToInfoMap == errorReader.errorInfoMap)
  }

  test("Error class names should contain only capital letters, numbers and underscores") {
    val allowedChars = "[A-Z0-9_]*"
    errorReader.errorInfoMap.foreach { e =>
      assert(e._1.matches(allowedChars), s"Error class: ${e._1} is invalid")
      e._2.subClass.map { s =>
        s.keys.foreach { k =>
          assert(k.matches(allowedChars), s"Error sub-class: $k is invalid")
        }
      }
    }
  }

  test("Check if error class is missing") {
    val ex1 = intercept[SparkException] {
      getMessage("", Map.empty[String, String])
    }
    assert(ex1.getMessage.contains("Cannot find main error class"))

    val ex2 = intercept[SparkException] {
      getMessage("LOREM_IPSUM", Map.empty[String, String])
    }
    assert(ex2.getMessage.contains("Cannot find main error class"))
  }

  test("Check if message parameters match message format") {
    // Requires 2 args
    val e = intercept[SparkException] {
      getMessage("UNRESOLVED_COLUMN.WITHOUT_SUGGESTION", Map.empty[String, String])
    }
    assert(e.getErrorClass === "INTERNAL_ERROR")
    assert(e.getMessageParameters().get("message").contains("Undefined error message parameter"))

    // Does not fail with too many args (expects 0 args)
    assert(getMessage("DIVIDE_BY_ZERO", Map("config" -> "foo", "a" -> "bar")) ==
      "[DIVIDE_BY_ZERO] Division by zero. " +
      "Use `try_divide` to tolerate divisor being 0 and return NULL instead. " +
        "If necessary set foo to \"false\" " +
        "to bypass this error.")
  }

  test("Error message is formatted") {
    assert(
      getMessage(
        "UNRESOLVED_COLUMN.WITH_SUGGESTION",
        Map("objectName" -> "`foo`", "proposal" -> "`bar`, `baz`")
      ) ==
      "[UNRESOLVED_COLUMN.WITH_SUGGESTION] A column, variable, or function parameter with " +
        "name `foo` cannot be resolved. Did you mean one of the following? [`bar`, `baz`]."
    )

    assert(
      getMessage(
        "UNRESOLVED_COLUMN.WITH_SUGGESTION",
        Map(
          "objectName" -> "`foo`",
          "proposal" -> "`bar`, `baz`"),
        ""
      ) ==
      "[UNRESOLVED_COLUMN.WITH_SUGGESTION] A column, variable, or function parameter with " +
        "name `foo` cannot be resolved. Did you mean one of the following? [`bar`, `baz`]."
    )
  }

  test("Error message does not do substitution on values") {
    assert(
      getMessage(
        "UNRESOLVED_COLUMN.WITH_SUGGESTION",
        Map("objectName" -> "`foo`", "proposal" -> "`${bar}`, `baz`")
      ) ==
        "[UNRESOLVED_COLUMN.WITH_SUGGESTION] A column, variable, or function parameter with " +
          "name `foo` cannot be resolved. Did you mean one of the following? [`${bar}`, `baz`]."
    )
  }

  test("Try catching legacy SparkError") {
    try {
      throw new SparkException("Arbitrary legacy message")
    } catch {
      case e: SparkThrowable =>
        assert(e.getErrorClass == null)
        assert(e.getSqlState == null)
      case _: Throwable =>
        // Should not end up here
        assert(false)
    }
  }

  test("Try catching SparkError with error class") {
    try {
      throw new SparkException(
        errorClass = "CANNOT_PARSE_DECIMAL",
        messageParameters = Map.empty,
        cause = null)
    } catch {
      case e: SparkThrowable =>
        assert(e.getErrorClass == "CANNOT_PARSE_DECIMAL")
        assert(e.getSqlState == "22018")
      case _: Throwable =>
        // Should not end up here
        assert(false)
    }
  }

  test("Try catching internal SparkError") {
    try {
      throw new SparkException(
        errorClass = "INTERNAL_ERROR",
        messageParameters = Map("message" -> "this is an internal error"),
        cause = null
      )
    } catch {
      case e: SparkThrowable =>
        assert(e.isInternalError)
        assert(e.getSqlState.startsWith("XX"))
      case _: Throwable =>
        // Should not end up here
        assert(false)
    }
  }

  test("Get message in the specified format") {
    import ErrorMessageFormat._
    class TestQueryContext extends QueryContext {
      override val objectName = "v1"
      override val objectType = "VIEW"
      override val startIndex = 2
      override val stopIndex = -1
      override val fragment = "1 / 0"
    }
    val e = new SparkArithmeticException(
      errorClass = "DIVIDE_BY_ZERO",
      messageParameters = Map("config" -> "CONFIG"),
      context = Array(new TestQueryContext),
      summary = "Query summary")

    assert(SparkThrowableHelper.getMessage(e, PRETTY) ===
      "[DIVIDE_BY_ZERO] Division by zero. Use `try_divide` to tolerate divisor being 0 " +
      "and return NULL instead. If necessary set CONFIG to \"false\" to bypass this error." +
      "\nQuery summary")
    // scalastyle:off line.size.limit
    assert(SparkThrowableHelper.getMessage(e, MINIMAL) ===
      """{
        |  "errorClass" : "DIVIDE_BY_ZERO",
        |  "sqlState" : "22012",
        |  "messageParameters" : {
        |    "config" : "CONFIG"
        |  },
        |  "queryContext" : [ {
        |    "objectType" : "VIEW",
        |    "objectName" : "v1",
        |    "startIndex" : 3,
        |    "fragment" : "1 / 0"
        |  } ]
        |}""".stripMargin)
    assert(SparkThrowableHelper.getMessage(e, STANDARD) ===
      """{
        |  "errorClass" : "DIVIDE_BY_ZERO",
        |  "messageTemplate" : "Division by zero. Use `try_divide` to tolerate divisor being 0 and return NULL instead. If necessary set <config> to \"false\" to bypass this error.",
        |  "sqlState" : "22012",
        |  "messageParameters" : {
        |    "config" : "CONFIG"
        |  },
        |  "queryContext" : [ {
        |    "objectType" : "VIEW",
        |    "objectName" : "v1",
        |    "startIndex" : 3,
        |    "fragment" : "1 / 0"
        |  } ]
        |}""".stripMargin)
      // scalastyle:on line.size.limit
    // STANDARD w/ errorSubClass but w/o queryContext
    val e2 = new SparkIllegalArgumentException(
      errorClass = "UNSUPPORTED_SAVE_MODE.EXISTENT_PATH",
      messageParameters = Map("saveMode" -> "UNSUPPORTED_MODE"))
    assert(SparkThrowableHelper.getMessage(e2, STANDARD) ===
      """{
        |  "errorClass" : "UNSUPPORTED_SAVE_MODE.EXISTENT_PATH",
        |  "messageTemplate" : "The save mode <saveMode> is not supported for: an existent path.",
        |  "messageParameters" : {
        |    "saveMode" : "UNSUPPORTED_MODE"
        |  }
        |}""".stripMargin)
    // Legacy mode when an exception does not have any error class
    class LegacyException extends Throwable with SparkThrowable {
      override def getErrorClass: String = null
      override def getMessage: String = "Test message"
    }
    val e3 = new LegacyException
    assert(SparkThrowableHelper.getMessage(e3, MINIMAL) ===
      """{
        |  "errorClass" : "LEGACY",
        |  "messageParameters" : {
        |    "message" : "Test message"
        |  }
        |}""".stripMargin)
  }

  test("overwrite error classes") {
    withTempDir { dir =>
      val json = new File(dir, "errors.json")
      FileUtils.writeStringToFile(json,
        """
          |{
          |  "DIVIDE_BY_ZERO" : {
          |    "message" : [
          |      "abc"
          |    ]
          |  }
          |}
          |""".stripMargin, StandardCharsets.UTF_8)
      val reader = new ErrorClassesJsonReader(Seq(errorJsonFilePath.toUri.toURL, json.toURI.toURL))
      assert(reader.getErrorMessage("DIVIDE_BY_ZERO", Map.empty) == "abc")
    }
  }

  test("prohibit dots in error class names") {
    withTempDir { dir =>
      val json = new File(dir, "errors.json")
      FileUtils.writeStringToFile(json,
        """
          |{
          |  "DIVIDE.BY_ZERO" : {
          |    "message" : [
          |      "abc"
          |    ]
          |  }
          |}
          |""".stripMargin, StandardCharsets.UTF_8)
      val e = intercept[SparkException] {
        new ErrorClassesJsonReader(Seq(errorJsonFilePath.toUri.toURL, json.toURI.toURL))
      }
      assert(e.getErrorClass === "INTERNAL_ERROR")
      assert(e.getMessage.contains("DIVIDE.BY_ZERO"))
    }

    withTempDir { dir =>
      val json = new File(dir, "errors.json")
      FileUtils.writeStringToFile(json,
        """
          |{
          |  "DIVIDE" : {
          |    "message" : [
          |      "abc"
          |    ],
          |    "subClass" : {
          |      "BY.ZERO" : {
          |        "message" : [
          |          "def"
          |        ]
          |      }
          |    }
          |  }
          |}
          |""".stripMargin, StandardCharsets.UTF_8)
      val e = intercept[SparkException] {
        new ErrorClassesJsonReader(Seq(errorJsonFilePath.toUri.toURL, json.toURI.toURL))
      }
      assert(e.getErrorClass === "INTERNAL_ERROR")
      assert(e.getMessage.contains("BY.ZERO"))
    }
  }
}<|MERGE_RESOLUTION|>--- conflicted
+++ resolved
@@ -22,11 +22,7 @@
 import java.nio.file.Files
 import java.util.Locale
 
-<<<<<<< HEAD
-import scala.collection.convert.ImplicitConversions._
-=======
 import scala.jdk.CollectionConverters._
->>>>>>> 54d5087c
 import scala.util.Properties.lineSeparator
 import scala.util.matching.Regex
 
@@ -147,11 +143,7 @@
 
   test("Message format invariants") {
     val messageFormats = errorReader.errorInfoMap
-<<<<<<< HEAD
-      .filterKeys(!_.startsWith("_LEGACY_ERROR_TEMP_"))
-=======
       .filterKeys(!_.startsWith("_LEGACY_ERROR_"))
->>>>>>> 54d5087c
       .filterKeys(!_.startsWith("INTERNAL_ERROR"))
       .values.toSeq.flatMap { i => Seq(i.messageTemplate) }
     checkCondition(messageFormats, s => s != null)
@@ -237,22 +229,14 @@
       }).toSet
 
       val docsDir = getWorkspaceFilePath("docs")
-<<<<<<< HEAD
-      val orphans = FileUtils.listFiles(docsDir.toFile, Array("md"), false).filter { f =>
-=======
       val orphans = FileUtils.listFiles(docsDir.toFile, Array("md"), false).asScala.filter { f =>
->>>>>>> 54d5087c
         (f.getName.startsWith("sql-error-conditions-") && f.getName.endsWith("-error-class.md")) &&
           !subErrorFileNames.contains(f.getName)
       }
       orphans
     }
 
-<<<<<<< HEAD
-    val sqlErrorParentDocContent = errors.toSeq.filter(!_._1.startsWith("_LEGACY_ERROR_TEMP_"))
-=======
     val sqlErrorParentDocContent = errors.toSeq.filter(!_._1.startsWith("_LEGACY_ERROR"))
->>>>>>> 54d5087c
       .sortBy(_._1).map(error => {
       val name = error._1
       val info = error._2
@@ -283,12 +267,7 @@
          |
          |Also see [SQLSTATE Codes](sql-error-conditions-sqlstates.html).
          |
-<<<<<<< HEAD
-         |$sqlErrorParentDocContent
-         |""".stripMargin
-=======
          |$sqlErrorParentDocContent""".stripMargin
->>>>>>> 54d5087c
 
     errors.filter(_._2.subClass.isDefined).foreach(error => {
       val name = error._1
@@ -350,11 +329,7 @@
         }
         FileUtils.writeStringToFile(
           parentDocPath.toFile,
-<<<<<<< HEAD
-          sqlErrorParentDoc + lineSeparator,
-=======
           sqlErrorParentDoc,
->>>>>>> 54d5087c
           StandardCharsets.UTF_8)
       }
     } else {
