--- conflicted
+++ resolved
@@ -110,11 +110,7 @@
     val sqlTableRows = sqlTable.split("\n").filter(_.startsWith("|")).drop(2)
     val validSqlStates = sqlTableRows.map(_.slice(1, 6)).toSet
     // Sanity check
-<<<<<<< HEAD
-    assert(Set("07000", "42000", "HZ000").subsetOf(validSqlStates))
-=======
     assert(Set("22012", "22003", "42601").subsetOf(validSqlStates))
->>>>>>> 11e30a61
     assert(validSqlStates.forall(_.length == 5), validSqlStates)
     checkCondition(sqlStates, s => validSqlStates.contains(s))
   }
@@ -236,36 +232,13 @@
     } catch {
       case e: SparkThrowable =>
         assert(e.getErrorClass == "CANNOT_PARSE_DECIMAL")
-<<<<<<< HEAD
-        assert(e.getSqlState == "42000")
+        assert(e.getSqlState == "22018")
       case _: Throwable =>
         // Should not end up here
         assert(false)
     }
   }
 
-  test("Try catching internal SparkError") {
-    try {
-      throw new SparkException(
-        errorClass = "INTERNAL_ERROR",
-        messageParameters = Map("message" -> "this is an internal error"),
-        cause = null
-      )
-    } catch {
-      case e: SparkThrowable =>
-        assert(e.isInternalError)
-        assert(e.getSqlState == null)
-=======
-        assert(e.getSqlState == "22018")
->>>>>>> 11e30a61
-      case _: Throwable =>
-        // Should not end up here
-        assert(false)
-    }
-  }
-
-<<<<<<< HEAD
-=======
   test("Try catching internal SparkError") {
     try {
       throw new SparkException(
@@ -283,7 +256,6 @@
     }
   }
 
->>>>>>> 11e30a61
   test("Get message in the specified format") {
     import ErrorMessageFormat._
     class TestQueryContext extends QueryContext {
