--- conflicted
+++ resolved
@@ -22,12 +22,8 @@
 import java.util.concurrent.atomic.{AtomicBoolean, AtomicLong, AtomicReference}
 
 import scala.annotation.meta.param
-import scala.collection.JavaConverters._
 import scala.collection.mutable.{ArrayBuffer, HashMap, HashSet, Map}
-<<<<<<< HEAD
-=======
 import scala.jdk.CollectionConverters._
->>>>>>> 54d5087c
 import scala.language.reflectiveCalls
 import scala.util.control.NonFatal
 
@@ -4206,8 +4202,6 @@
     completeNextResultStageWithSuccess(2, 0)
     assert(results === Map(0 -> 42, 1 -> 42, 2 -> 42, 3 -> 42))
 
-<<<<<<< HEAD
-=======
     results.clear()
     assertDataStructuresEmpty()
   }
@@ -4470,276 +4464,10 @@
     completeNextResultStageWithSuccess(2, 0)
     assert(results === Map(0 -> 42, 1 -> 42))
 
->>>>>>> 54d5087c
     results.clear()
     assertDataStructuresEmpty()
   }
 
-<<<<<<< HEAD
-  // Test the behavior of stage cancellation during the spark.shuffle.push.finalize.timeout
-  // wait for shuffle merge finalization
-  test("SPARK-33701: check adaptive shuffle merge finalization behavior with stage " +
-    "cancellation for determinate and indeterminate stages during " +
-    "spark.shuffle.push.finalize.timeout wait") {
-    initPushBasedShuffleConfs(conf)
-    conf.set(config.PUSH_BASED_SHUFFLE_SIZE_MIN_SHUFFLE_SIZE_TO_WAIT, 10L)
-    conf.set(config.SHUFFLE_MERGER_LOCATIONS_MIN_STATIC_THRESHOLD, 5)
-    conf.set(config.PUSH_BASED_SHUFFLE_MIN_PUSH_RATIO, 0.5)
-    DAGSchedulerSuite.clearMergerLocs()
-    DAGSchedulerSuite.addMergerLocs(Seq("host1", "host2", "host3", "host4", "host5"))
-    val parts = 4
-
-    scheduler = new MyDAGScheduler(
-      sc,
-      taskScheduler,
-      sc.listenerBus,
-      mapOutputTracker,
-      blockManagerMaster,
-      sc.env,
-      shuffleMergeFinalize = false)
-    dagEventProcessLoopTester = new DAGSchedulerEventProcessLoopTester(scheduler)
-
-    // Determinate stage
-    val shuffleMapRdd1 = new MyRDD(sc, parts, Nil)
-    val shuffleDep1 = new ShuffleDependency(shuffleMapRdd1, new HashPartitioner(parts))
-    val shuffleMapRdd2 = new MyRDD(sc, parts, Nil)
-    val shuffleDep2 = new ShuffleDependency(shuffleMapRdd2, new HashPartitioner(parts))
-    val reduceRdd = new MyRDD(sc, parts, List(shuffleDep1, shuffleDep2),
-      tracker = mapOutputTracker)
-
-    // Submit a reduce job that depends which will create a map stage
-    submit(reduceRdd, (0 until parts).toArray)
-
-    val taskResults = taskSets(0).tasks.zipWithIndex.map {
-      case (_, idx) =>
-        (Success, makeMapStatus("host" + ('A' + idx).toChar, parts))
-    }.toSeq
-
-    for ((result, i) <- taskResults.zipWithIndex) {
-      runEvent(makeCompletionEvent(taskSets(0).tasks(i), result._1, result._2))
-    }
-    val shuffleStage1 = scheduler.stageIdToStage(0).asInstanceOf[ShuffleMapStage]
-    runEvent(StageCancelled(0, Option("Explicit cancel check")))
-    scheduler.handleShuffleMergeFinalized(shuffleStage1, shuffleStage1.shuffleDep.shuffleMergeId)
-
-    assert(shuffleStage1.shuffleDep.mergerLocs.nonEmpty)
-    assert(shuffleStage1.shuffleDep.isShuffleMergeFinalizedMarked)
-    assert(mapOutputTracker.
-      getNumAvailableMergeResults(shuffleStage1.shuffleDep.shuffleId) == 4)
-
-    // Indeterminate stage
-    val shuffleMapIndeterminateRdd1 = new MyRDD(sc, parts, Nil, indeterminate = true)
-    val shuffleIndeterminateDep1 = new ShuffleDependency(
-      shuffleMapIndeterminateRdd1, new HashPartitioner(parts))
-    val shuffleMapIndeterminateRdd2 = new MyRDD(sc, parts, Nil, indeterminate = true)
-    val shuffleIndeterminateDep2 = new ShuffleDependency(
-      shuffleMapIndeterminateRdd2, new HashPartitioner(parts))
-    val reduceIndeterminateRdd = new MyRDD(sc, parts, List(
-      shuffleIndeterminateDep1, shuffleIndeterminateDep2), tracker = mapOutputTracker)
-
-    // Submit a reduce job that depends which will create a map stage
-    submit(reduceIndeterminateRdd, (0 until parts).toArray)
-
-    val indeterminateResults = taskSets(0).tasks.zipWithIndex.map {
-      case (_, idx) =>
-        (Success, makeMapStatus("host" + ('A' + idx).toChar, parts))
-    }.toSeq
-
-    for ((result, i) <- indeterminateResults.zipWithIndex) {
-      runEvent(makeCompletionEvent(taskSets(0).tasks(i), result._1, result._2))
-    }
-
-    val shuffleIndeterminateStage = scheduler.stageIdToStage(3).asInstanceOf[ShuffleMapStage]
-    assert(shuffleIndeterminateStage.isIndeterminate)
-    scheduler.handleShuffleMergeFinalized(shuffleIndeterminateStage, 2)
-    assert(shuffleIndeterminateStage.shuffleDep.shuffleMergeEnabled)
-    assert(!shuffleIndeterminateStage.shuffleDep.isShuffleMergeFinalizedMarked)
-  }
-
-  // With Adaptive shuffle merge finalization, once minimum shuffle pushes complete after stage
-  // completion, the existing shuffle merge finalization task with
-  // delay = spark.shuffle.push.finalize.timeout should be replaced with a new shuffle merge
-  // finalization task with delay = 0
-  test("SPARK-33701: check adaptive shuffle merge finalization with minimum pushes complete" +
-    " after the stage completion replacing the finalize task with delay = 0") {
-    initPushBasedShuffleConfs(conf)
-    conf.set(config.PUSH_BASED_SHUFFLE_SIZE_MIN_SHUFFLE_SIZE_TO_WAIT, 10L)
-    conf.set(config.SHUFFLE_MERGER_LOCATIONS_MIN_STATIC_THRESHOLD, 5)
-    conf.set(config.PUSH_BASED_SHUFFLE_MIN_PUSH_RATIO, 0.5)
-    DAGSchedulerSuite.clearMergerLocs()
-    DAGSchedulerSuite.addMergerLocs(Seq("host1", "host2", "host3", "host4", "host5"))
-    val parts = 4
-
-    scheduler = new MyDAGScheduler(
-      sc,
-      taskScheduler,
-      sc.listenerBus,
-      mapOutputTracker,
-      blockManagerMaster,
-      sc.env,
-      shuffleMergeFinalize = false)
-    dagEventProcessLoopTester = new DAGSchedulerEventProcessLoopTester(scheduler)
-
-    // Determinate stage
-    val shuffleMapRdd1 = new MyRDD(sc, parts, Nil)
-    val shuffleDep1 = new ShuffleDependency(shuffleMapRdd1, new HashPartitioner(parts))
-    val shuffleMapRdd2 = new MyRDD(sc, parts, Nil)
-    val shuffleDep2 = new ShuffleDependency(shuffleMapRdd2, new HashPartitioner(parts))
-    val reduceRdd = new MyRDD(sc, parts, List(shuffleDep1, shuffleDep2),
-      tracker = mapOutputTracker)
-
-    // Submit a reduce job that depends which will create a map stage
-    submit(reduceRdd, (0 until parts).toArray)
-
-    val taskResults = taskSets(0).tasks.zipWithIndex.map {
-      case (_, idx) =>
-        (Success, makeMapStatus("host" + ('A' + idx).toChar, parts))
-    }.toSeq
-
-    for ((result, i) <- taskResults.zipWithIndex) {
-      runEvent(makeCompletionEvent(taskSets(0).tasks(i), result._1, result._2))
-    }
-    val shuffleStage1 = scheduler.stageIdToStage(0).asInstanceOf[ShuffleMapStage]
-    assert(shuffleStage1.shuffleDep.shuffleMergeEnabled)
-    assert(!shuffleStage1.shuffleDep.isShuffleMergeFinalizedMarked)
-    val finalizeTask1 = shuffleStage1.shuffleDep.getFinalizeTask.get.
-      asInstanceOf[DummyScheduledFuture]
-    assert(finalizeTask1.delay == 10 && finalizeTask1.registerMergeResults)
-
-    // Minimum shuffle pushes complete, replace the finalizeTask with delay = 10
-    // with a finalizeTask with delay = 0
-    pushComplete(shuffleStage1.shuffleDep.shuffleId, 0, 0)
-    pushComplete(shuffleStage1.shuffleDep.shuffleId, 0, 1)
-
-    // Existing finalizeTask with delay = 10 should be replaced with finalizeTask
-    // with delay = 0
-    val finalizeTask2 = shuffleStage1.shuffleDep.getFinalizeTask.get.
-      asInstanceOf[DummyScheduledFuture]
-    assert(finalizeTask2.delay == 0 && finalizeTask2.registerMergeResults)
-  }
-
-  test("SPARK-34826: Adaptively fetch shuffle mergers") {
-    initPushBasedShuffleConfs(conf)
-    conf.set(config.SHUFFLE_MERGER_LOCATIONS_MIN_STATIC_THRESHOLD, 2)
-    DAGSchedulerSuite.clearMergerLocs()
-    DAGSchedulerSuite.addMergerLocs(Seq("host1"))
-    val parts = 2
-
-    val shuffleMapRdd = new MyRDD(sc, parts, Nil)
-    val shuffleDep = new ShuffleDependency(shuffleMapRdd, new HashPartitioner(parts))
-    val reduceRdd = new MyRDD(sc, parts, List(shuffleDep), tracker = mapOutputTracker)
-
-    // Submit a reduce job that depends which will create a map stage
-    submit(reduceRdd, (0 until parts).toArray)
-
-    runEvent(makeCompletionEvent(
-      taskSets(0).tasks(0), Success, makeMapStatus("hostA", parts),
-      Seq.empty, Array.empty, createFakeTaskInfoWithId(0)))
-
-    val shuffleStage1 = scheduler.stageIdToStage(0).asInstanceOf[ShuffleMapStage]
-    assert(!shuffleStage1.shuffleDep.shuffleMergeEnabled)
-    assert(mapOutputTracker.getShufflePushMergerLocations(0).isEmpty)
-
-    DAGSchedulerSuite.addMergerLocs(Seq("host2", "host3"))
-
-    // host2 executor added event to trigger registering of shuffle merger locations
-    // as shuffle mergers are tracked separately for test
-    runEvent(ExecutorAdded("exec2", "host2"))
-
-    // Check if new shuffle merger locations are available for push or not
-    assert(mapOutputTracker.getShufflePushMergerLocations(0).size == 2)
-    assert(shuffleStage1.shuffleDep.getMergerLocs.size == 2)
-
-    // Complete remaining tasks in ShuffleMapStage 0
-    runEvent(makeCompletionEvent(taskSets(0).tasks(1), Success,
-      makeMapStatus("host1", parts), Seq.empty, Array.empty, createFakeTaskInfoWithId(1)))
-
-    completeNextResultStageWithSuccess(1, 0)
-    assert(results === Map(0 -> 42, 1 -> 42))
-
-    results.clear()
-    assertDataStructuresEmpty()
-  }
-
-  test("SPARK-34826: Adaptively fetch shuffle mergers with stage retry") {
-    initPushBasedShuffleConfs(conf)
-    conf.set(config.SHUFFLE_MERGER_LOCATIONS_MIN_STATIC_THRESHOLD, 2)
-    DAGSchedulerSuite.clearMergerLocs()
-    DAGSchedulerSuite.addMergerLocs(Seq("host1"))
-    val parts = 2
-
-    val shuffleMapRdd1 = new MyRDD(sc, parts, Nil)
-    val shuffleDep1 = new ShuffleDependency(shuffleMapRdd1, new HashPartitioner(parts))
-    val shuffleMapRdd2 = new MyRDD(sc, parts, Nil)
-    val shuffleDep2 = new ShuffleDependency(shuffleMapRdd2, new HashPartitioner(parts))
-    val reduceRdd = new MyRDD(sc, parts, List(shuffleDep1, shuffleDep2),
-      tracker = mapOutputTracker)
-
-    // Submit a reduce job that depends which will create a map stage
-    submit(reduceRdd, (0 until parts).toArray)
-
-    val taskResults = taskSets(0).tasks.zipWithIndex.map {
-      case (_, idx) =>
-        (Success, makeMapStatus("host" + idx, parts))
-    }.toSeq
-
-    val shuffleStage1 = scheduler.stageIdToStage(0).asInstanceOf[ShuffleMapStage]
-    DAGSchedulerSuite.addMergerLocs(Seq("host2", "host3"))
-    // host2 executor added event to trigger registering of shuffle merger locations
-    // as shuffle mergers are tracked separately for test
-    runEvent(ExecutorAdded("exec2", "host2"))
-    // Check if new shuffle merger locations are available for push or not
-    assert(mapOutputTracker.getShufflePushMergerLocations(0).size == 2)
-    assert(shuffleStage1.shuffleDep.getMergerLocs.size == 2)
-    val mergerLocsBeforeRetry = shuffleStage1.shuffleDep.getMergerLocs
-
-    // Clear merger locations to check if new mergers are not getting set for the
-    // retry of determinate stage
-    DAGSchedulerSuite.clearMergerLocs()
-
-    // Remove MapStatus on one of the host before the stage ends to trigger
-    // a scenario where stage 0 needs to be resubmitted upon finishing all tasks.
-    // Merge finalization should be scheduled in this case.
-    for ((result, i) <- taskResults.zipWithIndex) {
-      if (i == taskSets(0).tasks.size - 1) {
-        mapOutputTracker.removeOutputsOnHost("host0")
-      }
-      runEvent(makeCompletionEvent(taskSets(0).tasks(i), result._1, result._2))
-    }
-    assert(shuffleStage1.shuffleDep.isShuffleMergeFinalizedMarked)
-
-    DAGSchedulerSuite.addMergerLocs(Seq("host4", "host5"))
-    // host4 executor added event shouldn't reset merger locations given merger locations
-    // are already set
-    runEvent(ExecutorAdded("exec4", "host4"))
-
-    // Successfully completing the retry of stage 0.
-    complete(taskSets(2), taskSets(2).tasks.zipWithIndex.map {
-      case (_, idx) =>
-        (Success, makeMapStatus("host" + idx, parts))
-    }.toSeq)
-
-    assert(shuffleStage1.shuffleDep.shuffleMergeId == 0)
-    assert(shuffleStage1.shuffleDep.getMergerLocs.size == 2)
-    assert(shuffleStage1.shuffleDep.isShuffleMergeFinalizedMarked)
-    val newMergerLocs =
-      scheduler.stageIdToStage(0).asInstanceOf[ShuffleMapStage].shuffleDep.getMergerLocs
-    assert(mergerLocsBeforeRetry.sortBy(_.host) === newMergerLocs.sortBy(_.host))
-    val shuffleStage2 = scheduler.stageIdToStage(1).asInstanceOf[ShuffleMapStage]
-    complete(taskSets(1), taskSets(1).tasks.zipWithIndex.map {
-      case (_, idx) =>
-        (Success, makeMapStatus("host" + idx, parts, 10))
-    }.toSeq)
-    assert(shuffleStage2.shuffleDep.getMergerLocs.size == 2)
-    completeNextResultStageWithSuccess(2, 0)
-    assert(results === Map(0 -> 42, 1 -> 42))
-
-    results.clear()
-    assertDataStructuresEmpty()
-  }
-
-=======
->>>>>>> 54d5087c
   test("SPARK-34826: Adaptively fetch shuffle mergers with stage retry for indeterminate stage") {
     initPushBasedShuffleConfs(conf)
     conf.set(config.SHUFFLE_MERGER_LOCATIONS_MIN_STATIC_THRESHOLD, 2)
