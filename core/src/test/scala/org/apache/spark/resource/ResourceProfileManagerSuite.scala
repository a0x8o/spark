/*
 * Licensed to the Apache Software Foundation (ASF) under one or more
 * contributor license agreements.  See the NOTICE file distributed with
 * this work for additional information regarding copyright ownership.
 * The ASF licenses this file to You under the Apache License, Version 2.0
 * (the "License"); you may not use this file except in compliance with
 * the License.  You may obtain a copy of the License at
 *
 *    http://www.apache.org/licenses/LICENSE-2.0
 *
 * Unless required by applicable law or agreed to in writing, software
 * distributed under the License is distributed on an "AS IS" BASIS,
 * WITHOUT WARRANTIES OR CONDITIONS OF ANY KIND, either express or implied.
 * See the License for the specific language governing permissions and
 * limitations under the License.
 */

package org.apache.spark.resource

import org.apache.spark.{SparkConf, SparkException, SparkFunSuite}
import org.apache.spark.internal.config._
import org.apache.spark.internal.config.Tests._
import org.apache.spark.scheduler.LiveListenerBus

class ResourceProfileManagerSuite extends SparkFunSuite {

  override def beforeAll(): Unit = {
    try {
      ResourceProfile.clearDefaultProfile()
    } finally {
      super.beforeAll()
    }
  }

  override def afterEach(): Unit = {
    try {
      ResourceProfile.clearDefaultProfile()
    } finally {
      super.afterEach()
    }
  }

  val listenerBus = new LiveListenerBus(new SparkConf())

  test("ResourceProfileManager") {
    val conf = new SparkConf().set(EXECUTOR_CORES, 4)
    val rpmanager = new ResourceProfileManager(conf, listenerBus)
    val defaultProf = rpmanager.defaultResourceProfile
    assert(defaultProf.id === ResourceProfile.DEFAULT_RESOURCE_PROFILE_ID)
    assert(defaultProf.executorResources.size === 3,
      "Executor resources should contain cores, heap and offheap memory by default")
    assert(defaultProf.executorResources(ResourceProfile.CORES).amount === 4,
      s"Executor resources should have 4 cores")
  }

  test("isSupported yarn no dynamic allocation") {
    val conf = new SparkConf().setMaster("yarn").set(EXECUTOR_CORES, 4)
    conf.set(RESOURCE_PROFILE_MANAGER_TESTING.key, "true")
    val rpmanager = new ResourceProfileManager(conf, listenerBus)
    // default profile should always work
    val defaultProf = rpmanager.defaultResourceProfile
    val rprof = new ResourceProfileBuilder()
    val gpuExecReq =
      new ExecutorResourceRequests().resource("gpu", 2, "someScript")
    val immrprof = rprof.require(gpuExecReq).build
    val error = intercept[SparkException] {
      rpmanager.isSupported(immrprof)
    }.getMessage()

    assert(error.contains(
      "ResourceProfiles are only supported on YARN and Kubernetes and Standalone" +
        " with dynamic allocation"))
  }

  test("isSupported yarn with dynamic allocation") {
    val conf = new SparkConf().setMaster("yarn").set(EXECUTOR_CORES, 4)
    conf.set(DYN_ALLOCATION_ENABLED, true)
    conf.set(RESOURCE_PROFILE_MANAGER_TESTING.key, "true")
    val rpmanager = new ResourceProfileManager(conf, listenerBus)
    // default profile should always work
    val defaultProf = rpmanager.defaultResourceProfile
    val rprof = new ResourceProfileBuilder()
    val gpuExecReq =
      new ExecutorResourceRequests().resource("gpu", 2, "someScript")
    val immrprof = rprof.require(gpuExecReq).build
    assert(rpmanager.isSupported(immrprof) == true)
  }

  test("isSupported k8s with dynamic allocation") {
    val conf = new SparkConf().setMaster("k8s://foo").set(EXECUTOR_CORES, 4)
    conf.set(DYN_ALLOCATION_ENABLED, true)
    conf.set(DYN_ALLOCATION_SHUFFLE_TRACKING_ENABLED, true)
    conf.set(RESOURCE_PROFILE_MANAGER_TESTING.key, "true")
    val rpmanager = new ResourceProfileManager(conf, listenerBus)
    // default profile should always work
    val defaultProf = rpmanager.defaultResourceProfile
    val rprof = new ResourceProfileBuilder()
    val gpuExecReq =
      new ExecutorResourceRequests().resource("gpu", 2, "someScript", "nvidia")
    val immrprof = rprof.require(gpuExecReq).build
    assert(rpmanager.isSupported(immrprof) == true)
  }

  test("isSupported standalone with dynamic allocation") {
    val conf = new SparkConf().setMaster("spark://foo").set(EXECUTOR_CORES, 4)
    conf.set(DYN_ALLOCATION_ENABLED, true)
    conf.set(DYN_ALLOCATION_SHUFFLE_TRACKING_ENABLED, true)
    conf.set(RESOURCE_PROFILE_MANAGER_TESTING.key, "true")
    val rpmanager = new ResourceProfileManager(conf, listenerBus)
    // default profile should always work
    val defaultProf = rpmanager.defaultResourceProfile
    val rprof = new ResourceProfileBuilder()
    val gpuExecReq =
      new ExecutorResourceRequests().resource("gpu", 2, "someScript")
    val immrprof = rprof.require(gpuExecReq).build()
    assert(rpmanager.isSupported(immrprof))
  }

  test("isSupported task resource profiles with dynamic allocation disabled") {
    val conf = new SparkConf().setMaster("spark://foo").set(EXECUTOR_CORES, 4)
    conf.set(DYN_ALLOCATION_ENABLED, false)
    conf.set(RESOURCE_PROFILE_MANAGER_TESTING.key, "true")

    var rpmanager = new ResourceProfileManager(conf, listenerBus)
    // default profile should always work
    val defaultProf = rpmanager.defaultResourceProfile
    assert(rpmanager.isSupported(defaultProf))

<<<<<<< HEAD
    // task resource profile.
=======
    // Standalone: supports task resource profile.
>>>>>>> 54d5087c
    val gpuTaskReq = new TaskResourceRequests().resource("gpu", 1)
    val taskProf = new TaskResourceProfile(gpuTaskReq.requests)
    assert(rpmanager.isSupported(taskProf))

<<<<<<< HEAD
=======
    // Local: doesn't support task resource profile.
>>>>>>> 54d5087c
    conf.setMaster("local")
    rpmanager = new ResourceProfileManager(conf, listenerBus)
    val error = intercept[SparkException] {
      rpmanager.isSupported(taskProf)
    }.getMessage
    assert(error === "TaskResourceProfiles are only supported for Standalone " +
<<<<<<< HEAD
      "cluster for now when dynamic allocation is disabled.")
=======
      "and Yarn cluster for now when dynamic allocation is disabled.")

    // Local cluster: supports task resource profile.
    conf.setMaster("local-cluster[1, 1, 1024]")
    rpmanager = new ResourceProfileManager(conf, listenerBus)
    assert(rpmanager.isSupported(taskProf))

    // Yarn: supports task resource profile.
    conf.setMaster("yarn")
    rpmanager = new ResourceProfileManager(conf, listenerBus)
    assert(rpmanager.isSupported(taskProf))
>>>>>>> 54d5087c
  }

  test("isSupported task resource profiles with dynamic allocation enabled") {
    val conf = new SparkConf().setMaster("spark://foo").set(EXECUTOR_CORES, 4)
    conf.set(DYN_ALLOCATION_ENABLED, true)
    conf.set(RESOURCE_PROFILE_MANAGER_TESTING.key, "true")

    val rpmanager = new ResourceProfileManager(conf, listenerBus)

    // task resource profile.
    val gpuTaskReq = new TaskResourceRequests().resource("gpu", 1)
    val taskProf = new TaskResourceProfile(gpuTaskReq.requests)
    assert(rpmanager.isSupported(taskProf))
  }

  test("isSupported with local mode") {
    val conf = new SparkConf().setMaster("local").set(EXECUTOR_CORES, 4)
    conf.set(RESOURCE_PROFILE_MANAGER_TESTING.key, "true")
    val rpmanager = new ResourceProfileManager(conf, listenerBus)
    // default profile should always work
    val defaultProf = rpmanager.defaultResourceProfile
    val rprof = new ResourceProfileBuilder()
    val gpuExecReq =
      new ExecutorResourceRequests().resource("gpu", 2, "someScript")
    val immrprof = rprof.require(gpuExecReq).build
    val error = intercept[SparkException] {
      rpmanager.isSupported(immrprof)
    }.getMessage()

    assert(error.contains(
      "ResourceProfiles are only supported on YARN and Kubernetes and Standalone" +
        " with dynamic allocation"))
  }

  test("ResourceProfileManager has equivalent profile") {
    val conf = new SparkConf().set(EXECUTOR_CORES, 4)
    val rpmanager = new ResourceProfileManager(conf, listenerBus)
    var rpAlreadyExist: Option[ResourceProfile] = None
    val checkId = 500
    for (i <- 1 to 1000) {
      val rprofBuilder = new ResourceProfileBuilder()
      val ereqs = new ExecutorResourceRequests()
      ereqs.cores(i).memory("4g").memoryOverhead("2000m")
      val treqs = new TaskResourceRequests()
      treqs.cpus(i)
      rprofBuilder.require(ereqs).require(treqs)
      val rprof = rprofBuilder.build
      rpmanager.addResourceProfile(rprof)
      if (i == checkId) rpAlreadyExist = Some(rprof)
    }
    val rpNotMatch = new ResourceProfileBuilder().build
    assert(rpmanager.getEquivalentProfile(rpNotMatch).isEmpty,
      s"resourceProfile should not have existed")

    val rprofBuilder = new ResourceProfileBuilder()
    val ereqs = new ExecutorResourceRequests()
    ereqs.cores(checkId).memory("4g").memoryOverhead("2000m")
    val treqs = new TaskResourceRequests()
    treqs.cpus(checkId)
    rprofBuilder.require(ereqs).require(treqs)
    val rpShouldMatch = rprofBuilder.build

    val equivProf = rpmanager.getEquivalentProfile(rpShouldMatch)
    assert(equivProf.nonEmpty)
    assert(equivProf.get.id == rpAlreadyExist.get.id, s"resourceProfile should have existed")
  }
}<|MERGE_RESOLUTION|>--- conflicted
+++ resolved
@@ -126,28 +126,18 @@
     val defaultProf = rpmanager.defaultResourceProfile
     assert(rpmanager.isSupported(defaultProf))
 
-<<<<<<< HEAD
-    // task resource profile.
-=======
     // Standalone: supports task resource profile.
->>>>>>> 54d5087c
     val gpuTaskReq = new TaskResourceRequests().resource("gpu", 1)
     val taskProf = new TaskResourceProfile(gpuTaskReq.requests)
     assert(rpmanager.isSupported(taskProf))
 
-<<<<<<< HEAD
-=======
     // Local: doesn't support task resource profile.
->>>>>>> 54d5087c
     conf.setMaster("local")
     rpmanager = new ResourceProfileManager(conf, listenerBus)
     val error = intercept[SparkException] {
       rpmanager.isSupported(taskProf)
     }.getMessage
     assert(error === "TaskResourceProfiles are only supported for Standalone " +
-<<<<<<< HEAD
-      "cluster for now when dynamic allocation is disabled.")
-=======
       "and Yarn cluster for now when dynamic allocation is disabled.")
 
     // Local cluster: supports task resource profile.
@@ -159,7 +149,6 @@
     conf.setMaster("yarn")
     rpmanager = new ResourceProfileManager(conf, listenerBus)
     assert(rpmanager.isSupported(taskProf))
->>>>>>> 54d5087c
   }
 
   test("isSupported task resource profiles with dynamic allocation enabled") {
