--- conflicted
+++ resolved
@@ -1012,39 +1012,6 @@
         signal(pid, "SIGKILL")
       }
 
-<<<<<<< HEAD
-      if (SystemUtils.isJavaVersionAtLeast(JavaVersion.JAVA_1_8)) {
-        // We'll make sure that forcibly terminating a process works by
-        // creating a very misbehaving process. It ignores SIGTERM and has been SIGSTOPed. On
-        // older versions of java, this will *not* terminate.
-        val file = File.createTempFile("temp-file-name", ".tmp")
-        file.deleteOnExit()
-        val cmd =
-          s"""
-             |#!/usr/bin/env bash
-             |trap "" SIGTERM
-             |sleep 10
-           """.stripMargin
-        Files.write(cmd.getBytes(UTF_8), file)
-        file.getAbsoluteFile.setExecutable(true)
-
-        val process = new ProcessBuilder(file.getAbsolutePath).start()
-        val pid = getPid(process)
-        assert(pidExists(pid))
-        try {
-          signal(pid, "SIGSTOP")
-          val startNs = System.nanoTime()
-          val terminated = Utils.terminateProcess(process, 5000)
-          assert(terminated.isDefined)
-          process.waitFor(5, TimeUnit.SECONDS)
-          val duration = System.nanoTime() - startNs
-          // add a little extra time to allow a force kill to finish
-          assert(duration < TimeUnit.SECONDS.toNanos(6))
-          assert(!pidExists(pid))
-        } finally {
-          signal(pid, "SIGKILL")
-        }
-=======
       // We'll make sure that forcibly terminating a process works by
       // creating a very misbehaving process. It ignores SIGTERM and has been SIGSTOPed. On
       // older versions of java, this will *not* terminate.
@@ -1073,7 +1040,6 @@
         assert(!pidExists(pid))
       } finally {
         signal(pid, "SIGKILL")
->>>>>>> 54d5087c
       }
     }
   }
