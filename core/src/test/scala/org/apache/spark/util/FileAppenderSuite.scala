--- conflicted
+++ resolved
@@ -340,11 +340,7 @@
 
       // Make sure no IOException errors have been logged as a result of appender closing gracefully
       verify(mockAppender, atLeast(0)).append(loggingEventCaptor.capture)
-<<<<<<< HEAD
-      import scala.collection.JavaConverters._
-=======
       import scala.jdk.CollectionConverters._
->>>>>>> 54d5087c
       loggingEventCaptor.getAllValues.asScala.foreach { loggingEvent =>
         assert(loggingEvent.getThrown === null
           || !loggingEvent.getThrown.isInstanceOf[IOException])
