/*
 * Licensed to the Apache Software Foundation (ASF) under one or more
 * contributor license agreements.  See the NOTICE file distributed with
 * this work for additional information regarding copyright ownership.
 * The ASF licenses this file to You under the Apache License, Version 2.0
 * (the "License"); you may not use this file except in compliance with
 * the License.  You may obtain a copy of the License at
 *
 *    http://www.apache.org/licenses/LICENSE-2.0
 *
 * Unless required by applicable law or agreed to in writing, software
 * distributed under the License is distributed on an "AS IS" BASIS,
 * WITHOUT WARRANTIES OR CONDITIONS OF ANY KIND, either express or implied.
 * See the License for the specific language governing permissions and
 * limitations under the License.
 */

package org.apache.spark.util

import java.lang.ref.PhantomReference
import java.lang.ref.ReferenceQueue

import org.apache.spark.SparkFunSuite

class CompletionIteratorSuite extends SparkFunSuite {
  test("basic test") {
    var numTimesCompleted = 0
    val iter = List(1, 2, 3).iterator
    val completionIter = CompletionIterator[Int, Iterator[Int]](iter, { numTimesCompleted += 1 })

    assert(completionIter.hasNext)
    assert(completionIter.next() === 1)
    assert(numTimesCompleted === 0)

    assert(completionIter.hasNext)
    assert(completionIter.next() === 2)
    assert(numTimesCompleted === 0)

    assert(completionIter.hasNext)
    assert(completionIter.next() === 3)
    assert(numTimesCompleted === 0)

    assert(!completionIter.hasNext)
    assert(numTimesCompleted === 1)

    // SPARK-4264: Calling hasNext should not trigger the completion callback again.
    assert(!completionIter.hasNext)
    assert(numTimesCompleted === 1)
  }
  test("reference to sub iterator should not be available after completion") {
    var sub = Iterator(1, 2, 3)

    val refQueue = new ReferenceQueue[Iterator[Int]]
    val ref = new PhantomReference[Iterator[Int]](sub, refQueue)

    val iter = CompletionIterator[Int, Iterator[Int]](sub, {})
    sub = null
    iter.toArray

    for (_ <- 1 to 100 if !ref.refersTo(null)) {
      System.gc()
      if (!ref.refersTo(null)) {
        Thread.sleep(10)
      }
    }
    assert(ref.refersTo(null))
<<<<<<< HEAD
    assert(refQueue.poll() === ref)
=======
    assert(refQueue.remove(1000) === ref)
>>>>>>> ecee7133
  }
}<|MERGE_RESOLUTION|>--- conflicted
+++ resolved
@@ -64,10 +64,6 @@
       }
     }
     assert(ref.refersTo(null))
-<<<<<<< HEAD
-    assert(refQueue.poll() === ref)
-=======
     assert(refQueue.remove(1000) === ref)
->>>>>>> ecee7133
   }
 }