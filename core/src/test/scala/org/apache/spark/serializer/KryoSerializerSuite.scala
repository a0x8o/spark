--- conflicted
+++ resolved
@@ -553,10 +553,6 @@
   }
 
   test("SPARK-43898: Register scala.collection.immutable.ArraySeq$ofRef for Scala 2.13") {
-<<<<<<< HEAD
-    assume(scala.util.Properties.versionNumberString.startsWith("2.13"))
-=======
->>>>>>> 54d5087c
     val conf = new SparkConf(false)
     conf.set(KRYO_REGISTRATION_REQUIRED, true)
     val ser = new KryoSerializer(conf).newInstance()
