/*
 * Licensed to the Apache Software Foundation (ASF) under one or more
 * contributor license agreements.  See the NOTICE file distributed with
 * this work for additional information regarding copyright ownership.
 * The ASF licenses this file to You under the Apache License, Version 2.0
 * (the "License"); you may not use this file except in compliance with
 * the License.  You may obtain a copy of the License at
 *
 *    http://www.apache.org/licenses/LICENSE-2.0
 *
 * Unless required by applicable law or agreed to in writing, software
 * distributed under the License is distributed on an "AS IS" BASIS,
 * WITHOUT WARRANTIES OR CONDITIONS OF ANY KIND, either express or implied.
 * See the License for the specific language governing permissions and
 * limitations under the License.
 */

package org.apache.spark

import scala.concurrent.duration._

import org.scalatest.concurrent.Eventually._
import org.scalatest.matchers.must.Matchers
import org.scalatest.matchers.should.Matchers._

import org.apache.spark.JobExecutionStatus._

class StatusTrackerSuite extends SparkFunSuite with Matchers with LocalSparkContext {

  testRetry("basic status API usage") {
    sc = new SparkContext("local", "test", new SparkConf(false))
    val jobFuture = sc.parallelize(1 to 10000, 2).map(identity).groupBy(identity).collectAsync()
    val jobId: Int = eventually(timeout(10.seconds)) {
      val jobIds = jobFuture.jobIds
      jobIds.size should be(1)
      jobIds.head
    }
    val jobInfo = eventually(timeout(10.seconds)) {
      sc.statusTracker.getJobInfo(jobId).get
    }
    jobInfo.status() should not be FAILED
    val stageIds = jobInfo.stageIds()
    stageIds.size should be(2)

    val firstStageInfo = eventually(timeout(10.seconds)) {
      sc.statusTracker.getStageInfo(stageIds.min).get
    }
    firstStageInfo.stageId() should be(stageIds.min)
    firstStageInfo.currentAttemptId() should be(0)
    firstStageInfo.numTasks() should be(2)
    eventually(timeout(10.seconds)) {
      val updatedFirstStageInfo = sc.statusTracker.getStageInfo(stageIds.min).get
      updatedFirstStageInfo.numCompletedTasks() should be(2)
      updatedFirstStageInfo.numActiveTasks() should be(0)
      updatedFirstStageInfo.numFailedTasks() should be(0)
    }
  }

  test("getJobIdsForGroup()") {
    sc = new SparkContext("local", "test", new SparkConf(false))
    // Passing `null` should return jobs that were not run in a job group:
    val defaultJobGroupFuture = sc.parallelize(1 to 1000).countAsync()
    val defaultJobGroupJobId = eventually(timeout(10.seconds)) {
      defaultJobGroupFuture.jobIds.head
    }
    eventually(timeout(10.seconds)) {
      sc.statusTracker.getJobIdsForGroup(null).toSet should be (Set(defaultJobGroupJobId))
    }
    // Test jobs submitted in job groups:
    sc.setJobGroup("my-job-group", "description")
    sc.statusTracker.getJobIdsForGroup("my-job-group") should be (Seq.empty)
    val firstJobFuture = sc.parallelize(1 to 1000).countAsync()
    val firstJobId = eventually(timeout(10.seconds)) {
      firstJobFuture.jobIds.head
    }
    eventually(timeout(10.seconds)) {
      sc.statusTracker.getJobIdsForGroup("my-job-group") should be (Seq(firstJobId))
    }
    val secondJobFuture = sc.parallelize(1 to 1000).countAsync()
    val secondJobId = eventually(timeout(10.seconds)) {
      secondJobFuture.jobIds.head
    }
    eventually(timeout(10.seconds)) {
      sc.statusTracker.getJobIdsForGroup("my-job-group").toSet should be (
        Set(firstJobId, secondJobId))
    }
  }

  test("getJobIdsForGroup() with takeAsync()") {
    sc = new SparkContext("local", "test", new SparkConf(false))
    sc.setJobGroup("my-job-group2", "description")
    sc.statusTracker.getJobIdsForGroup("my-job-group2") shouldBe empty
    val firstJobFuture = sc.parallelize(1 to 1000, 1).takeAsync(1)
    val firstJobId = eventually(timeout(10.seconds)) {
      firstJobFuture.jobIds.head
    }
    eventually(timeout(10.seconds)) {
      sc.statusTracker.getJobIdsForGroup("my-job-group2") should be (Seq(firstJobId))
    }
  }

  test("getJobIdsForGroup() with takeAsync() across multiple partitions") {
    sc = new SparkContext("local", "test", new SparkConf(false))
    sc.setJobGroup("my-job-group2", "description")
    sc.statusTracker.getJobIdsForGroup("my-job-group2") shouldBe empty
    val firstJobFuture = sc.parallelize(1 to 1000, 2).takeAsync(999)
    eventually(timeout(10.seconds)) {
      firstJobFuture.jobIds.head
    }
    eventually(timeout(10.seconds)) {
      sc.statusTracker.getJobIdsForGroup("my-job-group2") should have size 2
    }
  }

  test("getJobIdsForTag()") {
    sc = new SparkContext("local", "test", new SparkConf(false))

    sc.addJobTag("tag1")
    sc.statusTracker.getJobIdsForTag("tag1") should be (Seq.empty)

    // countAsync()
    val firstJobFuture = sc.parallelize(1 to 1000).countAsync()
    val firstJobId = eventually(timeout(10.seconds)) {
      firstJobFuture.jobIds.head
    }
    eventually(timeout(10.seconds)) {
      sc.statusTracker.getJobIdsForTag("tag1") should be (Seq(firstJobId))
    }

    sc.addJobTag("tag2")
    // takeAsync()
    val secondJobFuture = sc.parallelize(1 to 1000).takeAsync(1)
    val secondJobId = eventually(timeout(10.seconds)) {
      secondJobFuture.jobIds.head
    }
    eventually(timeout(10.seconds)) {
      sc.statusTracker.getJobIdsForTag("tag1").toSet should be (
        Set(firstJobId, secondJobId))
      sc.statusTracker.getJobIdsForTag("tag2") should be (Seq(secondJobId))
    }

    sc.removeJobTag("tag1")
<<<<<<< HEAD
    // takeAsync() across multiple partitions
    val thirdJobFuture = sc.parallelize(1 to 1000, 2).takeAsync(999)
    val thirdJobId = eventually(timeout(10.seconds)) {
      thirdJobFuture.jobIds.head
=======

    // takeAsync() across multiple partitions
    val thirdJobFuture = sc.parallelize(1 to 1000, 2).takeAsync(999)
    val thirdJobIds = eventually(timeout(10.seconds)) {
      // Wait for the two jobs triggered by takeAsync
      thirdJobFuture.jobIds.size should be(2)
      thirdJobFuture.jobIds
>>>>>>> 54d5087c
    }
    eventually(timeout(10.seconds)) {
      sc.statusTracker.getJobIdsForTag("tag1").toSet should be (
        Set(firstJobId, secondJobId))
      sc.statusTracker.getJobIdsForTag("tag2").toSet should be (
<<<<<<< HEAD
        Set(secondJobId, thirdJobId))
=======
        Set(secondJobId) ++ thirdJobIds)
>>>>>>> 54d5087c
    }
  }
}<|MERGE_RESOLUTION|>--- conflicted
+++ resolved
@@ -140,12 +140,6 @@
     }
 
     sc.removeJobTag("tag1")
-<<<<<<< HEAD
-    // takeAsync() across multiple partitions
-    val thirdJobFuture = sc.parallelize(1 to 1000, 2).takeAsync(999)
-    val thirdJobId = eventually(timeout(10.seconds)) {
-      thirdJobFuture.jobIds.head
-=======
 
     // takeAsync() across multiple partitions
     val thirdJobFuture = sc.parallelize(1 to 1000, 2).takeAsync(999)
@@ -153,17 +147,12 @@
       // Wait for the two jobs triggered by takeAsync
       thirdJobFuture.jobIds.size should be(2)
       thirdJobFuture.jobIds
->>>>>>> 54d5087c
     }
     eventually(timeout(10.seconds)) {
       sc.statusTracker.getJobIdsForTag("tag1").toSet should be (
         Set(firstJobId, secondJobId))
       sc.statusTracker.getJobIdsForTag("tag2").toSet should be (
-<<<<<<< HEAD
-        Set(secondJobId, thirdJobId))
-=======
         Set(secondJobId) ++ thirdJobIds)
->>>>>>> 54d5087c
     }
   }
 }