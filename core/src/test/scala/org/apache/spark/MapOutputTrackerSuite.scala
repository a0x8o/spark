--- conflicted
+++ resolved
@@ -17,15 +17,10 @@
 
 package org.apache.spark
 
-<<<<<<< HEAD
-import java.util.concurrent.atomic.LongAdder
-
-=======
 import java.util.{Collections => JCollections, HashSet => JHashSet}
 import java.util.concurrent.atomic.LongAdder
 
 import scala.collection.JavaConverters._
->>>>>>> 11e30a61
 import scala.collection.mutable.ArrayBuffer
 
 import org.mockito.ArgumentMatchers.any
@@ -922,11 +917,6 @@
     slaveRpcEnv.shutdown()
   }
 
-<<<<<<< HEAD
-  test("SPARK-34826: Adaptive shuffle mergers") {
-    val newConf = new SparkConf
-    newConf.set("spark.shuffle.push.based.enabled", "true")
-=======
   private def fetchDeclaredField(value: AnyRef, fieldName: String): AnyRef = {
     val field = value.getClass.getDeclaredField(fieldName)
     field.setAccessible(true)
@@ -984,7 +974,6 @@
   test("SPARK-34826: Adaptive shuffle mergers") {
     val newConf = new SparkConf
     newConf.set("spark.shuffle.push.enabled", "true")
->>>>>>> 11e30a61
     newConf.set("spark.shuffle.service.enabled", "true")
 
     // needs TorrentBroadcast so need a SparkContext
