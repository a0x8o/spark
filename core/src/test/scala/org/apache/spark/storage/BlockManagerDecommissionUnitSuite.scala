/*
 * Licensed to the Apache Software Foundation (ASF) under one or more
 * contributor license agreements.  See the NOTICE file distributed with
 * this work for additional information regarding copyright ownership.
 * The ASF licenses this file to You under the Apache License, Version 2.0
 * (the "License"); you may not use this file except in compliance with
 * the License.  You may obtain a copy of the License at
 *
 *    http://www.apache.org/licenses/LICENSE-2.0
 *
 * Unless required by applicable law or agreed to in writing, software
 * distributed under the License is distributed on an "AS IS" BASIS,
 * WITHOUT WARRANTIES OR CONDITIONS OF ANY KIND, either express or implied.
 * See the License for the specific language governing permissions and
 * limitations under the License.
 */

package org.apache.spark.storage

import java.io.FileNotFoundException

import scala.concurrent.Future
import scala.concurrent.duration._

import org.mockito.{ArgumentMatchers => mc}
import org.mockito.Mockito.{atLeast => least, mock, never, times, verify, when}
import org.scalatest.concurrent.Eventually._
import org.scalatest.matchers.must.Matchers

import org.apache.spark._
import org.apache.spark.internal.config
import org.apache.spark.network.BlockTransferService
import org.apache.spark.network.buffer.ManagedBuffer
import org.apache.spark.shuffle.{MigratableResolver, ShuffleBlockInfo}
import org.apache.spark.storage.BlockManagerMessages.ReplicateBlock

class BlockManagerDecommissionUnitSuite extends SparkFunSuite with Matchers {

  private val bmPort = 12345

  private val sparkConf = new SparkConf(false)
    .set(config.STORAGE_DECOMMISSION_SHUFFLE_BLOCKS_ENABLED, true)
    .set(config.STORAGE_DECOMMISSION_RDD_BLOCKS_ENABLED, true)
    // Just replicate blocks quickly during testing, as there isn't another
    // workload we need to worry about.
    .set(config.STORAGE_DECOMMISSION_REPLICATION_REATTEMPT_INTERVAL, 10L)

  private def registerShuffleBlocks(
      mockMigratableShuffleResolver: MigratableResolver,
      ids: Set[(Int, Long, Int)]): Unit = {

    when(mockMigratableShuffleResolver.getStoredShuffles())
      .thenReturn(ids.map(triple => ShuffleBlockInfo(triple._1, triple._2)).toSeq)

    ids.foreach { case (shuffleId: Int, mapId: Long, reduceId: Int) =>
      when(mockMigratableShuffleResolver.getMigrationBlocks(mc.any()))
        .thenReturn(List(
          (ShuffleIndexBlockId(shuffleId, mapId, reduceId), mock(classOf[ManagedBuffer])),
          (ShuffleDataBlockId(shuffleId, mapId, reduceId), mock(classOf[ManagedBuffer]))))
    }
  }

  /**
   * Validate a given configuration with the mocks.
   * The fail variable controls if we expect migration to fail, in which case we expect
   * a constant Long.MaxValue timestamp.
   */
  private def validateDecommissionTimestamps(conf: SparkConf, bm: BlockManager,
      fail: Boolean = false, assertDone: Boolean = true) = {
    // Verify the decommissioning manager timestamps and status
    val bmDecomManager = new BlockManagerDecommissioner(conf, bm)
    validateDecommissionTimestampsOnManager(bmDecomManager, fail, assertDone)
  }

  private def validateDecommissionTimestampsOnManager(bmDecomManager: BlockManagerDecommissioner,
      fail: Boolean = false, assertDone: Boolean = true, numShuffles: Option[Int] = None) = {
    var previousTime: Option[Long] = None
    try {
      bmDecomManager.start()
      eventually(timeout(100.second), interval(10.milliseconds)) {
        val (currentTime, done) = bmDecomManager.lastMigrationInfo()
        assert(!assertDone || done)
        // Make sure the time stamp starts moving forward.
        if (!fail) {
          previousTime match {
            case None =>
              previousTime = Some(currentTime)
              assert(false)
            case Some(t) =>
              assert(t < currentTime)
          }
        } else {
          // If we expect migration to fail we should get the max value quickly.
          assert(currentTime === Long.MaxValue)
        }
        numShuffles.foreach { s =>
          assert(bmDecomManager.numMigratedShuffles.get() === s)
        }
      }
      if (!fail) {
        // Wait 5 seconds and assert times keep moving forward.
        Thread.sleep(5000)
        val (currentTime, done) = bmDecomManager.lastMigrationInfo()
        assert((!assertDone || done) && currentTime > previousTime.get)
      }
    } finally {
      bmDecomManager.stop()
    }
  }

  test("test that with no blocks we finish migration") {
    // Set up the mocks so we return empty
    val bm = mock(classOf[BlockManager])
    val migratableShuffleBlockResolver = mock(classOf[MigratableResolver])
    when(migratableShuffleBlockResolver.getStoredShuffles())
      .thenReturn(Seq())
    when(bm.migratableResolver).thenReturn(migratableShuffleBlockResolver)
    when(bm.getMigratableRDDBlocks())
      .thenReturn(Seq())
    when(bm.getPeers(mc.any()))
      .thenReturn(Seq(BlockManagerId("exec2", "host2", 12345)))

    // Verify the decom manager handles this correctly
    validateDecommissionTimestamps(sparkConf, bm)
  }

  test("block decom manager with no migrations configured") {
    val bm = mock(classOf[BlockManager])
    val migratableShuffleBlockResolver = mock(classOf[MigratableResolver])
    registerShuffleBlocks(migratableShuffleBlockResolver, Set((1, 1L, 1)))
    when(bm.migratableResolver).thenReturn(migratableShuffleBlockResolver)
    when(bm.getMigratableRDDBlocks())
      .thenReturn(Seq())
    when(bm.getPeers(mc.any()))
      .thenReturn(Seq(BlockManagerId("exec2", "host2", 12345)))

    val badConf = new SparkConf(false)
      .set(config.STORAGE_DECOMMISSION_SHUFFLE_BLOCKS_ENABLED, false)
      .set(config.STORAGE_DECOMMISSION_RDD_BLOCKS_ENABLED, false)
      .set(config.STORAGE_DECOMMISSION_REPLICATION_REATTEMPT_INTERVAL, 10L)
    // Verify the decom manager handles this correctly
    validateDecommissionTimestamps(badConf, bm, fail = true)
  }

  test("block decom manager with no peers") {
    // Set up the mocks so we return one shuffle block
    val bm = mock(classOf[BlockManager])
    val migratableShuffleBlockResolver = mock(classOf[MigratableResolver])
    registerShuffleBlocks(migratableShuffleBlockResolver, Set((1, 1L, 1)))
    when(bm.migratableResolver).thenReturn(migratableShuffleBlockResolver)
    when(bm.getMigratableRDDBlocks())
      .thenReturn(Seq())
    when(bm.getPeers(mc.any()))
      .thenReturn(Seq())

    // Verify the decom manager handles this correctly
    validateDecommissionTimestamps(sparkConf, bm, fail = true)
  }


  test("block decom manager with only shuffle files time moves forward") {
    // Set up the mocks so we return one shuffle block
    val bm = mock(classOf[BlockManager])
    val migratableShuffleBlockResolver = mock(classOf[MigratableResolver])
    registerShuffleBlocks(migratableShuffleBlockResolver, Set((1, 1L, 1)))
    when(bm.migratableResolver).thenReturn(migratableShuffleBlockResolver)
    when(bm.getMigratableRDDBlocks())
      .thenReturn(Seq())
    when(bm.getPeers(mc.any()))
      .thenReturn(Seq(BlockManagerId("exec2", "host2", 12345)))

    // Verify the decom manager handles this correctly
    validateDecommissionTimestamps(sparkConf, bm)
  }

  test("block decom manager does not re-add removed shuffle files") {
    // Set up the mocks so we return one shuffle block
    val bm = mock(classOf[BlockManager])
    val migratableShuffleBlockResolver = mock(classOf[MigratableResolver])
    registerShuffleBlocks(migratableShuffleBlockResolver, Set())
    when(bm.migratableResolver).thenReturn(migratableShuffleBlockResolver)
    when(bm.getMigratableRDDBlocks())
      .thenReturn(Seq())
    when(bm.getPeers(mc.any()))
      .thenReturn(Seq(BlockManagerId("exec2", "host2", 12345)))
    val bmDecomManager = new BlockManagerDecommissioner(sparkConf, bm)
    bmDecomManager.migratingShuffles += ShuffleBlockInfo(10, 10)

    validateDecommissionTimestampsOnManager(bmDecomManager, fail = false, assertDone = false)
  }

  test("SPARK-40168: block decom manager handles shuffle file not found") {
    // Set up the mocks so we return one shuffle block
    val bm = mock(classOf[BlockManager])
    val migratableShuffleBlockResolver = mock(classOf[MigratableResolver])
    // First call get blocks, then empty list simulating a delete.
    when(migratableShuffleBlockResolver.getStoredShuffles())
      .thenReturn(Seq(ShuffleBlockInfo(1, 1)))
      .thenReturn(Seq())
    when(migratableShuffleBlockResolver.getMigrationBlocks(mc.any()))
      .thenReturn(
        List(
          (ShuffleIndexBlockId(1, 1, 1), mock(classOf[ManagedBuffer])),
          (ShuffleDataBlockId(1, 1, 1), mock(classOf[ManagedBuffer]))))
      .thenReturn(List())

    when(bm.migratableResolver).thenReturn(migratableShuffleBlockResolver)
    when(bm.getMigratableRDDBlocks())
      .thenReturn(Seq())
    when(bm.getPeers(mc.any()))
      .thenReturn(Seq(BlockManagerId("exec2", "host2", 12345)))

    val blockTransferService = mock(classOf[BlockTransferService])
    // Simulate FileNotFoundException wrap inside SparkException
    when(
      blockTransferService
        .uploadBlock(mc.any(), mc.any(), mc.any(), mc.any(), mc.any(), mc.any(), mc.isNull()))
      .thenReturn(Future.failed(
        new java.io.IOException("boop", new FileNotFoundException("file not found"))))
    when(
      blockTransferService
        .uploadBlockSync(mc.any(), mc.any(), mc.any(), mc.any(), mc.any(), mc.any(), mc.isNull()))
      .thenCallRealMethod()

    when(bm.blockTransferService).thenReturn(blockTransferService)

    // Verify the decom manager handles this correctly
    val bmDecomManager = new BlockManagerDecommissioner(sparkConf, bm)
    validateDecommissionTimestampsOnManager(
      bmDecomManager,
      numShuffles = Option(1))
  }

<<<<<<< HEAD
=======
  test("SPARK-44126: block decom manager handles BlockSavedOnDecommissionedBlockManagerException") {
    // Set up the mocks so we return one shuffle block
    val conf = sparkConf
      .clone
      .set(config.STORAGE_DECOMMISSION_MAX_REPLICATION_FAILURE_PER_BLOCK, 1)
    val bm = mock(classOf[BlockManager])
    val migratableShuffleBlockResolver = mock(classOf[MigratableResolver])
    registerShuffleBlocks(migratableShuffleBlockResolver, Set((1, 1L, 1)))
    when(bm.migratableResolver).thenReturn(migratableShuffleBlockResolver)
    when(bm.getMigratableRDDBlocks())
      .thenReturn(Seq())
    val exe1 = BlockManagerId("exec1", "host1", 12345)
    val exe2 = BlockManagerId("exec2", "host2", 12345)
    when(bm.getPeers(mc.any()))
      .thenReturn(Seq(exe1), Seq(exe1), Seq(exe2))

    val blockTransferService = mock(classOf[BlockTransferService])
    // Simulate BlockSavedOnDecommissionedBlockManagerException
    when(blockTransferService.uploadBlock(
      mc.any(), mc.any(), mc.eq(exe1.executorId), mc.any(), mc.any(), mc.any(), mc.isNull()))
      .thenReturn(
        Future.failed(new RuntimeException("BlockSavedOnDecommissionedBlockManagerException"))
      )
    when(blockTransferService.uploadBlockSync(
      mc.any(), mc.any(), mc.any(), mc.any(), mc.any(), mc.any(), mc.isNull()))
      .thenCallRealMethod()

    when(bm.blockTransferService).thenReturn(blockTransferService)

    // Verify the decom manager handles this correctly
    val bmDecomManager = new BlockManagerDecommissioner(conf, bm)
    validateDecommissionTimestampsOnManager(bmDecomManager)
    verify(blockTransferService, times(1))
      .uploadBlock(mc.any(), mc.any(), mc.eq(exe1.executorId),
        mc.any(), mc.any(), mc.any(), mc.isNull())
    verify(blockTransferService, times(1))
      .uploadBlock(mc.any(), mc.any(), mc.eq(exe2.executorId),
        mc.any(), mc.any(), mc.any(), mc.isNull())
  }

>>>>>>> 54d5087c
  test("block decom manager handles IO failures") {
    // Set up the mocks so we return one shuffle block
    val bm = mock(classOf[BlockManager])
    val migratableShuffleBlockResolver = mock(classOf[MigratableResolver])
    registerShuffleBlocks(migratableShuffleBlockResolver, Set((1, 1L, 1)))
    when(bm.migratableResolver).thenReturn(migratableShuffleBlockResolver)
    when(bm.getMigratableRDDBlocks())
      .thenReturn(Seq())
    when(bm.getPeers(mc.any()))
      .thenReturn(Seq(BlockManagerId("exec2", "host2", 12345)))

    val blockTransferService = mock(classOf[BlockTransferService])
    // Simulate an ambiguous IO error (e.g. block could be gone, connection failed, etc.)
    when(blockTransferService.uploadBlockSync(
      mc.any(), mc.any(), mc.any(), mc.any(), mc.any(), mc.any(), mc.isNull())).thenThrow(
      new java.io.IOException("boop")
    )

    when(bm.blockTransferService).thenReturn(blockTransferService)

    // Verify the decom manager handles this correctly
    val bmDecomManager = new BlockManagerDecommissioner(sparkConf, bm)
    validateDecommissionTimestampsOnManager(bmDecomManager, fail = false)
  }

  test("block decom manager short circuits removed blocks") {
    // Set up the mocks so we return one shuffle block
    val bm = mock(classOf[BlockManager])
    val migratableShuffleBlockResolver = mock(classOf[MigratableResolver])
    // First call get blocks, then empty list simulating a delete.
    when(migratableShuffleBlockResolver.getStoredShuffles())
      .thenReturn(Seq(ShuffleBlockInfo(1, 1)))
      .thenReturn(Seq())
    when(migratableShuffleBlockResolver.getMigrationBlocks(mc.any()))
      .thenReturn(List(
        (ShuffleIndexBlockId(1, 1, 1), mock(classOf[ManagedBuffer])),
        (ShuffleDataBlockId(1, 1, 1), mock(classOf[ManagedBuffer]))))
      .thenReturn(List())

    when(bm.migratableResolver).thenReturn(migratableShuffleBlockResolver)
    when(bm.getMigratableRDDBlocks())
      .thenReturn(Seq())
    when(bm.getPeers(mc.any()))
      .thenReturn(Seq(BlockManagerId("exec2", "host2", 12345)))

    val blockTransferService = mock(classOf[BlockTransferService])
    // Simulate an ambiguous IO error (e.g. block could be gone, connection failed, etc.)
    when(blockTransferService.uploadBlockSync(
      mc.any(), mc.any(), mc.any(), mc.any(), mc.any(), mc.any(), mc.isNull())).thenThrow(
      new java.io.IOException("boop")
    )

    when(bm.blockTransferService).thenReturn(blockTransferService)

    // Verify the decom manager handles this correctly
    val bmDecomManager = new BlockManagerDecommissioner(sparkConf, bm)
    validateDecommissionTimestampsOnManager(bmDecomManager, fail = false,
      numShuffles = Some(1))
  }

  test("test shuffle and cached rdd migration without any error") {
    val blockTransferService = mock(classOf[BlockTransferService])
    val bm = mock(classOf[BlockManager])

    val storedBlockId1 = RDDBlockId(0, 0)
    val storedBlock1 =
      new ReplicateBlock(storedBlockId1, Seq(BlockManagerId("replicaHolder", "host1", bmPort)), 1)

    val migratableShuffleBlockResolver = mock(classOf[MigratableResolver])
    registerShuffleBlocks(migratableShuffleBlockResolver, Set((1, 1L, 1)))
    when(bm.getPeers(mc.any()))
      .thenReturn(Seq(BlockManagerId("exec2", "host2", 12345)))

    when(bm.blockTransferService).thenReturn(blockTransferService)
    when(bm.migratableResolver).thenReturn(migratableShuffleBlockResolver)
    when(bm.getMigratableRDDBlocks())
      .thenReturn(Seq(storedBlock1))

    val bmDecomManager = new BlockManagerDecommissioner(sparkConf, bm)

    try {
      bmDecomManager.start()

      var previousRDDTime: Option[Long] = None
      var previousShuffleTime: Option[Long] = None

      // We don't check that all blocks are migrated because out mock is always returning an RDD.
      eventually(timeout(100.second), interval(10.milliseconds)) {
        assert(bmDecomManager.shufflesToMigrate.isEmpty === true)
        assert(bmDecomManager.numMigratedShuffles.get() === 1)
        verify(bm, least(1)).replicateBlock(
          mc.eq(storedBlockId1), mc.any(), mc.any(), mc.eq(Some(3)))
        verify(blockTransferService, times(2))
          .uploadBlockSync(mc.eq("host2"), mc.eq(bmPort), mc.eq("exec2"), mc.any(), mc.any(),
            mc.eq(StorageLevel.DISK_ONLY), mc.isNull())
        // Since we never "finish" the RDD blocks, make sure the time is always moving forward.
        assert(bmDecomManager.rddBlocksLeft)
        previousRDDTime match {
          case None =>
            previousRDDTime = Some(bmDecomManager.lastRDDMigrationTime)
            assert(false)
          case Some(t) =>
            assert(bmDecomManager.lastRDDMigrationTime > t)
        }
        // Since we do eventually finish the shuffle blocks make sure the shuffle blocks complete
        // and that the time keeps moving forward.
        assert(!bmDecomManager.shuffleBlocksLeft)
        previousShuffleTime match {
          case None =>
            previousShuffleTime = Some(bmDecomManager.lastShuffleMigrationTime)
            assert(false)
          case Some(t) =>
            assert(bmDecomManager.lastShuffleMigrationTime > t)
        }
      }
    } finally {
        bmDecomManager.stop()
    }
  }

  test("SPARK-44547: test cached rdd migration no available hosts") {
    val blockTransferService = mock(classOf[BlockTransferService])
    val bm = mock(classOf[BlockManager])

    val storedBlockId1 = RDDBlockId(0, 0)
    val storedBlock1 =
      new ReplicateBlock(storedBlockId1, Seq(BlockManagerId("replicaHolder", "host1", bmPort)), 1)

    val migratableShuffleBlockResolver = mock(classOf[MigratableResolver])
    registerShuffleBlocks(migratableShuffleBlockResolver, Set())
    when(bm.getPeers(mc.any()))
      .thenReturn(Seq(FallbackStorage.FALLBACK_BLOCK_MANAGER_ID))

    when(bm.blockTransferService).thenReturn(blockTransferService)
    when(bm.migratableResolver).thenReturn(migratableShuffleBlockResolver)
    when(bm.getMigratableRDDBlocks())
      .thenReturn(Seq(storedBlock1))

    val bmDecomManager = new BlockManagerDecommissioner(sparkConf, bm)

    try {
      bmDecomManager.start()
      eventually(timeout(100.second), interval(10.milliseconds)) {
        verify(bm, never()).replicateBlock(
          mc.eq(storedBlockId1), mc.any(), mc.any(), mc.eq(Some(3)))
        assert(bmDecomManager.rddBlocksLeft)
        assert(bmDecomManager.stoppedRDD)
      }
    } finally {
      bmDecomManager.stop()
    }
  }
}<|MERGE_RESOLUTION|>--- conflicted
+++ resolved
@@ -231,8 +231,6 @@
       numShuffles = Option(1))
   }
 
-<<<<<<< HEAD
-=======
   test("SPARK-44126: block decom manager handles BlockSavedOnDecommissionedBlockManagerException") {
     // Set up the mocks so we return one shuffle block
     val conf = sparkConf
@@ -273,7 +271,6 @@
         mc.any(), mc.any(), mc.any(), mc.isNull())
   }
 
->>>>>>> 54d5087c
   test("block decom manager handles IO failures") {
     // Set up the mocks so we return one shuffle block
     val bm = mock(classOf[BlockManager])
