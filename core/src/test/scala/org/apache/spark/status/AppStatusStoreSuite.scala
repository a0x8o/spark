/*
 * Licensed to the Apache Software Foundation (ASF) under one or more
 * contributor license agreements.  See the NOTICE file distributed with
 * this work for additional information regarding copyright ownership.
 * The ASF licenses this file to You under the Apache License, Version 2.0
 * (the "License"); you may not use this file except in compliance with
 * the License.  You may obtain a copy of the License at
 *
 *    http://www.apache.org/licenses/LICENSE-2.0
 *
 * Unless required by applicable law or agreed to in writing, software
 * distributed under the License is distributed on an "AS IS" BASIS,
 * WITHOUT WARRANTIES OR CONDITIONS OF ANY KIND, either express or implied.
 * See the License for the specific language governing permissions and
 * limitations under the License.
 */

package org.apache.spark.status

import scala.util.Random

import org.apache.spark.{SparkConf, SparkFunSuite}
import org.apache.spark.executor.TaskMetrics
import org.apache.spark.internal.config.History.{HYBRID_STORE_DISK_BACKEND, HybridStoreDiskBackend}
import org.apache.spark.internal.config.Status.{LIVE_ENTITY_UPDATE_PERIOD, LIVE_UI_LOCAL_STORE_DIR}
import org.apache.spark.resource.ResourceProfile
import org.apache.spark.scheduler.{SparkListenerStageSubmitted, SparkListenerTaskStart, StageInfo, TaskInfo, TaskLocality}
import org.apache.spark.status.api.v1.SpeculationStageSummary
import org.apache.spark.util.{Distribution, Utils}
import org.apache.spark.util.kvstore._

class AppStatusStoreSuite extends SparkFunSuite {

  private val uiQuantiles = Array(0.0, 0.25, 0.5, 0.75, 1.0)
  private val stageId = 1
  private val attemptId = 1

  test("quantile calculation: 1 task") {
    compareQuantiles(1, uiQuantiles)
  }

  test("quantile calculation: few tasks") {
    compareQuantiles(4, uiQuantiles)
  }

  test("quantile calculation: more tasks") {
    compareQuantiles(100, uiQuantiles)
  }

  test("quantile calculation: lots of tasks") {
    compareQuantiles(4096, uiQuantiles)
  }

  test("quantile calculation: custom quantiles") {
    compareQuantiles(4096, Array(0.01, 0.33, 0.5, 0.42, 0.69, 0.99))
  }

  test("quantile cache") {
    val store = new InMemoryStore()
    (0 until 4096).foreach { i => store.write(newTaskData(i)) }

    val appStore = new AppStatusStore(store)

    appStore.taskSummary(stageId, attemptId, Array(0.13d))
    intercept[NoSuchElementException] {
      store.read(classOf[CachedQuantile], Array(stageId, attemptId, "13"))
    }

    appStore.taskSummary(stageId, attemptId, Array(0.25d))
    val d1 = store.read(classOf[CachedQuantile], Array(stageId, attemptId, "25"))

    // Add a new task to force the cached quantile to be evicted, and make sure it's updated.
    store.write(newTaskData(4096))
    appStore.taskSummary(stageId, attemptId, Array(0.25d, 0.50d, 0.73d))

    val d2 = store.read(classOf[CachedQuantile], Array(stageId, attemptId, "25"))
    assert(d1.taskCount != d2.taskCount)

    store.read(classOf[CachedQuantile], Array(stageId, attemptId, "50"))
    intercept[NoSuchElementException] {
      store.read(classOf[CachedQuantile], Array(stageId, attemptId, "73"))
    }

    assert(store.count(classOf[CachedQuantile]) === 2)
  }

  private def createAppStore(disk: Boolean, diskStoreType: HybridStoreDiskBackend.Value = null,
      live: Boolean): AppStatusStore = {
    val conf = new SparkConf()
    if (live) {
      if (disk) {
        val testDir = Utils.createTempDir()
        conf.set(LIVE_UI_LOCAL_STORE_DIR, testDir.getCanonicalPath)
      }
      val liveStore = AppStatusStore.createLiveStore(conf)
      if (disk) {
        val rocksDBCreated = liveStore.store match {
          case e: ElementTrackingStore => !e.usingInMemoryStore
          case _ => false
        }
        assert(rocksDBCreated)
      }
      return liveStore
    }

    val store: KVStore = if (disk) {
      conf.set(HYBRID_STORE_DISK_BACKEND, diskStoreType.toString)
      val testDir = Utils.createTempDir()
<<<<<<< HEAD
      val diskStore = KVUtils.open(testDir, getClass.getName, conf)
=======
      val diskStore = KVUtils.open(testDir, getClass.getName, conf, live = false)
>>>>>>> 294e9b3a
      new ElementTrackingStore(diskStore, conf)
    } else {
      new ElementTrackingStore(new InMemoryStore, conf)
    }
    new AppStatusStore(store)
  }

  private val cases = {
    val baseCases = Seq(
      "disk rocksdb" -> createAppStore(disk = true, HybridStoreDiskBackend.ROCKSDB, live = false),
      "in memory" -> createAppStore(disk = false, live = false),
      "in memory live" -> createAppStore(disk = false, live = true),
      "rocksdb live" -> createAppStore(disk = true, HybridStoreDiskBackend.ROCKSDB, live = true)
    )
    if (Utils.isMacOnAppleSilicon) {
      baseCases
    } else {
      Seq(
        "disk leveldb" -> createAppStore(disk = true, HybridStoreDiskBackend.LEVELDB, live = false)
      ) ++ baseCases
    }
  }

  cases.foreach { case (hint, appStore) =>
    test(s"SPARK-26260: summary should contain only successful tasks' metrics (store = $hint)") {
      assume(appStore != null)
      val store = appStore.store

      // Success and failed tasks metrics
      for (i <- 0 to 5) {
        if (i % 2 == 0) {
          writeTaskDataToStore(i, store, "FAILED")
        } else {
          writeTaskDataToStore(i, store, "SUCCESS")
        }
      }

      // Running tasks metrics (-1 = no metrics reported, positive = metrics have been reported)
      Seq(-1, 6).foreach { metric =>
        writeTaskDataToStore(metric, store, "RUNNING")
      }

      /**
       * Following are the tasks metrics,
       * 1, 3, 5 => Success
       * 0, 2, 4 => Failed
       * -1, 6 => Running
       *
       * Task summary will consider (1, 3, 5) only
       */
      val summary = appStore.taskSummary(stageId, attemptId, uiQuantiles).get
      val successfulTasks = Array(getTaskMetrics(1), getTaskMetrics(3), getTaskMetrics(5))

      def assertQuantiles(metricGetter: TaskMetrics => Double,
        actualQuantiles: Seq[Double]): Unit = {
        val values = successfulTasks.map(metricGetter)
        val expectedQuantiles = new Distribution(values, 0, values.length)
          .getQuantiles(uiQuantiles.sorted)

        assert(actualQuantiles === expectedQuantiles)
      }

      assertQuantiles(_.executorDeserializeTime, summary.executorDeserializeTime)
      assertQuantiles(_.executorDeserializeCpuTime, summary.executorDeserializeCpuTime)
      assertQuantiles(_.executorRunTime, summary.executorRunTime)
      assertQuantiles(_.executorRunTime, summary.executorRunTime)
      assertQuantiles(_.executorCpuTime, summary.executorCpuTime)
      assertQuantiles(_.resultSize, summary.resultSize)
      assertQuantiles(_.jvmGCTime, summary.jvmGcTime)
      assertQuantiles(_.resultSerializationTime, summary.resultSerializationTime)
      assertQuantiles(_.memoryBytesSpilled, summary.memoryBytesSpilled)
      assertQuantiles(_.diskBytesSpilled, summary.diskBytesSpilled)
      assertQuantiles(_.peakExecutionMemory, summary.peakExecutionMemory)
      assertQuantiles(_.inputMetrics.bytesRead, summary.inputMetrics.bytesRead)
      assertQuantiles(_.inputMetrics.recordsRead, summary.inputMetrics.recordsRead)
      assertQuantiles(_.outputMetrics.bytesWritten, summary.outputMetrics.bytesWritten)
      assertQuantiles(_.outputMetrics.recordsWritten, summary.outputMetrics.recordsWritten)
      assertQuantiles(_.shuffleReadMetrics.remoteBlocksFetched,
        summary.shuffleReadMetrics.remoteBlocksFetched)
      assertQuantiles(_.shuffleReadMetrics.localBlocksFetched,
        summary.shuffleReadMetrics.localBlocksFetched)
      assertQuantiles(_.shuffleReadMetrics.fetchWaitTime, summary.shuffleReadMetrics.fetchWaitTime)
      assertQuantiles(_.shuffleReadMetrics.remoteBytesRead,
        summary.shuffleReadMetrics.remoteBytesRead)
      assertQuantiles(_.shuffleReadMetrics.remoteBytesReadToDisk,
        summary.shuffleReadMetrics.remoteBytesReadToDisk)
      assertQuantiles(
        t => t.shuffleReadMetrics.localBytesRead + t.shuffleReadMetrics.remoteBytesRead,
        summary.shuffleReadMetrics.readBytes)
      assertQuantiles(
        t => t.shuffleReadMetrics.localBlocksFetched + t.shuffleReadMetrics.remoteBlocksFetched,
        summary.shuffleReadMetrics.totalBlocksFetched)
      assertQuantiles(_.shuffleWriteMetrics.bytesWritten, summary.shuffleWriteMetrics.writeBytes)
      assertQuantiles(_.shuffleWriteMetrics.writeTime, summary.shuffleWriteMetrics.writeTime)
      assertQuantiles(_.shuffleWriteMetrics.recordsWritten,
        summary.shuffleWriteMetrics.writeRecords)

      appStore.close()
    }
  }

  test("SPARK-36038: speculation summary") {
    val store = new InMemoryStore()
    val expectedSpeculationSummary = newSpeculationSummaryData(stageId, attemptId)
    store.write(expectedSpeculationSummary)

    val appStore = new AppStatusStore(store)
    val info = appStore.speculationSummary(stageId, attemptId)
    assert(info.isDefined)
    val expectedSpeculationSummaryInfo = expectedSpeculationSummary.info
    info.foreach { metric =>
      assert(metric.numTasks == expectedSpeculationSummaryInfo.numTasks)
      assert(metric.numActiveTasks == expectedSpeculationSummaryInfo.numActiveTasks)
      assert(metric.numCompletedTasks == expectedSpeculationSummaryInfo.numCompletedTasks)
      assert(metric.numFailedTasks == expectedSpeculationSummaryInfo.numFailedTasks)
      assert(metric.numKilledTasks == expectedSpeculationSummaryInfo.numKilledTasks)
    }
  }

  test("SPARK-36038: speculation summary should not be present if there are no speculative tasks") {
    val conf = new SparkConf(false).set(LIVE_ENTITY_UPDATE_PERIOD, 0L)
    val statusStore = AppStatusStore.createLiveStore(conf)

    val listener = statusStore.listener.get

    // Simulate a stage in job progress listener
    val stageInfo = new StageInfo(stageId = 0, attemptId = 0, name = "dummy", numTasks = 1,
      rddInfos = Seq.empty, parentIds = Seq.empty, details = "details",
      resourceProfileId = ResourceProfile.DEFAULT_RESOURCE_PROFILE_ID)
    (1 to 2).foreach {
      taskId =>
        val taskInfo = new TaskInfo(
          taskId, taskId, 0, taskId, 0, "0", "localhost", TaskLocality.ANY,
          false)
        listener.onStageSubmitted(SparkListenerStageSubmitted(stageInfo))
        listener.onTaskStart(SparkListenerTaskStart(0, 0, taskInfo))
    }

    assert(statusStore.speculationSummary(0, 0).isEmpty)
  }

  private def compareQuantiles(count: Int, quantiles: Array[Double]): Unit = {
    val store = new InMemoryStore()
    val values = (0 until count).map { i =>
      val task = newTaskData(i)
      store.write(task)
      i.toDouble
    }.toArray

    val summary = new AppStatusStore(store).taskSummary(stageId, attemptId, quantiles).get
    val dist = new Distribution(values, 0, values.length).getQuantiles(quantiles.sorted)

    dist.zip(summary.executorRunTime).foreach { case (expected, actual) =>
      assert(expected === actual)
    }
  }

  private def newTaskData(i: Int, status: String = "SUCCESS"): TaskDataWrapper = {
    new TaskDataWrapper(
      i.toLong, i, i, i, i, i, i,
      i.toString, i.toString, status, i.toString, false, Nil, None, true,
      i, i, i, i, i, i, i, i, i, i,
      i, i, i, i, i, i, i, i, i, i,
      i, i, i, i, stageId, attemptId)
  }

  private def writeTaskDataToStore(i: Int, store: KVStore, status: String): Unit = {
    val liveTask = new LiveTask(new TaskInfo( i.toLong, i, i, i, i.toLong, i.toString,
       i.toString, TaskLocality.ANY, false), stageId, attemptId, None)

    if (status == "SUCCESS") {
      liveTask.info.finishTime = 1L
    } else if (status == "FAILED") {
      liveTask.info.failed = true
      liveTask.info.finishTime = 1L
    }

    val taskMetrics = getTaskMetrics(i)
    liveTask.updateMetrics(taskMetrics)
    liveTask.write(store.asInstanceOf[ElementTrackingStore], 1L)
  }

  /**
   * Creates fake task metrics
   * @param seed The random seed. The output will be reproducible for a given seed.
   * @return The test metrics object with fake data
   */
  private def getTaskMetrics(seed: Int): TaskMetrics = {
    val random = new Random(seed)
    val randomMax = 1000
    def nextInt(): Int = random.nextInt(randomMax)

    val taskMetrics = new TaskMetrics()
    taskMetrics.setExecutorDeserializeTime(nextInt())
    taskMetrics.setExecutorDeserializeCpuTime(nextInt())
    taskMetrics.setExecutorRunTime(nextInt())
    taskMetrics.setExecutorCpuTime(nextInt())
    taskMetrics.setResultSize(nextInt())
    taskMetrics.setJvmGCTime(nextInt())
    taskMetrics.setResultSerializationTime(nextInt())
    taskMetrics.incMemoryBytesSpilled(nextInt())
    taskMetrics.incDiskBytesSpilled(nextInt())
    taskMetrics.incPeakExecutionMemory(nextInt())
    taskMetrics.inputMetrics.incBytesRead(nextInt())
    taskMetrics.inputMetrics.incRecordsRead(nextInt())
    taskMetrics.outputMetrics.setBytesWritten(nextInt())
    taskMetrics.outputMetrics.setRecordsWritten(nextInt())
    taskMetrics.shuffleReadMetrics.incRemoteBlocksFetched(nextInt())
    taskMetrics.shuffleReadMetrics.incLocalBlocksFetched(nextInt())
    taskMetrics.shuffleReadMetrics.incFetchWaitTime(nextInt())
    taskMetrics.shuffleReadMetrics.incRemoteBytesRead(nextInt())
    taskMetrics.shuffleReadMetrics.incRemoteBytesReadToDisk(nextInt())
    taskMetrics.shuffleReadMetrics.incLocalBytesRead(nextInt())
    taskMetrics.shuffleReadMetrics.incRecordsRead(nextInt())
    taskMetrics.shuffleWriteMetrics.incBytesWritten(nextInt())
    taskMetrics.shuffleWriteMetrics.incWriteTime(nextInt())
    taskMetrics.shuffleWriteMetrics.incRecordsWritten(nextInt())
    taskMetrics
  }

  private def newSpeculationSummaryData(
      stageId: Int,
      stageAttemptId: Int): SpeculationStageSummaryWrapper = {
    val speculationStageSummary = new SpeculationStageSummary(10, 2, 5, 1, 2)
    new SpeculationStageSummaryWrapper(stageId, stageAttemptId, speculationStageSummary)
  }
}<|MERGE_RESOLUTION|>--- conflicted
+++ resolved
@@ -106,11 +106,7 @@
     val store: KVStore = if (disk) {
       conf.set(HYBRID_STORE_DISK_BACKEND, diskStoreType.toString)
       val testDir = Utils.createTempDir()
-<<<<<<< HEAD
-      val diskStore = KVUtils.open(testDir, getClass.getName, conf)
-=======
       val diskStore = KVUtils.open(testDir, getClass.getName, conf, live = false)
->>>>>>> 294e9b3a
       new ElementTrackingStore(diskStore, conf)
     } else {
       new ElementTrackingStore(new InMemoryStore, conf)
