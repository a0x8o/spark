/*
 * Licensed to the Apache Software Foundation (ASF) under one or more
 * contributor license agreements.  See the NOTICE file distributed with
 * this work for additional information regarding copyright ownership.
 * The ASF licenses this file to You under the Apache License, Version 2.0
 * (the "License"); you may not use this file except in compliance with
 * the License.  You may obtain a copy of the License at
 *
 *    http://www.apache.org/licenses/LICENSE-2.0
 *
 * Unless required by applicable law or agreed to in writing, software
 * distributed under the License is distributed on an "AS IS" BASIS,
 * WITHOUT WARRANTIES OR CONDITIONS OF ANY KIND, either express or implied.
 * See the License for the specific language governing permissions and
 * limitations under the License.
 */

package org.apache.spark.status

import java.io.File
import java.util.{Date, Properties}

import scala.reflect.{classTag, ClassTag}

import org.scalatest.BeforeAndAfter

import org.apache.spark._
import org.apache.spark.executor.{ExecutorMetrics, TaskMetrics}
import org.apache.spark.internal.config.History.{HYBRID_STORE_DISK_BACKEND, HybridStoreDiskBackend}
import org.apache.spark.internal.config.Status._
import org.apache.spark.metrics.ExecutorMetricType
import org.apache.spark.resource.ResourceProfile
import org.apache.spark.scheduler._
import org.apache.spark.scheduler.cluster._
import org.apache.spark.status.ListenerEventsTestHelper._
import org.apache.spark.status.api.v1
import org.apache.spark.storage._
import org.apache.spark.tags.ExtendedLevelDBTest
import org.apache.spark.util.Utils
import org.apache.spark.util.kvstore.{InMemoryStore, KVStore}

abstract class AppStatusListenerSuite extends SparkFunSuite with BeforeAndAfter {

  private val twoReplicaMemAndDiskLevel = StorageLevel(true, true, false, true, 2)

  private var time: Long = _
  protected var testDir: File = _
  private var store: ElementTrackingStore = _
  private var taskIdTracker = -1L

  protected def conf: SparkConf = new SparkConf()
    .set(LIVE_ENTITY_UPDATE_PERIOD, 0L)
    .set(ASYNC_TRACKING_ENABLED, false)

  protected def createKVStore: KVStore =
    KVUtils.open(testDir, getClass().getName(), conf, live = false)

  before {
    time = 0L
    testDir = Utils.createTempDir()
    store = new ElementTrackingStore(createKVStore, conf)
    taskIdTracker = -1L
  }

  after {
    store.close()
    Utils.deleteRecursively(testDir)
  }

  test("environment info") {
    val listener = new AppStatusListener(store, conf, true)

    val details = Map(
      "JVM Information" -> Seq(
        "Java Version" -> sys.props("java.version"),
        "Java Home" -> sys.props("java.home"),
        "Scala Version" -> scala.util.Properties.versionString
      ),
      "Spark Properties" -> Seq(
        "spark.conf.1" -> "1",
        "spark.conf.2" -> "2"
      ),
      "System Properties" -> Seq(
        "sys.prop.1" -> "1",
        "sys.prop.2" -> "2"
      ),
      "Classpath Entries" -> Seq(
        "/jar1" -> "System",
        "/jar2" -> "User"
      )
    )

    listener.onEnvironmentUpdate(SparkListenerEnvironmentUpdate(details))

    val appEnvKey = classOf[ApplicationEnvironmentInfoWrapper].getName()
    check[ApplicationEnvironmentInfoWrapper](appEnvKey) { env =>
      val info = env.info

      val runtimeInfo = Map(details("JVM Information"): _*)
      assert(info.runtime.javaVersion == runtimeInfo("Java Version"))
      assert(info.runtime.javaHome == runtimeInfo("Java Home"))
      assert(info.runtime.scalaVersion == runtimeInfo("Scala Version"))

      assert(info.sparkProperties === details("Spark Properties"))
      assert(info.systemProperties === details("System Properties"))
      assert(info.classpathEntries === details("Classpath Entries"))
    }
  }

  test("scheduler events") {
    val listener = new AppStatusListener(store, conf, true)

    listener.onOtherEvent(SparkListenerLogStart("TestSparkVersion"))

    // Start the application.
    time += 1
    listener.onApplicationStart(SparkListenerApplicationStart(
      "name",
      Some("id"),
      time,
      "user",
      Some("attempt"),
      None))

    check[ApplicationInfoWrapper]("id") { app =>
      assert(app.info.name === "name")
      assert(app.info.id === "id")
      assert(app.info.attempts.size === 1)

      val attempt = app.info.attempts.head
      assert(attempt.attemptId === Some("attempt"))
      assert(attempt.startTime === new Date(time))
      assert(attempt.lastUpdated === new Date(time))
      assert(attempt.endTime.getTime() === -1L)
      assert(attempt.sparkUser === "user")
      assert(!attempt.completed)
      assert(attempt.appSparkVersion === "TestSparkVersion")
    }

    // Start a couple of executors.
    time += 1
    val execIds = Array("1", "2")

    execIds.foreach { id =>
      listener.onExecutorAdded(SparkListenerExecutorAdded(time, id,
        new ExecutorInfo(s"$id.example.com", 1, Map.empty, Map.empty)))
    }

    execIds.foreach { id =>
      check[ExecutorSummaryWrapper](id) { exec =>
        assert(exec.info.id === id)
        assert(exec.info.hostPort === s"$id.example.com")
        assert(exec.info.isActive)
      }
    }

    // Start a job with 2 stages / 4 tasks each
    time += 1
    val stages = Seq(
      new StageInfo(1, 0, "stage1", 4, Nil, Nil, "details1",
        resourceProfileId = ResourceProfile.DEFAULT_RESOURCE_PROFILE_ID),
      new StageInfo(2, 0, "stage2", 4, Nil, Seq(1), "details2",
        resourceProfileId = ResourceProfile.DEFAULT_RESOURCE_PROFILE_ID))

    val jobProps = new Properties()
    jobProps.setProperty(SparkContext.SPARK_JOB_DESCRIPTION, "jobDescription")
    jobProps.setProperty(SparkContext.SPARK_JOB_GROUP_ID, "jobGroup")
    jobProps.setProperty(SparkContext.SPARK_SCHEDULER_POOL, "schedPool")

    listener.onJobStart(SparkListenerJobStart(1, time, stages, jobProps))

    check[JobDataWrapper](1) { job =>
      assert(job.info.jobId === 1)
      assert(job.info.name === stages.last.name)
      assert(job.info.description === Some("jobDescription"))
      assert(job.info.status === JobExecutionStatus.RUNNING)
      assert(job.info.submissionTime === Some(new Date(time)))
      assert(job.info.jobGroup === Some("jobGroup"))
    }

    stages.foreach { info =>
      check[StageDataWrapper](key(info)) { stage =>
        assert(stage.info.status === v1.StageStatus.PENDING)
        assert(stage.jobIds === Set(1))
      }
    }

    // Submit stage 1
    time += 1
    stages.head.submissionTime = Some(time)
    listener.onStageSubmitted(SparkListenerStageSubmitted(stages.head, jobProps))

    check[JobDataWrapper](1) { job =>
      assert(job.info.numActiveStages === 1)
    }

    check[StageDataWrapper](key(stages.head)) { stage =>
      assert(stage.info.status === v1.StageStatus.ACTIVE)
      assert(stage.info.submissionTime === Some(new Date(stages.head.submissionTime.get)))
      assert(stage.info.numTasks === stages.head.numTasks)
    }

    // Start tasks from stage 1
    time += 1

    val s1Tasks = createTasks(4, execIds)
    s1Tasks.foreach { task =>
      listener.onTaskStart(SparkListenerTaskStart(stages.head.stageId,
        stages.head.attemptNumber(),
        task))
    }

    assert(store.count(classOf[TaskDataWrapper]) === s1Tasks.size)

    check[JobDataWrapper](1) { job =>
      assert(job.info.numActiveTasks === s1Tasks.size)
    }

    check[StageDataWrapper](key(stages.head)) { stage =>
      assert(stage.info.numActiveTasks === s1Tasks.size)
      assert(stage.info.firstTaskLaunchedTime === Some(new Date(s1Tasks.head.launchTime)))
    }

    s1Tasks.foreach { task =>
      check[TaskDataWrapper](task.taskId) { wrapper =>
        assert(wrapper.taskId === task.taskId)
        assert(wrapper.stageId === stages.head.stageId)
        assert(wrapper.stageAttemptId === stages.head.attemptNumber())
        assert(wrapper.index === task.index)
        assert(wrapper.attempt === task.attemptNumber)
        assert(wrapper.launchTime === task.launchTime)
        assert(wrapper.executorId === task.executorId)
        assert(wrapper.host === task.host)
        assert(wrapper.status === task.status)
        assert(wrapper.taskLocality === task.taskLocality.toString())
        assert(wrapper.speculative === task.speculative)
      }
    }

    // Send two executor metrics update. Only update one metric to avoid a lot of boilerplate code.
    // The tasks are distributed among the two executors, so the executor-level metrics should
    // hold half of the cumulative value of the metric being updated.
    Seq(1L, 2L).foreach { value =>
      s1Tasks.foreach { task =>
        val accum = new AccumulableInfo(1L, Some(InternalAccumulator.MEMORY_BYTES_SPILLED),
          Some(value), None, true, false, None)
        listener.onExecutorMetricsUpdate(SparkListenerExecutorMetricsUpdate(
          task.executorId,
          Seq((task.taskId, stages.head.stageId, stages.head.attemptNumber(), Seq(accum)))))
      }

      check[StageDataWrapper](key(stages.head)) { stage =>
        assert(stage.info.memoryBytesSpilled === s1Tasks.size * value)
      }

      val execs = KVUtils.viewToSeq(store.view(classOf[ExecutorStageSummaryWrapper]).index("stage")
        .first(key(stages.head)).last(key(stages.head)))
      assert(execs.size > 0)
      execs.foreach { exec =>
        assert(exec.info.memoryBytesSpilled === s1Tasks.size * value / 2)
      }
    }

    // Excluding executor for stage
    time += 1
    listener.onExecutorExcludedForStage(SparkListenerExecutorExcludedForStage(
      time = time,
      executorId = execIds.head,
      taskFailures = 2,
      stageId = stages.head.stageId,
      stageAttemptId = stages.head.attemptNumber()))

    val executorStageSummaryWrappers =
      KVUtils.viewToSeq(store.view(classOf[ExecutorStageSummaryWrapper]).index("stage")
        .first(key(stages.head))
        .last(key(stages.head)))

    assert(executorStageSummaryWrappers.nonEmpty)
    executorStageSummaryWrappers.foreach { exec =>
      // only the first executor is expected to be excluded
      val expectedExcludedFlag = exec.executorId == execIds.head
      assert(exec.info.isBlacklistedForStage === expectedExcludedFlag)
      assert(exec.info.isExcludedForStage === expectedExcludedFlag)
    }

    check[ExecutorSummaryWrapper](execIds.head) { exec =>
      assert(exec.info.blacklistedInStages === Set(stages.head.stageId))
      assert(exec.info.excludedInStages === Set(stages.head.stageId))

    }

    // Excluding node for stage
    time += 1
    listener.onNodeExcludedForStage(SparkListenerNodeExcludedForStage(
      time = time,
      hostId = "2.example.com", // this is where the second executor is hosted
      executorFailures = 1,
      stageId = stages.head.stageId,
      stageAttemptId = stages.head.attemptNumber()))

    val executorStageSummaryWrappersForNode =
      KVUtils.viewToSeq(store.view(classOf[ExecutorStageSummaryWrapper]).index("stage")
        .first(key(stages.head))
        .last(key(stages.head)))

    assert(executorStageSummaryWrappersForNode.nonEmpty)
    executorStageSummaryWrappersForNode.foreach { exec =>
      // both executor is expected to be excluded
      assert(exec.info.isBlacklistedForStage)
      assert(exec.info.isExcludedForStage)

    }

    // Fail one of the tasks, re-start it.
    time += 1
    s1Tasks.head.markFinished(TaskState.FAILED, time)
    listener.onTaskEnd(SparkListenerTaskEnd(stages.head.stageId, stages.head.attemptNumber(),
      "taskType", TaskResultLost, s1Tasks.head, new ExecutorMetrics, null))

    time += 1
    val reattempt = newAttempt(s1Tasks.head, nextTaskId())
    listener.onTaskStart(SparkListenerTaskStart(stages.head.stageId, stages.head.attemptNumber(),
      reattempt))

    assert(store.count(classOf[TaskDataWrapper]) === s1Tasks.size + 1)

    check[JobDataWrapper](1) { job =>
      assert(job.info.numFailedTasks === 1)
      assert(job.info.numActiveTasks === s1Tasks.size)
    }

    check[StageDataWrapper](key(stages.head)) { stage =>
      assert(stage.info.numFailedTasks === 1)
      assert(stage.info.numActiveTasks === s1Tasks.size)
    }

    check[TaskDataWrapper](s1Tasks.head.taskId) { task =>
      assert(task.status === s1Tasks.head.status)
      assert(task.errorMessage == Some(TaskResultLost.toErrorString))
    }

    check[TaskDataWrapper](reattempt.taskId) { task =>
      assert(task.index === s1Tasks.head.index)
      assert(task.attempt === reattempt.attemptNumber)
    }

    check[SpeculationStageSummaryWrapper](key(stages.head)) { stage =>
      assert(stage.info.numActiveTasks == 2)
      assert(stage.info.numTasks == 2)
    }

    // Kill one task, restart it.
    time += 1
    val killed = s1Tasks.drop(1).head
    killed.finishTime = time
    killed.failed = true
    listener.onTaskEnd(SparkListenerTaskEnd(stages.head.stageId, stages.head.attemptNumber(),
      "taskType", TaskKilled("killed"), killed, new ExecutorMetrics, null))

    check[JobDataWrapper](1) { job =>
      assert(job.info.numKilledTasks === 1)
      assert(job.info.killedTasksSummary === Map("killed" -> 1))
    }

    check[StageDataWrapper](key(stages.head)) { stage =>
      assert(stage.info.numKilledTasks === 1)
      assert(stage.info.killedTasksSummary === Map("killed" -> 1))
    }

    check[TaskDataWrapper](killed.taskId) { task =>
      assert(task.index === killed.index)
      assert(task.errorMessage === Some("killed"))
    }

    // Start a new attempt and finish it with TaskCommitDenied, make sure it's handled like a kill.
    time += 1
    val denied = newAttempt(killed, nextTaskId())
    val denyReason = TaskCommitDenied(1, 1, 1)
    listener.onTaskStart(SparkListenerTaskStart(stages.head.stageId, stages.head.attemptNumber(),
      denied))

    time += 1
    denied.finishTime = time
    denied.failed = true
    listener.onTaskEnd(SparkListenerTaskEnd(stages.head.stageId, stages.head.attemptNumber(),
      "taskType", denyReason, denied, new ExecutorMetrics, null))

    check[JobDataWrapper](1) { job =>
      assert(job.info.numKilledTasks === 2)
      assert(job.info.killedTasksSummary === Map("killed" -> 1, denyReason.toErrorString -> 1))
    }

    check[StageDataWrapper](key(stages.head)) { stage =>
      assert(stage.info.numKilledTasks === 2)
      assert(stage.info.killedTasksSummary === Map("killed" -> 1, denyReason.toErrorString -> 1))
    }

    check[TaskDataWrapper](denied.taskId) { task =>
      assert(task.index === killed.index)
      assert(task.errorMessage === Some(denyReason.toErrorString))
    }

    // Start a new attempt.
    val reattempt2 = newAttempt(denied, nextTaskId())
    listener.onTaskStart(SparkListenerTaskStart(stages.head.stageId, stages.head.attemptNumber(),
      reattempt2))

    // Succeed all tasks in stage 1.
    val pending = s1Tasks.drop(2) ++ Seq(reattempt, reattempt2)

    val s1Metrics = TaskMetrics.empty
    s1Metrics.setExecutorCpuTime(2L)
    s1Metrics.setExecutorRunTime(4L)

    time += 1
    pending.foreach { task =>
      task.markFinished(TaskState.FINISHED, time)
      listener.onTaskEnd(SparkListenerTaskEnd(stages.head.stageId, stages.head.attemptNumber(),
        "taskType", Success, task, new ExecutorMetrics, s1Metrics))
    }

    check[JobDataWrapper](1) { job =>
      assert(job.info.numFailedTasks === 1)
      assert(job.info.numKilledTasks === 2)
      assert(job.info.numActiveTasks === 0)
      assert(job.info.numCompletedTasks === pending.size)
    }

    check[StageDataWrapper](key(stages.head)) { stage =>
      assert(stage.info.numFailedTasks === 1)
      assert(stage.info.numKilledTasks === 2)
      assert(stage.info.numActiveTasks === 0)
      assert(stage.info.numCompleteTasks === pending.size)
    }

    check[SpeculationStageSummaryWrapper](key(stages.head)) { stage =>
      assert(stage.info.numCompletedTasks == 2)
      assert(stage.info.numKilledTasks == 2)
    }

    pending.foreach { task =>
      check[TaskDataWrapper](task.taskId) { wrapper =>
        assert(wrapper.errorMessage === None)
        assert(wrapper.executorCpuTime === 2L)
        assert(wrapper.executorRunTime === 4L)
        assert(wrapper.duration === task.duration)
      }
    }

    assert(store.count(classOf[TaskDataWrapper]) === pending.size + 3)

    // End stage 1.
    time += 1
    stages.head.completionTime = Some(time)
    listener.onStageCompleted(SparkListenerStageCompleted(stages.head))

    check[JobDataWrapper](1) { job =>
      assert(job.info.numActiveStages === 0)
      assert(job.info.numCompletedStages === 1)
    }

    check[StageDataWrapper](key(stages.head)) { stage =>
      assert(stage.info.status === v1.StageStatus.COMPLETE)
      assert(stage.info.numFailedTasks === 1)
      assert(stage.info.numActiveTasks === 0)
      assert(stage.info.numCompleteTasks === pending.size)
    }

    check[ExecutorSummaryWrapper](execIds.head) { exec =>
      assert(exec.info.blacklistedInStages === Set())
      assert(exec.info.excludedInStages === Set())
    }

    // Submit stage 2.
    time += 1
    stages.last.submissionTime = Some(time)
    listener.onStageSubmitted(SparkListenerStageSubmitted(stages.last, jobProps))

    check[JobDataWrapper](1) { job =>
      assert(job.info.numActiveStages === 1)
    }

    check[StageDataWrapper](key(stages.last)) { stage =>
      assert(stage.info.status === v1.StageStatus.ACTIVE)
      assert(stage.info.submissionTime === Some(new Date(stages.last.submissionTime.get)))
    }

    // Excluding node for stage
    time += 1
    listener.onNodeExcludedForStage(SparkListenerNodeExcludedForStage(
      time = time,
      hostId = "1.example.com",
      executorFailures = 1,
      stageId = stages.last.stageId,
      stageAttemptId = stages.last.attemptNumber()))

    check[ExecutorSummaryWrapper](execIds.head) { exec =>
      assert(exec.info.blacklistedInStages === Set(stages.last.stageId))
      assert(exec.info.excludedInStages === Set(stages.last.stageId))
    }

    // Start and fail all tasks of stage 2.
    time += 1
    val s2Tasks = createTasks(4, execIds)
    s2Tasks.foreach { task =>
      listener.onTaskStart(SparkListenerTaskStart(stages.last.stageId,
        stages.last.attemptNumber(),
        task))
    }

    time += 1
    s2Tasks.foreach { task =>
      task.markFinished(TaskState.FAILED, time)
      listener.onTaskEnd(SparkListenerTaskEnd(stages.last.stageId, stages.last.attemptNumber(),
        "taskType", TaskResultLost, task, new ExecutorMetrics, null))
    }

    check[JobDataWrapper](1) { job =>
      assert(job.info.numFailedTasks === 1 + s2Tasks.size)
      assert(job.info.numActiveTasks === 0)
    }

    check[StageDataWrapper](key(stages.last)) { stage =>
      assert(stage.info.numFailedTasks === s2Tasks.size)
      assert(stage.info.numActiveTasks === 0)
    }

    // Fail stage 2.
    time += 1
    stages.last.completionTime = Some(time)
    stages.last.failureReason = Some("uh oh")
    listener.onStageCompleted(SparkListenerStageCompleted(stages.last))

    check[JobDataWrapper](1) { job =>
      assert(job.info.numCompletedStages === 1)
      assert(job.info.numFailedStages === 1)
    }

    check[StageDataWrapper](key(stages.last)) { stage =>
      assert(stage.info.status === v1.StageStatus.FAILED)
      assert(stage.info.numFailedTasks === s2Tasks.size)
      assert(stage.info.numActiveTasks === 0)
      assert(stage.info.numCompleteTasks === 0)
      assert(stage.info.failureReason === stages.last.failureReason)
    }

    // - Re-submit stage 2, all tasks, and succeed them and the stage.
    val oldS2 = stages.last
    val newS2 = new StageInfo(oldS2.stageId, oldS2.attemptNumber() + 1, oldS2.name, oldS2.numTasks,
      oldS2.rddInfos, oldS2.parentIds, oldS2.details, oldS2.taskMetrics,
      resourceProfileId = ResourceProfile.DEFAULT_RESOURCE_PROFILE_ID)

    time += 1
    newS2.submissionTime = Some(time)
    listener.onStageSubmitted(SparkListenerStageSubmitted(newS2, jobProps))
    assert(store.count(classOf[StageDataWrapper]) === 3)

    val newS2Tasks = createTasks(4, execIds)

    newS2Tasks.foreach { task =>
      listener.onTaskStart(SparkListenerTaskStart(newS2.stageId, newS2.attemptNumber(), task))
    }

    time += 1
    newS2Tasks.foreach { task =>
      task.markFinished(TaskState.FINISHED, time)
      listener.onTaskEnd(SparkListenerTaskEnd(newS2.stageId, newS2.attemptNumber(), "taskType",
        Success, task, new ExecutorMetrics, null))
    }

    time += 1
    newS2.completionTime = Some(time)
    listener.onStageCompleted(SparkListenerStageCompleted(newS2))

    check[JobDataWrapper](1) { job =>
      assert(job.info.numActiveStages === 0)
      assert(job.info.numFailedStages === 1)
      assert(job.info.numCompletedStages === 2)
    }

    check[StageDataWrapper](key(newS2)) { stage =>
      assert(stage.info.status === v1.StageStatus.COMPLETE)
      assert(stage.info.numActiveTasks === 0)
      assert(stage.info.numCompleteTasks === newS2Tasks.size)
    }

    // End job.
    time += 1
    listener.onJobEnd(SparkListenerJobEnd(1, time, JobSucceeded))

    check[JobDataWrapper](1) { job =>
      assert(job.info.status === JobExecutionStatus.SUCCEEDED)
    }

    // Submit a second job that re-uses stage 1 and stage 2. Stage 1 won't be re-run, but
    // stage 2 will. In any case, the DAGScheduler creates new info structures that are copies
    // of the old stages, so mimic that behavior here. The "new" stage 1 is submitted without
    // a submission time, which means it is "skipped", and the stage 2 re-execution should not
    // change the stats of the already finished job.
    time += 1
    val j2Stages = Seq(
      new StageInfo(3, 0, "stage1", 4, Nil, Nil, "details1",
        resourceProfileId = ResourceProfile.DEFAULT_RESOURCE_PROFILE_ID),
      new StageInfo(4, 0, "stage2", 4, Nil, Seq(3), "details2",
        resourceProfileId = ResourceProfile.DEFAULT_RESOURCE_PROFILE_ID))
    j2Stages.last.submissionTime = Some(time)
    listener.onJobStart(SparkListenerJobStart(2, time, j2Stages, null))
    assert(store.count(classOf[JobDataWrapper]) === 2)

    listener.onStageSubmitted(SparkListenerStageSubmitted(j2Stages.head, jobProps))
    listener.onStageCompleted(SparkListenerStageCompleted(j2Stages.head))
    listener.onStageSubmitted(SparkListenerStageSubmitted(j2Stages.last, jobProps))
    assert(store.count(classOf[StageDataWrapper]) === 5)

    time += 1
    val j2s2Tasks = createTasks(4, execIds)

    j2s2Tasks.foreach { task =>
      listener.onTaskStart(SparkListenerTaskStart(j2Stages.last.stageId,
        j2Stages.last.attemptNumber(),
        task))
    }

    time += 1
    j2s2Tasks.foreach { task =>
      task.markFinished(TaskState.FINISHED, time)
      listener.onTaskEnd(SparkListenerTaskEnd(j2Stages.last.stageId, j2Stages.last.attemptNumber(),
        "taskType", Success, task, new ExecutorMetrics, null))
    }

    time += 1
    j2Stages.last.completionTime = Some(time)
    listener.onStageCompleted(SparkListenerStageCompleted(j2Stages.last))

    time += 1
    listener.onJobEnd(SparkListenerJobEnd(2, time, JobSucceeded))

    check[JobDataWrapper](1) { job =>
      assert(job.info.numCompletedStages === 2)
      assert(job.info.numCompletedTasks === s1Tasks.size + s2Tasks.size)
    }

    check[JobDataWrapper](2) { job =>
      assert(job.info.status === JobExecutionStatus.SUCCEEDED)
      assert(job.info.numCompletedStages === 1)
      assert(job.info.numCompletedTasks === j2s2Tasks.size)
      assert(job.info.numSkippedStages === 1)
      assert(job.info.numSkippedTasks === s1Tasks.size)
    }

    // Exclude an executor.
    time += 1
    listener.onExecutorExcluded(SparkListenerExecutorExcluded(time, "1", 42))
    check[ExecutorSummaryWrapper]("1") { exec =>
      assert(exec.info.isBlacklisted)
      assert(exec.info.isExcluded)
    }

    time += 1
    listener.onExecutorUnexcluded(SparkListenerExecutorUnexcluded(time, "1"))
    check[ExecutorSummaryWrapper]("1") { exec =>
      assert(!exec.info.isBlacklisted)
      assert(!exec.info.isExcluded)
    }

    // Exclude a node.
    time += 1
    listener.onNodeExcluded(SparkListenerNodeExcluded(time, "1.example.com", 2))
    check[ExecutorSummaryWrapper]("1") { exec =>
      assert(exec.info.isBlacklisted)
      assert(exec.info.isExcluded)
    }

    time += 1
    listener.onNodeUnexcluded(SparkListenerNodeUnexcluded(time, "1.example.com"))
    check[ExecutorSummaryWrapper]("1") { exec =>
      assert(!exec.info.isBlacklisted)
      assert(!exec.info.isExcluded)
    }

    // Stop executors.
    time += 1
    listener.onExecutorRemoved(SparkListenerExecutorRemoved(time, "1", "Test"))
    listener.onExecutorRemoved(SparkListenerExecutorRemoved(time, "2", "Test"))

    Seq("1", "2").foreach { id =>
      check[ExecutorSummaryWrapper](id) { exec =>
        assert(exec.info.id === id)
        assert(!exec.info.isActive)
      }
    }

    // End the application.
    listener.onApplicationEnd(SparkListenerApplicationEnd(42L))

    check[ApplicationInfoWrapper]("id") { app =>
      assert(app.info.name === "name")
      assert(app.info.id === "id")
      assert(app.info.attempts.size === 1)

      val attempt = app.info.attempts.head
      assert(attempt.attemptId === Some("attempt"))
      assert(attempt.startTime === new Date(1L))
      assert(attempt.lastUpdated === new Date(42L))
      assert(attempt.endTime === new Date(42L))
      assert(attempt.duration === 41L)
      assert(attempt.sparkUser === "user")
      assert(attempt.completed)
    }
  }

  test("storage events") {
    val listener = new AppStatusListener(store, conf, true)
    val maxMemory = 42L

    // Register a couple of block managers.
    val bm1 = BlockManagerId("1", "1.example.com", 42)
    val bm2 = BlockManagerId("2", "2.example.com", 84)
    Seq(bm1, bm2).foreach { bm =>
      listener.onExecutorAdded(SparkListenerExecutorAdded(1L, bm.executorId,
        new ExecutorInfo(bm.host, 1, Map.empty, Map.empty)))
      listener.onBlockManagerAdded(SparkListenerBlockManagerAdded(1L, bm, maxMemory))
      check[ExecutorSummaryWrapper](bm.executorId) { exec =>
        assert(exec.info.maxMemory === maxMemory)
      }
    }

    val rdd1b1 = RddBlock(1, 1, 1L, 2L)
    val rdd1b2 = RddBlock(1, 2, 3L, 4L)
    val rdd2b1 = RddBlock(2, 1, 5L, 6L)
    val level = StorageLevel.MEMORY_AND_DISK

    // Submit a stage for the first RDD before it's marked for caching, to make sure later
    // the listener picks up the correct storage level.
    val rdd1Info = new RDDInfo(rdd1b1.rddId, "rdd1", 2, StorageLevel.NONE, false, Nil)
    val stage0 = new StageInfo(0, 0, "stage0", 4, Seq(rdd1Info), Nil, "details0",
      resourceProfileId = ResourceProfile.DEFAULT_RESOURCE_PROFILE_ID)
    listener.onStageSubmitted(SparkListenerStageSubmitted(stage0, new Properties()))
    listener.onStageCompleted(SparkListenerStageCompleted(stage0))
    assert(store.count(classOf[RDDStorageInfoWrapper]) === 0)

    // Submit a stage and make sure the RDDs are recorded.
    rdd1Info.storageLevel = level
    val rdd2Info = new RDDInfo(rdd2b1.rddId, "rdd2", 1, level, false, Nil)
    val stage = new StageInfo(1, 0, "stage1", 4, Seq(rdd1Info, rdd2Info), Nil, "details1",
      resourceProfileId = ResourceProfile.DEFAULT_RESOURCE_PROFILE_ID)
    listener.onStageSubmitted(SparkListenerStageSubmitted(stage, new Properties()))

    check[RDDStorageInfoWrapper](rdd1b1.rddId) { wrapper =>
      assert(wrapper.info.name === rdd1Info.name)
      assert(wrapper.info.numPartitions === rdd1Info.numPartitions)
      assert(wrapper.info.storageLevel === rdd1Info.storageLevel.description)
    }

    // Add partition 1 replicated on two block managers.
    listener.onBlockUpdated(SparkListenerBlockUpdated(
      BlockUpdatedInfo(bm1, rdd1b1.blockId, level, rdd1b1.memSize, rdd1b1.diskSize)))

    check[RDDStorageInfoWrapper](rdd1b1.rddId) { wrapper =>
      assert(wrapper.info.numCachedPartitions === 1L)
      assert(wrapper.info.memoryUsed === rdd1b1.memSize)
      assert(wrapper.info.diskUsed === rdd1b1.diskSize)

      assert(wrapper.info.dataDistribution.isDefined)
      assert(wrapper.info.dataDistribution.get.size === 1)

      val dist = wrapper.info.dataDistribution.get.head
      assert(dist.address === bm1.hostPort)
      assert(dist.memoryUsed === rdd1b1.memSize)
      assert(dist.diskUsed === rdd1b1.diskSize)
      assert(dist.memoryRemaining === maxMemory - dist.memoryUsed)

      assert(wrapper.info.partitions.isDefined)
      assert(wrapper.info.partitions.get.size === 1)

      val part = wrapper.info.partitions.get.head
      assert(part.blockName === rdd1b1.blockId.name)
      assert(part.storageLevel === level.description)
      assert(part.memoryUsed === rdd1b1.memSize)
      assert(part.diskUsed === rdd1b1.diskSize)
      assert(part.executors === Seq(bm1.executorId))
    }

    check[ExecutorSummaryWrapper](bm1.executorId) { exec =>
      assert(exec.info.rddBlocks === 1L)
      assert(exec.info.memoryUsed === rdd1b1.memSize)
      assert(exec.info.diskUsed === rdd1b1.diskSize)
    }

    listener.onBlockUpdated(SparkListenerBlockUpdated(
      BlockUpdatedInfo(bm2, rdd1b1.blockId, level, rdd1b1.memSize, rdd1b1.diskSize)))

    check[RDDStorageInfoWrapper](rdd1b1.rddId) { wrapper =>
      assert(wrapper.info.numCachedPartitions === 1L)
      assert(wrapper.info.memoryUsed === rdd1b1.memSize * 2)
      assert(wrapper.info.diskUsed === rdd1b1.diskSize * 2)
      assert(wrapper.info.dataDistribution.get.size === 2L)
      assert(wrapper.info.partitions.get.size === 1L)

      val dist = wrapper.info.dataDistribution.get.find(_.address == bm2.hostPort).get
      assert(dist.memoryUsed === rdd1b1.memSize)
      assert(dist.diskUsed === rdd1b1.diskSize)
      assert(dist.memoryRemaining === maxMemory - dist.memoryUsed)

      val part = wrapper.info.partitions.get(0)
      assert(part.memoryUsed === rdd1b1.memSize * 2)
      assert(part.diskUsed === rdd1b1.diskSize * 2)
      assert(part.executors === Seq(bm1.executorId, bm2.executorId))
      assert(part.storageLevel === twoReplicaMemAndDiskLevel.description)
    }

    check[ExecutorSummaryWrapper](bm2.executorId) { exec =>
      assert(exec.info.rddBlocks === 1L)
      assert(exec.info.memoryUsed === rdd1b1.memSize)
      assert(exec.info.diskUsed === rdd1b1.diskSize)
    }

    // Add a second partition only to bm 1.
    listener.onBlockUpdated(SparkListenerBlockUpdated(
      BlockUpdatedInfo(bm1, rdd1b2.blockId, level, rdd1b2.memSize, rdd1b2.diskSize)))

    check[RDDStorageInfoWrapper](rdd1b1.rddId) { wrapper =>
      assert(wrapper.info.numCachedPartitions === 2L)
      assert(wrapper.info.memoryUsed === 2 * rdd1b1.memSize + rdd1b2.memSize)
      assert(wrapper.info.diskUsed === 2 * rdd1b1.diskSize + rdd1b2.diskSize)
      assert(wrapper.info.dataDistribution.get.size === 2L)
      assert(wrapper.info.partitions.get.size === 2L)

      val dist = wrapper.info.dataDistribution.get.find(_.address == bm1.hostPort).get
      assert(dist.memoryUsed === rdd1b1.memSize + rdd1b2.memSize)
      assert(dist.diskUsed === rdd1b1.diskSize + rdd1b2.diskSize)
      assert(dist.memoryRemaining === maxMemory - dist.memoryUsed)

      val part = wrapper.info.partitions.get.find(_.blockName === rdd1b2.blockId.name).get
      assert(part.storageLevel === level.description)
      assert(part.memoryUsed === rdd1b2.memSize)
      assert(part.diskUsed === rdd1b2.diskSize)
      assert(part.executors === Seq(bm1.executorId))
    }

    check[ExecutorSummaryWrapper](bm1.executorId) { exec =>
      assert(exec.info.rddBlocks === 2L)
      assert(exec.info.memoryUsed === rdd1b1.memSize + rdd1b2.memSize)
      assert(exec.info.diskUsed === rdd1b1.diskSize + rdd1b2.diskSize)
    }

    // Evict block 1 from memory in bm 1. Note that because of SPARK-29319, the disk size
    // is reported as "0" here to avoid double-counting; the current behavior of the block
    // manager is to provide the actual disk size of the block.
    listener.onBlockUpdated(SparkListenerBlockUpdated(
      BlockUpdatedInfo(bm1, rdd1b1.blockId, StorageLevel.DISK_ONLY,
        rdd1b1.memSize, 0L)))

    check[RDDStorageInfoWrapper](rdd1b1.rddId) { wrapper =>
      assert(wrapper.info.numCachedPartitions === 2L)
      assert(wrapper.info.memoryUsed === rdd1b1.memSize + rdd1b2.memSize)
      assert(wrapper.info.diskUsed === 2 * rdd1b1.diskSize + rdd1b2.diskSize)
      assert(wrapper.info.dataDistribution.get.size === 2L)
      assert(wrapper.info.partitions.get.size === 2L)
    }

    check[ExecutorSummaryWrapper](bm1.executorId) { exec =>
      assert(exec.info.rddBlocks === 2L)
      assert(exec.info.memoryUsed === rdd1b2.memSize)
      assert(exec.info.diskUsed === rdd1b1.diskSize + rdd1b2.diskSize)
    }

    // Remove block 1 from bm 1; note memSize = 0 due to the eviction above.
    listener.onBlockUpdated(SparkListenerBlockUpdated(
      BlockUpdatedInfo(bm1, rdd1b1.blockId, StorageLevel.NONE, 0, rdd1b1.diskSize)))

    check[RDDStorageInfoWrapper](rdd1b1.rddId) { wrapper =>
      assert(wrapper.info.numCachedPartitions === 2L)
      assert(wrapper.info.memoryUsed === rdd1b1.memSize + rdd1b2.memSize)
      assert(wrapper.info.diskUsed === rdd1b1.diskSize + rdd1b2.diskSize)
      assert(wrapper.info.dataDistribution.get.size === 2L)
      assert(wrapper.info.partitions.get.size === 2L)

      val dist = wrapper.info.dataDistribution.get.find(_.address == bm1.hostPort).get
      assert(dist.memoryUsed === rdd1b2.memSize)
      assert(dist.diskUsed === rdd1b2.diskSize)
      assert(dist.memoryRemaining === maxMemory - dist.memoryUsed)

      val part = wrapper.info.partitions.get.find(_.blockName === rdd1b1.blockId.name).get
      assert(part.storageLevel === level.description)
      assert(part.memoryUsed === rdd1b1.memSize)
      assert(part.diskUsed === rdd1b1.diskSize)
      assert(part.executors === Seq(bm2.executorId))
    }

    check[ExecutorSummaryWrapper](bm1.executorId) { exec =>
      assert(exec.info.rddBlocks === 1L)
      assert(exec.info.memoryUsed === rdd1b2.memSize)
      assert(exec.info.diskUsed === rdd1b2.diskSize)
    }

    // Remove block 1 from bm 2. This should leave only block 2's info in the store.
    listener.onBlockUpdated(SparkListenerBlockUpdated(
      BlockUpdatedInfo(bm2, rdd1b1.blockId, StorageLevel.NONE, rdd1b1.memSize, rdd1b1.diskSize)))

    check[RDDStorageInfoWrapper](rdd1b1.rddId) { wrapper =>
      assert(wrapper.info.numCachedPartitions === 1L)
      assert(wrapper.info.memoryUsed === rdd1b2.memSize)
      assert(wrapper.info.diskUsed === rdd1b2.diskSize)
      assert(wrapper.info.dataDistribution.get.size === 1L)
      assert(wrapper.info.partitions.get.size === 1L)
      assert(wrapper.info.partitions.get(0).blockName === rdd1b2.blockId.name)
    }

    check[ExecutorSummaryWrapper](bm1.executorId) { exec =>
      assert(exec.info.rddBlocks === 1L)
      assert(exec.info.memoryUsed === rdd1b2.memSize)
      assert(exec.info.diskUsed === rdd1b2.diskSize)
    }

    check[ExecutorSummaryWrapper](bm2.executorId) { exec =>
      assert(exec.info.rddBlocks === 0L)
      assert(exec.info.memoryUsed === 0L)
      assert(exec.info.diskUsed === 0L)
    }

    // Add a block from a different RDD. Verify the executor is updated correctly and also that
    // the distribution data for both rdds is updated to match the remaining memory.
    listener.onBlockUpdated(SparkListenerBlockUpdated(
      BlockUpdatedInfo(bm1, rdd2b1.blockId, level, rdd2b1.memSize, rdd2b1.diskSize)))

    check[ExecutorSummaryWrapper](bm1.executorId) { exec =>
      assert(exec.info.rddBlocks === 2L)
      assert(exec.info.memoryUsed === rdd1b2.memSize + rdd2b1.memSize)
      assert(exec.info.diskUsed === rdd1b2.diskSize + rdd2b1.diskSize)
    }

    check[RDDStorageInfoWrapper](rdd1b2.rddId) { wrapper =>
      assert(wrapper.info.dataDistribution.get.size === 1L)
      val dist = wrapper.info.dataDistribution.get(0)
      assert(dist.memoryRemaining === maxMemory - rdd2b1.memSize - rdd1b2.memSize )
    }

    check[RDDStorageInfoWrapper](rdd2b1.rddId) { wrapper =>
      assert(wrapper.info.dataDistribution.get.size === 1L)

      val dist = wrapper.info.dataDistribution.get(0)
      assert(dist.memoryUsed === rdd2b1.memSize)
      assert(dist.diskUsed === rdd2b1.diskSize)
      assert(dist.memoryRemaining === maxMemory - rdd2b1.memSize - rdd1b2.memSize )
    }

    // Add block1 of rdd1 back to bm 1.
    listener.onBlockUpdated(SparkListenerBlockUpdated(
      BlockUpdatedInfo(bm1, rdd1b1.blockId, level, rdd1b1.memSize, rdd1b1.diskSize)))

    check[ExecutorSummaryWrapper](bm1.executorId) { exec =>
      assert(exec.info.rddBlocks === 3L)
      assert(exec.info.memoryUsed === rdd1b1.memSize + rdd1b2.memSize + rdd2b1.memSize)
      assert(exec.info.diskUsed === rdd1b1.diskSize + rdd1b2.diskSize + rdd2b1.diskSize)
    }

    // Unpersist RDD1.
    listener.onUnpersistRDD(SparkListenerUnpersistRDD(rdd1b1.rddId))
    intercept[NoSuchElementException] {
      check[RDDStorageInfoWrapper](rdd1b1.rddId) { _ => () }
    }

    // executor1 now only contains block1 from rdd2.
    check[ExecutorSummaryWrapper](bm1.executorId) { exec =>
      assert(exec.info.rddBlocks === 1L)
      assert(exec.info.memoryUsed === rdd2b1.memSize)
      assert(exec.info.diskUsed === rdd2b1.diskSize)
    }

    // Unpersist RDD2.
    listener.onUnpersistRDD(SparkListenerUnpersistRDD(rdd2b1.rddId))
    intercept[NoSuchElementException] {
      check[RDDStorageInfoWrapper](rdd2b1.rddId) { _ => () }
    }

    check[ExecutorSummaryWrapper](bm1.executorId) { exec =>
      assert(exec.info.rddBlocks === 0L)
      assert(exec.info.memoryUsed === 0)
      assert(exec.info.diskUsed === 0)
    }

    // Update a StreamBlock.
    val stream1 = StreamBlockId(1, 1L)
    listener.onBlockUpdated(SparkListenerBlockUpdated(
      BlockUpdatedInfo(bm1, stream1, level, 1L, 1L)))

    check[StreamBlockData](Array(stream1.name, bm1.executorId)) { stream =>
      assert(stream.name === stream1.name)
      assert(stream.executorId === bm1.executorId)
      assert(stream.hostPort === bm1.hostPort)
      assert(stream.storageLevel === level.description)
      assert(stream.useMemory === level.useMemory)
      assert(stream.useDisk === level.useDisk)
      assert(stream.deserialized === level.deserialized)
      assert(stream.memSize === 1L)
      assert(stream.diskSize === 1L)
    }

    // Drop a StreamBlock.
    listener.onBlockUpdated(SparkListenerBlockUpdated(
      BlockUpdatedInfo(bm1, stream1, StorageLevel.NONE, 0L, 0L)))
    intercept[NoSuchElementException] {
      check[StreamBlockData](stream1.name) { _ => () }
    }

    // Update a BroadcastBlock.
    val broadcast1 = BroadcastBlockId(1L)
    listener.onBlockUpdated(SparkListenerBlockUpdated(
      BlockUpdatedInfo(bm1, broadcast1, level, 1L, 1L)))

    check[ExecutorSummaryWrapper](bm1.executorId) { exec =>
      assert(exec.info.memoryUsed === 1L)
      assert(exec.info.diskUsed === 1L)
    }

    // Drop a BroadcastBlock.
    listener.onBlockUpdated(SparkListenerBlockUpdated(
      BlockUpdatedInfo(bm1, broadcast1, StorageLevel.NONE, 1L, 1L)))
    check[ExecutorSummaryWrapper](bm1.executorId) { exec =>
      assert(exec.info.memoryUsed === 0)
      assert(exec.info.diskUsed === 0)
    }
  }

  test("eviction of old data") {
    val testConf = conf.clone()
      .set(MAX_RETAINED_JOBS, 2)
      .set(MAX_RETAINED_STAGES, 2)
      .set(MAX_RETAINED_TASKS_PER_STAGE, 2)
      .set(MAX_RETAINED_DEAD_EXECUTORS, 1)
    val listener = new AppStatusListener(store, testConf, true)

    // Start 3 jobs, all should be kept. Stop one, it should be evicted.
    time += 1
    listener.onJobStart(SparkListenerJobStart(1, time, Nil, null))
    listener.onJobStart(SparkListenerJobStart(2, time, Nil, null))
    listener.onJobStart(SparkListenerJobStart(3, time, Nil, null))
    assert(store.count(classOf[JobDataWrapper]) === 3)

    time += 1
    listener.onJobEnd(SparkListenerJobEnd(2, time, JobSucceeded))
    assert(store.count(classOf[JobDataWrapper]) === 2)
    intercept[NoSuchElementException] {
      store.read(classOf[JobDataWrapper], 2)
    }

    // Start 3 stages, all should be kept. Stop 2 of them, the stopped one with the lowest id should
    // be deleted. Start a new attempt of the second stopped one, and verify that the stage graph
    // data is not deleted.
    time += 1
    val stages = Seq(
      new StageInfo(1, 0, "stage1", 4, Nil, Nil, "details1",
        resourceProfileId = ResourceProfile.DEFAULT_RESOURCE_PROFILE_ID),
      new StageInfo(2, 0, "stage2", 4, Nil, Nil, "details2",
        resourceProfileId = ResourceProfile.DEFAULT_RESOURCE_PROFILE_ID),
      new StageInfo(3, 0, "stage3", 4, Nil, Nil, "details3",
        resourceProfileId = ResourceProfile.DEFAULT_RESOURCE_PROFILE_ID))

    // Graph data is generated by the job start event, so fire it.
    listener.onJobStart(SparkListenerJobStart(4, time, stages, null))

    stages.foreach { s =>
      time += 1
      s.submissionTime = Some(time)
      listener.onStageSubmitted(SparkListenerStageSubmitted(s, new Properties()))
    }

    assert(store.count(classOf[StageDataWrapper]) === 3)
    assert(store.count(classOf[RDDOperationGraphWrapper]) === 3)

    val dropped = stages.drop(1).head

    // Cache some quantiles by calling AppStatusStore.taskSummary(). For quantiles to be
    // calculated, we need at least one finished task. The code in AppStatusStore uses
    // `executorRunTime` to detect valid tasks, so that metric needs to be updated in the
    // task end event.
    time += 1
    val task = createTasks(1, Array("1")).head
    listener.onTaskStart(SparkListenerTaskStart(dropped.stageId, dropped.attemptNumber(), task))

    time += 1
    task.markFinished(TaskState.FINISHED, time)
    val metrics = TaskMetrics.empty
    metrics.setExecutorRunTime(42L)
    listener.onTaskEnd(SparkListenerTaskEnd(dropped.stageId, dropped.attemptNumber(),
      "taskType", Success, task, new ExecutorMetrics, metrics))

    new AppStatusStore(store)
      .taskSummary(dropped.stageId, dropped.attemptNumber(), Array(0.25d, 0.50d, 0.75d))
    assert(store.count(classOf[CachedQuantile], "stage", key(dropped)) === 3)

    stages.drop(1).foreach { s =>
      time += 1
      s.completionTime = Some(time)
      listener.onStageCompleted(SparkListenerStageCompleted(s))
    }

    assert(store.count(classOf[StageDataWrapper]) === 2)
    assert(store.count(classOf[RDDOperationGraphWrapper]) === 2)
    intercept[NoSuchElementException] {
      store.read(classOf[StageDataWrapper], Array(2, 0))
    }
    assert(store.count(classOf[CachedQuantile], "stage", key(dropped)) === 0)

    val attempt2 = new StageInfo(3, 1, "stage3", 4, Nil, Nil, "details3",
      resourceProfileId = ResourceProfile.DEFAULT_RESOURCE_PROFILE_ID)
    time += 1
    attempt2.submissionTime = Some(time)
    listener.onStageSubmitted(SparkListenerStageSubmitted(attempt2, new Properties()))

    assert(store.count(classOf[StageDataWrapper]) === 2)
    assert(store.count(classOf[RDDOperationGraphWrapper]) === 2)
    intercept[NoSuchElementException] {
      store.read(classOf[StageDataWrapper], Array(2, 0))
    }
    intercept[NoSuchElementException] {
      store.read(classOf[StageDataWrapper], Array(3, 0))
    }
    store.read(classOf[StageDataWrapper], Array(3, 1))

    // Start 2 tasks. Finish the second one.
    time += 1
    val tasks = createTasks(2, Array("1"))
    tasks.foreach { task =>
      listener.onTaskStart(SparkListenerTaskStart(attempt2.stageId, attempt2.attemptNumber(), task))
    }
    assert(store.count(classOf[TaskDataWrapper]) === 2)

    // Start a 3rd task. The finished tasks should be deleted.
    createTasks(1, Array("1")).foreach { task =>
      listener.onTaskStart(SparkListenerTaskStart(attempt2.stageId, attempt2.attemptNumber(), task))
    }
    assert(store.count(classOf[TaskDataWrapper]) === 2)
    intercept[NoSuchElementException] {
      store.read(classOf[TaskDataWrapper], tasks.last.id)
    }

    // Start a 4th task. The first task should be deleted, even if it's still running.
    createTasks(1, Array("1")).foreach { task =>
      listener.onTaskStart(SparkListenerTaskStart(attempt2.stageId, attempt2.attemptNumber(), task))
    }
    assert(store.count(classOf[TaskDataWrapper]) === 2)
    intercept[NoSuchElementException] {
      store.read(classOf[TaskDataWrapper], tasks.head.id)
    }
  }

  test("eviction should respect job completion time") {
    val testConf = conf.clone().set(MAX_RETAINED_JOBS, 2)
    val listener = new AppStatusListener(store, testConf, true)

    // Start job 1 and job 2
    time += 1
    listener.onJobStart(SparkListenerJobStart(1, time, Nil, null))
    time += 1
    listener.onJobStart(SparkListenerJobStart(2, time, Nil, null))

    // Stop job 2 before job 1
    time += 1
    listener.onJobEnd(SparkListenerJobEnd(2, time, JobSucceeded))
    time += 1
    listener.onJobEnd(SparkListenerJobEnd(1, time, JobSucceeded))

    // Start job 3 and job 2 should be evicted.
    time += 1
    listener.onJobStart(SparkListenerJobStart(3, time, Nil, null))
    assert(store.count(classOf[JobDataWrapper]) === 2)
    intercept[NoSuchElementException] {
      store.read(classOf[JobDataWrapper], 2)
    }
  }

  test("eviction should respect stage completion time") {
    val testConf = conf.clone().set(MAX_RETAINED_STAGES, 2)
    val listener = new AppStatusListener(store, testConf, true)

    val stage1 = new StageInfo(1, 0, "stage1", 4, Nil, Nil, "details1",
      resourceProfileId = ResourceProfile.DEFAULT_RESOURCE_PROFILE_ID)
    val stage2 = new StageInfo(2, 0, "stage2", 4, Nil, Nil, "details2",
      resourceProfileId = ResourceProfile.DEFAULT_RESOURCE_PROFILE_ID)
    val stage3 = new StageInfo(3, 0, "stage3", 4, Nil, Nil, "details3",
      resourceProfileId = ResourceProfile.DEFAULT_RESOURCE_PROFILE_ID)

    // Start stage 1 and stage 2
    time += 1
    stage1.submissionTime = Some(time)
    listener.onStageSubmitted(SparkListenerStageSubmitted(stage1, new Properties()))
    time += 1
    stage2.submissionTime = Some(time)
    listener.onStageSubmitted(SparkListenerStageSubmitted(stage2, new Properties()))

    // Stop stage 2 before stage 1
    time += 1
    stage2.completionTime = Some(time)
    listener.onStageCompleted(SparkListenerStageCompleted(stage2))
    time += 1
    stage1.completionTime = Some(time)
    listener.onStageCompleted(SparkListenerStageCompleted(stage1))

    // Start stage 3 and stage 2 should be evicted.
    stage3.submissionTime = Some(time)
    listener.onStageSubmitted(SparkListenerStageSubmitted(stage3, new Properties()))
    assert(store.count(classOf[StageDataWrapper]) === 2)
    intercept[NoSuchElementException] {
      store.read(classOf[StageDataWrapper], Array(2, 0))
    }
  }

  test("skipped stages should be evicted before completed stages") {
    val testConf = conf.clone().set(MAX_RETAINED_STAGES, 2)
    val listener = new AppStatusListener(store, testConf, true)

    val stage1 = new StageInfo(1, 0, "stage1", 4, Nil, Nil, "details1",
      resourceProfileId = ResourceProfile.DEFAULT_RESOURCE_PROFILE_ID)
    val stage2 = new StageInfo(2, 0, "stage2", 4, Nil, Nil, "details2",
      resourceProfileId = ResourceProfile.DEFAULT_RESOURCE_PROFILE_ID)

    // Sart job 1
    time += 1
    listener.onJobStart(SparkListenerJobStart(1, time, Seq(stage1, stage2), null))

    // Start and stop stage 1
    time += 1
    stage1.submissionTime = Some(time)
    listener.onStageSubmitted(SparkListenerStageSubmitted(stage1, new Properties()))

    time += 1
    stage1.completionTime = Some(time)
    listener.onStageCompleted(SparkListenerStageCompleted(stage1))

    // Stop job 1 and stage 2 will become SKIPPED
    time += 1
    listener.onJobEnd(SparkListenerJobEnd(1, time, JobSucceeded))

    // Submit stage 3 and verify stage 2 is evicted
    val stage3 = new StageInfo(3, 0, "stage3", 4, Nil, Nil, "details3",
      resourceProfileId = ResourceProfile.DEFAULT_RESOURCE_PROFILE_ID)
    time += 1
    stage3.submissionTime = Some(time)
    listener.onStageSubmitted(SparkListenerStageSubmitted(stage3, new Properties()))

    assert(store.count(classOf[StageDataWrapper]) === 2)
    intercept[NoSuchElementException] {
      store.read(classOf[StageDataWrapper], Array(2, 0))
    }
  }

  test("eviction should respect task completion time") {
    val testConf = conf.clone().set(MAX_RETAINED_TASKS_PER_STAGE, 2)
    val listener = new AppStatusListener(store, testConf, true)

    val stage1 = new StageInfo(1, 0, "stage1", 4, Nil, Nil, "details1",
      resourceProfileId = ResourceProfile.DEFAULT_RESOURCE_PROFILE_ID)
    stage1.submissionTime = Some(time)
    listener.onStageSubmitted(SparkListenerStageSubmitted(stage1, new Properties()))

    // Start task 1 and task 2
    val tasks = createTasks(3, Array("1"))
    tasks.take(2).foreach { task =>
      listener.onTaskStart(SparkListenerTaskStart(stage1.stageId, stage1.attemptNumber(), task))
    }

    // Stop task 2 before task 1
    time += 1
    tasks(1).markFinished(TaskState.FINISHED, time)
    listener.onTaskEnd(SparkListenerTaskEnd(
      stage1.stageId, stage1.attemptNumber(), "taskType", Success, tasks(1),
      new ExecutorMetrics, null))
    time += 1
    tasks(0).markFinished(TaskState.FINISHED, time)
    listener.onTaskEnd(SparkListenerTaskEnd(
      stage1.stageId, stage1.attemptNumber(), "taskType", Success, tasks(0),
      new ExecutorMetrics, null))

    // Start task 3 and task 2 should be evicted.
    listener.onTaskStart(SparkListenerTaskStart(stage1.stageId, stage1.attemptNumber(), tasks(2)))
    assert(store.count(classOf[TaskDataWrapper]) === 2)
    intercept[NoSuchElementException] {
      store.read(classOf[TaskDataWrapper], tasks(1).id)
    }
  }

  test("lastStageAttempt should fail when the stage doesn't exist") {
    val testConf = conf.clone().set(MAX_RETAINED_STAGES, 1)
    val listener = new AppStatusListener(store, testConf, true)
    val appStore = new AppStatusStore(store)

    val stage1 = new StageInfo(1, 0, "stage1", 4, Nil, Nil, "details1",
      resourceProfileId = ResourceProfile.DEFAULT_RESOURCE_PROFILE_ID)
    val stage2 = new StageInfo(2, 0, "stage2", 4, Nil, Nil, "details2",
      resourceProfileId = ResourceProfile.DEFAULT_RESOURCE_PROFILE_ID)
    val stage3 = new StageInfo(3, 0, "stage3", 4, Nil, Nil, "details3",
      resourceProfileId = ResourceProfile.DEFAULT_RESOURCE_PROFILE_ID)

    time += 1
    stage1.submissionTime = Some(time)
    listener.onStageSubmitted(SparkListenerStageSubmitted(stage1, new Properties()))
    stage1.completionTime = Some(time)
    listener.onStageCompleted(SparkListenerStageCompleted(stage1))

    // Make stage 3 complete before stage 2 so that stage 3 will be evicted
    time += 1
    stage3.submissionTime = Some(time)
    listener.onStageSubmitted(SparkListenerStageSubmitted(stage3, new Properties()))
    stage3.completionTime = Some(time)
    listener.onStageCompleted(SparkListenerStageCompleted(stage3))

    time += 1
    stage2.submissionTime = Some(time)
    listener.onStageSubmitted(SparkListenerStageSubmitted(stage2, new Properties()))
    stage2.completionTime = Some(time)
    listener.onStageCompleted(SparkListenerStageCompleted(stage2))

    assert(appStore.asOption(appStore.lastStageAttempt(1)) === None)
    assert(appStore.asOption(appStore.lastStageAttempt(2)).map(_.stageId) === Some(2))
    assert(appStore.asOption(appStore.lastStageAttempt(3)) === None)
  }

  test("SPARK-24415: update metrics for tasks that finish late") {
    val listener = new AppStatusListener(store, conf, true)

    val stage1 = new StageInfo(1, 0, "stage1", 4, Nil, Nil, "details1",
      resourceProfileId = ResourceProfile.DEFAULT_RESOURCE_PROFILE_ID)
    val stage2 = new StageInfo(2, 0, "stage2", 4, Nil, Nil, "details2",
      resourceProfileId = ResourceProfile.DEFAULT_RESOURCE_PROFILE_ID)

    // Start job
    listener.onJobStart(SparkListenerJobStart(1, time, Seq(stage1, stage2), null))

    // Start 2 stages
    listener.onStageSubmitted(SparkListenerStageSubmitted(stage1, new Properties()))
    listener.onStageSubmitted(SparkListenerStageSubmitted(stage2, new Properties()))

    // Start 2 Tasks
    val tasks = createTasks(2, Array("1"))
    tasks.foreach { task =>
      listener.onTaskStart(SparkListenerTaskStart(stage1.stageId, stage1.attemptNumber(), task))
    }

    // Task 1 Finished
    time += 1
    tasks(0).markFinished(TaskState.FINISHED, time)
    listener.onTaskEnd(SparkListenerTaskEnd(
      stage1.stageId, stage1.attemptNumber(), "taskType", Success, tasks(0),
      new ExecutorMetrics, null))

    // Stage 1 Completed
    stage1.failureReason = Some("Failed")
    listener.onStageCompleted(SparkListenerStageCompleted(stage1))

    // Stop job 1
    time += 1
    listener.onJobEnd(SparkListenerJobEnd(1, time, JobSucceeded))

    // Task 2 Killed
    time += 1
    tasks(1).markFinished(TaskState.FINISHED, time)
    listener.onTaskEnd(
      SparkListenerTaskEnd(stage1.stageId, stage1.attemptNumber(), "taskType",
        TaskKilled(reason = "Killed"), tasks(1), new ExecutorMetrics, null))

    // Ensure killed task metrics are updated
    val allStages = KVUtils.viewToSeq(store.view(classOf[StageDataWrapper]).reverse()).map(_.info)
    val failedStages = allStages.filter(_.status == v1.StageStatus.FAILED)
    assert(failedStages.size == 1)
    assert(failedStages.head.numKilledTasks == 1)
    assert(failedStages.head.numCompleteTasks == 1)

    val allJobs = KVUtils.viewToSeq(store.view(classOf[JobDataWrapper]).reverse()).map(_.info)
    assert(allJobs.size == 1)
    assert(allJobs.head.numKilledTasks == 1)
    assert(allJobs.head.numCompletedTasks == 1)
    assert(allJobs.head.numActiveStages == 1)
    assert(allJobs.head.numFailedStages == 1)
  }

  Seq(true, false).foreach { live =>
    test(s"Total tasks in the executor summary should match total stage tasks (live = $live)") {

      val testConf = if (live) {
        conf.clone().set(LIVE_ENTITY_UPDATE_PERIOD, Long.MaxValue)
      } else {
        conf.clone().set(LIVE_ENTITY_UPDATE_PERIOD, -1L)
      }

      val listener = new AppStatusListener(store, testConf, live)

      listener.onExecutorAdded(createExecutorAddedEvent(1))
      listener.onExecutorAdded(createExecutorAddedEvent(2))
      val stage = new StageInfo(1, 0, "stage", 4, Nil, Nil, "details",
        resourceProfileId = ResourceProfile.DEFAULT_RESOURCE_PROFILE_ID)
      listener.onJobStart(SparkListenerJobStart(1, time, Seq(stage), null))
      listener.onStageSubmitted(SparkListenerStageSubmitted(stage, new Properties()))

      val tasks = createTasks(4, Array("1", "2"))
      tasks.foreach { task =>
        listener.onTaskStart(SparkListenerTaskStart(stage.stageId, stage.attemptNumber(), task))
      }

      time += 1
      tasks(0).markFinished(TaskState.FINISHED, time)
      listener.onTaskEnd(SparkListenerTaskEnd(stage.stageId, stage.attemptNumber(), "taskType",
        Success, tasks(0), new ExecutorMetrics, null))
      time += 1
      tasks(1).markFinished(TaskState.FINISHED, time)
      listener.onTaskEnd(SparkListenerTaskEnd(stage.stageId, stage.attemptNumber(), "taskType",
        Success, tasks(1), new ExecutorMetrics, null))

      stage.failureReason = Some("Failed")
      listener.onStageCompleted(SparkListenerStageCompleted(stage))
      time += 1
      listener.onJobEnd(SparkListenerJobEnd(1, time, JobFailed(
        new RuntimeException("Bad Executor"))))

      time += 1
      tasks(2).markFinished(TaskState.FAILED, time)
      listener.onTaskEnd(SparkListenerTaskEnd(stage.stageId, stage.attemptNumber(), "taskType",
        ExecutorLostFailure("1", true, Some("Lost executor")), tasks(2), new ExecutorMetrics,
        null))
      time += 1
      tasks(3).markFinished(TaskState.FAILED, time)
      listener.onTaskEnd(SparkListenerTaskEnd(stage.stageId, stage.attemptNumber(), "taskType",
        ExecutorLostFailure("2", true, Some("Lost executor")), tasks(3), new ExecutorMetrics,
        null))

      val esummary = KVUtils.viewToSeq(store.view(classOf[ExecutorStageSummaryWrapper])).map(_.info)
      esummary.foreach { execSummary =>
        assert(execSummary.failedTasks === 1)
        assert(execSummary.succeededTasks === 1)
        assert(execSummary.killedTasks === 0)
      }

      val allExecutorSummary =
        KVUtils.viewToSeq(store.view(classOf[ExecutorSummaryWrapper])).map(_.info)
      assert(allExecutorSummary.size === 2)
      allExecutorSummary.foreach { allExecSummary =>
        assert(allExecSummary.failedTasks === 1)
        assert(allExecSummary.activeTasks === 0)
        assert(allExecSummary.completedTasks === 1)
      }
      store.delete(classOf[ExecutorSummaryWrapper], "1")
      store.delete(classOf[ExecutorSummaryWrapper], "2")
    }
  }

  test("driver logs") {
    val listener = new AppStatusListener(store, conf, true)

    val driver = BlockManagerId(SparkContext.DRIVER_IDENTIFIER, "localhost", 42)
    listener.onBlockManagerAdded(SparkListenerBlockManagerAdded(time, driver, 42L))
    listener.onApplicationStart(SparkListenerApplicationStart(
      "name",
      Some("id"),
      time,
      "user",
      Some("attempt"),
      Some(Map("stdout" -> "file.txt"))))

    check[ExecutorSummaryWrapper](SparkContext.DRIVER_IDENTIFIER) { d =>
      assert(d.info.executorLogs("stdout") === "file.txt")
    }
  }

  test("executor metrics updates") {
    val listener = new AppStatusListener(store, conf, true)

    val driver = BlockManagerId(SparkContext.DRIVER_IDENTIFIER, "localhost", 42)

    listener.onExecutorAdded(createExecutorAddedEvent(1))
    listener.onExecutorAdded(createExecutorAddedEvent(2))
    listener.onStageSubmitted(createStageSubmittedEvent(0))
    // receive 3 metric updates from each executor with just stage 0 running,
    // with different peak updates for each executor
    listener.onExecutorMetricsUpdate(createExecutorMetricsUpdateEvent(0, 1,
      Array(4000L, 50L, 20L, 0L, 40L, 0L, 60L, 0L, 70L, 20L, 7500L, 3500L,
        6500L, 2500L, 5500L, 1500L)))
    listener.onExecutorMetricsUpdate(createExecutorMetricsUpdateEvent(0, 2,
      Array(1500L, 50L, 20L, 0L, 0L, 0L, 20L, 0L, 70L, 0L, 8500L, 3500L,
        7500L, 2500L, 6500L, 1500L)))
    // exec 1: new stage 0 peaks for metrics at indexes: 2, 4, 6
    listener.onExecutorMetricsUpdate(createExecutorMetricsUpdateEvent(0, 1,
      Array(4000L, 50L, 50L, 0L, 50L, 0L, 100L, 0L, 70L, 20L, 8000L, 4000L,
        7000L, 3000L, 6000L, 2000L)))
    // exec 2: new stage 0 peaks for metrics at indexes: 0, 4, 6
    listener.onExecutorMetricsUpdate(createExecutorMetricsUpdateEvent(0, 2,
      Array(2000L, 50L, 10L, 0L, 10L, 0L, 30L, 0L, 70L, 0L, 9000L, 4000L,
        8000L, 3000L, 7000L, 2000L)))
    // exec 1: new stage 0 peaks for metrics at indexes: 5, 7
    listener.onExecutorMetricsUpdate(createExecutorMetricsUpdateEvent(0, 1,
      Array(2000L, 40L, 50L, 0L, 40L, 10L, 90L, 10L, 50L, 0L, 8000L, 3500L,
        7000L, 2500L, 6000L, 1500L)))
    // exec 2: new stage 0 peaks for metrics at indexes: 0, 5, 6, 7, 8
    listener.onExecutorMetricsUpdate(createExecutorMetricsUpdateEvent(0, 2,
      Array(3500L, 50L, 15L, 0L, 10L, 10L, 35L, 10L, 80L, 0L, 8500L, 3500L,
        7500L, 2500L, 6500L, 1500L)))
    // now start stage 1, one more metric update for each executor, and new
    // peaks for some stage 1 metrics (as listed), initialize stage 1 peaks
    listener.onStageSubmitted(createStageSubmittedEvent(1))
    // exec 1: new stage 0 peaks for metrics at indexes: 0, 3, 7
    listener.onExecutorMetricsUpdate(createExecutorMetricsUpdateEvent(0, 1,
      Array(5000L, 30L, 50L, 20L, 30L, 10L, 80L, 30L, 50L, 0L, 5000L, 3000L,
        4000L, 2000L, 3000L, 1000L)))
    // exec 2: new stage 0 peaks for metrics at indexes: 0, 1, 2, 3, 6, 7, 9
    listener.onExecutorMetricsUpdate(createExecutorMetricsUpdateEvent(0, 2,
      Array(7000L, 80L, 50L, 20L, 0L, 10L, 50L, 30L, 10L, 40L, 8000L, 4000L,
        7000L, 3000L, 6000L, 2000L)))
    // complete stage 0, and 3 more updates for each executor with just
    // stage 1 running
    listener.onStageCompleted(createStageCompletedEvent(0))
    // exec 1: new stage 1 peaks for metrics at indexes: 0, 1, 3
    listener.onExecutorMetricsUpdate(createExecutorMetricsUpdateEvent(1, 1,
      Array(6000L, 70L, 20L, 30L, 10L, 0L, 30L, 30L, 30L, 0L, 5000L, 3000L,
        4000L, 2000L, 3000L, 1000L)))
    // exec 2: new stage 1 peaks for metrics at indexes: 3, 4, 7, 8
    listener.onExecutorMetricsUpdate(createExecutorMetricsUpdateEvent(1, 2,
      Array(5500L, 30L, 20L, 40L, 10L, 0L, 30L, 40L, 40L, 20L, 8000L, 5000L,
        7000L, 4000L, 6000L, 3000L)))
    // exec 1: new stage 1 peaks for metrics at indexes: 0, 4, 5, 7
    listener.onExecutorMetricsUpdate(createExecutorMetricsUpdateEvent(1, 1,
      Array(7000L, 70L, 5L, 25L, 60L, 30L, 65L, 55L, 30L, 0L, 3000L, 2500L, 2000L,
        1500L, 1000L, 500L)))
    // exec 2: new stage 1 peak for metrics at index: 7
    listener.onExecutorMetricsUpdate(createExecutorMetricsUpdateEvent(1, 2,
      Array(5500L, 40L, 25L, 30L, 10L, 30L, 35L, 60L, 0L, 20L, 7000L, 3000L,
        6000L, 2000L, 5000L, 1000L)))
    // exec 1: no new stage 1 peaks
    listener.onExecutorMetricsUpdate(createExecutorMetricsUpdateEvent(1, 1,
      Array(5500L, 70L, 15L, 20L, 55L, 20L, 70L, 40L, 20L, 0L, 4000L, 2500L,
        3000L, 1500, 2000L, 500L)))
    listener.onExecutorRemoved(createExecutorRemovedEvent(1))
    // exec 2: new stage 1 peak for metrics at index: 6
    listener.onExecutorMetricsUpdate(createExecutorMetricsUpdateEvent(1, 2,
      Array(4000L, 20L, 25L, 30L, 10L, 30L, 35L, 60L, 0L, 0L, 7000L, 4000L, 6000L,
        3000L, 5000L, 2000L)))
    listener.onStageCompleted(createStageCompletedEvent(1))

    // expected peak values for each executor
    val expectedValues = Map(
      "1" -> new ExecutorMetrics(Array(7000L, 70L, 50L, 30L, 60L, 30L, 100L, 55L,
        70L, 20L, 8000L, 4000L, 7000L, 3000L, 6000L, 2000L)),
      "2" -> new ExecutorMetrics(Array(7000L, 80L, 50L, 40L, 10L, 30L, 50L, 60L,
        80L, 40L, 9000L, 5000L, 8000L, 4000L, 7000L, 3000L)))

    // check that the stored peak values match the expected values
    expectedValues.foreach { case (id, metrics) =>
      check[ExecutorSummaryWrapper](id) { exec =>
        assert(exec.info.id === id)
        exec.info.peakMemoryMetrics match {
          case Some(actual) =>
            checkExecutorMetrics(metrics, actual)
          case _ =>
            assert(false)
        }
      }
    }

    // check stage level executor metrics
    val expectedStageValues = Map(
      0 -> StageExecutorMetrics(
        new ExecutorMetrics(Array(7000L, 80L, 50L, 20L, 50L, 10L, 100L, 30L,
          80L, 40L, 9000L, 4000L, 8000L, 3000L, 7000L, 2000L)),
        Map(
          "1" -> new ExecutorMetrics(Array(5000L, 50L, 50L, 20L, 50L, 10L, 100L, 30L,
            70L, 20L, 8000L, 4000L, 7000L, 3000L, 6000L, 2000L)),
          "2" -> new ExecutorMetrics(Array(7000L, 80L, 50L, 20L, 10L, 10L, 50L, 30L,
            80L, 40L, 9000L, 4000L, 8000L, 3000L, 7000L, 2000L)))),
      1 -> StageExecutorMetrics(
        new ExecutorMetrics(Array(7000L, 70L, 25L, 40L, 60L, 30L, 70L, 60L,
          40L, 20L, 8000L, 5000L, 7000L, 4000L, 6000L, 3000L)),
        Map(
          "1" -> new ExecutorMetrics(Array(7000L, 70L, 20L, 30L, 60L, 30L, 70L, 55L,
            30L, 0L, 5000L, 3000L, 4000L, 2000L, 3000L, 1000L)),
          "2" -> new ExecutorMetrics(Array(5500L, 40L, 25L, 40L, 10L, 30L, 35L, 60L,
            40L, 20L, 8000L, 5000L, 7000L, 4000L, 6000L, 3000L)))))
    checkStageExecutorMetrics(expectedStageValues)
  }

  test("stage executor metrics") {
    // simulate reading in StageExecutorMetrics events from the history log
    val listener = new AppStatusListener(store, conf, false)
    val driver = BlockManagerId(SparkContext.DRIVER_IDENTIFIER, "localhost", 42)

    listener.onExecutorAdded(createExecutorAddedEvent(1))
    listener.onExecutorAdded(createExecutorAddedEvent(2))
    listener.onStageSubmitted(createStageSubmittedEvent(0))
    listener.onStageSubmitted(createStageSubmittedEvent(1))
    listener.onStageExecutorMetrics(SparkListenerStageExecutorMetrics("1", 0, 0,
      new ExecutorMetrics(Array(5000L, 50L, 50L, 20L, 50L, 10L, 100L, 30L,
        70L, 20L, 8000L, 4000L, 7000L, 3000L, 6000L, 2000L))))
    listener.onStageExecutorMetrics(SparkListenerStageExecutorMetrics("2", 0, 0,
      new ExecutorMetrics(Array(7000L, 70L, 50L, 20L, 10L, 10L, 50L, 30L, 80L, 40L, 9000L,
        4000L, 8000L, 3000L, 7000L, 2000L))))
     listener.onStageCompleted(createStageCompletedEvent(0))
    // executor 1 is removed before stage 1 has finished, the stage executor metrics
    // are logged afterwards and should still be used to update the executor metrics.
    listener.onExecutorRemoved(createExecutorRemovedEvent(1))
    listener.onStageExecutorMetrics(SparkListenerStageExecutorMetrics("1", 1, 0,
      new ExecutorMetrics(Array(7000L, 70L, 50L, 30L, 60L, 30L, 80L, 55L, 50L, 0L, 5000L, 3000L,
        4000L, 2000L, 3000L, 1000L))))
    listener.onStageExecutorMetrics(SparkListenerStageExecutorMetrics("2", 1, 0,
      new ExecutorMetrics(Array(7000L, 80L, 50L, 40L, 10L, 30L, 50L, 60L, 40L, 40L, 8000L, 5000L,
        7000L, 4000L, 6000L, 3000L))))
    listener.onStageCompleted(createStageCompletedEvent(1))

    // expected peak values for each executor
    val expectedValues = Map(
      "1" -> new ExecutorMetrics(Array(7000L, 70L, 50L, 30L, 60L, 30L, 100L, 55L,
        70L, 20L, 8000L, 4000L, 7000L, 3000L, 6000L, 2000L)),
      "2" -> new ExecutorMetrics(Array(7000L, 80L, 50L, 40L, 10L, 30L, 50L, 60L,
        80L, 40L, 9000L, 5000L, 8000L, 4000L, 7000L, 3000L)))

    // check that the stored peak values match the expected values
    for ((id, metrics) <- expectedValues) {
      check[ExecutorSummaryWrapper](id) { exec =>
        assert(exec.info.id === id)
        exec.info.peakMemoryMetrics match {
          case Some(actual) =>
            checkExecutorMetrics(metrics, actual)
          case _ =>
            assert(false)
        }
      }
    }

    // check stage level executor metrics
    val expectedStageValues = Map(
      0 -> StageExecutorMetrics(
        new ExecutorMetrics(Array(7000L, 70L, 50L, 20L, 50L, 10L, 100L, 30L,
          80L, 40L, 9000L, 4000L, 8000L, 3000L, 7000L, 2000L)),
        Map(
          "1" -> new ExecutorMetrics(Array(5000L, 50L, 50L, 20L, 50L, 10L, 100L, 30L,
            70L, 20L, 8000L, 4000L, 7000L, 3000L, 6000L, 2000L)),
          "2" -> new ExecutorMetrics(Array(7000L, 70L, 50L, 20L, 10L, 10L, 50L, 30L,
            80L, 40L, 9000L, 4000L, 8000L, 3000L, 7000L, 2000L)))),
      1 -> StageExecutorMetrics(
        new ExecutorMetrics(Array(7000L, 80L, 50L, 40L, 60L, 30L, 80L, 60L,
          50L, 40L, 8000L, 5000L, 7000L, 4000L, 6000L, 3000L)),
        Map(
          "1" -> new ExecutorMetrics(Array(7000L, 70L, 50L, 30L, 60L, 30L, 80L, 55L,
            50L, 0L, 5000L, 3000L, 4000L, 2000L, 3000L, 1000L)),
          "2" -> new ExecutorMetrics(Array(7000L, 80L, 50L, 40L, 10L, 30L, 50L, 60L,
            40L, 40L, 8000L, 5000L, 7000L, 4000L, 6000L, 3000L)))))
    checkStageExecutorMetrics(expectedStageValues)
  }

  /** expected stage executor metrics */
  private case class StageExecutorMetrics(
      peakExecutorMetrics: ExecutorMetrics,
      executorMetrics: Map[String, ExecutorMetrics])

  private def checkExecutorMetrics(expected: ExecutorMetrics, actual: ExecutorMetrics): Unit = {
    ExecutorMetricType.metricToOffset.foreach { metric =>
      assert(actual.getMetricValue(metric._1) === expected.getMetricValue(metric._1))
    }
  }

  /** check stage level peak executor metric values, and executor peak values for each stage */
  private def checkStageExecutorMetrics(expectedStageValues: Map[Int, StageExecutorMetrics]) = {
    // check stage level peak executor metric values for each stage
    for ((stageId, expectedMetrics) <- expectedStageValues) {
      check[StageDataWrapper](Array(stageId, 0)) { stage =>
        stage.info.peakExecutorMetrics match {
          case Some(actual) =>
            checkExecutorMetrics(expectedMetrics.peakExecutorMetrics, actual)
          case None =>
            assert(false)
        }
      }
    }

    // check peak executor metric values for each stage and executor
    val stageExecSummaries = KVUtils.viewToSeq(store.view(classOf[ExecutorStageSummaryWrapper]))
    stageExecSummaries.foreach { exec =>
      expectedStageValues.get(exec.stageId) match {
        case Some(stageValue) =>
          (stageValue.executorMetrics.get(exec.executorId), exec.info.peakMemoryMetrics) match {
            case (Some(expected), Some(actual)) =>
              checkExecutorMetrics(expected, actual)
            case _ =>
              assert(false)
          }
        case None =>
          assert(false)
      }
    }
  }

  test("storage information on executor lost/down") {
    val listener = new AppStatusListener(store, conf, true)
    val maxMemory = 42L

    // Register a couple of block managers.
    val bm1 = BlockManagerId("1", "1.example.com", 42)
    val bm2 = BlockManagerId("2", "2.example.com", 84)
    Seq(bm1, bm2).foreach { bm =>
      listener.onExecutorAdded(SparkListenerExecutorAdded(1L, bm.executorId,
        new ExecutorInfo(bm.host, 1, Map.empty, Map.empty)))
      listener.onBlockManagerAdded(SparkListenerBlockManagerAdded(1L, bm, maxMemory))
    }

    val rdd1b1 = RddBlock(1, 1, 1L, 2L)
    val rdd1b2 = RddBlock(1, 2, 3L, 4L)
    val level = StorageLevel.MEMORY_AND_DISK

    // Submit a stage and make sure the RDDs are recorded.
    val rdd1Info = new RDDInfo(rdd1b1.rddId, "rdd1", 2, level, false, Nil)
    val stage = new StageInfo(1, 0, "stage1", 4, Seq(rdd1Info), Nil, "details1",
      resourceProfileId = ResourceProfile.DEFAULT_RESOURCE_PROFILE_ID)
    listener.onStageSubmitted(SparkListenerStageSubmitted(stage, new Properties()))

    // Add partition 1 replicated on two block managers.
    listener.onBlockUpdated(SparkListenerBlockUpdated(
      BlockUpdatedInfo(bm1, rdd1b1.blockId, level, rdd1b1.memSize, rdd1b1.diskSize)))

    listener.onBlockUpdated(SparkListenerBlockUpdated(
      BlockUpdatedInfo(bm2, rdd1b1.blockId, level, rdd1b1.memSize, rdd1b1.diskSize)))

    // Add a second partition only to bm 1.
    listener.onBlockUpdated(SparkListenerBlockUpdated(
      BlockUpdatedInfo(bm1, rdd1b2.blockId, level, rdd1b2.memSize, rdd1b2.diskSize)))

    check[RDDStorageInfoWrapper](rdd1b1.rddId) { wrapper =>
      assert(wrapper.info.numCachedPartitions === 2L)
      assert(wrapper.info.memoryUsed === 2 * rdd1b1.memSize + rdd1b2.memSize)
      assert(wrapper.info.diskUsed === 2 * rdd1b1.diskSize + rdd1b2.diskSize)
      assert(wrapper.info.dataDistribution.get.size === 2L)
      assert(wrapper.info.partitions.get.size === 2L)

      val dist = wrapper.info.dataDistribution.get.find(_.address == bm1.hostPort).get
      assert(dist.memoryUsed === rdd1b1.memSize + rdd1b2.memSize)
      assert(dist.diskUsed === rdd1b1.diskSize + rdd1b2.diskSize)
      assert(dist.memoryRemaining === maxMemory - dist.memoryUsed)

      val part1 = wrapper.info.partitions.get.find(_.blockName === rdd1b1.blockId.name).get
      assert(part1.storageLevel === twoReplicaMemAndDiskLevel.description)
      assert(part1.memoryUsed === 2 * rdd1b1.memSize)
      assert(part1.diskUsed === 2 * rdd1b1.diskSize)
      assert(part1.executors === Seq(bm1.executorId, bm2.executorId))

      val part2 = wrapper.info.partitions.get.find(_.blockName === rdd1b2.blockId.name).get
      assert(part2.storageLevel === level.description)
      assert(part2.memoryUsed === rdd1b2.memSize)
      assert(part2.diskUsed === rdd1b2.diskSize)
      assert(part2.executors === Seq(bm1.executorId))
    }

    check[ExecutorSummaryWrapper](bm1.executorId) { exec =>
      assert(exec.info.rddBlocks === 2L)
      assert(exec.info.memoryUsed === rdd1b1.memSize + rdd1b2.memSize)
      assert(exec.info.diskUsed === rdd1b1.diskSize + rdd1b2.diskSize)
    }

    // Remove Executor 1.
    listener.onExecutorRemoved(createExecutorRemovedEvent(1))

    // check that partition info now contains only details about what is remaining in bm2
    check[RDDStorageInfoWrapper](rdd1b1.rddId) { wrapper =>
      assert(wrapper.info.numCachedPartitions === 1L)
      assert(wrapper.info.memoryUsed === rdd1b1.memSize)
      assert(wrapper.info.diskUsed === rdd1b1.diskSize)
      assert(wrapper.info.dataDistribution.get.size === 1L)
      assert(wrapper.info.partitions.get.size === 1L)

      val dist = wrapper.info.dataDistribution.get.find(_.address == bm2.hostPort).get
      assert(dist.memoryUsed === rdd1b1.memSize)
      assert(dist.diskUsed === rdd1b1.diskSize)
      assert(dist.memoryRemaining === maxMemory - dist.memoryUsed)

      val part = wrapper.info.partitions.get.find(_.blockName === rdd1b1.blockId.name).get
      assert(part.storageLevel === level.description)
      assert(part.memoryUsed === rdd1b1.memSize)
      assert(part.diskUsed === rdd1b1.diskSize)
      assert(part.executors === Seq(bm2.executorId))
    }

    // Remove Executor 2.
    listener.onExecutorRemoved(createExecutorRemovedEvent(2))
    // Check that storage cost is zero as both exec are down
    check[RDDStorageInfoWrapper](rdd1b1.rddId) { wrapper =>
      assert(wrapper.info.numCachedPartitions === 0)
      assert(wrapper.info.memoryUsed === 0)
      assert(wrapper.info.diskUsed === 0)
      assert(wrapper.info.dataDistribution.isEmpty)
      assert(wrapper.info.partitions.get.isEmpty)
    }
  }

  test("clean up used memory when BlockManager added") {
    val listener = new AppStatusListener(store, conf, true)
    // Add block manager at the first time
    val driver = BlockManagerId(SparkContext.DRIVER_IDENTIFIER, "localhost", 42)
    listener.onBlockManagerAdded(SparkListenerBlockManagerAdded(
      time, driver, 42L, Some(43L), Some(44L)))
    // Update the memory metrics
    listener.updateExecutorMemoryDiskInfo(
      listener.liveExecutors(SparkContext.DRIVER_IDENTIFIER),
      StorageLevel.MEMORY_AND_DISK,
      10L,
      10L
    )
    // Re-add the same block manager again
    listener.onBlockManagerAdded(SparkListenerBlockManagerAdded(
      time, driver, 42L, Some(43L), Some(44L)))

    check[ExecutorSummaryWrapper](SparkContext.DRIVER_IDENTIFIER) { d =>
      val memoryMetrics = d.info.memoryMetrics.get
      assert(memoryMetrics.usedOffHeapStorageMemory == 0)
      assert(memoryMetrics.usedOnHeapStorageMemory == 0)
    }
  }

  test("SPARK-34877 - check YarnAmInfoEvent is populated correctly") {
    def checkInfoPopulated(listener: AppStatusListener,
       logUrlMap: Map[String, String], processId: String): Unit = {
      val yarnAmInfo = listener.liveMiscellaneousProcess.get(processId)
      assert(yarnAmInfo.isDefined)
      yarnAmInfo.foreach { info =>
        assert(info.processId == processId)
        assert(info.isActive)
        assert(info.processLogs == logUrlMap)
      }
      check[ProcessSummaryWrapper](processId) { process =>
        assert(process.info.id === processId)
        assert(process.info.isActive)
        assert(process.info.processLogs == logUrlMap)
      }
    }
    val processId = "yarn-am"
    val listener = new AppStatusListener(store, conf, true)
    var stdout = "http:yarnAmHost:2453/con1/stdout"
    var stderr = "http:yarnAmHost:2453/con2/stderr"
    var logUrlMap: Map[String, String] = Map("stdout" -> stdout,
      "stderr" -> stderr)
    var hostport = "yarnAmHost:2453"
    var info = new MiscellaneousProcessDetails(hostport, 1, logUrlMap)
    listener.onOtherEvent(SparkListenerMiscellaneousProcessAdded(123678L, processId, info))
    checkInfoPopulated(listener, logUrlMap, processId)

    // Launch new AM in case of failure
    // New container entry will be updated in this scenario
    stdout = "http:yarnAmHost:2451/con1/stdout"
    stderr = "http:yarnAmHost:2451/con2/stderr"
    logUrlMap = Map("stdout" -> stdout,
      "stderr" -> stderr)
    hostport = "yarnAmHost:2451"
    info = new MiscellaneousProcessDetails(hostport, 1, logUrlMap)
    listener.onOtherEvent(SparkListenerMiscellaneousProcessAdded(123678L, processId, info))
    checkInfoPopulated(listener, logUrlMap, processId)
  }

  test("SPARK-41187: Stage should be removed from liveStages to avoid deadExecutors accumulated") {

    val listener = new AppStatusListener(store, conf, true)

    listener.onExecutorAdded(createExecutorAddedEvent(1))
    listener.onExecutorAdded(createExecutorAddedEvent(2))
    val stage = new StageInfo(1, 0, "stage", 4, Nil, Nil, "details",
      resourceProfileId = ResourceProfile.DEFAULT_RESOURCE_PROFILE_ID)
    listener.onJobStart(SparkListenerJobStart(1, time, Seq(stage), null))

    time += 1
    stage.submissionTime = Some(time)
    listener.onStageSubmitted(SparkListenerStageSubmitted(stage, new Properties()))

    val tasks = createTasks(2, Array("1", "2"))
    tasks.foreach { task =>
<<<<<<< HEAD
      listener.onTaskStart(SparkListenerTaskStart(stage.stageId, stage.attemptNumber, task))
=======
      listener.onTaskStart(SparkListenerTaskStart(stage.stageId, stage.attemptNumber(), task))
>>>>>>> ecee7133
    }

    time += 1
    tasks(0).markFinished(TaskState.FINISHED, time)
<<<<<<< HEAD
    listener.onTaskEnd(SparkListenerTaskEnd(stage.stageId, stage.attemptNumber, "taskType",
=======
    listener.onTaskEnd(SparkListenerTaskEnd(stage.stageId, stage.attemptNumber(), "taskType",
>>>>>>> ecee7133
      Success, tasks(0), new ExecutorMetrics, null))

    // executor lost, success task will be resubmitted
    time += 1
<<<<<<< HEAD
    listener.onTaskEnd(SparkListenerTaskEnd(stage.stageId, stage.attemptNumber, "taskType",
=======
    listener.onTaskEnd(SparkListenerTaskEnd(stage.stageId, stage.attemptNumber(), "taskType",
>>>>>>> ecee7133
      Resubmitted, tasks(0), new ExecutorMetrics, null))

    // executor lost, running task will be failed and rerun
    time += 1
    tasks(1).markFinished(TaskState.FAILED, time)
<<<<<<< HEAD
    listener.onTaskEnd(SparkListenerTaskEnd(stage.stageId, stage.attemptNumber, "taskType",
=======
    listener.onTaskEnd(SparkListenerTaskEnd(stage.stageId, stage.attemptNumber(), "taskType",
>>>>>>> ecee7133
      ExecutorLostFailure("1", true, Some("Lost executor")), tasks(1), new ExecutorMetrics,
      null))

    tasks.foreach { task =>
<<<<<<< HEAD
      listener.onTaskStart(SparkListenerTaskStart(stage.stageId, stage.attemptNumber, task))
=======
      listener.onTaskStart(SparkListenerTaskStart(stage.stageId, stage.attemptNumber(), task))
>>>>>>> ecee7133
    }

    time += 1
    tasks(0).markFinished(TaskState.FINISHED, time)
<<<<<<< HEAD
    listener.onTaskEnd(SparkListenerTaskEnd(stage.stageId, stage.attemptNumber, "taskType",
=======
    listener.onTaskEnd(SparkListenerTaskEnd(stage.stageId, stage.attemptNumber(), "taskType",
>>>>>>> ecee7133
      Success, tasks(0), new ExecutorMetrics, null))

    time += 1
    tasks(1).markFinished(TaskState.FINISHED, time)
<<<<<<< HEAD
    listener.onTaskEnd(SparkListenerTaskEnd(stage.stageId, stage.attemptNumber, "taskType",
=======
    listener.onTaskEnd(SparkListenerTaskEnd(stage.stageId, stage.attemptNumber(), "taskType",
>>>>>>> ecee7133
      Success, tasks(1), new ExecutorMetrics, null))

    listener.onStageCompleted(SparkListenerStageCompleted(stage))
    time += 1
    listener.onJobEnd(SparkListenerJobEnd(1, time, JobSucceeded ))

    time += 1
    listener.onExecutorRemoved(SparkListenerExecutorRemoved(time, "1", "Test"))
    time += 1
    listener.onExecutorRemoved(SparkListenerExecutorRemoved(time, "2", "Test"))

    assert(listener.deadExecutors.size === 0)
  }

  test("SPARK-41683: Should correctly calculate numActiveStages if some stages are not submitted") {
    val stage1 = new StageInfo( 0, 0, "stage1", 0, Seq.empty, Seq.empty, "", resourceProfileId = 0)
    val stage2 = new StageInfo( 1, 0, "stage2", 0, Seq.empty, Seq.empty, "", resourceProfileId = 0)
    val stage3 = new StageInfo( 2, 0, "stage3", 0, Seq.empty, Seq.empty, "", resourceProfileId = 0)

    val listener = new AppStatusListener(store, conf, true)
    listener.onApplicationStart(SparkListenerApplicationStart("app", Some("app"), 0L, "none", None))
    listener.onJobStart(SparkListenerJobStart(0, 0L, Seq(stage1, stage2, stage3)))
    listener.onStageSubmitted(SparkListenerStageSubmitted(stage1))
    listener.onStageCompleted(SparkListenerStageCompleted(stage1))
    listener.onJobEnd(SparkListenerJobEnd(0, 10000L, JobSucceeded))
    listener.onApplicationEnd(SparkListenerApplicationEnd(1L))

    val jobs = KVUtils.mapToSeq(store.view(classOf[JobDataWrapper]))(_.info)
    assert(jobs.length == 1)
    val job = jobs.head
    assert(job.numActiveStages == 0)
  }

<<<<<<< HEAD
  private def key(stage: StageInfo): Array[Int] = Array(stage.stageId, stage.attemptNumber)
=======
  private def key(stage: StageInfo): Array[Int] = Array(stage.stageId, stage.attemptNumber())
>>>>>>> ecee7133

  private def check[T: ClassTag](key: Any)(fn: T => Unit): Unit = {
    val value = store.read(classTag[T].runtimeClass, key).asInstanceOf[T]
    fn(value)
  }

  private def newAttempt(orig: TaskInfo, nextId: Long): TaskInfo = {
    // Task reattempts have a different ID, but the same index as the original.
    new TaskInfo(
      nextId, orig.index, orig.attemptNumber + 1, orig.partitionId, time, orig.executorId,
      s"${orig.executorId}.example.com", TaskLocality.PROCESS_LOCAL, orig.speculative)
  }

  private def createTasks(count: Int, execs: Array[String]): Seq[TaskInfo] = {
    (1 to count).map { id =>
      val exec = execs(id.toInt % execs.length)
      val taskId = nextTaskId()
      val taskIndex = id - 1
      val partitionId = taskIndex
      new TaskInfo(taskId, taskIndex, 1, partitionId, time, exec, s"$exec.example.com",
        TaskLocality.PROCESS_LOCAL, id % 2 == 0)
    }
  }

  private def nextTaskId(): Long = {
    taskIdTracker += 1
    taskIdTracker
  }

  private case class RddBlock(
      rddId: Int,
      partId: Int,
      memSize: Long,
      diskSize: Long) {

    def blockId: BlockId = RDDBlockId(rddId, partId)

  }
}

class AppStatusListenerWithInMemoryStoreSuite extends AppStatusListenerSuite {
  override def createKVStore: KVStore = new InMemoryStore()
}

@ExtendedLevelDBTest
class AppStatusListenerWithLevelDBSuite extends AppStatusListenerSuite {
  override def conf: SparkConf = super.conf
    .set(HYBRID_STORE_DISK_BACKEND, HybridStoreDiskBackend.LEVELDB.toString)
}

class AppStatusListenerWithRocksDBSuite extends AppStatusListenerSuite {
  override def conf: SparkConf = super.conf
    .set(HYBRID_STORE_DISK_BACKEND, HybridStoreDiskBackend.ROCKSDB.toString)
}

class AppStatusListenerWithProtobufSerializerSuite extends AppStatusListenerSuite {
  override def createKVStore: KVStore =
    KVUtils.open(
      testDir,
      getClass().getName(),
      conf,
      live = true)
}<|MERGE_RESOLUTION|>--- conflicted
+++ resolved
@@ -1865,66 +1865,38 @@
 
     val tasks = createTasks(2, Array("1", "2"))
     tasks.foreach { task =>
-<<<<<<< HEAD
-      listener.onTaskStart(SparkListenerTaskStart(stage.stageId, stage.attemptNumber, task))
-=======
       listener.onTaskStart(SparkListenerTaskStart(stage.stageId, stage.attemptNumber(), task))
->>>>>>> ecee7133
     }
 
     time += 1
     tasks(0).markFinished(TaskState.FINISHED, time)
-<<<<<<< HEAD
-    listener.onTaskEnd(SparkListenerTaskEnd(stage.stageId, stage.attemptNumber, "taskType",
-=======
     listener.onTaskEnd(SparkListenerTaskEnd(stage.stageId, stage.attemptNumber(), "taskType",
->>>>>>> ecee7133
       Success, tasks(0), new ExecutorMetrics, null))
 
     // executor lost, success task will be resubmitted
     time += 1
-<<<<<<< HEAD
-    listener.onTaskEnd(SparkListenerTaskEnd(stage.stageId, stage.attemptNumber, "taskType",
-=======
     listener.onTaskEnd(SparkListenerTaskEnd(stage.stageId, stage.attemptNumber(), "taskType",
->>>>>>> ecee7133
       Resubmitted, tasks(0), new ExecutorMetrics, null))
 
     // executor lost, running task will be failed and rerun
     time += 1
     tasks(1).markFinished(TaskState.FAILED, time)
-<<<<<<< HEAD
-    listener.onTaskEnd(SparkListenerTaskEnd(stage.stageId, stage.attemptNumber, "taskType",
-=======
     listener.onTaskEnd(SparkListenerTaskEnd(stage.stageId, stage.attemptNumber(), "taskType",
->>>>>>> ecee7133
       ExecutorLostFailure("1", true, Some("Lost executor")), tasks(1), new ExecutorMetrics,
       null))
 
     tasks.foreach { task =>
-<<<<<<< HEAD
-      listener.onTaskStart(SparkListenerTaskStart(stage.stageId, stage.attemptNumber, task))
-=======
       listener.onTaskStart(SparkListenerTaskStart(stage.stageId, stage.attemptNumber(), task))
->>>>>>> ecee7133
     }
 
     time += 1
     tasks(0).markFinished(TaskState.FINISHED, time)
-<<<<<<< HEAD
-    listener.onTaskEnd(SparkListenerTaskEnd(stage.stageId, stage.attemptNumber, "taskType",
-=======
     listener.onTaskEnd(SparkListenerTaskEnd(stage.stageId, stage.attemptNumber(), "taskType",
->>>>>>> ecee7133
       Success, tasks(0), new ExecutorMetrics, null))
 
     time += 1
     tasks(1).markFinished(TaskState.FINISHED, time)
-<<<<<<< HEAD
-    listener.onTaskEnd(SparkListenerTaskEnd(stage.stageId, stage.attemptNumber, "taskType",
-=======
     listener.onTaskEnd(SparkListenerTaskEnd(stage.stageId, stage.attemptNumber(), "taskType",
->>>>>>> ecee7133
       Success, tasks(1), new ExecutorMetrics, null))
 
     listener.onStageCompleted(SparkListenerStageCompleted(stage))
@@ -1958,11 +1930,7 @@
     assert(job.numActiveStages == 0)
   }
 
-<<<<<<< HEAD
-  private def key(stage: StageInfo): Array[Int] = Array(stage.stageId, stage.attemptNumber)
-=======
   private def key(stage: StageInfo): Array[Int] = Array(stage.stageId, stage.attemptNumber())
->>>>>>> ecee7133
 
   private def check[T: ClassTag](key: Any)(fn: T => Unit): Unit = {
     val value = store.read(classTag[T].runtimeClass, key).asInstanceOf[T]
