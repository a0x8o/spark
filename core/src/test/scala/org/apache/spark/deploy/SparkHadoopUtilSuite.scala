--- conflicted
+++ resolved
@@ -110,14 +110,9 @@
   test("SPARK-40640: aws credentials from environment variables") {
     val hadoopConf = new Configuration(false)
     SparkHadoopUtil.appendS3CredentialsFromEnvironment(hadoopConf,
-<<<<<<< HEAD
-      "access-key", "secret-key", "session-token")
-    val source = "Set by Spark on " + InetAddress.getLocalHost + " from "
-=======
       "endpoint", "access-key", "secret-key", "session-token")
     val source = "Set by Spark on " + InetAddress.getLocalHost + " from "
     assertConfigMatches(hadoopConf, "fs.s3a.endpoint", "endpoint", source)
->>>>>>> 54d5087c
     assertConfigMatches(hadoopConf, "fs.s3a.access.key", "access-key", source)
     assertConfigMatches(hadoopConf, "fs.s3a.secret.key", "secret-key", source)
     assertConfigMatches(hadoopConf, "fs.s3a.session.token", "session-token", source)
@@ -125,12 +120,6 @@
 
   test("SPARK-19739: S3 session token propagation requires access and secret keys") {
     val hadoopConf = new Configuration(false)
-<<<<<<< HEAD
-    SparkHadoopUtil.appendS3CredentialsFromEnvironment(hadoopConf, null, null, "session-token")
-    assertConfigValue(hadoopConf, "fs.s3a.session.token", null)
-  }
-
-=======
     SparkHadoopUtil.appendS3CredentialsFromEnvironment(
       hadoopConf, null, null, null, "session-token")
     assertConfigValue(hadoopConf, "fs.s3a.session.token", null)
@@ -143,7 +132,6 @@
     assertConfigValue(hadoopConf, "fs.s3a.endpoint", null)
   }
 
->>>>>>> 54d5087c
   test("substituteHadoopVariables") {
     val hadoopConf = new Configuration(false)
     hadoopConf.set("xxx", "yyy")
