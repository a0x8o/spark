/*
 * Licensed to the Apache Software Foundation (ASF) under one or more
 * contributor license agreements.  See the NOTICE file distributed with
 * this work for additional information regarding copyright ownership.
 * The ASF licenses this file to You under the Apache License, Version 2.0
 * (the "License"); you may not use this file except in compliance with
 * the License.  You may obtain a copy of the License at
 *
 *    http://www.apache.org/licenses/LICENSE-2.0
 *
 * Unless required by applicable law or agreed to in writing, software
 * distributed under the License is distributed on an "AS IS" BASIS,
 * WITHOUT WARRANTIES OR CONDITIONS OF ANY KIND, either express or implied.
 * See the License for the specific language governing permissions and
 * limitations under the License.
 */

package org.apache.spark.deploy.history

import java.io._
import java.nio.charset.StandardCharsets
import java.util.{Date, Locale}
import java.util.concurrent.TimeUnit
import java.util.zip.{ZipInputStream, ZipOutputStream}

import scala.concurrent.duration._

import com.google.common.io.{ByteStreams, Files}
import org.apache.commons.io.FileUtils
import org.apache.hadoop.fs.{FileStatus, FileSystem, FSDataInputStream, Path}
import org.apache.hadoop.hdfs.{DFSInputStream, DistributedFileSystem}
import org.apache.hadoop.security.AccessControlException
import org.mockito.ArgumentMatchers.{any, argThat}
import org.mockito.Mockito.{doThrow, mock, spy, verify, when}
import org.scalatest.PrivateMethodTester
import org.scalatest.concurrent.Eventually._
import org.scalatest.matchers.must.Matchers
import org.scalatest.matchers.should.Matchers._

import org.apache.spark.{JobExecutionStatus, SecurityManager, SPARK_VERSION, SparkConf, SparkFunSuite}
import org.apache.spark.deploy.SparkHadoopUtil
import org.apache.spark.deploy.history.EventLogTestHelper._
import org.apache.spark.internal.config.DRIVER_LOG_DFS_DIR
import org.apache.spark.internal.config.History._
import org.apache.spark.internal.config.UI.{ADMIN_ACLS, ADMIN_ACLS_GROUPS, UI_VIEW_ACLS, UI_VIEW_ACLS_GROUPS, USER_GROUPS_MAPPING}
import org.apache.spark.io._
import org.apache.spark.scheduler._
import org.apache.spark.scheduler.cluster.ExecutorInfo
import org.apache.spark.security.GroupMappingServiceProvider
import org.apache.spark.status.AppStatusStore
import org.apache.spark.status.KVUtils
import org.apache.spark.status.KVUtils.KVStoreScalaSerializer
import org.apache.spark.status.api.v1.{ApplicationAttemptInfo, ApplicationInfo}
import org.apache.spark.status.protobuf.KVStoreProtobufSerializer
import org.apache.spark.tags.ExtendedLevelDBTest
import org.apache.spark.util.{Clock, JsonProtocol, ManualClock, Utils}
import org.apache.spark.util.kvstore.InMemoryStore
import org.apache.spark.util.logging.DriverLogger

abstract class FsHistoryProviderSuite extends SparkFunSuite with Matchers with PrivateMethodTester {

  private var testDir: File = null

  override def beforeEach(): Unit = {
    super.beforeEach()
    testDir = Utils.createTempDir(namePrefix = s"a b%20c+d")
  }

  override def afterEach(): Unit = {
    try {
      Utils.deleteRecursively(testDir)
    } finally {
      super.afterEach()
    }
  }

  protected def diskBackend: HybridStoreDiskBackend.Value

  protected def serializer: LocalStoreSerializer.Value = LocalStoreSerializer.JSON

  /** Create a fake log file using the new log format used in Spark 1.3+ */
  private def newLogFile(
      appId: String,
      appAttemptId: Option[String],
      inProgress: Boolean,
      codec: Option[String] = None): File = {
    val ip = if (inProgress) EventLogFileWriter.IN_PROGRESS else ""
    val logUri = SingleEventLogFileWriter.getLogPath(testDir.toURI, appId, appAttemptId, codec)
    val logPath = new Path(logUri).toUri.getPath + ip
    new File(logPath)
  }

  Seq(true, false).foreach { inMemory =>
    test(s"Parse application logs (inMemory = $inMemory)") {
      testAppLogParsing(inMemory)
    }
  }

  test("SPARK-31608: parse application logs with HybridStore") {
    testAppLogParsing(false, true)
  }

  test("SPARK-41685: Verify the configurable serializer for history server") {
    val conf = createTestConf()
    val serializerOfKVStore = KVUtils.serializerForHistoryServer(conf)
    assert(serializerOfKVStore.isInstanceOf[KVStoreScalaSerializer])
    if (serializer == LocalStoreSerializer.JSON) {
      assert(!serializerOfKVStore.isInstanceOf[KVStoreProtobufSerializer])
    } else {
      assert(serializerOfKVStore.isInstanceOf[KVStoreProtobufSerializer])
    }
  }

  private def testAppLogParsing(inMemory: Boolean, useHybridStore: Boolean = false): Unit = {
    val clock = new ManualClock(12345678)
    val conf = createTestConf(inMemory = inMemory, useHybridStore = useHybridStore)
    val provider = new FsHistoryProvider(conf, clock)

    // Write a new-style application log.
    val newAppComplete = newLogFile("new1", None, inProgress = false)
    writeFile(newAppComplete, None,
      SparkListenerApplicationStart(newAppComplete.getName(), Some("new-app-complete"), 1L, "test",
        None),
      SparkListenerApplicationEnd(5L)
      )

    // Write a new-style application log.
    val newAppCompressedComplete = newLogFile("new1compressed", None, inProgress = false,
      Some("lzf"))
    writeFile(newAppCompressedComplete, Some(CompressionCodec.createCodec(conf, "lzf")),
      SparkListenerApplicationStart(newAppCompressedComplete.getName(), Some("new-complete-lzf"),
        1L, "test", None),
      SparkListenerApplicationEnd(4L))

    // Write an unfinished app, new-style.
    val newAppIncomplete = newLogFile("new2", None, inProgress = true)
    writeFile(newAppIncomplete, None,
      SparkListenerApplicationStart(newAppIncomplete.getName(), Some("new-incomplete"), 1L, "test",
        None)
      )

    // Force a reload of data from the log directory, and check that logs are loaded.
    // Take the opportunity to check that the offset checks work as expected.
    updateAndCheck(provider) { list =>
      list.size should be (3)
      list.count(_.attempts.head.completed) should be (2)

      def makeAppInfo(
          id: String,
          name: String,
          start: Long,
          end: Long,
          lastMod: Long,
          user: String,
          completed: Boolean): ApplicationInfo = {

        val duration = if (end > 0) end - start else 0
        new ApplicationInfo(id, name, None, None, None, None,
          List(ApplicationAttemptInfo(None, new Date(start),
            new Date(end), new Date(lastMod), duration, user, completed, SPARK_VERSION)))
      }

      // For completed files, lastUpdated would be lastModified time.
      list(0) should be (makeAppInfo("new-app-complete", newAppComplete.getName(), 1L, 5L,
        newAppComplete.lastModified(), "test", true))
      list(1) should be (makeAppInfo("new-complete-lzf", newAppCompressedComplete.getName(),
        1L, 4L, newAppCompressedComplete.lastModified(), "test", true))

      // For Inprogress files, lastUpdated would be current loading time.
      list(2) should be (makeAppInfo("new-incomplete", newAppIncomplete.getName(), 1L, -1L,
        clock.getTimeMillis(), "test", false))

      // Make sure the UI can be rendered.
      list.foreach { info =>
        val appUi = provider.getAppUI(info.id, None)
        appUi should not be null
        appUi should not be None
      }
    }
  }

  test("SPARK-3697: ignore files that cannot be read.") {
    // setReadable(...) does not work on Windows. Please refer JDK-6728842.
    assume(!Utils.isWindows)

    class TestFsHistoryProvider extends FsHistoryProvider(createTestConf()) {
      var doMergeApplicationListingCall = 0
      override private[history] def doMergeApplicationListing(
          reader: EventLogFileReader,
          lastSeen: Long,
          enableSkipToEnd: Boolean,
          lastCompactionIndex: Option[Long]): Unit = {
        super.doMergeApplicationListing(reader, lastSeen, enableSkipToEnd, lastCompactionIndex)
        doMergeApplicationListingCall += 1
      }
    }
    val provider = new TestFsHistoryProvider

    val logFile1 = newLogFile("new1", None, inProgress = false)
    writeFile(logFile1, None,
      SparkListenerApplicationStart("app1-1", Some("app1-1"), 1L, "test", None),
      SparkListenerApplicationEnd(2L)
      )
    val logFile2 = newLogFile("new2", None, inProgress = false)
    writeFile(logFile2, None,
      SparkListenerApplicationStart("app1-2", Some("app1-2"), 1L, "test", None),
      SparkListenerApplicationEnd(2L)
      )
    logFile2.setReadable(false, false)

    updateAndCheck(provider) { list =>
      list.size should be (1)
    }

    provider.doMergeApplicationListingCall should be (1)
  }

  test("history file is renamed from inprogress to completed") {
    val provider = new FsHistoryProvider(createTestConf())

    val logFile1 = newLogFile("app1", None, inProgress = true)
    writeFile(logFile1, None,
      SparkListenerApplicationStart("app1", Some("app1"), 1L, "test", None),
      SparkListenerApplicationEnd(2L)
    )
    updateAndCheck(provider) { list =>
      list.size should be (1)
      provider.getAttempt("app1", None).logPath should endWith(EventLogFileWriter.IN_PROGRESS)
    }

    logFile1.renameTo(newLogFile("app1", None, inProgress = false))
    updateAndCheck(provider) { list =>
      list.size should be (1)
      provider.getAttempt("app1", None).logPath should not endWith(EventLogFileWriter.IN_PROGRESS)
    }
  }

  test("SPARK-39439: Check final file if in-progress event log file does not exist") {
    withTempDir { dir =>
      val conf = createTestConf()
      conf.set(HISTORY_LOG_DIR, dir.getAbsolutePath)
      conf.set(EVENT_LOG_ROLLING_MAX_FILES_TO_RETAIN, 1)
      conf.set(EVENT_LOG_COMPACTION_SCORE_THRESHOLD, 0.0d)
      val hadoopConf = SparkHadoopUtil.newConfiguration(conf)
      val fs = new Path(dir.getAbsolutePath).getFileSystem(hadoopConf)
      val provider = new FsHistoryProvider(conf)

<<<<<<< HEAD
      val mergeApplicationListing = PrivateMethod[Unit]('mergeApplicationListing)
=======
      val mergeApplicationListing = PrivateMethod[Unit](Symbol("mergeApplicationListing"))
>>>>>>> ecee7133

      val inProgressFile = newLogFile("app1", None, inProgress = true)
      val logAppender1 = new LogAppender("in-progress and final event log files does not exist")
      withLogAppender(logAppender1) {
        provider invokePrivate mergeApplicationListing(
          EventLogFileReader(fs, new Path(inProgressFile.toURI), None),
          System.currentTimeMillis,
          true
        )
      }
      val logs1 = logAppender1.loggingEvents.map(_.getMessage.getFormattedMessage)
        .filter(_.contains("In-progress event log file does not exist: "))
      assert(logs1.size === 1)

      writeFile(inProgressFile, None,
        SparkListenerApplicationStart("app1", Some("app1"), 1L, "test", None),
        SparkListenerApplicationEnd(2L))
      val finalFile = newLogFile("app1", None, inProgress = false)
      inProgressFile.renameTo(finalFile)
      val logAppender2 = new LogAppender("in-progress event log file has been renamed to final")
      withLogAppender(logAppender2) {
        provider invokePrivate mergeApplicationListing(
          EventLogFileReader(fs, new Path(inProgressFile.toURI), None),
          System.currentTimeMillis,
          true
        )
      }
      val logs2 = logAppender2.loggingEvents.map(_.getMessage.getFormattedMessage)
        .filter(_.contains("In-progress event log file does not exist: "))
      assert(logs2.isEmpty)
    }
  }

  test("Parse logs that application is not started") {
    val provider = new FsHistoryProvider(createTestConf())

    val logFile1 = newLogFile("app1", None, inProgress = true)
    writeFile(logFile1, None,
      SparkListenerLogStart("1.4")
    )
    updateAndCheck(provider) { list =>
      list.size should be (0)
    }
  }

  test("SPARK-5582: empty log directory") {
    val provider = new FsHistoryProvider(createTestConf())

    val logFile1 = newLogFile("app1", None, inProgress = true)
    writeFile(logFile1, None,
      SparkListenerApplicationStart("app1", Some("app1"), 1L, "test", None),
      SparkListenerApplicationEnd(2L))

    val oldLog = new File(testDir, "old1")
    oldLog.mkdir()

    provider.checkForLogs()
    val appListAfterRename = provider.getListing()
    appListAfterRename.size should be (1)
  }

  test("apps with multiple attempts with order") {
    val provider = new FsHistoryProvider(createTestConf())

    val attempt1 = newLogFile("app1", Some("attempt1"), inProgress = true)
    writeFile(attempt1, None,
      SparkListenerApplicationStart("app1", Some("app1"), 1L, "test", Some("attempt1"))
      )

    updateAndCheck(provider) { list =>
      list.size should be (1)
      list.head.attempts.size should be (1)
    }

    val attempt2 = newLogFile("app1", Some("attempt2"), inProgress = true)
    writeFile(attempt2, None,
      SparkListenerApplicationStart("app1", Some("app1"), 2L, "test", Some("attempt2"))
      )

    updateAndCheck(provider) { list =>
      list.size should be (1)
      list.head.attempts.size should be (2)
      list.head.attempts.head.attemptId should be (Some("attempt2"))
    }

    val attempt3 = newLogFile("app1", Some("attempt3"), inProgress = false)
    writeFile(attempt3, None,
      SparkListenerApplicationStart("app1", Some("app1"), 3L, "test", Some("attempt3")),
      SparkListenerApplicationEnd(4L)
      )

    updateAndCheck(provider) { list =>
      list.size should be (1)
      list.head.attempts.size should be (3)
      list.head.attempts.head.attemptId should be (Some("attempt3"))
    }

    val app2Attempt1 = newLogFile("app2", Some("attempt1"), inProgress = false)
    writeFile(app2Attempt1, None,
      SparkListenerApplicationStart("app2", Some("app2"), 5L, "test", Some("attempt1")),
      SparkListenerApplicationEnd(6L)
      )

    updateAndCheck(provider) { list =>
      list.size should be (2)
      list.head.attempts.size should be (1)
      list.last.attempts.size should be (3)
      list.head.attempts.head.attemptId should be (Some("attempt1"))

      list.foreach { app =>
        app.attempts.foreach { attempt =>
          val appUi = provider.getAppUI(app.id, attempt.attemptId)
          appUi should not be null
        }
      }

    }
  }

  test("log urls without customization") {
    val conf = createTestConf()
    val executorInfos = (1 to 5).map(createTestExecutorInfo("app1", "user1", _))

    val expected: Map[ExecutorInfo, Map[String, String]] = executorInfos.map { execInfo =>
      execInfo -> execInfo.logUrlMap
    }.toMap

    testHandlingExecutorLogUrl(conf, expected)
  }

  test("custom log urls, including FILE_NAME") {
    val conf = createTestConf()
      .set(CUSTOM_EXECUTOR_LOG_URL, getCustomExecutorLogUrl(includeFileName = true))

    // some of available attributes are not used in pattern which should be OK

    val executorInfos = (1 to 5).map(createTestExecutorInfo("app1", "user1", _))

    val expected: Map[ExecutorInfo, Map[String, String]] = executorInfos.map { execInfo =>
      val attr = execInfo.attributes
      val newLogUrlMap = attr("LOG_FILES").split(",").map { file =>
        val newLogUrl = getExpectedExecutorLogUrl(attr, Some(file))
        file -> newLogUrl
      }.toMap

      execInfo -> newLogUrlMap
    }.toMap

    testHandlingExecutorLogUrl(conf, expected)
  }

  test("custom log urls, excluding FILE_NAME") {
    val conf = createTestConf()
      .set(CUSTOM_EXECUTOR_LOG_URL, getCustomExecutorLogUrl(includeFileName = false))

    // some of available attributes are not used in pattern which should be OK

    val executorInfos = (1 to 5).map(createTestExecutorInfo("app1", "user1", _))

    val expected: Map[ExecutorInfo, Map[String, String]] = executorInfos.map { execInfo =>
      val attr = execInfo.attributes
      val newLogUrl = getExpectedExecutorLogUrl(attr, None)

      execInfo -> Map("log" -> newLogUrl)
    }.toMap

    testHandlingExecutorLogUrl(conf, expected)
  }

  test("custom log urls with invalid attribute") {
    // Here we are referring {{NON_EXISTING}} which is not available in attributes,
    // which Spark will fail back to provide origin log url with warning log.

    val conf = createTestConf()
      .set(CUSTOM_EXECUTOR_LOG_URL, getCustomExecutorLogUrl(includeFileName = true) +
        "/{{NON_EXISTING}}")

    val executorInfos = (1 to 5).map(createTestExecutorInfo("app1", "user1", _))

    val expected: Map[ExecutorInfo, Map[String, String]] = executorInfos.map { execInfo =>
      execInfo -> execInfo.logUrlMap
    }.toMap

    testHandlingExecutorLogUrl(conf, expected)
  }

  test("custom log urls, LOG_FILES not available while FILE_NAME is specified") {
    // For this case Spark will fail back to provide origin log url with warning log.

    val conf = createTestConf()
      .set(CUSTOM_EXECUTOR_LOG_URL, getCustomExecutorLogUrl(includeFileName = true))

    val executorInfos = (1 to 5).map(
      createTestExecutorInfo("app1", "user1", _, includingLogFiles = false))

    val expected: Map[ExecutorInfo, Map[String, String]] = executorInfos.map { execInfo =>
      execInfo -> execInfo.logUrlMap
    }.toMap

    testHandlingExecutorLogUrl(conf, expected)
  }

  test("custom log urls, app not finished, applyIncompleteApplication: true") {
    val conf = createTestConf()
      .set(CUSTOM_EXECUTOR_LOG_URL, getCustomExecutorLogUrl(includeFileName = true))
      .set(APPLY_CUSTOM_EXECUTOR_LOG_URL_TO_INCOMPLETE_APP, true)

    // ensure custom log urls are applied to incomplete application

    val executorInfos = (1 to 5).map(createTestExecutorInfo("app1", "user1", _))

    val expected: Map[ExecutorInfo, Map[String, String]] = executorInfos.map { execInfo =>
      val attr = execInfo.attributes
      val newLogUrlMap = attr("LOG_FILES").split(",").map { file =>
        val newLogUrl = getExpectedExecutorLogUrl(attr, Some(file))
        file -> newLogUrl
      }.toMap

      execInfo -> newLogUrlMap
    }.toMap

    testHandlingExecutorLogUrl(conf, expected, isCompletedApp = false)
  }

  test("custom log urls, app not finished, applyIncompleteApplication: false") {
    val conf = createTestConf()
      .set(CUSTOM_EXECUTOR_LOG_URL, getCustomExecutorLogUrl(includeFileName = true))
      .set(APPLY_CUSTOM_EXECUTOR_LOG_URL_TO_INCOMPLETE_APP, false)

    // ensure custom log urls are NOT applied to incomplete application

    val executorInfos = (1 to 5).map(createTestExecutorInfo("app1", "user1", _))

    val expected: Map[ExecutorInfo, Map[String, String]] = executorInfos.map { execInfo =>
      execInfo -> execInfo.logUrlMap
    }.toMap

    testHandlingExecutorLogUrl(conf, expected, isCompletedApp = false)
  }

  private def getCustomExecutorLogUrl(includeFileName: Boolean): String = {
    val baseUrl = "http://newhost:9999/logs/clusters/{{CLUSTER_ID}}/users/{{USER}}/containers/" +
      "{{CONTAINER_ID}}"
    if (includeFileName) baseUrl + "/{{FILE_NAME}}" else baseUrl
  }

  private def getExpectedExecutorLogUrl(
      attributes: Map[String, String],
      fileName: Option[String]): String = {
    val baseUrl = s"http://newhost:9999/logs/clusters/${attributes("CLUSTER_ID")}" +
      s"/users/${attributes("USER")}/containers/${attributes("CONTAINER_ID")}"

    fileName match {
      case Some(file) => baseUrl + s"/$file"
      case None => baseUrl
    }
  }

  private def testHandlingExecutorLogUrl(
      conf: SparkConf,
      expectedLogUrlMap: Map[ExecutorInfo, Map[String, String]],
      isCompletedApp: Boolean = true): Unit = {
    val provider = new FsHistoryProvider(conf)

    val attempt1 = newLogFile("app1", Some("attempt1"), inProgress = true)

    val executorAddedEvents = expectedLogUrlMap.keys.zipWithIndex.map { case (execInfo, idx) =>
      SparkListenerExecutorAdded(1 + idx, s"exec$idx", execInfo)
    }.toList.sortBy(_.time)
    val allEvents = List(SparkListenerApplicationStart("app1", Some("app1"), 1L,
      "test", Some("attempt1"))) ++ executorAddedEvents ++
      (if (isCompletedApp) List(SparkListenerApplicationEnd(1000L)) else Seq())

    writeFile(attempt1, None, allEvents: _*)

    updateAndCheck(provider) { list =>
      list.size should be (1)
      list.head.attempts.size should be (1)

      list.foreach { app =>
        app.attempts.foreach { attempt =>
          val appUi = provider.getAppUI(app.id, attempt.attemptId)
          appUi should not be null
          val executors = appUi.get.ui.store.executorList(false).iterator
          executors should not be null

          val iterForExpectation = expectedLogUrlMap.iterator

          var executorCount = 0
          while (executors.hasNext) {
            val executor = executors.next()
            val (expectedExecInfo, expectedLogs) = iterForExpectation.next()

            executor.hostPort should startWith(expectedExecInfo.executorHost)
            executor.executorLogs should be(expectedLogs)

            executorCount += 1
          }

          executorCount should be (expectedLogUrlMap.size)
        }
      }
    }
  }

  test("log cleaner") {
    val maxAge = TimeUnit.SECONDS.toMillis(10)
    val clock = new ManualClock(maxAge / 2)
    val provider = new FsHistoryProvider(
      createTestConf().set(MAX_LOG_AGE_S.key, s"${maxAge}ms"), clock)

    val log1 = newLogFile("app1", Some("attempt1"), inProgress = false)
    writeFile(log1, None,
      SparkListenerApplicationStart("app1", Some("app1"), 1L, "test", Some("attempt1")),
      SparkListenerApplicationEnd(2L)
      )
    log1.setLastModified(0L)

    val log2 = newLogFile("app1", Some("attempt2"), inProgress = false)
    writeFile(log2, None,
      SparkListenerApplicationStart("app1", Some("app1"), 3L, "test", Some("attempt2")),
      SparkListenerApplicationEnd(4L)
      )
    log2.setLastModified(clock.getTimeMillis())

    updateAndCheck(provider) { list =>
      list.size should be (1)
      list.head.attempts.size should be (2)
    }

    // Move the clock forward so log1 exceeds the max age.
    clock.advance(maxAge)

    updateAndCheck(provider) { list =>
      list.size should be (1)
      list.head.attempts.size should be (1)
      list.head.attempts.head.attemptId should be (Some("attempt2"))
    }
    assert(!log1.exists())

    // Do the same for the other log.
    clock.advance(maxAge)

    updateAndCheck(provider) { list =>
      list.size should be (0)
    }
    assert(!log2.exists())
  }

  test("should not clean inprogress application with lastUpdated time less than maxTime") {
    val firstFileModifiedTime = TimeUnit.DAYS.toMillis(1)
    val secondFileModifiedTime = TimeUnit.DAYS.toMillis(6)
    val maxAge = TimeUnit.DAYS.toMillis(7)
    val clock = new ManualClock(0)
    val provider = new FsHistoryProvider(
      createTestConf().set(MAX_LOG_AGE_S, maxAge / 1000), clock)
    val log = newLogFile("inProgressApp1", None, inProgress = true)
    writeFile(log, None,
      SparkListenerApplicationStart(
        "inProgressApp1", Some("inProgressApp1"), 3L, "test", Some("attempt1"))
    )
    clock.setTime(firstFileModifiedTime)
    log.setLastModified(clock.getTimeMillis())
    provider.checkForLogs()
    writeFile(log, None,
      SparkListenerApplicationStart(
        "inProgressApp1", Some("inProgressApp1"), 3L, "test", Some("attempt1")),
      SparkListenerJobStart(0, 1L, Nil, null)
    )

    clock.setTime(secondFileModifiedTime)
    log.setLastModified(clock.getTimeMillis())
    provider.checkForLogs()
    clock.setTime(TimeUnit.DAYS.toMillis(10))
    writeFile(log, None,
      SparkListenerApplicationStart(
        "inProgressApp1", Some("inProgressApp1"), 3L, "test", Some("attempt1")),
      SparkListenerJobStart(0, 1L, Nil, null),
      SparkListenerJobEnd(0, 1L, JobSucceeded)
    )
    log.setLastModified(clock.getTimeMillis())
    provider.checkForLogs()
    // This should not trigger any cleanup
    updateAndCheck(provider) { list =>
      list.size should be(1)
    }
  }

  test("log cleaner for inProgress files") {
    val firstFileModifiedTime = TimeUnit.SECONDS.toMillis(10)
    val secondFileModifiedTime = TimeUnit.SECONDS.toMillis(20)
    val maxAge = TimeUnit.SECONDS.toMillis(40)
    val clock = new ManualClock(0)
    val provider = new FsHistoryProvider(
      createTestConf().set(MAX_LOG_AGE_S.key, s"${maxAge}ms"), clock)

    val log1 = newLogFile("inProgressApp1", None, inProgress = true)
    writeFile(log1, None,
      SparkListenerApplicationStart(
        "inProgressApp1", Some("inProgressApp1"), 3L, "test", Some("attempt1"))
    )

    clock.setTime(firstFileModifiedTime)
    provider.checkForLogs()

    val log2 = newLogFile("inProgressApp2", None, inProgress = true)
    writeFile(log2, None,
      SparkListenerApplicationStart(
        "inProgressApp2", Some("inProgressApp2"), 23L, "test2", Some("attempt2"))
    )

    clock.setTime(secondFileModifiedTime)
    provider.checkForLogs()

    // This should not trigger any cleanup
    updateAndCheck(provider) { list =>
      list.size should be(2)
    }

    // Should trigger cleanup for first file but not second one
    clock.setTime(firstFileModifiedTime + maxAge + 1)
    updateAndCheck(provider) { list =>
      list.size should be(1)
    }
    assert(!log1.exists())
    assert(log2.exists())

    // Should cleanup the second file as well.
    clock.setTime(secondFileModifiedTime + maxAge + 1)
    updateAndCheck(provider) { list =>
      list.size should be(0)
    }
    assert(!log1.exists())
    assert(!log2.exists())
  }

  test("Event log copy") {
    val provider = new FsHistoryProvider(createTestConf())
    val logs = (1 to 2).map { i =>
      val log = newLogFile("downloadApp1", Some(s"attempt$i"), inProgress = false)
      writeFile(log, None,
        SparkListenerApplicationStart(
          "downloadApp1", Some("downloadApp1"), 5000L * i, "test", Some(s"attempt$i")),
        SparkListenerApplicationEnd(5001L * i)
      )
      log
    }
    provider.checkForLogs()

    (1 to 2).foreach { i =>
      val underlyingStream = new ByteArrayOutputStream()
      val outputStream = new ZipOutputStream(underlyingStream)
      provider.writeEventLogs("downloadApp1", Some(s"attempt$i"), outputStream)
      outputStream.close()
      val inputStream = new ZipInputStream(new ByteArrayInputStream(underlyingStream.toByteArray))
      var totalEntries = 0
      var entry = inputStream.getNextEntry
      entry should not be null
      while (entry != null) {
        val actual = new String(ByteStreams.toByteArray(inputStream), StandardCharsets.UTF_8)
        val expected =
          Files.toString(logs.find(_.getName == entry.getName).get, StandardCharsets.UTF_8)
        actual should be (expected)
        totalEntries += 1
        entry = inputStream.getNextEntry
      }
      totalEntries should be (1)
      inputStream.close()
    }
  }

  test("driver log cleaner") {
    val firstFileModifiedTime = TimeUnit.SECONDS.toMillis(10)
    val secondFileModifiedTime = TimeUnit.SECONDS.toMillis(20)
    val maxAge = TimeUnit.SECONDS.toSeconds(40)
    val clock = new ManualClock(0)
    val testConf = new SparkConf()
    testConf.set(HISTORY_LOG_DIR, Utils.createTempDir(namePrefix = "eventLog").getAbsolutePath())
    testConf.set(DRIVER_LOG_DFS_DIR, testDir.getAbsolutePath())
    testConf.set(DRIVER_LOG_CLEANER_ENABLED, true)
    testConf.set(DRIVER_LOG_CLEANER_INTERVAL, maxAge / 4)
    testConf.set(MAX_DRIVER_LOG_AGE_S, maxAge)
    val provider = new FsHistoryProvider(testConf, clock)

    val log1 = FileUtils.getFile(testDir, "1" + DriverLogger.DRIVER_LOG_FILE_SUFFIX)
    createEmptyFile(log1)
    clock.setTime(firstFileModifiedTime)
    log1.setLastModified(clock.getTimeMillis())
    provider.cleanDriverLogs()

    val log2 = FileUtils.getFile(testDir, "2" + DriverLogger.DRIVER_LOG_FILE_SUFFIX)
    createEmptyFile(log2)
    val log3 = FileUtils.getFile(testDir, "3" + DriverLogger.DRIVER_LOG_FILE_SUFFIX)
    createEmptyFile(log3)
    clock.setTime(secondFileModifiedTime)
    log2.setLastModified(clock.getTimeMillis())
    log3.setLastModified(clock.getTimeMillis())
    // This should not trigger any cleanup
    provider.cleanDriverLogs()
    KVUtils.viewToSeq(provider.listing.view(classOf[LogInfo])).size should be(3)

    // Should trigger cleanup for first file but not second one
    clock.setTime(firstFileModifiedTime + TimeUnit.SECONDS.toMillis(maxAge) + 1)
    provider.cleanDriverLogs()
    KVUtils.viewToSeq(provider.listing.view(classOf[LogInfo])).size should be(2)
    assert(!log1.exists())
    assert(log2.exists())
    assert(log3.exists())

    // Update the third file length while keeping the original modified time
    Files.write("Add logs to file".getBytes(), log3)
    log3.setLastModified(secondFileModifiedTime)
    // Should cleanup the second file but not the third file, as filelength changed.
    clock.setTime(secondFileModifiedTime + TimeUnit.SECONDS.toMillis(maxAge) + 1)
    provider.cleanDriverLogs()
    KVUtils.viewToSeq(provider.listing.view(classOf[LogInfo])).size should be(1)
    assert(!log1.exists())
    assert(!log2.exists())
    assert(log3.exists())

    // Should cleanup the third file as well.
    clock.setTime(secondFileModifiedTime + 2 * TimeUnit.SECONDS.toMillis(maxAge) + 2)
    provider.cleanDriverLogs()
    KVUtils.viewToSeq(provider.listing.view(classOf[LogInfo])).size should be(0)
    assert(!log3.exists())
  }

  test("SPARK-8372: new logs with no app ID are ignored") {
    val provider = new FsHistoryProvider(createTestConf())

    // Write a new log file without an app id, to make sure it's ignored.
    val logFile1 = newLogFile("app1", None, inProgress = true)
    writeFile(logFile1, None,
      SparkListenerLogStart("1.4")
    )

    updateAndCheck(provider) { list =>
      list.size should be (0)
    }
  }

  test("provider correctly checks whether fs is in safe mode") {
    val provider = spy[FsHistoryProvider](new FsHistoryProvider(createTestConf()))
    val dfs = mock(classOf[DistributedFileSystem])
    // Asserts that safe mode is false because we can't really control the return value of the mock,
    // since the API is different between hadoop 1 and 2.
    assert(!provider.isFsInSafeMode(dfs))
  }

  test("provider waits for safe mode to finish before initializing") {
    val clock = new ManualClock()
    val provider = new SafeModeTestProvider(createTestConf(), clock)
    val initThread = provider.initialize()
    try {
      provider.getConfig().keys should contain ("HDFS State")

      clock.setTime(5000)
      provider.getConfig().keys should contain ("HDFS State")

      provider.inSafeMode = false
      clock.setTime(10000)

      eventually(timeout(3.second), interval(10.milliseconds)) {
        provider.getConfig().keys should not contain ("HDFS State")
      }
    } finally {
      provider.stop()
    }
  }

  testRetry("provider reports error after FS leaves safe mode") {
    testDir.delete()
    val clock = new ManualClock()
    val provider = new SafeModeTestProvider(createTestConf(), clock)
    val errorHandler = mock(classOf[Thread.UncaughtExceptionHandler])
    provider.startSafeModeCheckThread(Some(errorHandler))
    try {
      provider.inSafeMode = false
      clock.setTime(10000)

      eventually(timeout(3.second), interval(10.milliseconds)) {
        verify(errorHandler).uncaughtException(any(), any())
      }
    } finally {
      provider.stop()
    }
  }

  test("ignore hidden files") {

    // FsHistoryProvider should ignore hidden files.  (It even writes out a hidden file itself
    // that should be ignored).

    // write out one totally bogus hidden file
    val hiddenGarbageFile = new File(testDir, ".garbage")
    Utils.tryWithResource(new PrintWriter(hiddenGarbageFile)) { out =>
      // scalastyle:off println
      out.println("GARBAGE")
      // scalastyle:on println
    }

    // also write out one real event log file, but since its a hidden file, we shouldn't read it
    val tmpNewAppFile = newLogFile("hidden", None, inProgress = false)
    val hiddenNewAppFile = new File(tmpNewAppFile.getParentFile, "." + tmpNewAppFile.getName)
    tmpNewAppFile.renameTo(hiddenNewAppFile)

    // and write one real file, which should still get picked up just fine
    val newAppComplete = newLogFile("real-app", None, inProgress = false)
    writeFile(newAppComplete, None,
      SparkListenerApplicationStart(newAppComplete.getName(), Some("new-app-complete"), 1L, "test",
        None),
      SparkListenerApplicationEnd(5L)
    )

    val provider = new FsHistoryProvider(createTestConf())
    updateAndCheck(provider) { list =>
      list.size should be (1)
      list(0).name should be ("real-app")
    }
  }

  test("support history server ui admin acls") {
    def createAndCheck(conf: SparkConf, properties: (String, String)*)
      (checkFn: SecurityManager => Unit): Unit = {
      // Empty the testDir for each test.
      if (testDir.exists() && testDir.isDirectory) {
        testDir.listFiles().foreach { f => if (f.isFile) f.delete() }
      }

      var provider: FsHistoryProvider = null
      try {
        provider = new FsHistoryProvider(conf)
        val log = newLogFile("app1", Some("attempt1"), inProgress = false)
        writeFile(log, None,
          SparkListenerApplicationStart("app1", Some("app1"), System.currentTimeMillis(),
            "test", Some("attempt1")),
          SparkListenerEnvironmentUpdate(Map(
            "Spark Properties" -> properties.toSeq,
            "Hadoop Properties" -> Seq.empty,
            "JVM Information" -> Seq.empty,
            "System Properties" -> Seq.empty,
            "Metrics Properties" -> Seq.empty,
            "Classpath Entries" -> Seq.empty
          )),
          SparkListenerApplicationEnd(System.currentTimeMillis()))

        provider.checkForLogs()
        val appUi = provider.getAppUI("app1", Some("attempt1"))

        assert(appUi.nonEmpty)
        val securityManager = appUi.get.ui.securityManager
        checkFn(securityManager)
      } finally {
        if (provider != null) {
          provider.stop()
        }
      }
    }

    // Test both history ui admin acls and application acls are configured.
    val conf1 = createTestConf()
      .set(HISTORY_SERVER_UI_ACLS_ENABLE, true)
      .set(HISTORY_SERVER_UI_ADMIN_ACLS, Seq("user1", "user2"))
      .set(HISTORY_SERVER_UI_ADMIN_ACLS_GROUPS, Seq("group1"))
      .set(USER_GROUPS_MAPPING, classOf[TestGroupsMappingProvider].getName)

    createAndCheck(conf1, (ADMIN_ACLS.key, "user"), (ADMIN_ACLS_GROUPS.key, "group")) {
      securityManager =>
        // Test whether user has permission to access UI.
        securityManager.checkUIViewPermissions("user1") should be (true)
        securityManager.checkUIViewPermissions("user2") should be (true)
        securityManager.checkUIViewPermissions("user") should be (true)
        securityManager.checkUIViewPermissions("abc") should be (false)

        // Test whether user with admin group has permission to access UI.
        securityManager.checkUIViewPermissions("user3") should be (true)
        securityManager.checkUIViewPermissions("user4") should be (true)
        securityManager.checkUIViewPermissions("user5") should be (true)
        securityManager.checkUIViewPermissions("user6") should be (false)
    }

    // Test only history ui admin acls are configured.
    val conf2 = createTestConf()
      .set(HISTORY_SERVER_UI_ACLS_ENABLE, true)
      .set(HISTORY_SERVER_UI_ADMIN_ACLS, Seq("user1", "user2"))
      .set(HISTORY_SERVER_UI_ADMIN_ACLS_GROUPS, Seq("group1"))
      .set(USER_GROUPS_MAPPING, classOf[TestGroupsMappingProvider].getName)
    createAndCheck(conf2) { securityManager =>
      // Test whether user has permission to access UI.
      securityManager.checkUIViewPermissions("user1") should be (true)
      securityManager.checkUIViewPermissions("user2") should be (true)
      // Check the unknown "user" should return false
      securityManager.checkUIViewPermissions("user") should be (false)

      // Test whether user with admin group has permission to access UI.
      securityManager.checkUIViewPermissions("user3") should be (true)
      securityManager.checkUIViewPermissions("user4") should be (true)
      // Check the "user5" without mapping relation should return false
      securityManager.checkUIViewPermissions("user5") should be (false)
    }

    // Test neither history ui admin acls nor application acls are configured.
     val conf3 = createTestConf()
      .set(HISTORY_SERVER_UI_ACLS_ENABLE, true)
      .set(USER_GROUPS_MAPPING, classOf[TestGroupsMappingProvider].getName)
    createAndCheck(conf3) { securityManager =>
      // Test whether user has permission to access UI.
      securityManager.checkUIViewPermissions("user1") should be (false)
      securityManager.checkUIViewPermissions("user2") should be (false)
      securityManager.checkUIViewPermissions("user") should be (false)

      // Test whether user with admin group has permission to access UI.
      // Check should be failed since we don't have acl group settings.
      securityManager.checkUIViewPermissions("user3") should be (false)
      securityManager.checkUIViewPermissions("user4") should be (false)
      securityManager.checkUIViewPermissions("user5") should be (false)
    }
  }

  test("mismatched version discards old listing") {
    val conf = createTestConf()
    val oldProvider = new FsHistoryProvider(conf)

    val logFile1 = newLogFile("app1", None, inProgress = false)
    writeFile(logFile1, None,
      SparkListenerLogStart("2.3"),
      SparkListenerApplicationStart("test", Some("test"), 1L, "test", None),
      SparkListenerApplicationEnd(5L)
    )

    updateAndCheck(oldProvider) { list =>
      list.size should be (1)
    }
    assert(oldProvider.listing.count(classOf[ApplicationInfoWrapper]) === 1)

    // Manually overwrite the version in the listing db; this should cause the new provider to
    // discard all data because the versions don't match.
    val meta = new FsHistoryProviderMetadata(FsHistoryProvider.CURRENT_LISTING_VERSION + 1,
      AppStatusStore.CURRENT_VERSION, conf.get(LOCAL_STORE_DIR).get)
    oldProvider.listing.setMetadata(meta)
    oldProvider.stop()

    val mismatchedVersionProvider = new FsHistoryProvider(conf)
    assert(mismatchedVersionProvider.listing.count(classOf[ApplicationInfoWrapper]) === 0)
  }

  test("invalidate cached UI") {
    val provider = new FsHistoryProvider(createTestConf())
    val appId = "new1"

    // Write an incomplete app log.
    val appLog = newLogFile(appId, None, inProgress = true)
    writeFile(appLog, None,
      SparkListenerApplicationStart(appId, Some(appId), 1L, "test", None)
      )
    provider.checkForLogs()

    // Load the app UI.
    val oldUI = provider.getAppUI(appId, None)
    assert(oldUI.isDefined)
    intercept[NoSuchElementException] {
      oldUI.get.ui.store.job(0)
    }

    // Add more info to the app log, and trigger the provider to update things.
    writeFile(appLog, None,
      SparkListenerApplicationStart(appId, Some(appId), 1L, "test", None),
      SparkListenerJobStart(0, 1L, Nil, null)
      )
    provider.checkForLogs()

    // Manually detach the old UI; ApplicationCache would do this automatically in a real SHS
    // when the app's UI was requested.
    provider.onUIDetached(appId, None, oldUI.get.ui)

    // Load the UI again and make sure we can get the new info added to the logs.
    val freshUI = provider.getAppUI(appId, None)
    assert(freshUI.isDefined)
    assert(freshUI != oldUI)
    freshUI.get.ui.store.job(0)
  }

  test("clean up stale app information") {
    withTempDir { storeDir =>
      val conf = createTestConf().set(LOCAL_STORE_DIR, storeDir.getAbsolutePath())
      val clock = new ManualClock()
      val provider = spy[FsHistoryProvider](new FsHistoryProvider(conf, clock))
      val appId = "new1"

      // Write logs for two app attempts.
      clock.advance(1)
      val attempt1 = newLogFile(appId, Some("1"), inProgress = false)
      writeFile(attempt1, None,
        SparkListenerApplicationStart(appId, Some(appId), 1L, "test", Some("1")),
        SparkListenerJobStart(0, 1L, Nil, null),
        SparkListenerApplicationEnd(5L)
      )
      val attempt2 = newLogFile(appId, Some("2"), inProgress = false)
      writeFile(attempt2, None,
        SparkListenerApplicationStart(appId, Some(appId), 1L, "test", Some("2")),
        SparkListenerJobStart(0, 1L, Nil, null),
        SparkListenerApplicationEnd(5L)
      )
      updateAndCheck(provider) { list =>
        assert(list.size === 1)
        assert(list(0).id === appId)
        assert(list(0).attempts.size === 2)
      }

      // Load the app's UI.
      val ui = provider.getAppUI(appId, Some("1"))
      assert(ui.isDefined)

      // Delete the underlying log file for attempt 1 and rescan. The UI should go away, but since
      // attempt 2 still exists, listing data should be there.
      clock.advance(1)
      attempt1.delete()
      updateAndCheck(provider) { list =>
        assert(list.size === 1)
        assert(list(0).id === appId)
        assert(list(0).attempts.size === 1)
      }
      assert(!ui.get.valid)
      assert(provider.getAppUI(appId, None) === None)

      // Delete the second attempt's log file. Now everything should go away.
      clock.advance(1)
      attempt2.delete()
      updateAndCheck(provider) { list =>
        assert(list.isEmpty)
      }
    }
  }

  test("SPARK-21571: clean up removes invalid history files") {
    val clock = new ManualClock()
    val conf = createTestConf().set(MAX_LOG_AGE_S.key, s"2d")
    val provider = new FsHistoryProvider(conf, clock)

    // Create 0-byte size inprogress and complete files
    var logCount = 0
    var validLogCount = 0

    val emptyInProgress = newLogFile("emptyInprogressLogFile", None, inProgress = true)
    emptyInProgress.createNewFile()
    emptyInProgress.setLastModified(clock.getTimeMillis())
    logCount += 1

    val slowApp = newLogFile("slowApp", None, inProgress = true)
    slowApp.createNewFile()
    slowApp.setLastModified(clock.getTimeMillis())
    logCount += 1

    val emptyFinished = newLogFile("emptyFinishedLogFile", None, inProgress = false)
    emptyFinished.createNewFile()
    emptyFinished.setLastModified(clock.getTimeMillis())
    logCount += 1

    // Create an incomplete log file, has an end record but no start record.
    val corrupt = newLogFile("nonEmptyCorruptLogFile", None, inProgress = false)
    writeFile(corrupt, None, SparkListenerApplicationEnd(0))
    corrupt.setLastModified(clock.getTimeMillis())
    logCount += 1

    provider.checkForLogs()
    provider.cleanLogs()
    assert(new File(testDir.toURI).listFiles().size === logCount)

    // Move the clock forward 1 day and scan the files again. They should still be there.
    clock.advance(TimeUnit.DAYS.toMillis(1))
    provider.checkForLogs()
    provider.cleanLogs()
    assert(new File(testDir.toURI).listFiles().size === logCount)

    // Update the slow app to contain valid info. Code should detect the change and not clean
    // it up.
    writeFile(slowApp, None,
      SparkListenerApplicationStart(slowApp.getName(), Some(slowApp.getName()), 1L, "test", None))
    slowApp.setLastModified(clock.getTimeMillis())
    validLogCount += 1

    // Move the clock forward another 2 days and scan the files again. This time the cleaner should
    // pick up the invalid files and get rid of them.
    clock.advance(TimeUnit.DAYS.toMillis(2))
    provider.checkForLogs()
    provider.cleanLogs()
    assert(new File(testDir.toURI).listFiles().size === validLogCount)
  }

  test("always find end event for finished apps") {
    // Create a log file where the end event is before the configure chunk to be reparsed at
    // the end of the file. The correct listing should still be generated.
    val log = newLogFile("end-event-test", None, inProgress = false)
    writeFile(log, None,
      Seq(
        SparkListenerApplicationStart("end-event-test", Some("end-event-test"), 1L, "test", None),
        SparkListenerEnvironmentUpdate(Map(
          "Spark Properties" -> Seq.empty,
          "Hadoop Properties" -> Seq.empty,
          "JVM Information" -> Seq.empty,
          "System Properties" -> Seq.empty,
          "Metrics Properties" -> Seq.empty,
          "Classpath Entries" -> Seq.empty
        )),
        SparkListenerApplicationEnd(5L)
      ) ++ (1 to 1000).map { i => SparkListenerJobStart(i, i, Nil) }: _*)

    val conf = createTestConf().set(END_EVENT_REPARSE_CHUNK_SIZE.key, s"1k")
    val provider = new FsHistoryProvider(conf)
    updateAndCheck(provider) { list =>
      assert(list.size === 1)
      assert(list(0).attempts.size === 1)
      assert(list(0).attempts(0).completed)
    }
  }

  test("parse event logs with optimizations off") {
    val conf = createTestConf()
      .set(END_EVENT_REPARSE_CHUNK_SIZE, 0L)
      .set(FAST_IN_PROGRESS_PARSING, false)
    val provider = new FsHistoryProvider(conf)

    val complete = newLogFile("complete", None, inProgress = false)
    writeFile(complete, None,
      SparkListenerApplicationStart("complete", Some("complete"), 1L, "test", None),
      SparkListenerApplicationEnd(5L)
      )

    val incomplete = newLogFile("incomplete", None, inProgress = true)
    writeFile(incomplete, None,
      SparkListenerApplicationStart("incomplete", Some("incomplete"), 1L, "test", None)
      )

    updateAndCheck(provider) { list =>
      list.size should be (2)
      list.count(_.attempts.head.completed) should be (1)
    }
  }

  test("SPARK-24948: ignore files we don't have read permission on") {
    val clock = new ManualClock(1533132471)
    val provider = new FsHistoryProvider(createTestConf(), clock)
    val accessDenied = newLogFile("accessDenied", None, inProgress = false)
    writeFile(accessDenied, None,
      SparkListenerApplicationStart("accessDenied", Some("accessDenied"), 1L, "test", None))
    val accessGranted = newLogFile("accessGranted", None, inProgress = false)
    writeFile(accessGranted, None,
      SparkListenerApplicationStart("accessGranted", Some("accessGranted"), 1L, "test", None),
      SparkListenerApplicationEnd(5L))
    var isReadable = false
    val mockedFs = spy[FileSystem](provider.fs)
    doThrow(new AccessControlException("Cannot read accessDenied file")).when(mockedFs).open(
      argThat((path: Path) => path.getName.toLowerCase(Locale.ROOT) == "accessdenied" &&
        !isReadable))
    val mockedProvider = spy[FsHistoryProvider](provider)
    when(mockedProvider.fs).thenReturn(mockedFs)
    updateAndCheck(mockedProvider) { list =>
      list.size should be(1)
    }
    // Doing 2 times in order to check the inaccessibleList filter too
    updateAndCheck(mockedProvider) { list =>
      list.size should be(1)
    }
    val accessDeniedPath = new Path(accessDenied.getPath)
    assert(!mockedProvider.isAccessible(accessDeniedPath))
    clock.advance(24 * 60 * 60 * 1000 + 1) // add a bit more than 1d
    isReadable = true
    mockedProvider.cleanLogs()
    updateAndCheck(mockedProvider) { list =>
      assert(mockedProvider.isAccessible(accessDeniedPath))
      assert(list.exists(_.name == "accessDenied"))
      assert(list.exists(_.name == "accessGranted"))
      list.size should be(2)
    }
  }

  test("check in-progress event logs absolute length") {
    val path = new Path("testapp.inprogress")
    val provider = new FsHistoryProvider(createTestConf())
    val mockedProvider = spy[FsHistoryProvider](provider)
    val mockedFs = mock(classOf[FileSystem])
    val in = mock(classOf[FSDataInputStream])
    val dfsIn = mock(classOf[DFSInputStream])
    when(mockedProvider.fs).thenReturn(mockedFs)
    when(mockedFs.open(path)).thenReturn(in)
    when(in.getWrappedStream).thenReturn(dfsIn)
    when(dfsIn.getFileLength).thenReturn(200)

    // FileStatus.getLen is more than logInfo fileSize
    var fileStatus = new FileStatus(200, false, 0, 0, 0, path)
    when(mockedFs.getFileStatus(path)).thenReturn(fileStatus)
    var logInfo = new LogInfo(path.toString, 0, LogType.EventLogs, Some("appId"),
      Some("attemptId"), 100, None, None, false)
    var reader = EventLogFileReader(mockedFs, path)
    assert(reader.isDefined)
    assert(mockedProvider.shouldReloadLog(logInfo, reader.get))

    fileStatus = new FileStatus()
    fileStatus.setPath(path)
    when(mockedFs.getFileStatus(path)).thenReturn(fileStatus)
    // DFSInputStream.getFileLength is more than logInfo fileSize
    logInfo = new LogInfo(path.toString, 0, LogType.EventLogs, Some("appId"),
      Some("attemptId"), 100, None, None, false)
    reader = EventLogFileReader(mockedFs, path)
    assert(reader.isDefined)
    assert(mockedProvider.shouldReloadLog(logInfo, reader.get))

    // DFSInputStream.getFileLength is equal to logInfo fileSize
    logInfo = new LogInfo(path.toString, 0, LogType.EventLogs, Some("appId"),
      Some("attemptId"), 200, None, None, false)
    reader = EventLogFileReader(mockedFs, path)
    assert(reader.isDefined)
    assert(!mockedProvider.shouldReloadLog(logInfo, reader.get))

    // in.getWrappedStream returns other than DFSInputStream
    val bin = mock(classOf[BufferedInputStream])
    when(in.getWrappedStream).thenReturn(bin)
    reader = EventLogFileReader(mockedFs, path)
    assert(reader.isDefined)
    assert(!mockedProvider.shouldReloadLog(logInfo, reader.get))

    // fs.open throws exception
    when(mockedFs.open(path)).thenThrow(new IOException("Throwing intentionally"))
    reader = EventLogFileReader(mockedFs, path)
    assert(reader.isDefined)
    assert(!mockedProvider.shouldReloadLog(logInfo, reader.get))
  }

  test("log cleaner with the maximum number of log files") {
    val clock = new ManualClock(0)
    (5 to 0 by -1).foreach { num =>
      val log1_1 = newLogFile("app1", Some("attempt1"), inProgress = false)
      writeFile(log1_1, None,
        SparkListenerApplicationStart("app1", Some("app1"), 1L, "test", Some("attempt1")),
        SparkListenerApplicationEnd(2L)
      )
      log1_1.setLastModified(2L)

      val log2_1 = newLogFile("app2", Some("attempt1"), inProgress = false)
      writeFile(log2_1, None,
        SparkListenerApplicationStart("app2", Some("app2"), 3L, "test", Some("attempt1")),
        SparkListenerApplicationEnd(4L)
      )
      log2_1.setLastModified(4L)

      val log3_1 = newLogFile("app3", Some("attempt1"), inProgress = false)
      writeFile(log3_1, None,
        SparkListenerApplicationStart("app3", Some("app3"), 5L, "test", Some("attempt1")),
        SparkListenerApplicationEnd(6L)
      )
      log3_1.setLastModified(6L)

      val log1_2_incomplete = newLogFile("app1", Some("attempt2"), inProgress = false)
      writeFile(log1_2_incomplete, None,
        SparkListenerApplicationStart("app1", Some("app1"), 7L, "test", Some("attempt2"))
      )
      log1_2_incomplete.setLastModified(8L)

      val log3_2 = newLogFile("app3", Some("attempt2"), inProgress = false)
      writeFile(log3_2, None,
        SparkListenerApplicationStart("app3", Some("app3"), 9L, "test", Some("attempt2")),
        SparkListenerApplicationEnd(10L)
      )
      log3_2.setLastModified(10L)

      val provider = new FsHistoryProvider(createTestConf().set(MAX_LOG_NUM.key, s"$num"), clock)
      updateAndCheck(provider) { list =>
        assert(log1_1.exists() == (num > 4))
        assert(log1_2_incomplete.exists())  // Always exists for all configurations

        assert(log2_1.exists() == (num > 3))

        assert(log3_1.exists() == (num > 2))
        assert(log3_2.exists() == (num > 2))
      }
    }
  }

  test("backwards compatibility with LogInfo from Spark 2.4") {
    case class LogInfoV24(
         logPath: String,
         lastProcessed: Long,
         appId: Option[String],
         attemptId: Option[String],
         fileSize: Long)

    val oldObj = LogInfoV24("dummy", System.currentTimeMillis(), Some("hello"),
      Some("attempt1"), 100)

    val serializer = new KVStoreScalaSerializer()
    val serializedOldObj = serializer.serialize(oldObj)
    val deserializedOldObj = serializer.deserialize(serializedOldObj, classOf[LogInfo])
    assert(deserializedOldObj.logPath === oldObj.logPath)
    assert(deserializedOldObj.lastProcessed === oldObj.lastProcessed)
    assert(deserializedOldObj.appId === oldObj.appId)
    assert(deserializedOldObj.attemptId === oldObj.attemptId)
    assert(deserializedOldObj.fileSize === oldObj.fileSize)

    // SPARK-25118: added logType: LogType.Value - expected 'null' on old format
    assert(deserializedOldObj.logType === null)

    // SPARK-28869: added lastIndex: Option[Long], isComplete: Boolean - expected 'None' and
    // 'false' on old format. The default value for isComplete is wrong value for completed app,
    // but the value will be corrected once checkForLogs is called.
    assert(deserializedOldObj.lastIndex === None)
    assert(deserializedOldObj.isComplete === false)
  }

  test("SPARK-29755 LogInfo should be serialized/deserialized by jackson properly") {
    def assertSerDe(serializer: KVStoreScalaSerializer, info: LogInfo): Unit = {
      val infoAfterSerDe = serializer.deserialize(serializer.serialize(info), classOf[LogInfo])
      assert(infoAfterSerDe === info)
      assertOptionAfterSerde(infoAfterSerDe.lastIndex, info.lastIndex)
    }

    val serializer = new KVStoreScalaSerializer()
    val logInfoWithIndexAsNone = LogInfo("dummy", 0, LogType.EventLogs, Some("appId"),
      Some("attemptId"), 100, None, None, false)
    assertSerDe(serializer, logInfoWithIndexAsNone)

    val logInfoWithIndex = LogInfo("dummy", 0, LogType.EventLogs, Some("appId"),
      Some("attemptId"), 100, Some(3), None, false)
    assertSerDe(serializer, logInfoWithIndex)
  }

  test("SPARK-29755 AttemptInfoWrapper should be serialized/deserialized by jackson properly") {
    def assertSerDe(serializer: KVStoreScalaSerializer, attempt: AttemptInfoWrapper): Unit = {
      val attemptAfterSerDe = serializer.deserialize(serializer.serialize(attempt),
        classOf[AttemptInfoWrapper])
      assert(attemptAfterSerDe.info === attempt.info)
      // skip comparing some fields, as they've not triggered SPARK-29755
      assertOptionAfterSerde(attemptAfterSerDe.lastIndex, attempt.lastIndex)
    }

    val serializer = new KVStoreScalaSerializer()
    val appInfo = new ApplicationAttemptInfo(None, new Date(1), new Date(1), new Date(1),
      10, "spark", false, "dummy")
    val attemptInfoWithIndexAsNone = new AttemptInfoWrapper(appInfo, "dummyPath", 10, None,
      None, None, None, None)
    assertSerDe(serializer, attemptInfoWithIndexAsNone)

    val attemptInfoWithIndex = new AttemptInfoWrapper(appInfo, "dummyPath", 10, Some(1),
      None, None, None, None)
    assertSerDe(serializer, attemptInfoWithIndex)
  }

  test("SPARK-29043: clean up specified event log") {
    val clock = new ManualClock()
    val conf = createTestConf().set(MAX_LOG_AGE_S, 0L).set(CLEANER_ENABLED, true)
    val provider = new FsHistoryProvider(conf, clock)

    // create an invalid application log file
    val inValidLogFile = newLogFile("inValidLogFile", None, inProgress = true)
    inValidLogFile.createNewFile()
    writeFile(inValidLogFile, None,
      SparkListenerApplicationStart(inValidLogFile.getName, None, 1L, "test", None))
    inValidLogFile.setLastModified(clock.getTimeMillis())

    // create a valid application log file
    val validLogFile = newLogFile("validLogFile", None, inProgress = true)
    validLogFile.createNewFile()
    writeFile(validLogFile, None,
      SparkListenerApplicationStart(validLogFile.getName, Some("local_123"), 1L, "test", None))
    validLogFile.setLastModified(clock.getTimeMillis())

    provider.checkForLogs()
    // The invalid application log file would be cleaned by checkAndCleanLog().
    assert(new File(testDir.toURI).listFiles().size === 1)

    clock.advance(1)
    // cleanLogs() would clean the valid application log file.
    provider.cleanLogs()
    assert(new File(testDir.toURI).listFiles().size === 0)
  }

  private def assertOptionAfterSerde(opt: Option[Long], expected: Option[Long]): Unit = {
    if (expected.isEmpty) {
      assert(opt.isEmpty)
    } else {
      // The issue happens only when the value in Option is being unboxed. Here we ensure unboxing
      // to Long succeeds: even though IDE suggests `.toLong` is redundant, direct comparison
      // doesn't trigger unboxing and passes even without SPARK-29755, so don't remove
      // `.toLong` below. Please refer SPARK-29755 for more details.
      assert(opt.get.toLong === expected.get.toLong)
    }
  }

  test("compact event log files") {
    def verifyEventLogFiles(
        fs: FileSystem,
        rootPath: String,
        expectedIndexForCompact: Option[Long],
        expectedIndicesForNonCompact: Seq[Long]): Unit = {
      val reader = EventLogFileReader(fs, new Path(rootPath)).get
      var logFiles = reader.listEventLogFiles

      expectedIndexForCompact.foreach { idx =>
        val headFile = logFiles.head
        assert(EventLogFileWriter.isCompacted(headFile.getPath))
        assert(idx == RollingEventLogFilesWriter.getEventLogFileIndex(headFile.getPath.getName))
        logFiles = logFiles.drop(1)
      }

      assert(logFiles.size === expectedIndicesForNonCompact.size)

      logFiles.foreach { logFile =>
        assert(RollingEventLogFilesWriter.isEventLogFile(logFile))
        assert(!EventLogFileWriter.isCompacted(logFile.getPath))
      }

      val indices = logFiles.map { logFile =>
        RollingEventLogFilesWriter.getEventLogFileIndex(logFile.getPath.getName)
      }
      assert(expectedIndicesForNonCompact === indices)
    }

    withTempDir { dir =>
      val conf = createTestConf()
      conf.set(HISTORY_LOG_DIR, dir.getAbsolutePath)
      conf.set(EVENT_LOG_ROLLING_MAX_FILES_TO_RETAIN, 1)
      conf.set(EVENT_LOG_COMPACTION_SCORE_THRESHOLD, 0.0d)
      val hadoopConf = SparkHadoopUtil.newConfiguration(conf)
      val fs = new Path(dir.getAbsolutePath).getFileSystem(hadoopConf)

      val provider = new FsHistoryProvider(conf)

      val writer = new RollingEventLogFilesWriter("app", None, dir.toURI, conf, hadoopConf)
      writer.start()

      // writing event log file 1 - don't compact for now
      writeEventsToRollingWriter(writer, Seq(
        SparkListenerApplicationStart("app", Some("app"), 0, "user", None),
        SparkListenerJobStart(1, 0, Seq.empty)), rollFile = false)

      updateAndCheck(provider) { _ =>
        verifyEventLogFiles(fs, writer.logPath, None, Seq(1))
        val info = provider.listing.read(classOf[LogInfo], writer.logPath)
        assert(info.lastEvaluatedForCompaction === Some(1))
      }

      // writing event log file 2 - compact the event log file 1 into 1.compact
      writeEventsToRollingWriter(writer, Seq.empty, rollFile = true)
      writeEventsToRollingWriter(writer, Seq(SparkListenerUnpersistRDD(1),
        SparkListenerJobEnd(1, 1, JobSucceeded)), rollFile = false)

      updateAndCheck(provider) { _ =>
        verifyEventLogFiles(fs, writer.logPath, Some(1), Seq(2))
        val info = provider.listing.read(classOf[LogInfo], writer.logPath)
        assert(info.lastEvaluatedForCompaction === Some(2))
      }

      // writing event log file 3 - compact two files - 1.compact & 2 into one, 2.compact
      writeEventsToRollingWriter(writer, Seq.empty, rollFile = true)
      writeEventsToRollingWriter(writer, Seq(
        SparkListenerExecutorAdded(3, "exec1", new ExecutorInfo("host1", 1, Map.empty)),
        SparkListenerJobStart(2, 4, Seq.empty),
        SparkListenerJobEnd(2, 5, JobSucceeded)), rollFile = false)

      writer.stop()

      updateAndCheck(provider) { _ =>
        verifyEventLogFiles(fs, writer.logPath, Some(2), Seq(3))

        val info = provider.listing.read(classOf[LogInfo], writer.logPath)
        assert(info.lastEvaluatedForCompaction === Some(3))

        val store = new InMemoryStore
        val appStore = new AppStatusStore(store)

        val reader = EventLogFileReader(fs, new Path(writer.logPath)).get
        provider.rebuildAppStore(store, reader, 0L)

        // replayed store doesn't have any job, as events for job are removed while compacting
        intercept[NoSuchElementException] {
          appStore.job(1)
        }

        // but other events should be available even they were in original files to compact
        val appInfo = appStore.applicationInfo()
        assert(appInfo.id === "app")
        assert(appInfo.name === "app")

        // All events in retained file(s) should be available, including events which would have
        // been filtered out if compaction is applied. e.g. finished jobs, removed executors, etc.
        val exec1 = appStore.executorSummary("exec1")
        assert(exec1.hostPort === "host1")
        val job2 = appStore.job(2)
        assert(job2.status === JobExecutionStatus.SUCCEEDED)
      }
    }
  }

  test("SPARK-33146: don't let one bad rolling log folder prevent loading other applications") {
    withTempDir { dir =>
      val conf = createTestConf(true)
      conf.set(HISTORY_LOG_DIR, dir.getAbsolutePath)
      val hadoopConf = SparkHadoopUtil.newConfiguration(conf)
      val fs = new Path(dir.getAbsolutePath).getFileSystem(hadoopConf)

      val provider = new FsHistoryProvider(conf)

      val writer = new RollingEventLogFilesWriter("app", None, dir.toURI, conf, hadoopConf)
      writer.start()

      writeEventsToRollingWriter(writer, Seq(
        SparkListenerApplicationStart("app", Some("app"), 0, "user", None),
        SparkListenerJobStart(1, 0, Seq.empty)), rollFile = false)
      provider.checkForLogs()
      provider.cleanLogs()
      assert(dir.listFiles().size === 1)
      assert(provider.getListing().length === 1)

      // Manually delete the appstatus file to make an invalid rolling event log
      val appStatusPath = RollingEventLogFilesWriter.getAppStatusFilePath(new Path(writer.logPath),
        "app", None, true)
      fs.delete(appStatusPath, false)
      provider.checkForLogs()
      provider.cleanLogs()
      assert(provider.getListing().length === 0)

      // Create a new application
      val writer2 = new RollingEventLogFilesWriter("app2", None, dir.toURI, conf, hadoopConf)
      writer2.start()
      writeEventsToRollingWriter(writer2, Seq(
        SparkListenerApplicationStart("app2", Some("app2"), 0, "user", None),
        SparkListenerJobStart(1, 0, Seq.empty)), rollFile = false)

      // Both folders exist but only one application found
      provider.checkForLogs()
      provider.cleanLogs()
      assert(provider.getListing().length === 1)
      assert(dir.listFiles().size === 2)

      // Make sure a new provider sees the valid application
      provider.stop()
      val newProvider = new FsHistoryProvider(conf)
      newProvider.checkForLogs()
      assert(newProvider.getListing().length === 1)
    }
  }

  test("SPARK-39225: Support spark.history.fs.update.batchSize") {
    withTempDir { dir =>
      val conf = createTestConf(true)
      conf.set(HISTORY_LOG_DIR, dir.getAbsolutePath)
      conf.set(UPDATE_BATCHSIZE, 1)
      val hadoopConf = SparkHadoopUtil.newConfiguration(conf)
      val provider = new FsHistoryProvider(conf)

      // Create 1st application
      val writer1 = new RollingEventLogFilesWriter("app1", None, dir.toURI, conf, hadoopConf)
      writer1.start()
      writeEventsToRollingWriter(writer1, Seq(
        SparkListenerApplicationStart("app1", Some("app1"), 0, "user", None),
        SparkListenerJobStart(1, 0, Seq.empty)), rollFile = false)
      writer1.stop()

      // Create 2nd application
      val writer2 = new RollingEventLogFilesWriter("app2", None, dir.toURI, conf, hadoopConf)
      writer2.start()
      writeEventsToRollingWriter(writer2, Seq(
        SparkListenerApplicationStart("app2", Some("app2"), 0, "user", None),
        SparkListenerJobStart(1, 0, Seq.empty)), rollFile = false)
      writer2.stop()

      // The 1st checkForLogs should scan/update app2 only since it is newer than app1
      provider.checkForLogs()
      assert(provider.getListing().length === 1)
      assert(dir.listFiles().size === 2)
      assert(provider.getListing().map(e => e.id).contains("app2"))
      assert(!provider.getListing().map(e => e.id).contains("app1"))

      // Create 3rd application
      val writer3 = new RollingEventLogFilesWriter("app3", None, dir.toURI, conf, hadoopConf)
      writer3.start()
      writeEventsToRollingWriter(writer3, Seq(
        SparkListenerApplicationStart("app3", Some("app3"), 0, "user", None),
        SparkListenerJobStart(1, 0, Seq.empty)), rollFile = false)
      writer3.stop()

      // The 2nd checkForLogs should scan/update app3 only since it is newer than app1
      provider.checkForLogs()
      assert(provider.getListing().length === 2)
      assert(dir.listFiles().size === 3)
      assert(provider.getListing().map(e => e.id).contains("app3"))
      assert(!provider.getListing().map(e => e.id).contains("app1"))

      provider.stop()
    }
  }

  test("SPARK-39225: Support spark.history.fs.update.batchSize") {
    withTempDir { dir =>
      val conf = createTestConf(true)
      conf.set(HISTORY_LOG_DIR, dir.getAbsolutePath)
      conf.set(UPDATE_BATCHSIZE, 1)
      val hadoopConf = SparkHadoopUtil.newConfiguration(conf)
      val provider = new FsHistoryProvider(conf)

      // Create 1st application
      val writer1 = new RollingEventLogFilesWriter("app1", None, dir.toURI, conf, hadoopConf)
      writer1.start()
      writeEventsToRollingWriter(writer1, Seq(
        SparkListenerApplicationStart("app1", Some("app1"), 0, "user", None),
        SparkListenerJobStart(1, 0, Seq.empty)), rollFile = false)
      writer1.stop()

      // Create 2nd application
      val writer2 = new RollingEventLogFilesWriter("app2", None, dir.toURI, conf, hadoopConf)
      writer2.start()
      writeEventsToRollingWriter(writer2, Seq(
        SparkListenerApplicationStart("app2", Some("app2"), 0, "user", None),
        SparkListenerJobStart(1, 0, Seq.empty)), rollFile = false)
      writer2.stop()

      // The 1st checkForLogs should scan/update app2 only since it is newer than app1
      provider.checkForLogs()
      assert(provider.getListing.length === 1)
      assert(dir.listFiles().size === 2)
      assert(provider.getListing().map(e => e.id).contains("app2"))
      assert(!provider.getListing().map(e => e.id).contains("app1"))

      // Create 3rd application
      val writer3 = new RollingEventLogFilesWriter("app3", None, dir.toURI, conf, hadoopConf)
      writer3.start()
      writeEventsToRollingWriter(writer3, Seq(
        SparkListenerApplicationStart("app3", Some("app3"), 0, "user", None),
        SparkListenerJobStart(1, 0, Seq.empty)), rollFile = false)
      writer3.stop()

      // The 2nd checkForLogs should scan/update app3 only since it is newer than app1
      provider.checkForLogs()
      assert(provider.getListing.length === 2)
      assert(dir.listFiles().size === 3)
      assert(provider.getListing().map(e => e.id).contains("app3"))
      assert(!provider.getListing().map(e => e.id).contains("app1"))

      provider.stop()
    }
  }

  test("SPARK-36354: EventLogFileReader should skip rolling event log directories with no logs") {
    withTempDir { dir =>
      val conf = createTestConf(true)
      conf.set(HISTORY_LOG_DIR, dir.getAbsolutePath)
      val hadoopConf = SparkHadoopUtil.newConfiguration(conf)
      val fs = new Path(dir.getAbsolutePath).getFileSystem(hadoopConf)

      val provider = new FsHistoryProvider(conf)

      val writer = new RollingEventLogFilesWriter("app", None, dir.toURI, conf, hadoopConf)
      writer.start()

      writeEventsToRollingWriter(writer, Seq(
        SparkListenerApplicationStart("app", Some("app"), 0, "user", None),
        SparkListenerJobStart(1, 0, Seq.empty)), rollFile = false)
      provider.checkForLogs()
      provider.cleanLogs()
      assert(dir.listFiles().size === 1)
      assert(provider.getListing().length === 1)

      // Manually delete event log files and create event log file reader
      val eventLogDir = dir.listFiles().head
      eventLogDir.listFiles
        .filter(f => RollingEventLogFilesWriter.isEventLogFile(f.getName))
        .foreach(f => f.delete())
      EventLogFileReader(fs, new Path(eventLogDir.getAbsolutePath)).map(_.lastIndex)
    }
  }

  test("SPARK-33215: check ui view permissions without retrieving ui") {
    val conf = createTestConf()
      .set(HISTORY_SERVER_UI_ACLS_ENABLE, true)
      .set(HISTORY_SERVER_UI_ADMIN_ACLS, Seq("user1", "user2"))
      .set(HISTORY_SERVER_UI_ADMIN_ACLS_GROUPS, Seq("group1"))
      .set(USER_GROUPS_MAPPING, classOf[TestGroupsMappingProvider].getName)

    val provider = new FsHistoryProvider(conf)
    val log = newLogFile("app1", Some("attempt1"), inProgress = false)
    writeFile(log, None,
      SparkListenerApplicationStart("app1", Some("app1"), System.currentTimeMillis(),
        "test", Some("attempt1")),
      SparkListenerEnvironmentUpdate(Map(
        "Spark Properties" -> List((UI_VIEW_ACLS.key, "user"), (UI_VIEW_ACLS_GROUPS.key, "group")),
        "Hadoop Properties" -> Seq.empty,
        "JVM Information" -> Seq.empty,
        "System Properties" -> Seq.empty,
        "Metrics Properties" -> Seq.empty,
        "Classpath Entries" -> Seq.empty
      )),
      SparkListenerApplicationEnd(System.currentTimeMillis()))

    provider.checkForLogs()

    // attempt2 doesn't exist
    intercept[NoSuchElementException] {
      provider.checkUIViewPermissions("app1", Some("attempt2"), "user1")
    }
    // app2 doesn't exist
    intercept[NoSuchElementException] {
      provider.checkUIViewPermissions("app2", Some("attempt1"), "user1")
    }

    // user1 and user2 are admins
    assert(provider.checkUIViewPermissions("app1", Some("attempt1"), "user1"))
    assert(provider.checkUIViewPermissions("app1", Some("attempt1"), "user2"))
    // user3 is a member of admin group "group1"
    assert(provider.checkUIViewPermissions("app1", Some("attempt1"), "user3"))
    // test is the app owner
    assert(provider.checkUIViewPermissions("app1", Some("attempt1"), "test"))
    // user is in the app's view acls
    assert(provider.checkUIViewPermissions("app1", Some("attempt1"), "user"))
    // user5 is a member of the app's view acls group "group"
    assert(provider.checkUIViewPermissions("app1", Some("attempt1"), "user5"))

    // abc, user6, user7 don't have permissions
    assert(!provider.checkUIViewPermissions("app1", Some("attempt1"), "abc"))
    assert(!provider.checkUIViewPermissions("app1", Some("attempt1"), "user6"))
    assert(!provider.checkUIViewPermissions("app1", Some("attempt1"), "user7"))

    provider.stop()
  }

  test("SPARK-41447: Reduce the number of doMergeApplicationListing invocations") {
    class TestFsHistoryProvider(conf: SparkConf, clock: Clock)
      extends FsHistoryProvider(conf, clock) {
      var doMergeApplicationListingCall = 0
      override private[history] def doMergeApplicationListing(
          reader: EventLogFileReader,
          lastSeen: Long,
          enableSkipToEnd: Boolean,
          lastCompactionIndex: Option[Long]): Unit = {
        super.doMergeApplicationListing(reader, lastSeen, enableSkipToEnd, lastCompactionIndex)
        doMergeApplicationListingCall += 1
      }
    }

    val maxAge = TimeUnit.SECONDS.toMillis(10)
    val clock = new ManualClock(maxAge / 2)
    val conf = createTestConf().set(MAX_LOG_AGE_S.key, s"${maxAge}ms").set(CLEANER_ENABLED, true)
    val provider = new TestFsHistoryProvider(conf, clock)

    val log1 = newLogFile("app1", Some("attempt1"), inProgress = false)
    writeFile(log1, None,
      SparkListenerApplicationStart("app1", Some("app1"), 1L, "test", Some("attempt1")),
      SparkListenerApplicationEnd(2L)
    )
    log1.setLastModified(0L)

    val log2 = newLogFile("app1", Some("attempt2"), inProgress = false)
    writeFile(log2, None,
      SparkListenerApplicationStart("app1", Some("app1"), 2L, "test", Some("attempt2")),
      SparkListenerApplicationEnd(4L)
    )
    log2.setLastModified(clock.getTimeMillis())

    val log3 = newLogFile("app2", Some("attempt1"), inProgress = false)
    writeFile(log3, None,
      SparkListenerApplicationStart("app2", Some("app1"), 3L, "test", Some("attempt1")),
      SparkListenerApplicationEnd(4L)
    )
    log3.setLastModified(0L)

    provider.getListing().size should be (0)

    // Move the clock forward so log1 and log3 exceed the max age.
    clock.advance(maxAge)
    // Avoid unnecessary parse, the expired log files would be cleaned by checkForLogs().
    provider.checkForLogs()

    provider.doMergeApplicationListingCall should be (1)
    provider.getListing().size should be (1)

    assert(!log1.exists())
    assert(!log3.exists())
    assert(log2.exists())
  }

  /**
   * Asks the provider to check for logs and calls a function to perform checks on the updated
   * app list. Example:
   *
   *     updateAndCheck(provider) { list =>
   *       // asserts
   *     }
   */
  private def updateAndCheck(provider: FsHistoryProvider)
      (checkFn: Seq[ApplicationInfo] => Unit): Unit = {
    provider.checkForLogs()
    provider.cleanLogs()
    checkFn(provider.getListing().toSeq)
  }

  private def writeFile(file: File, codec: Option[CompressionCodec],
    events: SparkListenerEvent*) = {
    val fstream = new FileOutputStream(file)
    val cstream = codec.map(_.compressedContinuousOutputStream(fstream)).getOrElse(fstream)
    val bstream = new BufferedOutputStream(cstream)

    val metadata = SparkListenerLogStart(org.apache.spark.SPARK_VERSION)
    val eventJsonString = JsonProtocol.sparkEventToJsonString(metadata)
    val metadataJson = eventJsonString + "\n"
    bstream.write(metadataJson.getBytes(StandardCharsets.UTF_8))

    val writer = new OutputStreamWriter(bstream, StandardCharsets.UTF_8)
    Utils.tryWithSafeFinally {
      events.foreach(e => writer.write(JsonProtocol.sparkEventToJsonString(e) + "\n"))
    } {
      writer.close()
    }
  }

  private def createEmptyFile(file: File) = {
    new FileOutputStream(file).close()
  }

  private def createTestConf(
      inMemory: Boolean = false,
      useHybridStore: Boolean = false): SparkConf = {
    val conf = new SparkConf()
      .set(HISTORY_LOG_DIR, testDir.getAbsolutePath())
      .set(FAST_IN_PROGRESS_PARSING, true)

    if (!inMemory) {
      conf.set(LOCAL_STORE_DIR, Utils.createTempDir().getAbsolutePath())
    }
    conf.set(HYBRID_STORE_ENABLED, useHybridStore)
    conf.set(HYBRID_STORE_DISK_BACKEND.key, diskBackend.toString)
    conf.set(LOCAL_STORE_SERIALIZER.key, serializer.toString)

    conf
  }

  private def createTestExecutorInfo(
      appId: String,
      user: String,
      executorSeqNum: Int,
      includingLogFiles: Boolean = true): ExecutorInfo = {
    val host = s"host$executorSeqNum"
    val container = s"container$executorSeqNum"
    val cluster = s"cluster$executorSeqNum"
    val logUrlPrefix = s"http://$host:8888/$appId/$container/origin"

    val executorLogUrlMap = Map("stdout" -> s"$logUrlPrefix/stdout",
      "stderr" -> s"$logUrlPrefix/stderr")

    val extraAttributes = if (includingLogFiles) Map("LOG_FILES" -> "stdout,stderr") else Map.empty
    val executorAttributes = Map("CONTAINER_ID" -> container, "CLUSTER_ID" -> cluster,
      "USER" -> user) ++ extraAttributes

    new ExecutorInfo(host, 1, executorLogUrlMap, executorAttributes)
  }

  private class SafeModeTestProvider(conf: SparkConf, clock: Clock)
    extends FsHistoryProvider(conf, clock) {

    @volatile var inSafeMode = true

    // Skip initialization so that we can manually start the safe mode check thread.
    private[history] override def initialize(): Thread = null

    private[history] override def isFsInSafeMode(): Boolean = inSafeMode

  }

}

class TestGroupsMappingProvider extends GroupMappingServiceProvider {
  private val mappings = Map(
    "user3" -> "group1",
    "user4" -> "group1",
    "user5" -> "group")

  override def getGroups(username: String): Set[String] = {
    mappings.get(username).map(Set(_)).getOrElse(Set.empty)
  }
}

@ExtendedLevelDBTest
class LevelDBBackendFsHistoryProviderSuite extends FsHistoryProviderSuite {
  override protected def diskBackend: HybridStoreDiskBackend.Value =
    HybridStoreDiskBackend.LEVELDB
}

@ExtendedLevelDBTest
class LevelDBBackendWithProtobufSerializerSuite extends LevelDBBackendFsHistoryProviderSuite {
  override protected def serializer: LocalStoreSerializer.Value = LocalStoreSerializer.PROTOBUF
}

class RocksDBBackendFsHistoryProviderSuite extends FsHistoryProviderSuite {
  override protected def diskBackend: HybridStoreDiskBackend.Value =
    HybridStoreDiskBackend.ROCKSDB
}

class RocksDBBackendWithProtobufSerializerSuite extends RocksDBBackendFsHistoryProviderSuite {
  override protected def serializer: LocalStoreSerializer.Value = LocalStoreSerializer.PROTOBUF
}<|MERGE_RESOLUTION|>--- conflicted
+++ resolved
@@ -245,11 +245,7 @@
       val fs = new Path(dir.getAbsolutePath).getFileSystem(hadoopConf)
       val provider = new FsHistoryProvider(conf)
 
-<<<<<<< HEAD
-      val mergeApplicationListing = PrivateMethod[Unit]('mergeApplicationListing)
-=======
       val mergeApplicationListing = PrivateMethod[Unit](Symbol("mergeApplicationListing"))
->>>>>>> ecee7133
 
       val inProgressFile = newLogFile("app1", None, inProgress = true)
       val logAppender1 = new LogAppender("in-progress and final event log files does not exist")
@@ -1641,56 +1637,6 @@
     }
   }
 
-  test("SPARK-39225: Support spark.history.fs.update.batchSize") {
-    withTempDir { dir =>
-      val conf = createTestConf(true)
-      conf.set(HISTORY_LOG_DIR, dir.getAbsolutePath)
-      conf.set(UPDATE_BATCHSIZE, 1)
-      val hadoopConf = SparkHadoopUtil.newConfiguration(conf)
-      val provider = new FsHistoryProvider(conf)
-
-      // Create 1st application
-      val writer1 = new RollingEventLogFilesWriter("app1", None, dir.toURI, conf, hadoopConf)
-      writer1.start()
-      writeEventsToRollingWriter(writer1, Seq(
-        SparkListenerApplicationStart("app1", Some("app1"), 0, "user", None),
-        SparkListenerJobStart(1, 0, Seq.empty)), rollFile = false)
-      writer1.stop()
-
-      // Create 2nd application
-      val writer2 = new RollingEventLogFilesWriter("app2", None, dir.toURI, conf, hadoopConf)
-      writer2.start()
-      writeEventsToRollingWriter(writer2, Seq(
-        SparkListenerApplicationStart("app2", Some("app2"), 0, "user", None),
-        SparkListenerJobStart(1, 0, Seq.empty)), rollFile = false)
-      writer2.stop()
-
-      // The 1st checkForLogs should scan/update app2 only since it is newer than app1
-      provider.checkForLogs()
-      assert(provider.getListing.length === 1)
-      assert(dir.listFiles().size === 2)
-      assert(provider.getListing().map(e => e.id).contains("app2"))
-      assert(!provider.getListing().map(e => e.id).contains("app1"))
-
-      // Create 3rd application
-      val writer3 = new RollingEventLogFilesWriter("app3", None, dir.toURI, conf, hadoopConf)
-      writer3.start()
-      writeEventsToRollingWriter(writer3, Seq(
-        SparkListenerApplicationStart("app3", Some("app3"), 0, "user", None),
-        SparkListenerJobStart(1, 0, Seq.empty)), rollFile = false)
-      writer3.stop()
-
-      // The 2nd checkForLogs should scan/update app3 only since it is newer than app1
-      provider.checkForLogs()
-      assert(provider.getListing.length === 2)
-      assert(dir.listFiles().size === 3)
-      assert(provider.getListing().map(e => e.id).contains("app3"))
-      assert(!provider.getListing().map(e => e.id).contains("app1"))
-
-      provider.stop()
-    }
-  }
-
   test("SPARK-36354: EventLogFileReader should skip rolling event log directories with no logs") {
     withTempDir { dir =>
       val conf = createTestConf(true)
