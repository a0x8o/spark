/*
 * Licensed to the Apache Software Foundation (ASF) under one or more
 * contributor license agreements.  See the NOTICE file distributed with
 * this work for additional information regarding copyright ownership.
 * The ASF licenses this file to You under the Apache License, Version 2.0
 * (the "License"); you may not use this file except in compliance with
 * the License.  You may obtain a copy of the License at
 *
 *    http://www.apache.org/licenses/LICENSE-2.0
 *
 * Unless required by applicable law or agreed to in writing, software
 * distributed under the License is distributed on an "AS IS" BASIS,
 * WITHOUT WARRANTIES OR CONDITIONS OF ANY KIND, either express or implied.
 * See the License for the specific language governing permissions and
 * limitations under the License.
 */

package org.apache.spark.deploy.history

import java.io._
import java.nio.charset.StandardCharsets
import java.util.{Date, Locale}
import java.util.concurrent.TimeUnit
import java.util.zip.{ZipInputStream, ZipOutputStream}

import scala.concurrent.duration._

import com.google.common.io.{ByteStreams, Files}
import org.apache.commons.io.FileUtils
import org.apache.hadoop.fs.{FileStatus, FileSystem, FSDataInputStream, Path}
import org.apache.hadoop.hdfs.{DFSInputStream, DistributedFileSystem}
import org.apache.hadoop.security.AccessControlException
import org.mockito.ArgumentMatchers.{any, argThat}
import org.mockito.Mockito.{doThrow, mock, spy, verify, when}
import org.scalatest.PrivateMethodTester
import org.scalatest.concurrent.Eventually._
import org.scalatest.matchers.must.Matchers
import org.scalatest.matchers.should.Matchers._

import org.apache.spark.{JobExecutionStatus, SecurityManager, SPARK_VERSION, SparkConf, SparkFunSuite}
import org.apache.spark.deploy.SparkHadoopUtil
import org.apache.spark.deploy.history.EventLogTestHelper._
import org.apache.spark.internal.config.DRIVER_LOG_DFS_DIR
import org.apache.spark.internal.config.History._
import org.apache.spark.internal.config.UI.{ADMIN_ACLS, ADMIN_ACLS_GROUPS, UI_VIEW_ACLS, UI_VIEW_ACLS_GROUPS, USER_GROUPS_MAPPING}
import org.apache.spark.io._
import org.apache.spark.scheduler._
import org.apache.spark.scheduler.cluster.ExecutorInfo
import org.apache.spark.security.GroupMappingServiceProvider
import org.apache.spark.status.AppStatusStore
import org.apache.spark.status.KVUtils
import org.apache.spark.status.KVUtils.KVStoreScalaSerializer
import org.apache.spark.status.api.v1.{ApplicationAttemptInfo, ApplicationInfo}
<<<<<<< HEAD
=======
import org.apache.spark.status.protobuf.KVStoreProtobufSerializer
>>>>>>> 294e9b3a
import org.apache.spark.tags.ExtendedLevelDBTest
import org.apache.spark.util.{Clock, JsonProtocol, ManualClock, Utils}
import org.apache.spark.util.kvstore.InMemoryStore
import org.apache.spark.util.logging.DriverLogger

abstract class FsHistoryProviderSuite extends SparkFunSuite with Matchers with PrivateMethodTester {

  private var testDir: File = null

  override def beforeEach(): Unit = {
    super.beforeEach()
    testDir = Utils.createTempDir(namePrefix = s"a b%20c+d")
  }

  override def afterEach(): Unit = {
    try {
      Utils.deleteRecursively(testDir)
    } finally {
      super.afterEach()
    }
  }

  protected def diskBackend: HybridStoreDiskBackend.Value

<<<<<<< HEAD
=======
  protected def serializer: LocalStoreSerializer.Value = LocalStoreSerializer.JSON

>>>>>>> 294e9b3a
  /** Create a fake log file using the new log format used in Spark 1.3+ */
  private def newLogFile(
      appId: String,
      appAttemptId: Option[String],
      inProgress: Boolean,
      codec: Option[String] = None): File = {
    val ip = if (inProgress) EventLogFileWriter.IN_PROGRESS else ""
    val logUri = SingleEventLogFileWriter.getLogPath(testDir.toURI, appId, appAttemptId, codec)
    val logPath = new Path(logUri).toUri.getPath + ip
    new File(logPath)
  }

  Seq(true, false).foreach { inMemory =>
    test(s"Parse application logs (inMemory = $inMemory)") {
      testAppLogParsing(inMemory)
    }
  }

  test("SPARK-31608: parse application logs with HybridStore") {
    testAppLogParsing(false, true)
  }

  test("SPARK-41685: Verify the configurable serializer for history server") {
    val conf = createTestConf()
    val serializerOfKVStore = KVUtils.serializerForHistoryServer(conf)
    assert(serializerOfKVStore.isInstanceOf[KVStoreScalaSerializer])
    if (serializer == LocalStoreSerializer.JSON) {
      assert(!serializerOfKVStore.isInstanceOf[KVStoreProtobufSerializer])
    } else {
      assert(serializerOfKVStore.isInstanceOf[KVStoreProtobufSerializer])
    }
  }

  private def testAppLogParsing(inMemory: Boolean, useHybridStore: Boolean = false): Unit = {
    val clock = new ManualClock(12345678)
    val conf = createTestConf(inMemory = inMemory, useHybridStore = useHybridStore)
    val provider = new FsHistoryProvider(conf, clock)

    // Write a new-style application log.
    val newAppComplete = newLogFile("new1", None, inProgress = false)
    writeFile(newAppComplete, None,
      SparkListenerApplicationStart(newAppComplete.getName(), Some("new-app-complete"), 1L, "test",
        None),
      SparkListenerApplicationEnd(5L)
      )

    // Write a new-style application log.
    val newAppCompressedComplete = newLogFile("new1compressed", None, inProgress = false,
      Some("lzf"))
    writeFile(newAppCompressedComplete, Some(CompressionCodec.createCodec(conf, "lzf")),
      SparkListenerApplicationStart(newAppCompressedComplete.getName(), Some("new-complete-lzf"),
        1L, "test", None),
      SparkListenerApplicationEnd(4L))

    // Write an unfinished app, new-style.
    val newAppIncomplete = newLogFile("new2", None, inProgress = true)
    writeFile(newAppIncomplete, None,
      SparkListenerApplicationStart(newAppIncomplete.getName(), Some("new-incomplete"), 1L, "test",
        None)
      )

    // Force a reload of data from the log directory, and check that logs are loaded.
    // Take the opportunity to check that the offset checks work as expected.
    updateAndCheck(provider) { list =>
      list.size should be (3)
      list.count(_.attempts.head.completed) should be (2)

      def makeAppInfo(
          id: String,
          name: String,
          start: Long,
          end: Long,
          lastMod: Long,
          user: String,
          completed: Boolean): ApplicationInfo = {

        val duration = if (end > 0) end - start else 0
        new ApplicationInfo(id, name, None, None, None, None,
          List(ApplicationAttemptInfo(None, new Date(start),
            new Date(end), new Date(lastMod), duration, user, completed, SPARK_VERSION)))
      }

      // For completed files, lastUpdated would be lastModified time.
      list(0) should be (makeAppInfo("new-app-complete", newAppComplete.getName(), 1L, 5L,
        newAppComplete.lastModified(), "test", true))
      list(1) should be (makeAppInfo("new-complete-lzf", newAppCompressedComplete.getName(),
        1L, 4L, newAppCompressedComplete.lastModified(), "test", true))

      // For Inprogress files, lastUpdated would be current loading time.
      list(2) should be (makeAppInfo("new-incomplete", newAppIncomplete.getName(), 1L, -1L,
        clock.getTimeMillis(), "test", false))

      // Make sure the UI can be rendered.
      list.foreach { info =>
        val appUi = provider.getAppUI(info.id, None)
        appUi should not be null
        appUi should not be None
      }
    }
  }

  test("SPARK-3697: ignore files that cannot be read.") {
    // setReadable(...) does not work on Windows. Please refer JDK-6728842.
    assume(!Utils.isWindows)

    class TestFsHistoryProvider extends FsHistoryProvider(createTestConf()) {
      var doMergeApplicationListingCall = 0
      override private[history] def doMergeApplicationListing(
          reader: EventLogFileReader,
          lastSeen: Long,
          enableSkipToEnd: Boolean,
          lastCompactionIndex: Option[Long]): Unit = {
        super.doMergeApplicationListing(reader, lastSeen, enableSkipToEnd, lastCompactionIndex)
        doMergeApplicationListingCall += 1
      }
    }
    val provider = new TestFsHistoryProvider

    val logFile1 = newLogFile("new1", None, inProgress = false)
    writeFile(logFile1, None,
      SparkListenerApplicationStart("app1-1", Some("app1-1"), 1L, "test", None),
      SparkListenerApplicationEnd(2L)
      )
    val logFile2 = newLogFile("new2", None, inProgress = false)
    writeFile(logFile2, None,
      SparkListenerApplicationStart("app1-2", Some("app1-2"), 1L, "test", None),
      SparkListenerApplicationEnd(2L)
      )
    logFile2.setReadable(false, false)

    updateAndCheck(provider) { list =>
      list.size should be (1)
    }

    provider.doMergeApplicationListingCall should be (1)
  }

  test("history file is renamed from inprogress to completed") {
    val provider = new FsHistoryProvider(createTestConf())

    val logFile1 = newLogFile("app1", None, inProgress = true)
    writeFile(logFile1, None,
      SparkListenerApplicationStart("app1", Some("app1"), 1L, "test", None),
      SparkListenerApplicationEnd(2L)
    )
    updateAndCheck(provider) { list =>
      list.size should be (1)
      provider.getAttempt("app1", None).logPath should endWith(EventLogFileWriter.IN_PROGRESS)
    }

    logFile1.renameTo(newLogFile("app1", None, inProgress = false))
    updateAndCheck(provider) { list =>
      list.size should be (1)
      provider.getAttempt("app1", None).logPath should not endWith(EventLogFileWriter.IN_PROGRESS)
    }
  }

  test("SPARK-39439: Check final file if in-progress event log file does not exist") {
    withTempDir { dir =>
      val conf = createTestConf()
      conf.set(HISTORY_LOG_DIR, dir.getAbsolutePath)
      conf.set(EVENT_LOG_ROLLING_MAX_FILES_TO_RETAIN, 1)
      conf.set(EVENT_LOG_COMPACTION_SCORE_THRESHOLD, 0.0d)
      val hadoopConf = SparkHadoopUtil.newConfiguration(conf)
      val fs = new Path(dir.getAbsolutePath).getFileSystem(hadoopConf)
      val provider = new FsHistoryProvider(conf)

      val mergeApplicationListing = PrivateMethod[Unit]('mergeApplicationListing)

      val inProgressFile = newLogFile("app1", None, inProgress = true)
      val logAppender1 = new LogAppender("in-progress and final event log files does not exist")
      withLogAppender(logAppender1) {
        provider invokePrivate mergeApplicationListing(
          EventLogFileReader(fs, new Path(inProgressFile.toURI), None),
          System.currentTimeMillis,
          true
        )
      }
      val logs1 = logAppender1.loggingEvents.map(_.getMessage.getFormattedMessage)
        .filter(_.contains("In-progress event log file does not exist: "))
      assert(logs1.size === 1)

      writeFile(inProgressFile, None,
        SparkListenerApplicationStart("app1", Some("app1"), 1L, "test", None),
        SparkListenerApplicationEnd(2L))
      val finalFile = newLogFile("app1", None, inProgress = false)
      inProgressFile.renameTo(finalFile)
      val logAppender2 = new LogAppender("in-progress event log file has been renamed to final")
      withLogAppender(logAppender2) {
        provider invokePrivate mergeApplicationListing(
          EventLogFileReader(fs, new Path(inProgressFile.toURI), None),
          System.currentTimeMillis,
          true
        )
      }
      val logs2 = logAppender2.loggingEvents.map(_.getMessage.getFormattedMessage)
        .filter(_.contains("In-progress event log file does not exist: "))
      assert(logs2.isEmpty)
    }
  }

  test("Parse logs that application is not started") {
    val provider = new FsHistoryProvider(createTestConf())

    val logFile1 = newLogFile("app1", None, inProgress = true)
    writeFile(logFile1, None,
      SparkListenerLogStart("1.4")
    )
    updateAndCheck(provider) { list =>
      list.size should be (0)
    }
  }

  test("SPARK-5582: empty log directory") {
    val provider = new FsHistoryProvider(createTestConf())

    val logFile1 = newLogFile("app1", None, inProgress = true)
    writeFile(logFile1, None,
      SparkListenerApplicationStart("app1", Some("app1"), 1L, "test", None),
      SparkListenerApplicationEnd(2L))

    val oldLog = new File(testDir, "old1")
    oldLog.mkdir()

    provider.checkForLogs()
    val appListAfterRename = provider.getListing()
    appListAfterRename.size should be (1)
  }

  test("apps with multiple attempts with order") {
    val provider = new FsHistoryProvider(createTestConf())

    val attempt1 = newLogFile("app1", Some("attempt1"), inProgress = true)
    writeFile(attempt1, None,
      SparkListenerApplicationStart("app1", Some("app1"), 1L, "test", Some("attempt1"))
      )

    updateAndCheck(provider) { list =>
      list.size should be (1)
      list.head.attempts.size should be (1)
    }

    val attempt2 = newLogFile("app1", Some("attempt2"), inProgress = true)
    writeFile(attempt2, None,
      SparkListenerApplicationStart("app1", Some("app1"), 2L, "test", Some("attempt2"))
      )

    updateAndCheck(provider) { list =>
      list.size should be (1)
      list.head.attempts.size should be (2)
      list.head.attempts.head.attemptId should be (Some("attempt2"))
    }

    val attempt3 = newLogFile("app1", Some("attempt3"), inProgress = false)
    writeFile(attempt3, None,
      SparkListenerApplicationStart("app1", Some("app1"), 3L, "test", Some("attempt3")),
      SparkListenerApplicationEnd(4L)
      )

    updateAndCheck(provider) { list =>
      list.size should be (1)
      list.head.attempts.size should be (3)
      list.head.attempts.head.attemptId should be (Some("attempt3"))
    }

    val app2Attempt1 = newLogFile("app2", Some("attempt1"), inProgress = false)
    writeFile(app2Attempt1, None,
      SparkListenerApplicationStart("app2", Some("app2"), 5L, "test", Some("attempt1")),
      SparkListenerApplicationEnd(6L)
      )

    updateAndCheck(provider) { list =>
      list.size should be (2)
      list.head.attempts.size should be (1)
      list.last.attempts.size should be (3)
      list.head.attempts.head.attemptId should be (Some("attempt1"))

      list.foreach { app =>
        app.attempts.foreach { attempt =>
          val appUi = provider.getAppUI(app.id, attempt.attemptId)
          appUi should not be null
        }
      }

    }
  }

  test("log urls without customization") {
    val conf = createTestConf()
    val executorInfos = (1 to 5).map(createTestExecutorInfo("app1", "user1", _))

    val expected: Map[ExecutorInfo, Map[String, String]] = executorInfos.map { execInfo =>
      execInfo -> execInfo.logUrlMap
    }.toMap

    testHandlingExecutorLogUrl(conf, expected)
  }

  test("custom log urls, including FILE_NAME") {
    val conf = createTestConf()
      .set(CUSTOM_EXECUTOR_LOG_URL, getCustomExecutorLogUrl(includeFileName = true))

    // some of available attributes are not used in pattern which should be OK

    val executorInfos = (1 to 5).map(createTestExecutorInfo("app1", "user1", _))

    val expected: Map[ExecutorInfo, Map[String, String]] = executorInfos.map { execInfo =>
      val attr = execInfo.attributes
      val newLogUrlMap = attr("LOG_FILES").split(",").map { file =>
        val newLogUrl = getExpectedExecutorLogUrl(attr, Some(file))
        file -> newLogUrl
      }.toMap

      execInfo -> newLogUrlMap
    }.toMap

    testHandlingExecutorLogUrl(conf, expected)
  }

  test("custom log urls, excluding FILE_NAME") {
    val conf = createTestConf()
      .set(CUSTOM_EXECUTOR_LOG_URL, getCustomExecutorLogUrl(includeFileName = false))

    // some of available attributes are not used in pattern which should be OK

    val executorInfos = (1 to 5).map(createTestExecutorInfo("app1", "user1", _))

    val expected: Map[ExecutorInfo, Map[String, String]] = executorInfos.map { execInfo =>
      val attr = execInfo.attributes
      val newLogUrl = getExpectedExecutorLogUrl(attr, None)

      execInfo -> Map("log" -> newLogUrl)
    }.toMap

    testHandlingExecutorLogUrl(conf, expected)
  }

  test("custom log urls with invalid attribute") {
    // Here we are referring {{NON_EXISTING}} which is not available in attributes,
    // which Spark will fail back to provide origin log url with warning log.

    val conf = createTestConf()
      .set(CUSTOM_EXECUTOR_LOG_URL, getCustomExecutorLogUrl(includeFileName = true) +
        "/{{NON_EXISTING}}")

    val executorInfos = (1 to 5).map(createTestExecutorInfo("app1", "user1", _))

    val expected: Map[ExecutorInfo, Map[String, String]] = executorInfos.map { execInfo =>
      execInfo -> execInfo.logUrlMap
    }.toMap

    testHandlingExecutorLogUrl(conf, expected)
  }

  test("custom log urls, LOG_FILES not available while FILE_NAME is specified") {
    // For this case Spark will fail back to provide origin log url with warning log.

    val conf = createTestConf()
      .set(CUSTOM_EXECUTOR_LOG_URL, getCustomExecutorLogUrl(includeFileName = true))

    val executorInfos = (1 to 5).map(
      createTestExecutorInfo("app1", "user1", _, includingLogFiles = false))

    val expected: Map[ExecutorInfo, Map[String, String]] = executorInfos.map { execInfo =>
      execInfo -> execInfo.logUrlMap
    }.toMap

    testHandlingExecutorLogUrl(conf, expected)
  }

  test("custom log urls, app not finished, applyIncompleteApplication: true") {
    val conf = createTestConf()
      .set(CUSTOM_EXECUTOR_LOG_URL, getCustomExecutorLogUrl(includeFileName = true))
      .set(APPLY_CUSTOM_EXECUTOR_LOG_URL_TO_INCOMPLETE_APP, true)

    // ensure custom log urls are applied to incomplete application

    val executorInfos = (1 to 5).map(createTestExecutorInfo("app1", "user1", _))

    val expected: Map[ExecutorInfo, Map[String, String]] = executorInfos.map { execInfo =>
      val attr = execInfo.attributes
      val newLogUrlMap = attr("LOG_FILES").split(",").map { file =>
        val newLogUrl = getExpectedExecutorLogUrl(attr, Some(file))
        file -> newLogUrl
      }.toMap

      execInfo -> newLogUrlMap
    }.toMap

    testHandlingExecutorLogUrl(conf, expected, isCompletedApp = false)
  }

  test("custom log urls, app not finished, applyIncompleteApplication: false") {
    val conf = createTestConf()
      .set(CUSTOM_EXECUTOR_LOG_URL, getCustomExecutorLogUrl(includeFileName = true))
      .set(APPLY_CUSTOM_EXECUTOR_LOG_URL_TO_INCOMPLETE_APP, false)

    // ensure custom log urls are NOT applied to incomplete application

    val executorInfos = (1 to 5).map(createTestExecutorInfo("app1", "user1", _))

    val expected: Map[ExecutorInfo, Map[String, String]] = executorInfos.map { execInfo =>
      execInfo -> execInfo.logUrlMap
    }.toMap

    testHandlingExecutorLogUrl(conf, expected, isCompletedApp = false)
  }

  private def getCustomExecutorLogUrl(includeFileName: Boolean): String = {
    val baseUrl = "http://newhost:9999/logs/clusters/{{CLUSTER_ID}}/users/{{USER}}/containers/" +
      "{{CONTAINER_ID}}"
    if (includeFileName) baseUrl + "/{{FILE_NAME}}" else baseUrl
  }

  private def getExpectedExecutorLogUrl(
      attributes: Map[String, String],
      fileName: Option[String]): String = {
    val baseUrl = s"http://newhost:9999/logs/clusters/${attributes("CLUSTER_ID")}" +
      s"/users/${attributes("USER")}/containers/${attributes("CONTAINER_ID")}"

    fileName match {
      case Some(file) => baseUrl + s"/$file"
      case None => baseUrl
    }
  }

  private def testHandlingExecutorLogUrl(
      conf: SparkConf,
      expectedLogUrlMap: Map[ExecutorInfo, Map[String, String]],
      isCompletedApp: Boolean = true): Unit = {
    val provider = new FsHistoryProvider(conf)

    val attempt1 = newLogFile("app1", Some("attempt1"), inProgress = true)

    val executorAddedEvents = expectedLogUrlMap.keys.zipWithIndex.map { case (execInfo, idx) =>
      SparkListenerExecutorAdded(1 + idx, s"exec$idx", execInfo)
    }.toList.sortBy(_.time)
    val allEvents = List(SparkListenerApplicationStart("app1", Some("app1"), 1L,
      "test", Some("attempt1"))) ++ executorAddedEvents ++
      (if (isCompletedApp) List(SparkListenerApplicationEnd(1000L)) else Seq())

    writeFile(attempt1, None, allEvents: _*)

    updateAndCheck(provider) { list =>
      list.size should be (1)
      list.head.attempts.size should be (1)

      list.foreach { app =>
        app.attempts.foreach { attempt =>
          val appUi = provider.getAppUI(app.id, attempt.attemptId)
          appUi should not be null
          val executors = appUi.get.ui.store.executorList(false).iterator
          executors should not be null

          val iterForExpectation = expectedLogUrlMap.iterator

          var executorCount = 0
          while (executors.hasNext) {
            val executor = executors.next()
            val (expectedExecInfo, expectedLogs) = iterForExpectation.next()

            executor.hostPort should startWith(expectedExecInfo.executorHost)
            executor.executorLogs should be(expectedLogs)

            executorCount += 1
          }

          executorCount should be (expectedLogUrlMap.size)
        }
      }
    }
  }

  test("log cleaner") {
    val maxAge = TimeUnit.SECONDS.toMillis(10)
    val clock = new ManualClock(maxAge / 2)
    val provider = new FsHistoryProvider(
      createTestConf().set(MAX_LOG_AGE_S.key, s"${maxAge}ms"), clock)

    val log1 = newLogFile("app1", Some("attempt1"), inProgress = false)
    writeFile(log1, None,
      SparkListenerApplicationStart("app1", Some("app1"), 1L, "test", Some("attempt1")),
      SparkListenerApplicationEnd(2L)
      )
    log1.setLastModified(0L)

    val log2 = newLogFile("app1", Some("attempt2"), inProgress = false)
    writeFile(log2, None,
      SparkListenerApplicationStart("app1", Some("app1"), 3L, "test", Some("attempt2")),
      SparkListenerApplicationEnd(4L)
      )
    log2.setLastModified(clock.getTimeMillis())

    updateAndCheck(provider) { list =>
      list.size should be (1)
      list.head.attempts.size should be (2)
    }

    // Move the clock forward so log1 exceeds the max age.
    clock.advance(maxAge)

    updateAndCheck(provider) { list =>
      list.size should be (1)
      list.head.attempts.size should be (1)
      list.head.attempts.head.attemptId should be (Some("attempt2"))
    }
    assert(!log1.exists())

    // Do the same for the other log.
    clock.advance(maxAge)

    updateAndCheck(provider) { list =>
      list.size should be (0)
    }
    assert(!log2.exists())
  }

  test("should not clean inprogress application with lastUpdated time less than maxTime") {
    val firstFileModifiedTime = TimeUnit.DAYS.toMillis(1)
    val secondFileModifiedTime = TimeUnit.DAYS.toMillis(6)
    val maxAge = TimeUnit.DAYS.toMillis(7)
    val clock = new ManualClock(0)
    val provider = new FsHistoryProvider(
      createTestConf().set(MAX_LOG_AGE_S, maxAge / 1000), clock)
    val log = newLogFile("inProgressApp1", None, inProgress = true)
    writeFile(log, None,
      SparkListenerApplicationStart(
        "inProgressApp1", Some("inProgressApp1"), 3L, "test", Some("attempt1"))
    )
    clock.setTime(firstFileModifiedTime)
    log.setLastModified(clock.getTimeMillis())
    provider.checkForLogs()
    writeFile(log, None,
      SparkListenerApplicationStart(
        "inProgressApp1", Some("inProgressApp1"), 3L, "test", Some("attempt1")),
      SparkListenerJobStart(0, 1L, Nil, null)
    )

    clock.setTime(secondFileModifiedTime)
    log.setLastModified(clock.getTimeMillis())
    provider.checkForLogs()
    clock.setTime(TimeUnit.DAYS.toMillis(10))
    writeFile(log, None,
      SparkListenerApplicationStart(
        "inProgressApp1", Some("inProgressApp1"), 3L, "test", Some("attempt1")),
      SparkListenerJobStart(0, 1L, Nil, null),
      SparkListenerJobEnd(0, 1L, JobSucceeded)
    )
    log.setLastModified(clock.getTimeMillis())
    provider.checkForLogs()
    // This should not trigger any cleanup
    updateAndCheck(provider) { list =>
      list.size should be(1)
    }
  }

  test("log cleaner for inProgress files") {
    val firstFileModifiedTime = TimeUnit.SECONDS.toMillis(10)
    val secondFileModifiedTime = TimeUnit.SECONDS.toMillis(20)
    val maxAge = TimeUnit.SECONDS.toMillis(40)
    val clock = new ManualClock(0)
    val provider = new FsHistoryProvider(
      createTestConf().set(MAX_LOG_AGE_S.key, s"${maxAge}ms"), clock)

    val log1 = newLogFile("inProgressApp1", None, inProgress = true)
    writeFile(log1, None,
      SparkListenerApplicationStart(
        "inProgressApp1", Some("inProgressApp1"), 3L, "test", Some("attempt1"))
    )

    clock.setTime(firstFileModifiedTime)
    provider.checkForLogs()

    val log2 = newLogFile("inProgressApp2", None, inProgress = true)
    writeFile(log2, None,
      SparkListenerApplicationStart(
        "inProgressApp2", Some("inProgressApp2"), 23L, "test2", Some("attempt2"))
    )

    clock.setTime(secondFileModifiedTime)
    provider.checkForLogs()

    // This should not trigger any cleanup
    updateAndCheck(provider) { list =>
      list.size should be(2)
    }

    // Should trigger cleanup for first file but not second one
    clock.setTime(firstFileModifiedTime + maxAge + 1)
    updateAndCheck(provider) { list =>
      list.size should be(1)
    }
    assert(!log1.exists())
    assert(log2.exists())

    // Should cleanup the second file as well.
    clock.setTime(secondFileModifiedTime + maxAge + 1)
    updateAndCheck(provider) { list =>
      list.size should be(0)
    }
    assert(!log1.exists())
    assert(!log2.exists())
  }

  test("Event log copy") {
    val provider = new FsHistoryProvider(createTestConf())
    val logs = (1 to 2).map { i =>
      val log = newLogFile("downloadApp1", Some(s"attempt$i"), inProgress = false)
      writeFile(log, None,
        SparkListenerApplicationStart(
          "downloadApp1", Some("downloadApp1"), 5000L * i, "test", Some(s"attempt$i")),
        SparkListenerApplicationEnd(5001L * i)
      )
      log
    }
    provider.checkForLogs()

    (1 to 2).foreach { i =>
      val underlyingStream = new ByteArrayOutputStream()
      val outputStream = new ZipOutputStream(underlyingStream)
      provider.writeEventLogs("downloadApp1", Some(s"attempt$i"), outputStream)
      outputStream.close()
      val inputStream = new ZipInputStream(new ByteArrayInputStream(underlyingStream.toByteArray))
      var totalEntries = 0
      var entry = inputStream.getNextEntry
      entry should not be null
      while (entry != null) {
        val actual = new String(ByteStreams.toByteArray(inputStream), StandardCharsets.UTF_8)
        val expected =
          Files.toString(logs.find(_.getName == entry.getName).get, StandardCharsets.UTF_8)
        actual should be (expected)
        totalEntries += 1
        entry = inputStream.getNextEntry
      }
      totalEntries should be (1)
      inputStream.close()
    }
  }

  test("driver log cleaner") {
    val firstFileModifiedTime = TimeUnit.SECONDS.toMillis(10)
    val secondFileModifiedTime = TimeUnit.SECONDS.toMillis(20)
    val maxAge = TimeUnit.SECONDS.toSeconds(40)
    val clock = new ManualClock(0)
    val testConf = new SparkConf()
    testConf.set(HISTORY_LOG_DIR, Utils.createTempDir(namePrefix = "eventLog").getAbsolutePath())
    testConf.set(DRIVER_LOG_DFS_DIR, testDir.getAbsolutePath())
    testConf.set(DRIVER_LOG_CLEANER_ENABLED, true)
    testConf.set(DRIVER_LOG_CLEANER_INTERVAL, maxAge / 4)
    testConf.set(MAX_DRIVER_LOG_AGE_S, maxAge)
    val provider = new FsHistoryProvider(testConf, clock)

    val log1 = FileUtils.getFile(testDir, "1" + DriverLogger.DRIVER_LOG_FILE_SUFFIX)
    createEmptyFile(log1)
    clock.setTime(firstFileModifiedTime)
    log1.setLastModified(clock.getTimeMillis())
    provider.cleanDriverLogs()

    val log2 = FileUtils.getFile(testDir, "2" + DriverLogger.DRIVER_LOG_FILE_SUFFIX)
    createEmptyFile(log2)
    val log3 = FileUtils.getFile(testDir, "3" + DriverLogger.DRIVER_LOG_FILE_SUFFIX)
    createEmptyFile(log3)
    clock.setTime(secondFileModifiedTime)
    log2.setLastModified(clock.getTimeMillis())
    log3.setLastModified(clock.getTimeMillis())
    // This should not trigger any cleanup
    provider.cleanDriverLogs()
    KVUtils.viewToSeq(provider.listing.view(classOf[LogInfo])).size should be(3)

    // Should trigger cleanup for first file but not second one
    clock.setTime(firstFileModifiedTime + TimeUnit.SECONDS.toMillis(maxAge) + 1)
    provider.cleanDriverLogs()
    KVUtils.viewToSeq(provider.listing.view(classOf[LogInfo])).size should be(2)
    assert(!log1.exists())
    assert(log2.exists())
    assert(log3.exists())

    // Update the third file length while keeping the original modified time
    Files.write("Add logs to file".getBytes(), log3)
    log3.setLastModified(secondFileModifiedTime)
    // Should cleanup the second file but not the third file, as filelength changed.
    clock.setTime(secondFileModifiedTime + TimeUnit.SECONDS.toMillis(maxAge) + 1)
    provider.cleanDriverLogs()
    KVUtils.viewToSeq(provider.listing.view(classOf[LogInfo])).size should be(1)
    assert(!log1.exists())
    assert(!log2.exists())
    assert(log3.exists())

    // Should cleanup the third file as well.
    clock.setTime(secondFileModifiedTime + 2 * TimeUnit.SECONDS.toMillis(maxAge) + 2)
    provider.cleanDriverLogs()
    KVUtils.viewToSeq(provider.listing.view(classOf[LogInfo])).size should be(0)
    assert(!log3.exists())
  }

  test("SPARK-8372: new logs with no app ID are ignored") {
    val provider = new FsHistoryProvider(createTestConf())

    // Write a new log file without an app id, to make sure it's ignored.
    val logFile1 = newLogFile("app1", None, inProgress = true)
    writeFile(logFile1, None,
      SparkListenerLogStart("1.4")
    )

    updateAndCheck(provider) { list =>
      list.size should be (0)
    }
  }

  test("provider correctly checks whether fs is in safe mode") {
    val provider = spy(new FsHistoryProvider(createTestConf()))
    val dfs = mock(classOf[DistributedFileSystem])
    // Asserts that safe mode is false because we can't really control the return value of the mock,
    // since the API is different between hadoop 1 and 2.
    assert(!provider.isFsInSafeMode(dfs))
  }

  test("provider waits for safe mode to finish before initializing") {
    val clock = new ManualClock()
    val provider = new SafeModeTestProvider(createTestConf(), clock)
    val initThread = provider.initialize()
    try {
      provider.getConfig().keys should contain ("HDFS State")

      clock.setTime(5000)
      provider.getConfig().keys should contain ("HDFS State")

      provider.inSafeMode = false
      clock.setTime(10000)

      eventually(timeout(3.second), interval(10.milliseconds)) {
        provider.getConfig().keys should not contain ("HDFS State")
      }
    } finally {
      provider.stop()
    }
  }

  testRetry("provider reports error after FS leaves safe mode") {
    testDir.delete()
    val clock = new ManualClock()
    val provider = new SafeModeTestProvider(createTestConf(), clock)
    val errorHandler = mock(classOf[Thread.UncaughtExceptionHandler])
    provider.startSafeModeCheckThread(Some(errorHandler))
    try {
      provider.inSafeMode = false
      clock.setTime(10000)

      eventually(timeout(3.second), interval(10.milliseconds)) {
        verify(errorHandler).uncaughtException(any(), any())
      }
    } finally {
      provider.stop()
    }
  }

  test("ignore hidden files") {

    // FsHistoryProvider should ignore hidden files.  (It even writes out a hidden file itself
    // that should be ignored).

    // write out one totally bogus hidden file
    val hiddenGarbageFile = new File(testDir, ".garbage")
    Utils.tryWithResource(new PrintWriter(hiddenGarbageFile)) { out =>
      // scalastyle:off println
      out.println("GARBAGE")
      // scalastyle:on println
    }

    // also write out one real event log file, but since its a hidden file, we shouldn't read it
    val tmpNewAppFile = newLogFile("hidden", None, inProgress = false)
    val hiddenNewAppFile = new File(tmpNewAppFile.getParentFile, "." + tmpNewAppFile.getName)
    tmpNewAppFile.renameTo(hiddenNewAppFile)

    // and write one real file, which should still get picked up just fine
    val newAppComplete = newLogFile("real-app", None, inProgress = false)
    writeFile(newAppComplete, None,
      SparkListenerApplicationStart(newAppComplete.getName(), Some("new-app-complete"), 1L, "test",
        None),
      SparkListenerApplicationEnd(5L)
    )

    val provider = new FsHistoryProvider(createTestConf())
    updateAndCheck(provider) { list =>
      list.size should be (1)
      list(0).name should be ("real-app")
    }
  }

  test("support history server ui admin acls") {
    def createAndCheck(conf: SparkConf, properties: (String, String)*)
      (checkFn: SecurityManager => Unit): Unit = {
      // Empty the testDir for each test.
      if (testDir.exists() && testDir.isDirectory) {
        testDir.listFiles().foreach { f => if (f.isFile) f.delete() }
      }

      var provider: FsHistoryProvider = null
      try {
        provider = new FsHistoryProvider(conf)
        val log = newLogFile("app1", Some("attempt1"), inProgress = false)
        writeFile(log, None,
          SparkListenerApplicationStart("app1", Some("app1"), System.currentTimeMillis(),
            "test", Some("attempt1")),
          SparkListenerEnvironmentUpdate(Map(
            "Spark Properties" -> properties.toSeq,
            "Hadoop Properties" -> Seq.empty,
            "JVM Information" -> Seq.empty,
            "System Properties" -> Seq.empty,
            "Metrics Properties" -> Seq.empty,
            "Classpath Entries" -> Seq.empty
          )),
          SparkListenerApplicationEnd(System.currentTimeMillis()))

        provider.checkForLogs()
        val appUi = provider.getAppUI("app1", Some("attempt1"))

        assert(appUi.nonEmpty)
        val securityManager = appUi.get.ui.securityManager
        checkFn(securityManager)
      } finally {
        if (provider != null) {
          provider.stop()
        }
      }
    }

    // Test both history ui admin acls and application acls are configured.
    val conf1 = createTestConf()
      .set(HISTORY_SERVER_UI_ACLS_ENABLE, true)
      .set(HISTORY_SERVER_UI_ADMIN_ACLS, Seq("user1", "user2"))
      .set(HISTORY_SERVER_UI_ADMIN_ACLS_GROUPS, Seq("group1"))
      .set(USER_GROUPS_MAPPING, classOf[TestGroupsMappingProvider].getName)

    createAndCheck(conf1, (ADMIN_ACLS.key, "user"), (ADMIN_ACLS_GROUPS.key, "group")) {
      securityManager =>
        // Test whether user has permission to access UI.
        securityManager.checkUIViewPermissions("user1") should be (true)
        securityManager.checkUIViewPermissions("user2") should be (true)
        securityManager.checkUIViewPermissions("user") should be (true)
        securityManager.checkUIViewPermissions("abc") should be (false)

        // Test whether user with admin group has permission to access UI.
        securityManager.checkUIViewPermissions("user3") should be (true)
        securityManager.checkUIViewPermissions("user4") should be (true)
        securityManager.checkUIViewPermissions("user5") should be (true)
        securityManager.checkUIViewPermissions("user6") should be (false)
    }

    // Test only history ui admin acls are configured.
    val conf2 = createTestConf()
      .set(HISTORY_SERVER_UI_ACLS_ENABLE, true)
      .set(HISTORY_SERVER_UI_ADMIN_ACLS, Seq("user1", "user2"))
      .set(HISTORY_SERVER_UI_ADMIN_ACLS_GROUPS, Seq("group1"))
      .set(USER_GROUPS_MAPPING, classOf[TestGroupsMappingProvider].getName)
    createAndCheck(conf2) { securityManager =>
      // Test whether user has permission to access UI.
      securityManager.checkUIViewPermissions("user1") should be (true)
      securityManager.checkUIViewPermissions("user2") should be (true)
      // Check the unknown "user" should return false
      securityManager.checkUIViewPermissions("user") should be (false)

      // Test whether user with admin group has permission to access UI.
      securityManager.checkUIViewPermissions("user3") should be (true)
      securityManager.checkUIViewPermissions("user4") should be (true)
      // Check the "user5" without mapping relation should return false
      securityManager.checkUIViewPermissions("user5") should be (false)
    }

    // Test neither history ui admin acls nor application acls are configured.
     val conf3 = createTestConf()
      .set(HISTORY_SERVER_UI_ACLS_ENABLE, true)
      .set(USER_GROUPS_MAPPING, classOf[TestGroupsMappingProvider].getName)
    createAndCheck(conf3) { securityManager =>
      // Test whether user has permission to access UI.
      securityManager.checkUIViewPermissions("user1") should be (false)
      securityManager.checkUIViewPermissions("user2") should be (false)
      securityManager.checkUIViewPermissions("user") should be (false)

      // Test whether user with admin group has permission to access UI.
      // Check should be failed since we don't have acl group settings.
      securityManager.checkUIViewPermissions("user3") should be (false)
      securityManager.checkUIViewPermissions("user4") should be (false)
      securityManager.checkUIViewPermissions("user5") should be (false)
    }
  }

  test("mismatched version discards old listing") {
    val conf = createTestConf()
    val oldProvider = new FsHistoryProvider(conf)

    val logFile1 = newLogFile("app1", None, inProgress = false)
    writeFile(logFile1, None,
      SparkListenerLogStart("2.3"),
      SparkListenerApplicationStart("test", Some("test"), 1L, "test", None),
      SparkListenerApplicationEnd(5L)
    )

    updateAndCheck(oldProvider) { list =>
      list.size should be (1)
    }
    assert(oldProvider.listing.count(classOf[ApplicationInfoWrapper]) === 1)

    // Manually overwrite the version in the listing db; this should cause the new provider to
    // discard all data because the versions don't match.
    val meta = new FsHistoryProviderMetadata(FsHistoryProvider.CURRENT_LISTING_VERSION + 1,
      AppStatusStore.CURRENT_VERSION, conf.get(LOCAL_STORE_DIR).get)
    oldProvider.listing.setMetadata(meta)
    oldProvider.stop()

    val mismatchedVersionProvider = new FsHistoryProvider(conf)
    assert(mismatchedVersionProvider.listing.count(classOf[ApplicationInfoWrapper]) === 0)
  }

  test("invalidate cached UI") {
    val provider = new FsHistoryProvider(createTestConf())
    val appId = "new1"

    // Write an incomplete app log.
    val appLog = newLogFile(appId, None, inProgress = true)
    writeFile(appLog, None,
      SparkListenerApplicationStart(appId, Some(appId), 1L, "test", None)
      )
    provider.checkForLogs()

    // Load the app UI.
    val oldUI = provider.getAppUI(appId, None)
    assert(oldUI.isDefined)
    intercept[NoSuchElementException] {
      oldUI.get.ui.store.job(0)
    }

    // Add more info to the app log, and trigger the provider to update things.
    writeFile(appLog, None,
      SparkListenerApplicationStart(appId, Some(appId), 1L, "test", None),
      SparkListenerJobStart(0, 1L, Nil, null)
      )
    provider.checkForLogs()

    // Manually detach the old UI; ApplicationCache would do this automatically in a real SHS
    // when the app's UI was requested.
    provider.onUIDetached(appId, None, oldUI.get.ui)

    // Load the UI again and make sure we can get the new info added to the logs.
    val freshUI = provider.getAppUI(appId, None)
    assert(freshUI.isDefined)
    assert(freshUI != oldUI)
    freshUI.get.ui.store.job(0)
  }

  test("clean up stale app information") {
    withTempDir { storeDir =>
      val conf = createTestConf().set(LOCAL_STORE_DIR, storeDir.getAbsolutePath())
      val clock = new ManualClock()
      val provider = spy(new FsHistoryProvider(conf, clock))
      val appId = "new1"

      // Write logs for two app attempts.
      clock.advance(1)
      val attempt1 = newLogFile(appId, Some("1"), inProgress = false)
      writeFile(attempt1, None,
        SparkListenerApplicationStart(appId, Some(appId), 1L, "test", Some("1")),
        SparkListenerJobStart(0, 1L, Nil, null),
        SparkListenerApplicationEnd(5L)
      )
      val attempt2 = newLogFile(appId, Some("2"), inProgress = false)
      writeFile(attempt2, None,
        SparkListenerApplicationStart(appId, Some(appId), 1L, "test", Some("2")),
        SparkListenerJobStart(0, 1L, Nil, null),
        SparkListenerApplicationEnd(5L)
      )
      updateAndCheck(provider) { list =>
        assert(list.size === 1)
        assert(list(0).id === appId)
        assert(list(0).attempts.size === 2)
      }

      // Load the app's UI.
      val ui = provider.getAppUI(appId, Some("1"))
      assert(ui.isDefined)

      // Delete the underlying log file for attempt 1 and rescan. The UI should go away, but since
      // attempt 2 still exists, listing data should be there.
      clock.advance(1)
      attempt1.delete()
      updateAndCheck(provider) { list =>
        assert(list.size === 1)
        assert(list(0).id === appId)
        assert(list(0).attempts.size === 1)
      }
      assert(!ui.get.valid)
      assert(provider.getAppUI(appId, None) === None)

      // Delete the second attempt's log file. Now everything should go away.
      clock.advance(1)
      attempt2.delete()
      updateAndCheck(provider) { list =>
        assert(list.isEmpty)
      }
    }
  }

  test("SPARK-21571: clean up removes invalid history files") {
    val clock = new ManualClock()
    val conf = createTestConf().set(MAX_LOG_AGE_S.key, s"2d")
    val provider = new FsHistoryProvider(conf, clock)

    // Create 0-byte size inprogress and complete files
    var logCount = 0
    var validLogCount = 0

    val emptyInProgress = newLogFile("emptyInprogressLogFile", None, inProgress = true)
    emptyInProgress.createNewFile()
    emptyInProgress.setLastModified(clock.getTimeMillis())
    logCount += 1

    val slowApp = newLogFile("slowApp", None, inProgress = true)
    slowApp.createNewFile()
    slowApp.setLastModified(clock.getTimeMillis())
    logCount += 1

    val emptyFinished = newLogFile("emptyFinishedLogFile", None, inProgress = false)
    emptyFinished.createNewFile()
    emptyFinished.setLastModified(clock.getTimeMillis())
    logCount += 1

    // Create an incomplete log file, has an end record but no start record.
    val corrupt = newLogFile("nonEmptyCorruptLogFile", None, inProgress = false)
    writeFile(corrupt, None, SparkListenerApplicationEnd(0))
    corrupt.setLastModified(clock.getTimeMillis())
    logCount += 1

    provider.checkForLogs()
    provider.cleanLogs()
    assert(new File(testDir.toURI).listFiles().size === logCount)

    // Move the clock forward 1 day and scan the files again. They should still be there.
    clock.advance(TimeUnit.DAYS.toMillis(1))
    provider.checkForLogs()
    provider.cleanLogs()
    assert(new File(testDir.toURI).listFiles().size === logCount)

    // Update the slow app to contain valid info. Code should detect the change and not clean
    // it up.
    writeFile(slowApp, None,
      SparkListenerApplicationStart(slowApp.getName(), Some(slowApp.getName()), 1L, "test", None))
    slowApp.setLastModified(clock.getTimeMillis())
    validLogCount += 1

    // Move the clock forward another 2 days and scan the files again. This time the cleaner should
    // pick up the invalid files and get rid of them.
    clock.advance(TimeUnit.DAYS.toMillis(2))
    provider.checkForLogs()
    provider.cleanLogs()
    assert(new File(testDir.toURI).listFiles().size === validLogCount)
  }

  test("always find end event for finished apps") {
    // Create a log file where the end event is before the configure chunk to be reparsed at
    // the end of the file. The correct listing should still be generated.
    val log = newLogFile("end-event-test", None, inProgress = false)
    writeFile(log, None,
      Seq(
        SparkListenerApplicationStart("end-event-test", Some("end-event-test"), 1L, "test", None),
        SparkListenerEnvironmentUpdate(Map(
          "Spark Properties" -> Seq.empty,
          "Hadoop Properties" -> Seq.empty,
          "JVM Information" -> Seq.empty,
          "System Properties" -> Seq.empty,
          "Metrics Properties" -> Seq.empty,
          "Classpath Entries" -> Seq.empty
        )),
        SparkListenerApplicationEnd(5L)
      ) ++ (1 to 1000).map { i => SparkListenerJobStart(i, i, Nil) }: _*)

    val conf = createTestConf().set(END_EVENT_REPARSE_CHUNK_SIZE.key, s"1k")
    val provider = new FsHistoryProvider(conf)
    updateAndCheck(provider) { list =>
      assert(list.size === 1)
      assert(list(0).attempts.size === 1)
      assert(list(0).attempts(0).completed)
    }
  }

  test("parse event logs with optimizations off") {
    val conf = createTestConf()
      .set(END_EVENT_REPARSE_CHUNK_SIZE, 0L)
      .set(FAST_IN_PROGRESS_PARSING, false)
    val provider = new FsHistoryProvider(conf)

    val complete = newLogFile("complete", None, inProgress = false)
    writeFile(complete, None,
      SparkListenerApplicationStart("complete", Some("complete"), 1L, "test", None),
      SparkListenerApplicationEnd(5L)
      )

    val incomplete = newLogFile("incomplete", None, inProgress = true)
    writeFile(incomplete, None,
      SparkListenerApplicationStart("incomplete", Some("incomplete"), 1L, "test", None)
      )

    updateAndCheck(provider) { list =>
      list.size should be (2)
      list.count(_.attempts.head.completed) should be (1)
    }
  }

  test("SPARK-24948: ignore files we don't have read permission on") {
    val clock = new ManualClock(1533132471)
    val provider = new FsHistoryProvider(createTestConf(), clock)
    val accessDenied = newLogFile("accessDenied", None, inProgress = false)
    writeFile(accessDenied, None,
      SparkListenerApplicationStart("accessDenied", Some("accessDenied"), 1L, "test", None))
    val accessGranted = newLogFile("accessGranted", None, inProgress = false)
    writeFile(accessGranted, None,
      SparkListenerApplicationStart("accessGranted", Some("accessGranted"), 1L, "test", None),
      SparkListenerApplicationEnd(5L))
    var isReadable = false
    val mockedFs = spy(provider.fs)
    doThrow(new AccessControlException("Cannot read accessDenied file")).when(mockedFs).open(
      argThat((path: Path) => path.getName.toLowerCase(Locale.ROOT) == "accessdenied" &&
        !isReadable))
    val mockedProvider = spy(provider)
    when(mockedProvider.fs).thenReturn(mockedFs)
    updateAndCheck(mockedProvider) { list =>
      list.size should be(1)
    }
    // Doing 2 times in order to check the inaccessibleList filter too
    updateAndCheck(mockedProvider) { list =>
      list.size should be(1)
    }
    val accessDeniedPath = new Path(accessDenied.getPath)
    assert(!mockedProvider.isAccessible(accessDeniedPath))
    clock.advance(24 * 60 * 60 * 1000 + 1) // add a bit more than 1d
    isReadable = true
    mockedProvider.cleanLogs()
    updateAndCheck(mockedProvider) { list =>
      assert(mockedProvider.isAccessible(accessDeniedPath))
      assert(list.exists(_.name == "accessDenied"))
      assert(list.exists(_.name == "accessGranted"))
      list.size should be(2)
    }
  }

  test("check in-progress event logs absolute length") {
    val path = new Path("testapp.inprogress")
    val provider = new FsHistoryProvider(createTestConf())
    val mockedProvider = spy(provider)
    val mockedFs = mock(classOf[FileSystem])
    val in = mock(classOf[FSDataInputStream])
    val dfsIn = mock(classOf[DFSInputStream])
    when(mockedProvider.fs).thenReturn(mockedFs)
    when(mockedFs.open(path)).thenReturn(in)
    when(in.getWrappedStream).thenReturn(dfsIn)
    when(dfsIn.getFileLength).thenReturn(200)

    // FileStatus.getLen is more than logInfo fileSize
    var fileStatus = new FileStatus(200, false, 0, 0, 0, path)
    when(mockedFs.getFileStatus(path)).thenReturn(fileStatus)
    var logInfo = new LogInfo(path.toString, 0, LogType.EventLogs, Some("appId"),
      Some("attemptId"), 100, None, None, false)
    var reader = EventLogFileReader(mockedFs, path)
    assert(reader.isDefined)
    assert(mockedProvider.shouldReloadLog(logInfo, reader.get))

    fileStatus = new FileStatus()
    fileStatus.setPath(path)
    when(mockedFs.getFileStatus(path)).thenReturn(fileStatus)
    // DFSInputStream.getFileLength is more than logInfo fileSize
    logInfo = new LogInfo(path.toString, 0, LogType.EventLogs, Some("appId"),
      Some("attemptId"), 100, None, None, false)
    reader = EventLogFileReader(mockedFs, path)
    assert(reader.isDefined)
    assert(mockedProvider.shouldReloadLog(logInfo, reader.get))

    // DFSInputStream.getFileLength is equal to logInfo fileSize
    logInfo = new LogInfo(path.toString, 0, LogType.EventLogs, Some("appId"),
      Some("attemptId"), 200, None, None, false)
    reader = EventLogFileReader(mockedFs, path)
    assert(reader.isDefined)
    assert(!mockedProvider.shouldReloadLog(logInfo, reader.get))

    // in.getWrappedStream returns other than DFSInputStream
    val bin = mock(classOf[BufferedInputStream])
    when(in.getWrappedStream).thenReturn(bin)
    reader = EventLogFileReader(mockedFs, path)
    assert(reader.isDefined)
    assert(!mockedProvider.shouldReloadLog(logInfo, reader.get))

    // fs.open throws exception
    when(mockedFs.open(path)).thenThrow(new IOException("Throwing intentionally"))
    reader = EventLogFileReader(mockedFs, path)
    assert(reader.isDefined)
    assert(!mockedProvider.shouldReloadLog(logInfo, reader.get))
  }

  test("log cleaner with the maximum number of log files") {
    val clock = new ManualClock(0)
    (5 to 0 by -1).foreach { num =>
      val log1_1 = newLogFile("app1", Some("attempt1"), inProgress = false)
      writeFile(log1_1, None,
        SparkListenerApplicationStart("app1", Some("app1"), 1L, "test", Some("attempt1")),
        SparkListenerApplicationEnd(2L)
      )
      log1_1.setLastModified(2L)

      val log2_1 = newLogFile("app2", Some("attempt1"), inProgress = false)
      writeFile(log2_1, None,
        SparkListenerApplicationStart("app2", Some("app2"), 3L, "test", Some("attempt1")),
        SparkListenerApplicationEnd(4L)
      )
      log2_1.setLastModified(4L)

      val log3_1 = newLogFile("app3", Some("attempt1"), inProgress = false)
      writeFile(log3_1, None,
        SparkListenerApplicationStart("app3", Some("app3"), 5L, "test", Some("attempt1")),
        SparkListenerApplicationEnd(6L)
      )
      log3_1.setLastModified(6L)

      val log1_2_incomplete = newLogFile("app1", Some("attempt2"), inProgress = false)
      writeFile(log1_2_incomplete, None,
        SparkListenerApplicationStart("app1", Some("app1"), 7L, "test", Some("attempt2"))
      )
      log1_2_incomplete.setLastModified(8L)

      val log3_2 = newLogFile("app3", Some("attempt2"), inProgress = false)
      writeFile(log3_2, None,
        SparkListenerApplicationStart("app3", Some("app3"), 9L, "test", Some("attempt2")),
        SparkListenerApplicationEnd(10L)
      )
      log3_2.setLastModified(10L)

      val provider = new FsHistoryProvider(createTestConf().set(MAX_LOG_NUM.key, s"$num"), clock)
      updateAndCheck(provider) { list =>
        assert(log1_1.exists() == (num > 4))
        assert(log1_2_incomplete.exists())  // Always exists for all configurations

        assert(log2_1.exists() == (num > 3))

        assert(log3_1.exists() == (num > 2))
        assert(log3_2.exists() == (num > 2))
      }
    }
  }

  test("backwards compatibility with LogInfo from Spark 2.4") {
    case class LogInfoV24(
         logPath: String,
         lastProcessed: Long,
         appId: Option[String],
         attemptId: Option[String],
         fileSize: Long)

    val oldObj = LogInfoV24("dummy", System.currentTimeMillis(), Some("hello"),
      Some("attempt1"), 100)

    val serializer = new KVStoreScalaSerializer()
    val serializedOldObj = serializer.serialize(oldObj)
    val deserializedOldObj = serializer.deserialize(serializedOldObj, classOf[LogInfo])
    assert(deserializedOldObj.logPath === oldObj.logPath)
    assert(deserializedOldObj.lastProcessed === oldObj.lastProcessed)
    assert(deserializedOldObj.appId === oldObj.appId)
    assert(deserializedOldObj.attemptId === oldObj.attemptId)
    assert(deserializedOldObj.fileSize === oldObj.fileSize)

    // SPARK-25118: added logType: LogType.Value - expected 'null' on old format
    assert(deserializedOldObj.logType === null)

    // SPARK-28869: added lastIndex: Option[Long], isComplete: Boolean - expected 'None' and
    // 'false' on old format. The default value for isComplete is wrong value for completed app,
    // but the value will be corrected once checkForLogs is called.
    assert(deserializedOldObj.lastIndex === None)
    assert(deserializedOldObj.isComplete === false)
  }

  test("SPARK-29755 LogInfo should be serialized/deserialized by jackson properly") {
    def assertSerDe(serializer: KVStoreScalaSerializer, info: LogInfo): Unit = {
      val infoAfterSerDe = serializer.deserialize(serializer.serialize(info), classOf[LogInfo])
      assert(infoAfterSerDe === info)
      assertOptionAfterSerde(infoAfterSerDe.lastIndex, info.lastIndex)
    }

    val serializer = new KVStoreScalaSerializer()
    val logInfoWithIndexAsNone = LogInfo("dummy", 0, LogType.EventLogs, Some("appId"),
      Some("attemptId"), 100, None, None, false)
    assertSerDe(serializer, logInfoWithIndexAsNone)

    val logInfoWithIndex = LogInfo("dummy", 0, LogType.EventLogs, Some("appId"),
      Some("attemptId"), 100, Some(3), None, false)
    assertSerDe(serializer, logInfoWithIndex)
  }

  test("SPARK-29755 AttemptInfoWrapper should be serialized/deserialized by jackson properly") {
    def assertSerDe(serializer: KVStoreScalaSerializer, attempt: AttemptInfoWrapper): Unit = {
      val attemptAfterSerDe = serializer.deserialize(serializer.serialize(attempt),
        classOf[AttemptInfoWrapper])
      assert(attemptAfterSerDe.info === attempt.info)
      // skip comparing some fields, as they've not triggered SPARK-29755
      assertOptionAfterSerde(attemptAfterSerDe.lastIndex, attempt.lastIndex)
    }

    val serializer = new KVStoreScalaSerializer()
    val appInfo = new ApplicationAttemptInfo(None, new Date(1), new Date(1), new Date(1),
      10, "spark", false, "dummy")
    val attemptInfoWithIndexAsNone = new AttemptInfoWrapper(appInfo, "dummyPath", 10, None,
      None, None, None, None)
    assertSerDe(serializer, attemptInfoWithIndexAsNone)

    val attemptInfoWithIndex = new AttemptInfoWrapper(appInfo, "dummyPath", 10, Some(1),
      None, None, None, None)
    assertSerDe(serializer, attemptInfoWithIndex)
  }

  test("SPARK-29043: clean up specified event log") {
    val clock = new ManualClock()
    val conf = createTestConf().set(MAX_LOG_AGE_S, 0L).set(CLEANER_ENABLED, true)
    val provider = new FsHistoryProvider(conf, clock)

    // create an invalid application log file
    val inValidLogFile = newLogFile("inValidLogFile", None, inProgress = true)
    inValidLogFile.createNewFile()
    writeFile(inValidLogFile, None,
      SparkListenerApplicationStart(inValidLogFile.getName, None, 1L, "test", None))
    inValidLogFile.setLastModified(clock.getTimeMillis())

    // create a valid application log file
    val validLogFile = newLogFile("validLogFile", None, inProgress = true)
    validLogFile.createNewFile()
    writeFile(validLogFile, None,
      SparkListenerApplicationStart(validLogFile.getName, Some("local_123"), 1L, "test", None))
    validLogFile.setLastModified(clock.getTimeMillis())

    provider.checkForLogs()
    // The invalid application log file would be cleaned by checkAndCleanLog().
    assert(new File(testDir.toURI).listFiles().size === 1)

    clock.advance(1)
    // cleanLogs() would clean the valid application log file.
    provider.cleanLogs()
    assert(new File(testDir.toURI).listFiles().size === 0)
  }

  private def assertOptionAfterSerde(opt: Option[Long], expected: Option[Long]): Unit = {
    if (expected.isEmpty) {
      assert(opt.isEmpty)
    } else {
      // The issue happens only when the value in Option is being unboxed. Here we ensure unboxing
      // to Long succeeds: even though IDE suggests `.toLong` is redundant, direct comparison
      // doesn't trigger unboxing and passes even without SPARK-29755, so don't remove
      // `.toLong` below. Please refer SPARK-29755 for more details.
      assert(opt.get.toLong === expected.get.toLong)
    }
  }

  test("compact event log files") {
    def verifyEventLogFiles(
        fs: FileSystem,
        rootPath: String,
        expectedIndexForCompact: Option[Long],
        expectedIndicesForNonCompact: Seq[Long]): Unit = {
      val reader = EventLogFileReader(fs, new Path(rootPath)).get
      var logFiles = reader.listEventLogFiles

      expectedIndexForCompact.foreach { idx =>
        val headFile = logFiles.head
        assert(EventLogFileWriter.isCompacted(headFile.getPath))
        assert(idx == RollingEventLogFilesWriter.getEventLogFileIndex(headFile.getPath.getName))
        logFiles = logFiles.drop(1)
      }

      assert(logFiles.size === expectedIndicesForNonCompact.size)

      logFiles.foreach { logFile =>
        assert(RollingEventLogFilesWriter.isEventLogFile(logFile))
        assert(!EventLogFileWriter.isCompacted(logFile.getPath))
      }

      val indices = logFiles.map { logFile =>
        RollingEventLogFilesWriter.getEventLogFileIndex(logFile.getPath.getName)
      }
      assert(expectedIndicesForNonCompact === indices)
    }

    withTempDir { dir =>
      val conf = createTestConf()
      conf.set(HISTORY_LOG_DIR, dir.getAbsolutePath)
      conf.set(EVENT_LOG_ROLLING_MAX_FILES_TO_RETAIN, 1)
      conf.set(EVENT_LOG_COMPACTION_SCORE_THRESHOLD, 0.0d)
      val hadoopConf = SparkHadoopUtil.newConfiguration(conf)
      val fs = new Path(dir.getAbsolutePath).getFileSystem(hadoopConf)

      val provider = new FsHistoryProvider(conf)

      val writer = new RollingEventLogFilesWriter("app", None, dir.toURI, conf, hadoopConf)
      writer.start()

      // writing event log file 1 - don't compact for now
      writeEventsToRollingWriter(writer, Seq(
        SparkListenerApplicationStart("app", Some("app"), 0, "user", None),
        SparkListenerJobStart(1, 0, Seq.empty)), rollFile = false)

      updateAndCheck(provider) { _ =>
        verifyEventLogFiles(fs, writer.logPath, None, Seq(1))
        val info = provider.listing.read(classOf[LogInfo], writer.logPath)
        assert(info.lastEvaluatedForCompaction === Some(1))
      }

      // writing event log file 2 - compact the event log file 1 into 1.compact
      writeEventsToRollingWriter(writer, Seq.empty, rollFile = true)
      writeEventsToRollingWriter(writer, Seq(SparkListenerUnpersistRDD(1),
        SparkListenerJobEnd(1, 1, JobSucceeded)), rollFile = false)

      updateAndCheck(provider) { _ =>
        verifyEventLogFiles(fs, writer.logPath, Some(1), Seq(2))
        val info = provider.listing.read(classOf[LogInfo], writer.logPath)
        assert(info.lastEvaluatedForCompaction === Some(2))
      }

      // writing event log file 3 - compact two files - 1.compact & 2 into one, 2.compact
      writeEventsToRollingWriter(writer, Seq.empty, rollFile = true)
      writeEventsToRollingWriter(writer, Seq(
        SparkListenerExecutorAdded(3, "exec1", new ExecutorInfo("host1", 1, Map.empty)),
        SparkListenerJobStart(2, 4, Seq.empty),
        SparkListenerJobEnd(2, 5, JobSucceeded)), rollFile = false)

      writer.stop()

      updateAndCheck(provider) { _ =>
        verifyEventLogFiles(fs, writer.logPath, Some(2), Seq(3))

        val info = provider.listing.read(classOf[LogInfo], writer.logPath)
        assert(info.lastEvaluatedForCompaction === Some(3))

        val store = new InMemoryStore
        val appStore = new AppStatusStore(store)

        val reader = EventLogFileReader(fs, new Path(writer.logPath)).get
        provider.rebuildAppStore(store, reader, 0L)

        // replayed store doesn't have any job, as events for job are removed while compacting
        intercept[NoSuchElementException] {
          appStore.job(1)
        }

        // but other events should be available even they were in original files to compact
        val appInfo = appStore.applicationInfo()
        assert(appInfo.id === "app")
        assert(appInfo.name === "app")

        // All events in retained file(s) should be available, including events which would have
        // been filtered out if compaction is applied. e.g. finished jobs, removed executors, etc.
        val exec1 = appStore.executorSummary("exec1")
        assert(exec1.hostPort === "host1")
        val job2 = appStore.job(2)
        assert(job2.status === JobExecutionStatus.SUCCEEDED)
      }
    }
  }

  test("SPARK-33146: don't let one bad rolling log folder prevent loading other applications") {
    withTempDir { dir =>
      val conf = createTestConf(true)
      conf.set(HISTORY_LOG_DIR, dir.getAbsolutePath)
      val hadoopConf = SparkHadoopUtil.newConfiguration(conf)
      val fs = new Path(dir.getAbsolutePath).getFileSystem(hadoopConf)

      val provider = new FsHistoryProvider(conf)

      val writer = new RollingEventLogFilesWriter("app", None, dir.toURI, conf, hadoopConf)
      writer.start()

      writeEventsToRollingWriter(writer, Seq(
        SparkListenerApplicationStart("app", Some("app"), 0, "user", None),
        SparkListenerJobStart(1, 0, Seq.empty)), rollFile = false)
      provider.checkForLogs()
      provider.cleanLogs()
      assert(dir.listFiles().size === 1)
      assert(provider.getListing.length === 1)

      // Manually delete the appstatus file to make an invalid rolling event log
      val appStatusPath = RollingEventLogFilesWriter.getAppStatusFilePath(new Path(writer.logPath),
        "app", None, true)
      fs.delete(appStatusPath, false)
      provider.checkForLogs()
      provider.cleanLogs()
      assert(provider.getListing.length === 0)

      // Create a new application
      val writer2 = new RollingEventLogFilesWriter("app2", None, dir.toURI, conf, hadoopConf)
      writer2.start()
      writeEventsToRollingWriter(writer2, Seq(
        SparkListenerApplicationStart("app2", Some("app2"), 0, "user", None),
        SparkListenerJobStart(1, 0, Seq.empty)), rollFile = false)

      // Both folders exist but only one application found
      provider.checkForLogs()
      provider.cleanLogs()
      assert(provider.getListing.length === 1)
      assert(dir.listFiles().size === 2)

      // Make sure a new provider sees the valid application
      provider.stop()
      val newProvider = new FsHistoryProvider(conf)
      newProvider.checkForLogs()
      assert(newProvider.getListing.length === 1)
    }
  }

  test("SPARK-39225: Support spark.history.fs.update.batchSize") {
    withTempDir { dir =>
      val conf = createTestConf(true)
      conf.set(HISTORY_LOG_DIR, dir.getAbsolutePath)
      conf.set(UPDATE_BATCHSIZE, 1)
      val hadoopConf = SparkHadoopUtil.newConfiguration(conf)
      val provider = new FsHistoryProvider(conf)

      // Create 1st application
      val writer1 = new RollingEventLogFilesWriter("app1", None, dir.toURI, conf, hadoopConf)
      writer1.start()
      writeEventsToRollingWriter(writer1, Seq(
        SparkListenerApplicationStart("app1", Some("app1"), 0, "user", None),
        SparkListenerJobStart(1, 0, Seq.empty)), rollFile = false)
      writer1.stop()

      // Create 2nd application
      val writer2 = new RollingEventLogFilesWriter("app2", None, dir.toURI, conf, hadoopConf)
      writer2.start()
      writeEventsToRollingWriter(writer2, Seq(
        SparkListenerApplicationStart("app2", Some("app2"), 0, "user", None),
        SparkListenerJobStart(1, 0, Seq.empty)), rollFile = false)
      writer2.stop()

      // The 1st checkForLogs should scan/update app2 only since it is newer than app1
      provider.checkForLogs()
      assert(provider.getListing.length === 1)
      assert(dir.listFiles().size === 2)
      assert(provider.getListing().map(e => e.id).contains("app2"))
      assert(!provider.getListing().map(e => e.id).contains("app1"))

      // Create 3rd application
      val writer3 = new RollingEventLogFilesWriter("app3", None, dir.toURI, conf, hadoopConf)
      writer3.start()
      writeEventsToRollingWriter(writer3, Seq(
        SparkListenerApplicationStart("app3", Some("app3"), 0, "user", None),
        SparkListenerJobStart(1, 0, Seq.empty)), rollFile = false)
      writer3.stop()

      // The 2nd checkForLogs should scan/update app3 only since it is newer than app1
      provider.checkForLogs()
      assert(provider.getListing.length === 2)
      assert(dir.listFiles().size === 3)
      assert(provider.getListing().map(e => e.id).contains("app3"))
      assert(!provider.getListing().map(e => e.id).contains("app1"))

      provider.stop()
    }
  }

  test("SPARK-36354: EventLogFileReader should skip rolling event log directories with no logs") {
    withTempDir { dir =>
      val conf = createTestConf(true)
      conf.set(HISTORY_LOG_DIR, dir.getAbsolutePath)
      val hadoopConf = SparkHadoopUtil.newConfiguration(conf)
      val fs = new Path(dir.getAbsolutePath).getFileSystem(hadoopConf)

      val provider = new FsHistoryProvider(conf)

      val writer = new RollingEventLogFilesWriter("app", None, dir.toURI, conf, hadoopConf)
      writer.start()

      writeEventsToRollingWriter(writer, Seq(
        SparkListenerApplicationStart("app", Some("app"), 0, "user", None),
        SparkListenerJobStart(1, 0, Seq.empty)), rollFile = false)
      provider.checkForLogs()
      provider.cleanLogs()
      assert(dir.listFiles().size === 1)
      assert(provider.getListing.length === 1)

      // Manually delete event log files and create event log file reader
      val eventLogDir = dir.listFiles().head
      eventLogDir.listFiles
        .filter(f => RollingEventLogFilesWriter.isEventLogFile(f.getName))
        .foreach(f => f.delete())
      EventLogFileReader(fs, new Path(eventLogDir.getAbsolutePath)).map(_.lastIndex)
    }
  }

  test("SPARK-33215: check ui view permissions without retrieving ui") {
    val conf = createTestConf()
      .set(HISTORY_SERVER_UI_ACLS_ENABLE, true)
      .set(HISTORY_SERVER_UI_ADMIN_ACLS, Seq("user1", "user2"))
      .set(HISTORY_SERVER_UI_ADMIN_ACLS_GROUPS, Seq("group1"))
      .set(USER_GROUPS_MAPPING, classOf[TestGroupsMappingProvider].getName)

    val provider = new FsHistoryProvider(conf)
    val log = newLogFile("app1", Some("attempt1"), inProgress = false)
    writeFile(log, None,
      SparkListenerApplicationStart("app1", Some("app1"), System.currentTimeMillis(),
        "test", Some("attempt1")),
      SparkListenerEnvironmentUpdate(Map(
        "Spark Properties" -> List((UI_VIEW_ACLS.key, "user"), (UI_VIEW_ACLS_GROUPS.key, "group")),
        "Hadoop Properties" -> Seq.empty,
        "JVM Information" -> Seq.empty,
        "System Properties" -> Seq.empty,
        "Metrics Properties" -> Seq.empty,
        "Classpath Entries" -> Seq.empty
      )),
      SparkListenerApplicationEnd(System.currentTimeMillis()))

    provider.checkForLogs()

    // attempt2 doesn't exist
    intercept[NoSuchElementException] {
      provider.checkUIViewPermissions("app1", Some("attempt2"), "user1")
    }
    // app2 doesn't exist
    intercept[NoSuchElementException] {
      provider.checkUIViewPermissions("app2", Some("attempt1"), "user1")
    }

    // user1 and user2 are admins
    assert(provider.checkUIViewPermissions("app1", Some("attempt1"), "user1"))
    assert(provider.checkUIViewPermissions("app1", Some("attempt1"), "user2"))
    // user3 is a member of admin group "group1"
    assert(provider.checkUIViewPermissions("app1", Some("attempt1"), "user3"))
    // test is the app owner
    assert(provider.checkUIViewPermissions("app1", Some("attempt1"), "test"))
    // user is in the app's view acls
    assert(provider.checkUIViewPermissions("app1", Some("attempt1"), "user"))
    // user5 is a member of the app's view acls group "group"
    assert(provider.checkUIViewPermissions("app1", Some("attempt1"), "user5"))

    // abc, user6, user7 don't have permissions
    assert(!provider.checkUIViewPermissions("app1", Some("attempt1"), "abc"))
    assert(!provider.checkUIViewPermissions("app1", Some("attempt1"), "user6"))
    assert(!provider.checkUIViewPermissions("app1", Some("attempt1"), "user7"))

    provider.stop()
  }

  test("SPARK-41447: Reduce the number of doMergeApplicationListing invocations") {
    class TestFsHistoryProvider(conf: SparkConf, clock: Clock)
      extends FsHistoryProvider(conf, clock) {
      var doMergeApplicationListingCall = 0
      override private[history] def doMergeApplicationListing(
          reader: EventLogFileReader,
          lastSeen: Long,
          enableSkipToEnd: Boolean,
          lastCompactionIndex: Option[Long]): Unit = {
        super.doMergeApplicationListing(reader, lastSeen, enableSkipToEnd, lastCompactionIndex)
        doMergeApplicationListingCall += 1
      }
    }

    val maxAge = TimeUnit.SECONDS.toMillis(10)
    val clock = new ManualClock(maxAge / 2)
    val conf = createTestConf().set(MAX_LOG_AGE_S.key, s"${maxAge}ms").set(CLEANER_ENABLED, true)
    val provider = new TestFsHistoryProvider(conf, clock)

    val log1 = newLogFile("app1", Some("attempt1"), inProgress = false)
    writeFile(log1, None,
      SparkListenerApplicationStart("app1", Some("app1"), 1L, "test", Some("attempt1")),
      SparkListenerApplicationEnd(2L)
    )
    log1.setLastModified(0L)

    val log2 = newLogFile("app1", Some("attempt2"), inProgress = false)
    writeFile(log2, None,
      SparkListenerApplicationStart("app1", Some("app1"), 2L, "test", Some("attempt2")),
      SparkListenerApplicationEnd(4L)
    )
    log2.setLastModified(clock.getTimeMillis())

    val log3 = newLogFile("app2", Some("attempt1"), inProgress = false)
    writeFile(log3, None,
      SparkListenerApplicationStart("app2", Some("app1"), 3L, "test", Some("attempt1")),
      SparkListenerApplicationEnd(4L)
    )
    log3.setLastModified(0L)

    provider.getListing().size should be (0)

    // Move the clock forward so log1 and log3 exceed the max age.
    clock.advance(maxAge)
    // Avoid unnecessary parse, the expired log files would be cleaned by checkForLogs().
    provider.checkForLogs()

    provider.doMergeApplicationListingCall should be (1)
    provider.getListing().size should be (1)

    assert(!log1.exists())
    assert(!log3.exists())
    assert(log2.exists())
  }

  /**
   * Asks the provider to check for logs and calls a function to perform checks on the updated
   * app list. Example:
   *
   *     updateAndCheck(provider) { list =>
   *       // asserts
   *     }
   */
  private def updateAndCheck(provider: FsHistoryProvider)
      (checkFn: Seq[ApplicationInfo] => Unit): Unit = {
    provider.checkForLogs()
    provider.cleanLogs()
    checkFn(provider.getListing().toSeq)
  }

  private def writeFile(file: File, codec: Option[CompressionCodec],
    events: SparkListenerEvent*) = {
    val fstream = new FileOutputStream(file)
    val cstream = codec.map(_.compressedContinuousOutputStream(fstream)).getOrElse(fstream)
    val bstream = new BufferedOutputStream(cstream)

    val metadata = SparkListenerLogStart(org.apache.spark.SPARK_VERSION)
    val eventJsonString = JsonProtocol.sparkEventToJsonString(metadata)
    val metadataJson = eventJsonString + "\n"
    bstream.write(metadataJson.getBytes(StandardCharsets.UTF_8))

    val writer = new OutputStreamWriter(bstream, StandardCharsets.UTF_8)
    Utils.tryWithSafeFinally {
      events.foreach(e => writer.write(JsonProtocol.sparkEventToJsonString(e) + "\n"))
    } {
      writer.close()
    }
  }

  private def createEmptyFile(file: File) = {
    new FileOutputStream(file).close()
  }

  private def createTestConf(
      inMemory: Boolean = false,
      useHybridStore: Boolean = false): SparkConf = {
    val conf = new SparkConf()
      .set(HISTORY_LOG_DIR, testDir.getAbsolutePath())
      .set(FAST_IN_PROGRESS_PARSING, true)

    if (!inMemory) {
      conf.set(LOCAL_STORE_DIR, Utils.createTempDir().getAbsolutePath())
    }
    conf.set(HYBRID_STORE_ENABLED, useHybridStore)
    conf.set(HYBRID_STORE_DISK_BACKEND.key, diskBackend.toString)
<<<<<<< HEAD
=======
    conf.set(LOCAL_STORE_SERIALIZER.key, serializer.toString)
>>>>>>> 294e9b3a

    conf
  }

  private def createTestExecutorInfo(
      appId: String,
      user: String,
      executorSeqNum: Int,
      includingLogFiles: Boolean = true): ExecutorInfo = {
    val host = s"host$executorSeqNum"
    val container = s"container$executorSeqNum"
    val cluster = s"cluster$executorSeqNum"
    val logUrlPrefix = s"http://$host:8888/$appId/$container/origin"

    val executorLogUrlMap = Map("stdout" -> s"$logUrlPrefix/stdout",
      "stderr" -> s"$logUrlPrefix/stderr")

    val extraAttributes = if (includingLogFiles) Map("LOG_FILES" -> "stdout,stderr") else Map.empty
    val executorAttributes = Map("CONTAINER_ID" -> container, "CLUSTER_ID" -> cluster,
      "USER" -> user) ++ extraAttributes

    new ExecutorInfo(host, 1, executorLogUrlMap, executorAttributes)
  }

  private class SafeModeTestProvider(conf: SparkConf, clock: Clock)
    extends FsHistoryProvider(conf, clock) {

    @volatile var inSafeMode = true

    // Skip initialization so that we can manually start the safe mode check thread.
    private[history] override def initialize(): Thread = null

    private[history] override def isFsInSafeMode(): Boolean = inSafeMode

  }

}

class TestGroupsMappingProvider extends GroupMappingServiceProvider {
  private val mappings = Map(
    "user3" -> "group1",
    "user4" -> "group1",
    "user5" -> "group")

  override def getGroups(username: String): Set[String] = {
    mappings.get(username).map(Set(_)).getOrElse(Set.empty)
  }
}

@ExtendedLevelDBTest
class LevelDBBackendFsHistoryProviderSuite extends FsHistoryProviderSuite {
  override protected def diskBackend: HybridStoreDiskBackend.Value =
    HybridStoreDiskBackend.LEVELDB
}

<<<<<<< HEAD
class RocksDBBackendFsHistoryProviderSuite extends FsHistoryProviderSuite {
  override protected def diskBackend: HybridStoreDiskBackend.Value =
    HybridStoreDiskBackend.ROCKSDB
=======
@ExtendedLevelDBTest
class LevelDBBackendWithProtobufSerializerSuite extends LevelDBBackendFsHistoryProviderSuite {
  override protected def serializer: LocalStoreSerializer.Value = LocalStoreSerializer.PROTOBUF
}

class RocksDBBackendFsHistoryProviderSuite extends FsHistoryProviderSuite {
  override protected def diskBackend: HybridStoreDiskBackend.Value =
    HybridStoreDiskBackend.ROCKSDB
}

class RocksDBBackendWithProtobufSerializerSuite extends RocksDBBackendFsHistoryProviderSuite {
  override protected def serializer: LocalStoreSerializer.Value = LocalStoreSerializer.PROTOBUF
>>>>>>> 294e9b3a
}<|MERGE_RESOLUTION|>--- conflicted
+++ resolved
@@ -51,10 +51,7 @@
 import org.apache.spark.status.KVUtils
 import org.apache.spark.status.KVUtils.KVStoreScalaSerializer
 import org.apache.spark.status.api.v1.{ApplicationAttemptInfo, ApplicationInfo}
-<<<<<<< HEAD
-=======
 import org.apache.spark.status.protobuf.KVStoreProtobufSerializer
->>>>>>> 294e9b3a
 import org.apache.spark.tags.ExtendedLevelDBTest
 import org.apache.spark.util.{Clock, JsonProtocol, ManualClock, Utils}
 import org.apache.spark.util.kvstore.InMemoryStore
@@ -79,11 +76,8 @@
 
   protected def diskBackend: HybridStoreDiskBackend.Value
 
-<<<<<<< HEAD
-=======
   protected def serializer: LocalStoreSerializer.Value = LocalStoreSerializer.JSON
 
->>>>>>> 294e9b3a
   /** Create a fake log file using the new log format used in Spark 1.3+ */
   private def newLogFile(
       appId: String,
@@ -1830,10 +1824,7 @@
     }
     conf.set(HYBRID_STORE_ENABLED, useHybridStore)
     conf.set(HYBRID_STORE_DISK_BACKEND.key, diskBackend.toString)
-<<<<<<< HEAD
-=======
     conf.set(LOCAL_STORE_SERIALIZER.key, serializer.toString)
->>>>>>> 294e9b3a
 
     conf
   }
@@ -1889,11 +1880,6 @@
     HybridStoreDiskBackend.LEVELDB
 }
 
-<<<<<<< HEAD
-class RocksDBBackendFsHistoryProviderSuite extends FsHistoryProviderSuite {
-  override protected def diskBackend: HybridStoreDiskBackend.Value =
-    HybridStoreDiskBackend.ROCKSDB
-=======
 @ExtendedLevelDBTest
 class LevelDBBackendWithProtobufSerializerSuite extends LevelDBBackendFsHistoryProviderSuite {
   override protected def serializer: LocalStoreSerializer.Value = LocalStoreSerializer.PROTOBUF
@@ -1906,5 +1892,4 @@
 
 class RocksDBBackendWithProtobufSerializerSuite extends RocksDBBackendFsHistoryProviderSuite {
   override protected def serializer: LocalStoreSerializer.Value = LocalStoreSerializer.PROTOBUF
->>>>>>> 294e9b3a
 }