--- conflicted
+++ resolved
@@ -90,11 +90,7 @@
   private transient JavaSparkContext sc;
   private transient File tempDir;
 
-<<<<<<< HEAD
-  @Before
-=======
   @BeforeEach
->>>>>>> 54d5087c
   public void setUp() throws IOException {
     sc = new JavaSparkContext("local", "JavaAPISuite");
     tempDir = Utils.createTempDir();
