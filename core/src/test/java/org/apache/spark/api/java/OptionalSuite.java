--- conflicted
+++ resolved
@@ -35,11 +35,7 @@
 
   @Test
   public void testEmptyGet() {
-<<<<<<< HEAD
-    Assert.assertThrows(NullPointerException.class,
-=======
     Assertions.assertThrows(NullPointerException.class,
->>>>>>> 54d5087c
       () -> Optional.empty().get());
   }
 
@@ -53,11 +49,7 @@
 
   @Test
   public void testAbsentGet() {
-<<<<<<< HEAD
-    Assert.assertThrows(NullPointerException.class,
-=======
     Assertions.assertThrows(NullPointerException.class,
->>>>>>> 54d5087c
       () -> Optional.absent().get());
   }
 
@@ -72,11 +64,7 @@
 
   @Test
   public void testOfWithNull() {
-<<<<<<< HEAD
-    Assert.assertThrows(NullPointerException.class,
-=======
     Assertions.assertThrows(NullPointerException.class,
->>>>>>> 54d5087c
       () -> Optional.of(null));
   }
 
