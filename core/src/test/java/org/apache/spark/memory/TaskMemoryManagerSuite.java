--- conflicted
+++ resolved
@@ -89,11 +89,7 @@
         new SparkConf().set(package$.MODULE$.MEMORY_OFFHEAP_ENABLED(), false)), 0);
     final MemoryConsumer c = new TestMemoryConsumer(manager, MemoryMode.ON_HEAP);
     final MemoryBlock dataPage = manager.allocatePage(256, c);
-<<<<<<< HEAD
-    Assert.assertThrows(AssertionError.class, () -> MemoryAllocator.HEAP.free(dataPage));
-=======
     Assertions.assertThrows(AssertionError.class, () -> MemoryAllocator.HEAP.free(dataPage));
->>>>>>> 54d5087c
   }
 
   @Test
@@ -103,11 +99,7 @@
         new SparkConf().set(package$.MODULE$.MEMORY_OFFHEAP_ENABLED(), false)), 0);
     final MemoryConsumer c = new TestMemoryConsumer(manager, MemoryMode.ON_HEAP);
     final MemoryBlock dataPage = MemoryAllocator.HEAP.allocate(256);
-<<<<<<< HEAD
-    Assert.assertThrows(AssertionError.class, () -> manager.freePage(dataPage, c));
-=======
     Assertions.assertThrows(AssertionError.class, () -> manager.freePage(dataPage, c));
->>>>>>> 54d5087c
   }
 
   @Test
@@ -267,85 +259,6 @@
     Assertions.assertEquals(0, c4.getUsed());
   }
 
-
-  @Test
-  public void selfSpillIsLowestPriorities() {
-    // Test that requesting memory consumer (a "self-spill") is chosen last to spill.
-    final TestMemoryManager memoryManager = new TestMemoryManager(new SparkConf());
-    memoryManager.limit(100);
-    final TaskMemoryManager manager = new TaskMemoryManager(memoryManager, 0);
-
-    TestMemoryConsumer c1 = new TestMemoryConsumer(manager);
-    TestMemoryConsumer c2 = new TestMemoryConsumer(manager);
-    TestMemoryConsumer c3 = new TestMemoryConsumer(manager);
-
-    // Self-spill is the lowest priority: c2 and c3 are spilled first even though they have less
-    // memory.
-    c1.use(50);
-    c2.use(40);
-    c3.use(10);
-    c1.use(50);
-    Assert.assertEquals(100, c1.getUsed());
-    Assert.assertEquals(0, c2.getUsed());
-    Assert.assertEquals(0, c3.getUsed());
-    // Force a self-spill.
-    c1.use(50);
-    Assert.assertEquals(50, c1.getUsed());
-    // Force a self-spill after c2 is spilled.
-    c2.use(10);
-    c1.use(60);
-    Assert.assertEquals(60, c1.getUsed());
-    Assert.assertEquals(0, c2.getUsed());
-
-    c1.free(c1.getUsed());
-
-    // Redo a similar scenario but with a different memory requester.
-    c1.use(50);
-    c2.use(40);
-    c3.use(10);
-    c3.use(50);
-    Assert.assertEquals(0, c1.getUsed());
-    Assert.assertEquals(40, c2.getUsed());
-    Assert.assertEquals(60, c3.getUsed());
-  }
-
-  @Test
-  public void prefersSmallestBigEnoughAllocation() {
-    // Test that the smallest consumer with at least the requested size is chosen to spill.
-    final TestMemoryManager memoryManager = new TestMemoryManager(new SparkConf());
-    memoryManager.limit(100);
-    final TaskMemoryManager manager = new TaskMemoryManager(memoryManager, 0);
-
-    TestMemoryConsumer c1 = new TestMemoryConsumer(manager);
-    TestMemoryConsumer c2 = new TestMemoryConsumer(manager);
-    TestMemoryConsumer c3 = new TestMemoryConsumer(manager);
-    TestMemoryConsumer c4 = new TestMemoryConsumer(manager);
-
-
-    c1.use(50);
-    c2.use(40);
-    c3.use(10);
-    c4.use(5);
-    Assert.assertEquals(50, c1.getUsed());
-    Assert.assertEquals(40, c2.getUsed());
-    Assert.assertEquals(0, c3.getUsed());
-    Assert.assertEquals(5, c4.getUsed());
-
-    // Allocate 45. 5 is unused and 40 will come from c2.
-    c3.use(45);
-    Assert.assertEquals(50, c1.getUsed());
-    Assert.assertEquals(0, c2.getUsed());
-    Assert.assertEquals(45, c3.getUsed());
-    Assert.assertEquals(5, c4.getUsed());
-
-    // Allocate 51. 50 is taken from c1, then c4 is the best fit to get 1 more byte.
-    c2.use(51);
-    Assert.assertEquals(0, c1.getUsed());
-    Assert.assertEquals(51, c2.getUsed());
-    Assert.assertEquals(45, c3.getUsed());
-    Assert.assertEquals(0, c4.getUsed());
-  }
-
   @Test
   public void shouldNotForceSpillingInDifferentModes() {
     final TestMemoryManager memoryManager = new TestMemoryManager(new SparkConf());
