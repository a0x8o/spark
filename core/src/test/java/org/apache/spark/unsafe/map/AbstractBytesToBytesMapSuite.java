--- conflicted
+++ resolved
@@ -24,17 +24,10 @@
 
 import scala.Tuple2$;
 
-<<<<<<< HEAD
-import org.junit.After;
-import org.junit.Assert;
-import org.junit.Before;
-import org.junit.Test;
-=======
 import org.junit.jupiter.api.AfterEach;
 import org.junit.jupiter.api.Assertions;
 import org.junit.jupiter.api.BeforeEach;
 import org.junit.jupiter.api.Test;
->>>>>>> 54d5087c
 import org.mockito.Mock;
 import org.mockito.MockitoAnnotations;
 
@@ -55,11 +48,7 @@
 import org.apache.spark.util.Utils;
 import org.apache.spark.internal.config.package$;
 
-<<<<<<< HEAD
-import static org.junit.Assert.*;
-=======
 import static org.junit.jupiter.api.Assertions.*;
->>>>>>> 54d5087c
 import static org.mockito.Answers.RETURNS_SMART_NULLS;
 import static org.mockito.ArgumentMatchers.any;
 import static org.mockito.ArgumentMatchers.anyInt;
@@ -537,11 +526,7 @@
         }
       }
       assertTrue(i > 0);
-<<<<<<< HEAD
-      Assert.assertFalse(success);
-=======
       Assertions.assertFalse(success);
->>>>>>> 54d5087c
     } finally {
       map.free();
     }
