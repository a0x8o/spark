{
  "AMBIGUOUS_COLUMN_OR_FIELD" : {
    "message" : [
      "Column or field <name> is ambiguous and has <n> matches."
    ],
<<<<<<< HEAD
    "sqlState" : "42000"
  },
  "AMBIGUOUS_LATERAL_COLUMN_ALIAS" : {
    "message" : [
      "Lateral column alias <name> is ambiguous and has <n> matches."
    ],
    "sqlState" : "42000"
  },
  "AMBIGUOUS_REFERENCE" : {
    "message" : [
      "Reference <name> is ambiguous, could be: <referenceNames>."
    ]
  },
  "ARITHMETIC_OVERFLOW" : {
    "message" : [
      "<message>.<alternative> If necessary set <config> to \"false\" to bypass this error."
    ],
    "sqlState" : "22003"
  },
  "CANNOT_CAST_DATATYPE" : {
    "message" : [
      "Cannot cast <sourceType> to <targetType>."
    ],
    "sqlState" : "22005"
  },
  "CANNOT_CONSTRUCT_PROTOBUF_DESCRIPTOR" : {
    "message" : [
      "Error constructing FileDescriptor for <descFilePath>"
    ]
  },
  "CANNOT_CONVERT_PROTOBUF_FIELD_TYPE_TO_SQL_TYPE" : {
    "message" : [
      "Cannot convert Protobuf <protobufColumn> to SQL <sqlColumn> because schema is incompatible (protobufType = <protobufType>, sqlType = <sqlType>)."
    ]
  },
  "CANNOT_CONVERT_PROTOBUF_MESSAGE_TYPE_TO_SQL_TYPE" : {
    "message" : [
      "Unable to convert <protobufType> of Protobuf to SQL type <toType>."
    ]
  },
  "CANNOT_CONVERT_SQL_TYPE_TO_PROTOBUF_ENUM_TYPE" : {
    "message" : [
      "Cannot convert SQL <sqlColumn> to Protobuf <protobufColumn> because <data> cannot be written since it's not defined in ENUM <enumString>"
    ]
  },
  "CANNOT_CONVERT_SQL_TYPE_TO_PROTOBUF_FIELD_TYPE" : {
    "message" : [
      "Cannot convert SQL <sqlColumn> to Protobuf <protobufColumn> because schema is incompatible (protobufType = <protobufType>, sqlType = <sqlType>)."
    ]
  },
  "CANNOT_DECODE_URL" : {
    "message" : [
      "Cannot decode url : <url>."
    ],
    "sqlState" : "42000"
  },
  "CANNOT_LOAD_FUNCTION_CLASS" : {
    "message" : [
      "Cannot load class <className> when registering the function <functionName>, please make sure it is on the classpath."
    ]
  },
  "CANNOT_LOAD_PROTOBUF_CLASS" : {
    "message" : [
      "Could not load Protobuf class with name <protobufClassName>. <explanation>."
    ]
  },
  "CANNOT_PARSE_DECIMAL" : {
    "message" : [
      "Cannot parse decimal"
    ],
    "sqlState" : "42000"
  },
  "CANNOT_PARSE_JSON_FIELD" : {
    "message" : [
      "Cannot parse the field name <fieldName> and the value <fieldValue> of the JSON token type <jsonType> to target Spark data type <dataType>"
    ]
  },
  "CANNOT_PARSE_PROTOBUF_DESCRIPTOR" : {
    "message" : [
      "Error parsing file <descFilePath> descriptor byte[] into Descriptor object"
    ]
  },
  "CANNOT_PARSE_TIMESTAMP" : {
    "message" : [
      "<message>. If necessary set <ansiConfig> to \"false\" to bypass this error."
    ],
    "sqlState" : "42000"
  },
  "CANNOT_UP_CAST_DATATYPE" : {
    "message" : [
      "Cannot up cast <expression> from <sourceType> to <targetType>.",
      "<details>"
    ]
  },
  "CAST_INVALID_INPUT" : {
    "message" : [
      "The value <expression> of the type <sourceType> cannot be cast to <targetType> because it is malformed. Correct the value as per the syntax, or change its target type. Use `try_cast` to tolerate malformed input and return NULL instead. If necessary set <ansiConfig> to \"false\" to bypass this error."
    ],
    "sqlState" : "42000"
  },
  "CAST_OVERFLOW" : {
    "message" : [
      "The value <value> of the type <sourceType> cannot be cast to <targetType> due to an overflow. Use `try_cast` to tolerate overflow and return NULL instead. If necessary set <ansiConfig> to \"false\" to bypass this error."
    ],
    "sqlState" : "22005"
  },
  "CAST_OVERFLOW_IN_TABLE_INSERT" : {
    "message" : [
      "Fail to insert a value of <sourceType> type into the <targetType> type column <columnName> due to an overflow. Use `try_cast` on the input value to tolerate overflow and return NULL instead."
    ],
    "sqlState" : "22005"
  },
  "COLUMN_ALREADY_EXISTS" : {
    "message" : [
      "The column <columnName> already exists. Consider to choose another name or rename the existing column."
    ]
  },
  "COLUMN_NOT_FOUND" : {
    "message" : [
      "The column <colName> cannot be found. Verify the spelling and correctness of the column name according to the SQL config <caseSensitiveConfig>."
    ]
  },
  "CONCURRENT_QUERY" : {
    "message" : [
      "Another instance of this query was just started by a concurrent session."
    ]
  },
  "CONNECT" : {
    "message" : [
      "Generic Spark Connect error."
    ],
    "subClass" : {
      "INTERCEPTOR_CTOR_MISSING" : {
        "message" : [
          "Cannot instantiate GRPC interceptor because <cls> is missing a default constructor without arguments."
        ]
      },
      "INTERCEPTOR_RUNTIME_ERROR" : {
        "message" : [
          "Error instantiating GRPC interceptor: <msg>"
        ]
      },
      "PLUGIN_CTOR_MISSING" : {
        "message" : [
          "Cannot instantiate Spark Connect plugin because <cls> is missing a default constructor without arguments."
        ]
      },
      "PLUGIN_RUNTIME_ERROR" : {
        "message" : [
          "Error instantiating Spark Connect plugin: <msg>"
        ]
      }
    }
  },
  "CONVERSION_INVALID_INPUT" : {
    "message" : [
      "The value <str> (<fmt>) cannot be converted to <targetType> because it is malformed. Correct the value as per the syntax, or change its format. Use <suggestion> to tolerate malformed input and return NULL instead."
    ]
  },
  "CREATE_TABLE_COLUMN_OPTION_DUPLICATE" : {
    "message" : [
      "CREATE TABLE column <columnName> specifies option \"<optionName>\" more than once, which is invalid"
    ]
  },
  "DATATYPE_MISMATCH" : {
    "message" : [
      "Cannot resolve <sqlExpr> due to data type mismatch:"
    ],
    "subClass" : {
      "ARRAY_FUNCTION_DIFF_TYPES" : {
        "message" : [
          "Input to <functionName> should have been <dataType> followed by a value with same element type, but it's [<leftType>, <rightType>]."
        ]
      },
      "BINARY_ARRAY_DIFF_TYPES" : {
        "message" : [
          "Input to function <functionName> should have been two <arrayType> with same element type, but it's [<leftType>, <rightType>]."
        ]
      },
      "BINARY_OP_DIFF_TYPES" : {
        "message" : [
          "the left and right operands of the binary operator have incompatible types (<left> and <right>)."
        ]
      },
      "BINARY_OP_WRONG_TYPE" : {
        "message" : [
          "the binary operator requires the input type <inputType>, not <actualDataType>."
        ]
      },
      "BLOOM_FILTER_BINARY_OP_WRONG_TYPE" : {
        "message" : [
          "The Bloom filter binary input to <functionName> should be either a constant value or a scalar subquery expression, but it's <actual>."
        ]
      },
      "BLOOM_FILTER_WRONG_TYPE" : {
        "message" : [
          "Input to function <functionName> should have been <expectedLeft> followed by value with <expectedRight>, but it's [<actual>]."
        ]
      },
      "CANNOT_CONVERT_TO_JSON" : {
        "message" : [
          "Unable to convert column <name> of type <type> to JSON."
        ]
      },
      "CANNOT_DROP_ALL_FIELDS" : {
        "message" : [
          "Cannot drop all fields in struct."
        ]
      },
      "CAST_WITHOUT_SUGGESTION" : {
        "message" : [
          "cannot cast <srcType> to <targetType>."
        ]
      },
      "CAST_WITH_CONF_SUGGESTION" : {
        "message" : [
          "cannot cast <srcType> to <targetType> with ANSI mode on.",
          "If you have to cast <srcType> to <targetType>, you can set <config> as <configVal>."
        ]
      },
      "CAST_WITH_FUNC_SUGGESTION" : {
        "message" : [
          "cannot cast <srcType> to <targetType>.",
          "To convert values from <srcType> to <targetType>, you can use the functions <functionNames> instead."
        ]
      },
      "CREATE_MAP_KEY_DIFF_TYPES" : {
        "message" : [
          "The given keys of function <functionName> should all be the same type, but they are <dataType>."
        ]
      },
      "CREATE_MAP_VALUE_DIFF_TYPES" : {
        "message" : [
          "The given values of function <functionName> should all be the same type, but they are <dataType>."
        ]
      },
      "CREATE_NAMED_STRUCT_WITHOUT_FOLDABLE_STRING" : {
        "message" : [
          "Only foldable `STRING` expressions are allowed to appear at odd position, but they are <inputExprs>."
        ]
      },
      "DATA_DIFF_TYPES" : {
        "message" : [
          "Input to <functionName> should all be the same type, but it's <dataType>."
        ]
      },
      "HASH_MAP_TYPE" : {
        "message" : [
          "Input to the function <functionName> cannot contain elements of the \"MAP\" type. In Spark, same maps may have different hashcode, thus hash expressions are prohibited on \"MAP\" elements. To restore previous behavior set \"spark.sql.legacy.allowHashOnMapType\" to \"true\"."
        ]
      },
      "INPUT_SIZE_NOT_ONE" : {
        "message" : [
          "Length of <exprName> should be 1"
        ]
      },
      "INVALID_ARG_VALUE" : {
        "message" : [
          "The <inputName> value must to be a <requireType> literal of <validValues>, but got <inputValue>."
        ]
      },
      "INVALID_JSON_MAP_KEY_TYPE" : {
        "message" : [
          "Input schema <schema> can only contain STRING as a key type for a MAP."
        ]
      },
      "INVALID_JSON_SCHEMA" : {
        "message" : [
          "Input schema <schema> must be a struct, an array or a map."
        ]
      },
      "INVALID_MAP_KEY_TYPE" : {
        "message" : [
          "The key of map cannot be/contain <keyType>."
        ]
      },
      "INVALID_ORDERING_TYPE" : {
        "message" : [
          "The <functionName> does not support ordering on type <dataType>."
        ]
      },
      "IN_SUBQUERY_DATA_TYPE_MISMATCH" : {
        "message" : [
          "The data type of one or more elements in the left hand side of an IN subquery is not compatible with the data type of the output of the subquery. Mismatched columns: [<mismatchedColumns>], left side: [<leftType>], right side: [<rightType>]."
        ]
      },
      "IN_SUBQUERY_LENGTH_MISMATCH" : {
        "message" : [
          "The number of columns in the left hand side of an IN subquery does not match the number of columns in the output of subquery. Left hand side columns(length: <leftLength>): [<leftColumns>], right hand side columns(length: <rightLength>): [<rightColumns>]."
        ]
      },
      "MAP_CONCAT_DIFF_TYPES" : {
        "message" : [
          "The <functionName> should all be of type map, but it's <dataType>."
        ]
      },
      "MAP_FUNCTION_DIFF_TYPES" : {
        "message" : [
          "Input to <functionName> should have been <dataType> followed by a value with same key type, but it's [<leftType>, <rightType>]."
        ]
      },
      "MAP_ZIP_WITH_DIFF_TYPES" : {
        "message" : [
          "Input to the <functionName> should have been two maps with compatible key types, but it's [<leftType>, <rightType>]."
        ]
      },
      "NON_FOLDABLE_INPUT" : {
        "message" : [
          "the input <inputName> should be a foldable <inputType> expression; however, got <inputExpr>."
        ]
      },
      "NON_STRING_TYPE" : {
        "message" : [
          "all arguments must be strings."
        ]
      },
      "NULL_TYPE" : {
        "message" : [
          "Null typed values cannot be used as arguments of <functionName>."
        ]
      },
      "PARAMETER_CONSTRAINT_VIOLATION" : {
        "message" : [
          "The <leftExprName>(<leftExprValue>) must be <constraint> the <rightExprName>(<rightExprValue>)"
        ]
      },
      "RANGE_FRAME_INVALID_TYPE" : {
        "message" : [
          "The data type <orderSpecType> used in the order specification does not match the data type <valueBoundaryType> which is used in the range frame."
        ]
      },
      "RANGE_FRAME_MULTI_ORDER" : {
        "message" : [
          "A range window frame with value boundaries cannot be used in a window specification with multiple order by expressions: <orderSpec>."
        ]
      },
      "RANGE_FRAME_WITHOUT_ORDER" : {
        "message" : [
          "A range window frame cannot be used in an unordered window specification."
        ]
      },
      "SEQUENCE_WRONG_INPUT_TYPES" : {
        "message" : [
          "<functionName> uses the wrong parameter type. The parameter type must conform to:",
          "1. The start and stop expressions must resolve to the same type.",
          "2. If start and stop expressions resolve to the <startType> type, then the step expression must resolve to the <stepType> type",
          "3. Otherwise, if start and stop expressions resolve to the <otherStartType> type, then the step expression must resolve to the same type."
        ]
      },
      "SPECIFIED_WINDOW_FRAME_DIFF_TYPES" : {
        "message" : [
          "Window frame bounds <lower> and <upper> do not have the same type: <lowerType> <> <upperType>."
        ]
      },
      "SPECIFIED_WINDOW_FRAME_INVALID_BOUND" : {
        "message" : [
          "Window frame upper bound <upper> does not follow the lower bound <lower>."
        ]
      },
      "SPECIFIED_WINDOW_FRAME_UNACCEPTED_TYPE" : {
        "message" : [
          "The data type of the <location> bound <exprType> does not match the expected data type <expectedType>."
        ]
      },
      "SPECIFIED_WINDOW_FRAME_WITHOUT_FOLDABLE" : {
        "message" : [
          "Window frame <location> bound <expression> is not a literal."
        ]
      },
      "SPECIFIED_WINDOW_FRAME_WRONG_COMPARISON" : {
        "message" : [
          "The lower bound of a window frame must be <comparison> to the upper bound."
        ]
      },
      "STACK_COLUMN_DIFF_TYPES" : {
        "message" : [
          "The data type of the column (<columnIndex>) do not have the same type: <leftType> (<leftParamIndex>) <> <rightType> (<rightParamIndex>)."
        ]
      },
      "UNEXPECTED_CLASS_TYPE" : {
        "message" : [
          "class <className> not found"
        ]
      },
      "UNEXPECTED_INPUT_TYPE" : {
        "message" : [
          "Parameter <paramIndex> requires the <requiredType> type, however <inputSql> has the type <inputType>."
        ]
      },
      "UNEXPECTED_NULL" : {
        "message" : [
          "The <exprName> must not be null"
        ]
      },
      "UNEXPECTED_RETURN_TYPE" : {
        "message" : [
          "The <functionName> requires return <expectedType> type, but the actual is <actualType> type."
        ]
      },
      "UNEXPECTED_STATIC_METHOD" : {
        "message" : [
          "cannot find a static method <methodName> that matches the argument types in <className>"
        ]
      },
      "UNSUPPORTED_INPUT_TYPE" : {
        "message" : [
          "The input of <functionName> can't be <dataType> type data."
        ]
      },
      "VALUE_OUT_OF_RANGE" : {
        "message" : [
          "The <exprName> must be between <valueRange> (current value = <currentValue>)"
        ]
      },
      "WRONG_NUM_ARGS" : {
        "message" : [
          "The <functionName> requires <expectedNum> parameters but the actual number is <actualNum>."
        ]
      },
      "WRONG_NUM_ARGS_WITH_SUGGESTION" : {
        "message" : [
          "The <functionName> requires <expectedNum> parameters but the actual number is <actualNum>.",
          "If you have to call this function with <legacyNum> parameters, set the legacy configuration <legacyConfKey> to <legacyConfValue>."
        ]
      },
      "WRONG_NUM_ENDPOINTS" : {
        "message" : [
          "The number of endpoints must be >= 2 to construct intervals but the actual number is <actualNumber>."
        ]
      }
    }
  },
  "DATATYPE_MISSING_SIZE" : {
    "message" : [
      "DataType <type> requires a length parameter, for example <type>(10). Please specify the length."
    ],
    "sqlState" : "42000"
  },
  "DATA_SOURCE_NOT_FOUND" : {
    "message" : [
      "Failed to find the data source: <provider>. Please find packages at `https://spark.apache.org/third-party-projects.html`."
    ]
  },
=======
    "sqlState" : "42702"
  },
  "AMBIGUOUS_LATERAL_COLUMN_ALIAS" : {
    "message" : [
      "Lateral column alias <name> is ambiguous and has <n> matches."
    ],
    "sqlState" : "42702"
  },
  "AMBIGUOUS_REFERENCE" : {
    "message" : [
      "Reference <name> is ambiguous, could be: <referenceNames>."
    ],
    "sqlState" : "42704"
  },
  "ARITHMETIC_OVERFLOW" : {
    "message" : [
      "<message>.<alternative> If necessary set <config> to \"false\" to bypass this error."
    ],
    "sqlState" : "22003"
  },
  "CANNOT_CAST_DATATYPE" : {
    "message" : [
      "Cannot cast <sourceType> to <targetType>."
    ],
    "sqlState" : "42846"
  },
  "CANNOT_CONSTRUCT_PROTOBUF_DESCRIPTOR" : {
    "message" : [
      "Error constructing FileDescriptor for <descFilePath>"
    ]
  },
  "CANNOT_CONVERT_PROTOBUF_FIELD_TYPE_TO_SQL_TYPE" : {
    "message" : [
      "Cannot convert Protobuf <protobufColumn> to SQL <sqlColumn> because schema is incompatible (protobufType = <protobufType>, sqlType = <sqlType>)."
    ]
  },
  "CANNOT_CONVERT_PROTOBUF_MESSAGE_TYPE_TO_SQL_TYPE" : {
    "message" : [
      "Unable to convert <protobufType> of Protobuf to SQL type <toType>."
    ]
  },
  "CANNOT_CONVERT_SQL_TYPE_TO_PROTOBUF_ENUM_TYPE" : {
    "message" : [
      "Cannot convert SQL <sqlColumn> to Protobuf <protobufColumn> because <data> cannot be written since it's not defined in ENUM <enumString>"
    ]
  },
  "CANNOT_CONVERT_SQL_TYPE_TO_PROTOBUF_FIELD_TYPE" : {
    "message" : [
      "Cannot convert SQL <sqlColumn> to Protobuf <protobufColumn> because schema is incompatible (protobufType = <protobufType>, sqlType = <sqlType>)."
    ]
  },
  "CANNOT_DECODE_URL" : {
    "message" : [
      "Cannot decode url : <url>."
    ],
    "sqlState" : "22546"
  },
  "CANNOT_LOAD_FUNCTION_CLASS" : {
    "message" : [
      "Cannot load class <className> when registering the function <functionName>, please make sure it is on the classpath."
    ]
  },
  "CANNOT_LOAD_PROTOBUF_CLASS" : {
    "message" : [
      "Could not load Protobuf class with name <protobufClassName>. <explanation>."
    ]
  },
  "CANNOT_PARSE_DECIMAL" : {
    "message" : [
      "Cannot parse decimal"
    ],
    "sqlState" : "22018"
  },
  "CANNOT_PARSE_JSON_FIELD" : {
    "message" : [
      "Cannot parse the field name <fieldName> and the value <fieldValue> of the JSON token type <jsonType> to target Spark data type <dataType>."
    ],
    "sqlState" : "2203G"
  },
  "CANNOT_PARSE_PROTOBUF_DESCRIPTOR" : {
    "message" : [
      "Error parsing file <descFilePath> descriptor byte[] into Descriptor object"
    ]
  },
  "CANNOT_PARSE_TIMESTAMP" : {
    "message" : [
      "<message>. If necessary set <ansiConfig> to \"false\" to bypass this error."
    ],
    "sqlState" : "22007"
  },
  "CANNOT_RESTORE_PERMISSIONS_FOR_PATH" : {
    "message" : [
      "Failed to set permissions on created path <path> back to <permission>."
    ]
  },
  "CANNOT_UP_CAST_DATATYPE" : {
    "message" : [
      "Cannot up cast <expression> from <sourceType> to <targetType>.",
      "<details>"
    ]
  },
  "CAST_INVALID_INPUT" : {
    "message" : [
      "The value <expression> of the type <sourceType> cannot be cast to <targetType> because it is malformed. Correct the value as per the syntax, or change its target type. Use `try_cast` to tolerate malformed input and return NULL instead. If necessary set <ansiConfig> to \"false\" to bypass this error."
    ],
    "sqlState" : "22018"
  },
  "CAST_OVERFLOW" : {
    "message" : [
      "The value <value> of the type <sourceType> cannot be cast to <targetType> due to an overflow. Use `try_cast` to tolerate overflow and return NULL instead. If necessary set <ansiConfig> to \"false\" to bypass this error."
    ],
    "sqlState" : "22003"
  },
  "CAST_OVERFLOW_IN_TABLE_INSERT" : {
    "message" : [
      "Fail to insert a value of <sourceType> type into the <targetType> type column <columnName> due to an overflow. Use `try_cast` on the input value to tolerate overflow and return NULL instead."
    ],
    "sqlState" : "22003"
  },
  "COLUMN_ALREADY_EXISTS" : {
    "message" : [
      "The column <columnName> already exists. Consider to choose another name or rename the existing column."
    ],
    "sqlState" : "42711"
  },
  "COLUMN_NOT_FOUND" : {
    "message" : [
      "The column <colName> cannot be found. Verify the spelling and correctness of the column name according to the SQL config <caseSensitiveConfig>."
    ],
    "sqlState" : "42703"
  },
  "COMPARATOR_RETURNS_NULL" : {
    "message" : [
      "The comparator has returned a NULL for a comparison between <firstValue> and <secondValue>. It should return a positive integer for \"greater than\", 0 for \"equal\" and a negative integer for \"less than\". To revert to deprecated behavior where NULL is treated as 0 (equal), you must set \"spark.sql.legacy.allowNullComparisonResultInArraySort\" to \"true\"."
    ]
  },
  "CONCURRENT_QUERY" : {
    "message" : [
      "Another instance of this query was just started by a concurrent session."
    ]
  },
  "CONNECT" : {
    "message" : [
      "Generic Spark Connect error."
    ],
    "subClass" : {
      "INTERCEPTOR_CTOR_MISSING" : {
        "message" : [
          "Cannot instantiate GRPC interceptor because <cls> is missing a default constructor without arguments."
        ]
      },
      "INTERCEPTOR_RUNTIME_ERROR" : {
        "message" : [
          "Error instantiating GRPC interceptor: <msg>"
        ]
      },
      "PLUGIN_CTOR_MISSING" : {
        "message" : [
          "Cannot instantiate Spark Connect plugin because <cls> is missing a default constructor without arguments."
        ]
      },
      "PLUGIN_RUNTIME_ERROR" : {
        "message" : [
          "Error instantiating Spark Connect plugin: <msg>"
        ]
      }
    }
  },
  "CONVERSION_INVALID_INPUT" : {
    "message" : [
      "The value <str> (<fmt>) cannot be converted to <targetType> because it is malformed. Correct the value as per the syntax, or change its format. Use <suggestion> to tolerate malformed input and return NULL instead."
    ],
    "sqlState" : "22018"
  },
  "CREATE_TABLE_COLUMN_OPTION_DUPLICATE" : {
    "message" : [
      "CREATE TABLE column <columnName> specifies option \"<optionName>\" more than once, which is invalid"
    ],
    "sqlState" : "42710"
  },
  "DATATYPE_MISMATCH" : {
    "message" : [
      "Cannot resolve <sqlExpr> due to data type mismatch:"
    ],
    "subClass" : {
      "ARRAY_FUNCTION_DIFF_TYPES" : {
        "message" : [
          "Input to <functionName> should have been <dataType> followed by a value with same element type, but it's [<leftType>, <rightType>]."
        ]
      },
      "BINARY_ARRAY_DIFF_TYPES" : {
        "message" : [
          "Input to function <functionName> should have been two <arrayType> with same element type, but it's [<leftType>, <rightType>]."
        ]
      },
      "BINARY_OP_DIFF_TYPES" : {
        "message" : [
          "the left and right operands of the binary operator have incompatible types (<left> and <right>)."
        ]
      },
      "BINARY_OP_WRONG_TYPE" : {
        "message" : [
          "the binary operator requires the input type <inputType>, not <actualDataType>."
        ]
      },
      "BLOOM_FILTER_BINARY_OP_WRONG_TYPE" : {
        "message" : [
          "The Bloom filter binary input to <functionName> should be either a constant value or a scalar subquery expression, but it's <actual>."
        ]
      },
      "BLOOM_FILTER_WRONG_TYPE" : {
        "message" : [
          "Input to function <functionName> should have been <expectedLeft> followed by value with <expectedRight>, but it's [<actual>]."
        ]
      },
      "CANNOT_CONVERT_TO_JSON" : {
        "message" : [
          "Unable to convert column <name> of type <type> to JSON."
        ]
      },
      "CANNOT_DROP_ALL_FIELDS" : {
        "message" : [
          "Cannot drop all fields in struct."
        ]
      },
      "CAST_WITHOUT_SUGGESTION" : {
        "message" : [
          "cannot cast <srcType> to <targetType>."
        ]
      },
      "CAST_WITH_CONF_SUGGESTION" : {
        "message" : [
          "cannot cast <srcType> to <targetType> with ANSI mode on.",
          "If you have to cast <srcType> to <targetType>, you can set <config> as <configVal>."
        ]
      },
      "CAST_WITH_FUNC_SUGGESTION" : {
        "message" : [
          "cannot cast <srcType> to <targetType>.",
          "To convert values from <srcType> to <targetType>, you can use the functions <functionNames> instead."
        ]
      },
      "CREATE_MAP_KEY_DIFF_TYPES" : {
        "message" : [
          "The given keys of function <functionName> should all be the same type, but they are <dataType>."
        ]
      },
      "CREATE_MAP_VALUE_DIFF_TYPES" : {
        "message" : [
          "The given values of function <functionName> should all be the same type, but they are <dataType>."
        ]
      },
      "CREATE_NAMED_STRUCT_WITHOUT_FOLDABLE_STRING" : {
        "message" : [
          "Only foldable `STRING` expressions are allowed to appear at odd position, but they are <inputExprs>."
        ]
      },
      "DATA_DIFF_TYPES" : {
        "message" : [
          "Input to <functionName> should all be the same type, but it's <dataType>."
        ]
      },
      "HASH_MAP_TYPE" : {
        "message" : [
          "Input to the function <functionName> cannot contain elements of the \"MAP\" type. In Spark, same maps may have different hashcode, thus hash expressions are prohibited on \"MAP\" elements. To restore previous behavior set \"spark.sql.legacy.allowHashOnMapType\" to \"true\"."
        ]
      },
      "INPUT_SIZE_NOT_ONE" : {
        "message" : [
          "Length of <exprName> should be 1"
        ]
      },
      "INVALID_ARG_VALUE" : {
        "message" : [
          "The <inputName> value must to be a <requireType> literal of <validValues>, but got <inputValue>."
        ]
      },
      "INVALID_JSON_MAP_KEY_TYPE" : {
        "message" : [
          "Input schema <schema> can only contain STRING as a key type for a MAP."
        ]
      },
      "INVALID_JSON_SCHEMA" : {
        "message" : [
          "Input schema <schema> must be a struct, an array or a map."
        ]
      },
      "INVALID_MAP_KEY_TYPE" : {
        "message" : [
          "The key of map cannot be/contain <keyType>."
        ]
      },
      "INVALID_ORDERING_TYPE" : {
        "message" : [
          "The <functionName> does not support ordering on type <dataType>."
        ]
      },
      "IN_SUBQUERY_DATA_TYPE_MISMATCH" : {
        "message" : [
          "The data type of one or more elements in the left hand side of an IN subquery is not compatible with the data type of the output of the subquery. Mismatched columns: [<mismatchedColumns>], left side: [<leftType>], right side: [<rightType>]."
        ]
      },
      "IN_SUBQUERY_LENGTH_MISMATCH" : {
        "message" : [
          "The number of columns in the left hand side of an IN subquery does not match the number of columns in the output of subquery. Left hand side columns(length: <leftLength>): [<leftColumns>], right hand side columns(length: <rightLength>): [<rightColumns>]."
        ]
      },
      "MAP_CONCAT_DIFF_TYPES" : {
        "message" : [
          "The <functionName> should all be of type map, but it's <dataType>."
        ]
      },
      "MAP_FUNCTION_DIFF_TYPES" : {
        "message" : [
          "Input to <functionName> should have been <dataType> followed by a value with same key type, but it's [<leftType>, <rightType>]."
        ]
      },
      "MAP_ZIP_WITH_DIFF_TYPES" : {
        "message" : [
          "Input to the <functionName> should have been two maps with compatible key types, but it's [<leftType>, <rightType>]."
        ]
      },
      "NON_FOLDABLE_INPUT" : {
        "message" : [
          "the input <inputName> should be a foldable <inputType> expression; however, got <inputExpr>."
        ]
      },
      "NON_STRING_TYPE" : {
        "message" : [
          "all arguments must be strings."
        ]
      },
      "NULL_TYPE" : {
        "message" : [
          "Null typed values cannot be used as arguments of <functionName>."
        ]
      },
      "PARAMETER_CONSTRAINT_VIOLATION" : {
        "message" : [
          "The <leftExprName>(<leftExprValue>) must be <constraint> the <rightExprName>(<rightExprValue>)"
        ]
      },
      "RANGE_FRAME_INVALID_TYPE" : {
        "message" : [
          "The data type <orderSpecType> used in the order specification does not match the data type <valueBoundaryType> which is used in the range frame."
        ]
      },
      "RANGE_FRAME_MULTI_ORDER" : {
        "message" : [
          "A range window frame with value boundaries cannot be used in a window specification with multiple order by expressions: <orderSpec>."
        ]
      },
      "RANGE_FRAME_WITHOUT_ORDER" : {
        "message" : [
          "A range window frame cannot be used in an unordered window specification."
        ]
      },
      "SEQUENCE_WRONG_INPUT_TYPES" : {
        "message" : [
          "<functionName> uses the wrong parameter type. The parameter type must conform to:",
          "1. The start and stop expressions must resolve to the same type.",
          "2. If start and stop expressions resolve to the <startType> type, then the step expression must resolve to the <stepType> type",
          "3. Otherwise, if start and stop expressions resolve to the <otherStartType> type, then the step expression must resolve to the same type."
        ]
      },
      "SPECIFIED_WINDOW_FRAME_DIFF_TYPES" : {
        "message" : [
          "Window frame bounds <lower> and <upper> do not have the same type: <lowerType> <> <upperType>."
        ]
      },
      "SPECIFIED_WINDOW_FRAME_INVALID_BOUND" : {
        "message" : [
          "Window frame upper bound <upper> does not follow the lower bound <lower>."
        ]
      },
      "SPECIFIED_WINDOW_FRAME_UNACCEPTED_TYPE" : {
        "message" : [
          "The data type of the <location> bound <exprType> does not match the expected data type <expectedType>."
        ]
      },
      "SPECIFIED_WINDOW_FRAME_WITHOUT_FOLDABLE" : {
        "message" : [
          "Window frame <location> bound <expression> is not a literal."
        ]
      },
      "SPECIFIED_WINDOW_FRAME_WRONG_COMPARISON" : {
        "message" : [
          "The lower bound of a window frame must be <comparison> to the upper bound."
        ]
      },
      "STACK_COLUMN_DIFF_TYPES" : {
        "message" : [
          "The data type of the column (<columnIndex>) do not have the same type: <leftType> (<leftParamIndex>) <> <rightType> (<rightParamIndex>)."
        ]
      },
      "UNEXPECTED_CLASS_TYPE" : {
        "message" : [
          "class <className> not found"
        ]
      },
      "UNEXPECTED_INPUT_TYPE" : {
        "message" : [
          "Parameter <paramIndex> requires the <requiredType> type, however <inputSql> has the type <inputType>."
        ]
      },
      "UNEXPECTED_NULL" : {
        "message" : [
          "The <exprName> must not be null"
        ]
      },
      "UNEXPECTED_RETURN_TYPE" : {
        "message" : [
          "The <functionName> requires return <expectedType> type, but the actual is <actualType> type."
        ]
      },
      "UNEXPECTED_STATIC_METHOD" : {
        "message" : [
          "cannot find a static method <methodName> that matches the argument types in <className>"
        ]
      },
      "UNSUPPORTED_INPUT_TYPE" : {
        "message" : [
          "The input of <functionName> can't be <dataType> type data."
        ]
      },
      "VALUE_OUT_OF_RANGE" : {
        "message" : [
          "The <exprName> must be between <valueRange> (current value = <currentValue>)"
        ]
      },
      "WRONG_NUM_ARGS" : {
        "message" : [
          "The <functionName> requires <expectedNum> parameters but the actual number is <actualNum>."
        ]
      },
      "WRONG_NUM_ARGS_WITH_SUGGESTION" : {
        "message" : [
          "The <functionName> requires <expectedNum> parameters but the actual number is <actualNum>.",
          "If you have to call this function with <legacyNum> parameters, set the legacy configuration <legacyConfKey> to <legacyConfValue>."
        ]
      },
      "WRONG_NUM_ENDPOINTS" : {
        "message" : [
          "The number of endpoints must be >= 2 to construct intervals but the actual number is <actualNumber>."
        ]
      }
    },
    "sqlState" : "42K09"
  },
  "DATATYPE_MISSING_SIZE" : {
    "message" : [
      "DataType <type> requires a length parameter, for example <type>(10). Please specify the length."
    ],
    "sqlState" : "42K01"
  },
  "DATA_SOURCE_NOT_FOUND" : {
    "message" : [
      "Failed to find the data source: <provider>. Please find packages at `https://spark.apache.org/third-party-projects.html`."
    ],
    "sqlState" : "42K02"
  },
>>>>>>> 11e30a61
  "DATETIME_OVERFLOW" : {
    "message" : [
      "Datetime operation overflow: <operation>."
    ],
    "sqlState" : "22008"
  },
  "DECIMAL_PRECISION_EXCEEDS_MAX_PRECISION" : {
    "message" : [
      "Decimal precision <precision> exceeds max precision <maxPrecision>."
<<<<<<< HEAD
    ]
  },
  "DEFAULT_DATABASE_NOT_EXISTS" : {
    "message" : [
      "Default database <defaultDatabase> does not exist, please create it first or change default database to 'default'."
    ]
=======
    ],
    "sqlState" : "22003"
  },
  "DEFAULT_DATABASE_NOT_EXISTS" : {
    "message" : [
      "Default database <defaultDatabase> does not exist, please create it first or change default database to `<defaultDatabase>`."
    ],
    "sqlState" : "42704"
>>>>>>> 11e30a61
  },
  "DIVIDE_BY_ZERO" : {
    "message" : [
      "Division by zero. Use `try_divide` to tolerate divisor being 0 and return NULL instead. If necessary set <config> to \"false\" to bypass this error."
    ],
    "sqlState" : "22012"
  },
  "DUPLICATE_KEY" : {
    "message" : [
      "Found duplicate keys <keyColumn>"
    ],
<<<<<<< HEAD
    "sqlState" : "23000"
=======
    "sqlState" : "23505"
  },
  "ELEMENT_AT_BY_INDEX_ZERO" : {
    "message" : [
      "The index 0 is invalid. An index shall be either < 0 or > 0 (the first element has index 1)."
    ],
    "sqlState" : "22003"
  },
  "ENCODER_NOT_FOUND" : {
    "message" : [
      "Not found an encoder of the type <typeName> to Spark SQL internal representation. Consider to change the input type to one of supported at https://spark.apache.org/docs/latest/sql-ref-datatypes.html."
    ]
  },
  "FAILED_EXECUTE_UDF" : {
    "message" : [
      "Failed to execute user defined function (<functionName>: (<signature>) => <result>)"
    ],
    "sqlState" : "39000"
  },
  "FAILED_FUNCTION_CALL" : {
    "message" : [
      "Failed preparing of the function <funcName> for call. Please, double check function's arguments."
    ],
    "sqlState" : "38000"
>>>>>>> 11e30a61
  },
  "ELEMENT_AT_BY_INDEX_ZERO" : {
    "message" : [
      "The index 0 is invalid. An index shall be either < 0 or > 0 (the first element has index 1)."
    ]
  },
  "ENCODER_NOT_FOUND" : {
    "message" : [
      "Not found an encoder of the type <typeName> to Spark SQL internal representation. Consider to change the input type to one of supported at https://spark.apache.org/docs/latest/sql-ref-datatypes.html."
    ]
  },
  "FAILED_EXECUTE_UDF" : {
    "message" : [
      "Failed to execute user defined function (<functionName>: (<signature>) => <result>)"
    ]
  },
  "FAILED_FUNCTION_CALL" : {
    "message" : [
      "Failed preparing of the function <funcName> for call. Please, double check function's arguments."
    ]
  },
  "FAILED_RENAME_PATH" : {
    "message" : [
      "Failed to rename <sourcePath> to <targetPath> as destination already exists"
    ],
<<<<<<< HEAD
    "sqlState" : "22023"
  },
  "FIELD_NOT_FOUND" : {
    "message" : [
      "No such struct field <fieldName> in <fields>."
    ]
  },
  "FORBIDDEN_OPERATION" : {
    "message" : [
      "The operation <statement> is not allowed on the <objectType>: <objectName>"
    ]
=======
    "sqlState" : "42K04"
  },
  "FIELD_NOT_FOUND" : {
    "message" : [
      "No such struct field <fieldName> in <fields>."
    ],
    "sqlState" : "42704"
  },
  "FORBIDDEN_OPERATION" : {
    "message" : [
      "The operation <statement> is not allowed on the <objectType>: <objectName>."
    ],
    "sqlState" : "42809"
>>>>>>> 11e30a61
  },
  "GRAPHITE_SINK_INVALID_PROTOCOL" : {
    "message" : [
      "Invalid Graphite protocol: <protocol>"
    ]
  },
  "GRAPHITE_SINK_PROPERTY_MISSING" : {
    "message" : [
      "Graphite sink requires '<property>' property."
    ]
  },
  "GROUPING_COLUMN_MISMATCH" : {
    "message" : [
      "Column of grouping (<grouping>) can't be found in grouping columns <groupingColumns>"
    ],
<<<<<<< HEAD
    "sqlState" : "42000"
=======
    "sqlState" : "42803"
>>>>>>> 11e30a61
  },
  "GROUPING_ID_COLUMN_MISMATCH" : {
    "message" : [
      "Columns of grouping_id (<groupingIdColumn>) does not match grouping columns (<groupByColumns>)"
    ],
<<<<<<< HEAD
    "sqlState" : "42000"
=======
    "sqlState" : "42803"
>>>>>>> 11e30a61
  },
  "GROUPING_SIZE_LIMIT_EXCEEDED" : {
    "message" : [
      "Grouping sets size cannot be greater than <maxSize>"
<<<<<<< HEAD
    ]
=======
    ],
    "sqlState" : "54000"
>>>>>>> 11e30a61
  },
  "GROUP_BY_AGGREGATE" : {
    "message" : [
      "Aggregate functions are not allowed in GROUP BY, but found <sqlExpr>."
<<<<<<< HEAD
    ]
=======
    ],
    "sqlState" : "42903"
>>>>>>> 11e30a61
  },
  "GROUP_BY_POS_AGGREGATE" : {
    "message" : [
      "GROUP BY <index> refers to an expression <aggExpr> that contains an aggregate function. Aggregate functions are not allowed in GROUP BY."
    ],
<<<<<<< HEAD
    "sqlState" : "42000"
=======
    "sqlState" : "42903"
>>>>>>> 11e30a61
  },
  "GROUP_BY_POS_OUT_OF_RANGE" : {
    "message" : [
      "GROUP BY position <index> is not in select list (valid range is [1, <size>])."
    ],
<<<<<<< HEAD
    "sqlState" : "42000"
=======
    "sqlState" : "42805"
>>>>>>> 11e30a61
  },
  "INCOMPARABLE_PIVOT_COLUMN" : {
    "message" : [
      "Invalid pivot column <columnName>. Pivot columns must be comparable."
    ],
<<<<<<< HEAD
    "sqlState" : "42000"
=======
    "sqlState" : "42818"
>>>>>>> 11e30a61
  },
  "INCOMPATIBLE_DATASOURCE_REGISTER" : {
    "message" : [
      "Detected an incompatible DataSourceRegister. Please remove the incompatible library from classpath or upgrade it. Error: <message>"
    ]
  },
  "INCONSISTENT_BEHAVIOR_CROSS_VERSION" : {
    "message" : [
      "You may get a different result due to the upgrading to"
    ],
    "subClass" : {
      "DATETIME_PATTERN_RECOGNITION" : {
        "message" : [
          "Spark >= 3.0:",
          "Fail to recognize <pattern> pattern in the DateTimeFormatter. 1) You can set <config> to \"LEGACY\" to restore the behavior before Spark 3.0. 2) You can form a valid datetime pattern with the guide from https://spark.apache.org/docs/latest/sql-ref-datetime-pattern.html"
        ]
      },
      "PARSE_DATETIME_BY_NEW_PARSER" : {
        "message" : [
          "Spark >= 3.0:",
          "Fail to parse <datetime> in the new parser. You can set <config> to \"LEGACY\" to restore the behavior before Spark 3.0, or set to \"CORRECTED\" and treat it as an invalid datetime string."
        ]
      },
      "READ_ANCIENT_DATETIME" : {
        "message" : [
          "Spark >= 3.0:",
          "reading dates before 1582-10-15 or timestamps before 1900-01-01T00:00:00Z",
          "from <format> files can be ambiguous, as the files may be written by",
          "Spark 2.x or legacy versions of Hive, which uses a legacy hybrid calendar",
          "that is different from Spark 3.0+'s Proleptic Gregorian calendar.",
          "See more details in SPARK-31404. You can set the SQL config <config> or",
          "the datasource option <option> to \"LEGACY\" to rebase the datetime values",
          "w.r.t. the calendar difference during reading. To read the datetime values",
          "as it is, set the SQL config or the datasource option to \"CORRECTED\"."
        ]
      },
      "WRITE_ANCIENT_DATETIME" : {
        "message" : [
          "Spark >= 3.0:",
          "writing dates before 1582-10-15 or timestamps before 1900-01-01T00:00:00Z",
          "into <format> files can be dangerous, as the files may be read by Spark 2.x",
          "or legacy versions of Hive later, which uses a legacy hybrid calendar that",
          "is different from Spark 3.0+'s Proleptic Gregorian calendar. See more",
          "details in SPARK-31404. You can set <config> to \"LEGACY\" to rebase the",
          "datetime values w.r.t. the calendar difference during writing, to get maximum",
          "interoperability. Or set the config to \"CORRECTED\" to write the datetime",
          "values as it is, if you are sure that the written files will only be read by",
          "Spark 3.0+ or other systems that use Proleptic Gregorian calendar."
        ]
      }
<<<<<<< HEAD
    }
=======
    },
    "sqlState" : "42K0B"
>>>>>>> 11e30a61
  },
  "INCORRECT_END_OFFSET" : {
    "message" : [
      "Max offset with <rowsPerSecond> rowsPerSecond is <maxSeconds>, but it's <endSeconds> now."
<<<<<<< HEAD
    ]
=======
    ],
    "sqlState" : "22003"
>>>>>>> 11e30a61
  },
  "INCORRECT_RAMP_UP_RATE" : {
    "message" : [
      "Max offset with <rowsPerSecond> rowsPerSecond is <maxSeconds>, but 'rampUpTimeSeconds' is <rampUpTimeSeconds>."
<<<<<<< HEAD
    ]
  },
  "INDEX_ALREADY_EXISTS" : {
    "message" : [
      "Cannot create the index because it already exists. <message>."
    ],
    "sqlState" : "42000"
=======
    ],
    "sqlState" : "22003"
  },
  "INDEX_ALREADY_EXISTS" : {
    "message" : [
      "Cannot create the index <indexName> on table <tableName> because it already exists."
    ],
    "sqlState" : "42710"
>>>>>>> 11e30a61
  },
  "INDEX_NOT_FOUND" : {
    "message" : [
      "Cannot find the index. <message>."
    ],
<<<<<<< HEAD
    "sqlState" : "42000"
=======
    "sqlState" : "42704"
>>>>>>> 11e30a61
  },
  "INTERNAL_ERROR" : {
    "message" : [
      "<message>"
<<<<<<< HEAD
    ]
=======
    ],
    "sqlState" : "XX000"
>>>>>>> 11e30a61
  },
  "INTERVAL_ARITHMETIC_OVERFLOW" : {
    "message" : [
      "<message>.<alternative>"
    ],
<<<<<<< HEAD
    "sqlState" : "22003"
=======
    "sqlState" : "22015"
>>>>>>> 11e30a61
  },
  "INTERVAL_DIVIDED_BY_ZERO" : {
    "message" : [
      "Division by zero. Use `try_divide` to tolerate divisor being 0 and return NULL instead."
    ],
    "sqlState" : "22012"
  },
  "INVALID_ARRAY_INDEX" : {
    "message" : [
      "The index <indexValue> is out of bounds. The array has <arraySize> elements. Use the SQL function `get()` to tolerate accessing element at invalid index and return NULL instead. If necessary set <ansiConfig> to \"false\" to bypass this error."
<<<<<<< HEAD
    ]
=======
    ],
    "sqlState" : "22003"
>>>>>>> 11e30a61
  },
  "INVALID_ARRAY_INDEX_IN_ELEMENT_AT" : {
    "message" : [
      "The index <indexValue> is out of bounds. The array has <arraySize> elements. Use `try_element_at` to tolerate accessing element at invalid index and return NULL instead. If necessary set <ansiConfig> to \"false\" to bypass this error."
<<<<<<< HEAD
    ]
=======
    ],
    "sqlState" : "22003"
>>>>>>> 11e30a61
  },
  "INVALID_BUCKET_FILE" : {
    "message" : [
      "Invalid bucket file: <path>"
    ]
  },
  "INVALID_BYTE_STRING" : {
    "message" : [
      "The expected format is ByteString, but was <unsupported> (<class>)."
    ]
  },
  "INVALID_COLUMN_OR_FIELD_DATA_TYPE" : {
    "message" : [
      "Column or field <name> is of type <type> while it's required to be <expectedType>."
    ],
    "sqlState" : "42000"
  },
  "INVALID_EMPTY_LOCATION" : {
    "message" : [
      "The location name cannot be empty string, but `<location>` was given."
<<<<<<< HEAD
    ]
=======
    ],
    "sqlState" : "42K05"
>>>>>>> 11e30a61
  },
  "INVALID_EXTRACT_FIELD" : {
    "message" : [
      "Cannot extract <field> from <expr>."
<<<<<<< HEAD
    ]
=======
    ],
    "sqlState" : "42601"
>>>>>>> 11e30a61
  },
  "INVALID_FIELD_NAME" : {
    "message" : [
      "Field name <fieldName> is invalid: <path> is not a struct."
    ],
    "sqlState" : "42000"
  },
  "INVALID_FORMAT" : {
    "message" : [
      "The format is invalid: <format>."
    ],
    "subClass" : {
      "CONT_THOUSANDS_SEPS" : {
        "message" : [
          "Thousands separators (, or G) must have digits in between them in the number format."
        ]
      },
      "CUR_MUST_BEFORE_DEC" : {
        "message" : [
          "Currency characters must appear before any decimal point in the number format."
        ]
      },
      "CUR_MUST_BEFORE_DIGIT" : {
        "message" : [
          "Currency characters must appear before digits in the number format."
        ]
      },
      "EMPTY" : {
        "message" : [
          "The number format string cannot be empty."
        ]
      },
      "ESC_AT_THE_END" : {
        "message" : [
          "The escape character is not allowed to end with."
        ]
      },
      "ESC_IN_THE_MIDDLE" : {
        "message" : [
          "The escape character is not allowed to precede <char>."
        ]
      },
      "THOUSANDS_SEPS_MUST_BEFORE_DEC" : {
        "message" : [
          "Thousands separators (, or G) may not appear after the decimal point in the number format."
        ]
      },
      "UNEXPECTED_TOKEN" : {
        "message" : [
          "Found the unexpected <token> in the format string; the structure of the format string must match: [MI|S] [$] [0|9|G|,]* [.|D] [0|9]* [$] [PR|MI|S]."
        ]
      },
      "WRONG_NUM_DIGIT" : {
        "message" : [
          "The format string requires at least one number digit."
        ]
      },
      "WRONG_NUM_TOKEN" : {
        "message" : [
          "At most one <token> is allowed in the number format."
        ]
      }
<<<<<<< HEAD
    }
=======
    },
    "sqlState" : "42601"
>>>>>>> 11e30a61
  },
  "INVALID_FRACTION_OF_SECOND" : {
    "message" : [
      "The fraction of sec must be zero. Valid range is [0, 60]. If necessary set <ansiConfig> to \"false\" to bypass this error."
    ],
<<<<<<< HEAD
    "sqlState" : "22023"
  },
  "INVALID_IDENTIFIER" : {
    "message" : [
      "The identifier <ident> is invalid. Please, consider quoting it with back-quotes as `<ident>`."
    ]
  },
  "INVALID_JSON_ROOT_FIELD" : {
    "message" : [
      "Cannot convert JSON root field to target Spark type."
    ]
  },
  "INVALID_JSON_SCHEMA_MAP_TYPE" : {
    "message" : [
      "Input schema <jsonSchema> can only contain STRING as a key type for a MAP."
    ]
  },
  "INVALID_LATERAL_JOIN_TYPE" : {
    "message" : [
      "The <joinType> JOIN with LATERAL correlation is not allowed because an OUTER subquery cannot correlate to its join partner. Remove the LATERAL correlation or use an INNER JOIN, or LEFT OUTER JOIN instead."
    ]
  },
  "INVALID_OPTIONS" : {
    "message" : [
      "Invalid options:"
    ],
    "subClass" : {
      "NON_MAP_FUNCTION" : {
        "message" : [
          "Must use the `map()` function for options."
        ]
      },
      "NON_STRING_TYPE" : {
        "message" : [
          "A type of keys and values in `map()` must be string, but got <mapType>."
        ]
      }
    }
  },
  "INVALID_PANDAS_UDF_PLACEMENT" : {
    "message" : [
      "The group aggregate pandas UDF <functionList> cannot be invoked together with as other, non-pandas aggregate functions."
    ]
  },
  "INVALID_PARAMETER_VALUE" : {
    "message" : [
      "The value of parameter(s) <parameter> in <functionName> is invalid:"
    ],
    "subClass" : {
      "AES_KEY" : {
        "message" : [
          "detail message: <detailMessage>"
        ]
      },
      "AES_KEY_LENGTH" : {
        "message" : [
          "expects a binary value with 16, 24 or 32 bytes, but got <actualLength> bytes."
        ]
      },
      "PATTERN" : {
        "message" : [
          "<value>"
        ]
      },
      "ZERO_INDEX" : {
        "message" : [
          "expects %1$, %2$ and so on, but got %0$."
        ]
      }
    },
    "sqlState" : "22023"
  },
  "INVALID_PROPERTY_KEY" : {
    "message" : [
      "<key> is an invalid property key, please use quotes, e.g. SET <key>=<value>"
    ]
  },
  "INVALID_PROPERTY_VALUE" : {
    "message" : [
      "<value> is an invalid property value, please use quotes, e.g. SET <key>=<value>"
    ]
  },
  "INVALID_SCHEMA" : {
    "message" : [
      "The input schema <inputSchema> is not a valid schema string."
    ],
    "subClass" : {
      "NON_STRING_LITERAL" : {
        "message" : [
          "The input expression must be string literal and not null."
        ]
      },
      "NON_STRUCT_TYPE" : {
        "message" : [
          "The input expression should be evaluated to struct type, but got <dataType>."
        ]
      },
      "PARSE_ERROR" : {
        "message" : [
          "Cannot parse the schema:",
          "<reason>"
        ]
      }
    }
  },
  "INVALID_SQL_ARG" : {
    "message" : [
      "The argument <name> of `sql()` is invalid. Consider to replace it by a SQL literal."
    ]
  },
  "INVALID_SQL_SYNTAX" : {
    "message" : [
      "Invalid SQL syntax: <inputString>"
    ],
    "sqlState" : "42000"
  },
  "INVALID_SUBQUERY_EXPRESSION" : {
    "message" : [
      "Invalid subquery:"
    ],
    "subClass" : {
      "SCALAR_SUBQUERY_RETURN_MORE_THAN_ONE_OUTPUT_COLUMN" : {
        "message" : [
          "Scalar subquery must return only one column, but got <number>"
        ]
      }
    }
  },
  "INVALID_TYPED_LITERAL" : {
    "message" : [
      "The value of the typed literal <valueType> is invalid: <value>."
    ],
    "sqlState" : "42000"
  },
  "INVALID_WHERE_CONDITION" : {
    "message" : [
      "The WHERE condition <condition> contains invalid expressions: <expressionList>.",
      "Rewrite the query to avoid window functions, aggregate functions, and generator functions in the WHERE clause."
    ]
  },
  "LOCATION_ALREADY_EXISTS" : {
    "message" : [
      "Cannot name the managed table as <identifier>, as its associated location <location> already exists. Please pick a different table name, or remove the existing location first."
    ]
  },
  "MALFORMED_PROTOBUF_MESSAGE" : {
    "message" : [
      "Malformed Protobuf messages are detected in message deserialization. Parse Mode: <failFastMode>. To process malformed protobuf message as null result, try setting the option 'mode' as 'PERMISSIVE'."
    ]
  },
  "MISSING_AGGREGATION" : {
    "message" : [
      "The non-aggregating expression <expression> is based on columns which are not participating in the GROUP BY clause.",
      "Add the columns or the expression to the GROUP BY, aggregate the expression, or use <expressionAnyValue> if you do not care which of the values within a group is returned."
    ],
    "sqlState" : "42000"
  },
  "MISSING_GROUP_BY" : {
    "message" : [
      "The query does not include a GROUP BY clause. Add GROUP BY or turn it into the window functions using OVER clauses."
    ]
=======
    "sqlState" : "22023"
  },
  "INVALID_IDENTIFIER" : {
    "message" : [
      "The identifier <ident> is invalid. Please, consider quoting it with back-quotes as `<ident>`."
    ],
    "sqlState" : "42602"
  },
  "INVALID_JSON_ROOT_FIELD" : {
    "message" : [
      "Cannot convert JSON root field to target Spark type."
    ],
    "sqlState" : "22032"
  },
  "INVALID_JSON_SCHEMA_MAP_TYPE" : {
    "message" : [
      "Input schema <jsonSchema> can only contain STRING as a key type for a MAP."
    ],
    "sqlState" : "22032"
  },
  "INVALID_LATERAL_JOIN_TYPE" : {
    "message" : [
      "The <joinType> JOIN with LATERAL correlation is not allowed because an OUTER subquery cannot correlate to its join partner. Remove the LATERAL correlation or use an INNER JOIN, or LEFT OUTER JOIN instead."
    ],
    "sqlState" : "42613"
  },
  "INVALID_OPTIONS" : {
    "message" : [
      "Invalid options:"
    ],
    "subClass" : {
      "NON_MAP_FUNCTION" : {
        "message" : [
          "Must use the `map()` function for options."
        ]
      },
      "NON_STRING_TYPE" : {
        "message" : [
          "A type of keys and values in `map()` must be string, but got <mapType>."
        ]
      }
    },
    "sqlState" : "42K06"
  },
  "INVALID_PANDAS_UDF_PLACEMENT" : {
    "message" : [
      "The group aggregate pandas UDF <functionList> cannot be invoked together with as other, non-pandas aggregate functions."
    ],
    "sqlState" : "0A000"
  },
  "INVALID_PARAMETER_VALUE" : {
    "message" : [
      "The value of parameter(s) <parameter> in <functionName> is invalid:"
    ],
    "subClass" : {
      "AES_KEY" : {
        "message" : [
          "detail message: <detailMessage>"
        ]
      },
      "AES_KEY_LENGTH" : {
        "message" : [
          "expects a binary value with 16, 24 or 32 bytes, but got <actualLength> bytes."
        ]
      },
      "PATTERN" : {
        "message" : [
          "<value>"
        ]
      },
      "ZERO_INDEX" : {
        "message" : [
          "expects %1$, %2$ and so on, but got %0$."
        ]
      }
    },
    "sqlState" : "22023"
  },
  "INVALID_PROPERTY_KEY" : {
    "message" : [
      "<key> is an invalid property key, please use quotes, e.g. SET <key>=<value>"
    ],
    "sqlState" : "42602"
  },
  "INVALID_PROPERTY_VALUE" : {
    "message" : [
      "<value> is an invalid property value, please use quotes, e.g. SET <key>=<value>"
    ],
    "sqlState" : "42602"
  },
  "INVALID_SCHEMA" : {
    "message" : [
      "The input schema <inputSchema> is not a valid schema string."
    ],
    "subClass" : {
      "NON_STRING_LITERAL" : {
        "message" : [
          "The input expression must be string literal and not null."
        ]
      },
      "NON_STRUCT_TYPE" : {
        "message" : [
          "The input expression should be evaluated to struct type, but got <dataType>."
        ]
      },
      "PARSE_ERROR" : {
        "message" : [
          "Cannot parse the schema:",
          "<reason>"
        ]
      }
    },
    "sqlState" : "42K07"
  },
  "INVALID_SQL_ARG" : {
    "message" : [
      "The argument <name> of `sql()` is invalid. Consider to replace it by a SQL literal."
    ]
  },
  "INVALID_SQL_SYNTAX" : {
    "message" : [
      "Invalid SQL syntax: <inputString>"
    ],
    "sqlState" : "42000"
  },
  "INVALID_SUBQUERY_EXPRESSION" : {
    "message" : [
      "Invalid subquery:"
    ],
    "subClass" : {
      "SCALAR_SUBQUERY_RETURN_MORE_THAN_ONE_OUTPUT_COLUMN" : {
        "message" : [
          "Scalar subquery must return only one column, but got <number>"
        ]
      }
    },
    "sqlState" : "42823"
  },
  "INVALID_TYPED_LITERAL" : {
    "message" : [
      "The value of the typed literal <valueType> is invalid: <value>."
    ],
    "sqlState" : "42604"
  },
  "INVALID_WHERE_CONDITION" : {
    "message" : [
      "The WHERE condition <condition> contains invalid expressions: <expressionList>.",
      "Rewrite the query to avoid window functions, aggregate functions, and generator functions in the WHERE clause."
    ],
    "sqlState" : "42903"
  },
  "LOCATION_ALREADY_EXISTS" : {
    "message" : [
      "Cannot name the managed table as <identifier>, as its associated location <location> already exists. Please pick a different table name, or remove the existing location first."
    ],
    "sqlState" : "42710"
  },
  "MALFORMED_CSV_RECORD" : {
    "message" : [
      "Malformed CSV record: <badRecord>"
    ]
  },
  "MALFORMED_PROTOBUF_MESSAGE" : {
    "message" : [
      "Malformed Protobuf messages are detected in message deserialization. Parse Mode: <failFastMode>. To process malformed protobuf message as null result, try setting the option 'mode' as 'PERMISSIVE'."
    ]
  },
  "MISSING_AGGREGATION" : {
    "message" : [
      "The non-aggregating expression <expression> is based on columns which are not participating in the GROUP BY clause.",
      "Add the columns or the expression to the GROUP BY, aggregate the expression, or use <expressionAnyValue> if you do not care which of the values within a group is returned."
    ],
    "sqlState" : "42803"
  },
  "MISSING_GROUP_BY" : {
    "message" : [
      "The query does not include a GROUP BY clause. Add GROUP BY or turn it into the window functions using OVER clauses."
    ],
    "sqlState" : "42803"
>>>>>>> 11e30a61
  },
  "MISSING_STATIC_PARTITION_COLUMN" : {
    "message" : [
      "Unknown static partition column: <columnName>"
    ],
<<<<<<< HEAD
    "sqlState" : "42000"
  },
  "MULTI_UDF_INTERFACE_ERROR" : {
    "message" : [
      "Not allowed to implement multiple UDF interfaces, UDF class <className>"
    ]
  },
  "NESTED_AGGREGATE_FUNCTION" : {
    "message" : [
      "It is not allowed to use an aggregate function in the argument of another aggregate function. Please use the inner aggregate function in a sub-query."
    ]
  },
  "NON_LAST_MATCHED_CLAUSE_OMIT_CONDITION" : {
    "message" : [
      "When there are more than one MATCHED clauses in a MERGE statement, only the last MATCHED clause can omit the condition."
    ],
    "sqlState" : "42000"
  },
  "NON_LAST_NOT_MATCHED_BY_SOURCE_CLAUSE_OMIT_CONDITION" : {
    "message" : [
      "When there are more than one NOT MATCHED BY SOURCE clauses in a MERGE statement, only the last NOT MATCHED BY SOURCE clause can omit the condition."
    ],
    "sqlState" : "42000"
  },
  "NON_LAST_NOT_MATCHED_BY_TARGET_CLAUSE_OMIT_CONDITION" : {
    "message" : [
      "When there are more than one NOT MATCHED [BY TARGET] clauses in a MERGE statement, only the last NOT MATCHED [BY TARGET] clause can omit the condition."
    ],
=======
>>>>>>> 11e30a61
    "sqlState" : "42000"
  },
  "MULTI_UDF_INTERFACE_ERROR" : {
    "message" : [
      "Not allowed to implement multiple UDF interfaces, UDF class <className>"
    ]
  },
  "NESTED_AGGREGATE_FUNCTION" : {
    "message" : [
      "It is not allowed to use an aggregate function in the argument of another aggregate function. Please use the inner aggregate function in a sub-query."
    ],
    "sqlState" : "42607"
  },
  "NON_LAST_MATCHED_CLAUSE_OMIT_CONDITION" : {
    "message" : [
      "When there are more than one MATCHED clauses in a MERGE statement, only the last MATCHED clause can omit the condition."
    ],
    "sqlState" : "42613"
  },
  "NON_LAST_NOT_MATCHED_BY_SOURCE_CLAUSE_OMIT_CONDITION" : {
    "message" : [
      "When there are more than one NOT MATCHED BY SOURCE clauses in a MERGE statement, only the last NOT MATCHED BY SOURCE clause can omit the condition."
    ],
    "sqlState" : "42613"
  },
  "NON_LAST_NOT_MATCHED_BY_TARGET_CLAUSE_OMIT_CONDITION" : {
    "message" : [
      "When there are more than one NOT MATCHED [BY TARGET] clauses in a MERGE statement, only the last NOT MATCHED [BY TARGET] clause can omit the condition."
    ],
    "sqlState" : "42613"
  },
  "NON_LITERAL_PIVOT_VALUES" : {
    "message" : [
      "Literal expressions required for pivot values, found <expression>."
    ],
<<<<<<< HEAD
    "sqlState" : "42000"
=======
    "sqlState" : "42K08"
>>>>>>> 11e30a61
  },
  "NON_PARTITION_COLUMN" : {
    "message" : [
      "PARTITION clause cannot contain the non-partition column: <columnName>."
    ],
<<<<<<< HEAD
    "sqlState" : "42000"
  },
  "NO_HANDLER_FOR_UDAF" : {
    "message" : [
      "No handler for UDAF '<functionName>'. Use sparkSession.udf.register(...) instead."
    ]
  },
  "NO_SQL_TYPE_IN_PROTOBUF_SCHEMA" : {
    "message" : [
      "Cannot find <catalystFieldPath> in Protobuf schema"
    ]
  },
  "NO_UDF_INTERFACE" : {
    "message" : [
      "UDF class <className> doesn't implement any UDF interface"
    ]
  },
  "NULLABLE_ARRAY_OR_MAP_ELEMENT" : {
    "message" : [
      "Array or map at <columnPath> contains nullable element while it's required to be non-nullable."
    ],
    "sqlState" : "42000"
  },
  "NULLABLE_COLUMN_OR_FIELD" : {
    "message" : [
      "Column or field <name> is nullable while it's required to be non-nullable."
    ],
    "sqlState" : "42000"
  },
  "NULL_COMPARISON_RESULT" : {
    "message" : [
      "The comparison result is null. If you want to handle null as 0 (equal), you can set \"spark.sql.legacy.allowNullComparisonResultInArraySort\" to \"true\"."
    ]
  },
  "NULL_MAP_KEY" : {
    "message" : [
      "Cannot use null as map key."
    ]
  },
  "NUMERIC_OUT_OF_SUPPORTED_RANGE" : {
    "message" : [
      "The value <value> cannot be interpreted as a numeric since it has more than 38 digits."
    ]
  },
  "NUMERIC_VALUE_OUT_OF_RANGE" : {
    "message" : [
      "<value> cannot be represented as Decimal(<precision>, <scale>). If necessary set <config> to \"false\" to bypass this error, and return NULL instead."
    ],
    "sqlState" : "22005"
  },
  "NUM_COLUMNS_MISMATCH" : {
    "message" : [
      "<operator> can only be performed on inputs with the same number of columns, but the first input has <firstNumColumns> columns and the <invalidOrdinalNum> input has <invalidNumColumns> columns."
    ]
  },
  "ORDER_BY_POS_OUT_OF_RANGE" : {
    "message" : [
      "ORDER BY position <index> is not in select list (valid range is [1, <size>])."
    ],
    "sqlState" : "42000"
  },
  "PARSE_EMPTY_STATEMENT" : {
    "message" : [
      "Syntax error, unexpected empty statement"
    ],
    "sqlState" : "42000"
  },
  "PARSE_SYNTAX_ERROR" : {
    "message" : [
      "Syntax error at or near <error><hint>"
    ],
    "sqlState" : "42000"
  },
  "PARTITIONS_ALREADY_EXIST" : {
    "message" : [
      "Cannot ADD or RENAME TO partition(s) <partitionList> in table <tableName> because they already exist.",
      "Choose a different name, drop the existing partition, or add the IF NOT EXISTS clause to tolerate a pre-existing partition."
    ],
    "sqlState" : "42000"
  },
  "PARTITIONS_NOT_FOUND" : {
    "message" : [
      "The partition(s) <partitionList> cannot be found in table <tableName>.",
      "Verify the partition specification and table name.",
      "To tolerate the error on drop use ALTER TABLE … DROP IF EXISTS PARTITION."
    ],
    "sqlState" : "42000"
  },
  "PATH_NOT_FOUND" : {
    "message" : [
      "Path does not exist: <path>."
    ]
  },
  "PIVOT_VALUE_DATA_TYPE_MISMATCH" : {
    "message" : [
      "Invalid pivot value '<value>': value data type <valueType> does not match pivot column data type <pivotType>"
    ],
    "sqlState" : "42000"
  },
=======
    "sqlState" : "42000"
  },
  "NOT_A_PARTITIONED_TABLE" : {
    "message" : [
      "Operation <operation> is not allowed for <tableIdentWithDB> because it is not a partitioned table."
    ]
  },
  "NO_HANDLER_FOR_UDAF" : {
    "message" : [
      "No handler for UDAF '<functionName>'. Use sparkSession.udf.register(...) instead."
    ]
  },
  "NO_SQL_TYPE_IN_PROTOBUF_SCHEMA" : {
    "message" : [
      "Cannot find <catalystFieldPath> in Protobuf schema"
    ]
  },
  "NO_UDF_INTERFACE" : {
    "message" : [
      "UDF class <className> doesn't implement any UDF interface"
    ]
  },
  "NULLABLE_ARRAY_OR_MAP_ELEMENT" : {
    "message" : [
      "Array or map at <columnPath> contains nullable element while it's required to be non-nullable."
    ],
    "sqlState" : "42000"
  },
  "NULLABLE_COLUMN_OR_FIELD" : {
    "message" : [
      "Column or field <name> is nullable while it's required to be non-nullable."
    ],
    "sqlState" : "42000"
  },
  "NULL_MAP_KEY" : {
    "message" : [
      "Cannot use null as map key."
    ],
    "sqlState" : "2200E"
  },
  "NUMERIC_OUT_OF_SUPPORTED_RANGE" : {
    "message" : [
      "The value <value> cannot be interpreted as a numeric since it has more than 38 digits."
    ],
    "sqlState" : "22003"
  },
  "NUMERIC_VALUE_OUT_OF_RANGE" : {
    "message" : [
      "<value> cannot be represented as Decimal(<precision>, <scale>). If necessary set <config> to \"false\" to bypass this error, and return NULL instead."
    ],
    "sqlState" : "22003"
  },
  "NUM_COLUMNS_MISMATCH" : {
    "message" : [
      "<operator> can only be performed on inputs with the same number of columns, but the first input has <firstNumColumns> columns and the <invalidOrdinalNum> input has <invalidNumColumns> columns."
    ],
    "sqlState" : "42826"
  },
  "ORDER_BY_POS_OUT_OF_RANGE" : {
    "message" : [
      "ORDER BY position <index> is not in select list (valid range is [1, <size>])."
    ],
    "sqlState" : "42805"
  },
  "PARSE_EMPTY_STATEMENT" : {
    "message" : [
      "Syntax error, unexpected empty statement"
    ],
    "sqlState" : "42617"
  },
  "PARSE_SYNTAX_ERROR" : {
    "message" : [
      "Syntax error at or near <error><hint>"
    ],
    "sqlState" : "42601"
  },
  "PARTITIONS_ALREADY_EXIST" : {
    "message" : [
      "Cannot ADD or RENAME TO partition(s) <partitionList> in table <tableName> because they already exist.",
      "Choose a different name, drop the existing partition, or add the IF NOT EXISTS clause to tolerate a pre-existing partition."
    ],
    "sqlState" : "428FT"
  },
  "PARTITIONS_NOT_FOUND" : {
    "message" : [
      "The partition(s) <partitionList> cannot be found in table <tableName>.",
      "Verify the partition specification and table name.",
      "To tolerate the error on drop use ALTER TABLE … DROP IF EXISTS PARTITION."
    ],
    "sqlState" : "428FT"
  },
  "PATH_NOT_FOUND" : {
    "message" : [
      "Path does not exist: <path>."
    ],
    "sqlState" : "42K03"
  },
  "PIVOT_VALUE_DATA_TYPE_MISMATCH" : {
    "message" : [
      "Invalid pivot value '<value>': value data type <valueType> does not match pivot column data type <pivotType>"
    ],
    "sqlState" : "42K09"
  },
>>>>>>> 11e30a61
  "PROTOBUF_DEPENDENCY_NOT_FOUND" : {
    "message" : [
      "Could not find dependency: <dependencyName>"
    ]
  },
  "PROTOBUF_DESCRIPTOR_FILE_NOT_FOUND" : {
    "message" : [
      "Error reading Protobuf descriptor file at path: <filePath>"
    ]
  },
  "PROTOBUF_FIELD_MISSING" : {
    "message" : [
      "Searching for <field> in Protobuf schema at <protobufSchema> gave <matchSize> matches. Candidates: <matches>"
    ]
  },
  "PROTOBUF_FIELD_MISSING_IN_SQL_SCHEMA" : {
    "message" : [
      "Found <field> in Protobuf schema but there is no match in the SQL schema"
    ]
  },
  "PROTOBUF_FIELD_TYPE_MISMATCH" : {
    "message" : [
      "Type mismatch encountered for field: <field>"
    ]
  },
  "PROTOBUF_MESSAGE_NOT_FOUND" : {
    "message" : [
      "Unable to locate Message <messageName> in Descriptor"
    ]
  },
  "PROTOBUF_TYPE_NOT_SUPPORT" : {
    "message" : [
      "Protobuf type not yet supported: <protobufType>."
    ]
  },
  "RECURSIVE_PROTOBUF_SCHEMA" : {
    "message" : [
      "Found recursive reference in Protobuf schema, which can not be processed by Spark by default: <fieldDescriptor>. try setting the option `recursive.fields.max.depth` 0 to 10. Going beyond 10 levels of recursion is not allowed."
    ]
  },
  "RENAME_SRC_PATH_NOT_FOUND" : {
    "message" : [
      "Failed to rename as <sourcePath> was not found"
    ],
<<<<<<< HEAD
    "sqlState" : "22023"
=======
    "sqlState" : "42K03"
  },
  "ROUTINE_ALREADY_EXISTS" : {
    "message" : [
      "Cannot create the function <routineName> because it already exists.",
      "Choose a different name, drop or replace the existing function, or add the IF NOT EXISTS clause to tolerate a pre-existing function."
    ],
    "sqlState" : "42723"
  },
  "ROUTINE_NOT_FOUND" : {
    "message" : [
      "The function <routineName> cannot be found. Verify the spelling and correctness of the schema and catalog.",
      "If you did not qualify the name with a schema and catalog, verify the current_schema() output, or qualify the name with the correct schema and catalog.",
      "To tolerate the error on drop use DROP FUNCTION IF EXISTS."
    ],
    "sqlState" : "42883"
  },
  "SCALAR_SUBQUERY_TOO_MANY_ROWS" : {
    "message" : [
      "More than one row returned by a subquery used as an expression."
    ],
    "sqlState" : "21000"
  },
  "SCHEMA_ALREADY_EXISTS" : {
    "message" : [
      "Cannot create schema <schemaName> because it already exists.",
      "Choose a different name, drop the existing schema, or add the IF NOT EXISTS clause to tolerate pre-existing schema."
    ],
    "sqlState" : "42P06"
  },
  "SCHEMA_NOT_EMPTY" : {
    "message" : [
      "Cannot drop a schema <schemaName> because it contains objects.",
      "Use DROP SCHEMA ... CASCADE to drop the schema and all its objects."
    ],
    "sqlState" : "2BP01"
  },
  "SCHEMA_NOT_FOUND" : {
    "message" : [
      "The schema <schemaName> cannot be found. Verify the spelling and correctness of the schema and catalog.",
      "If you did not qualify the name with a catalog, verify the current_schema() output, or qualify the name with the correct catalog.",
      "To tolerate the error on drop use DROP SCHEMA IF EXISTS."
    ],
    "sqlState" : "42704"
>>>>>>> 11e30a61
  },
  "RESET_PERMISSION_TO_ORIGINAL" : {
    "message" : [
      "Failed to set original permission <permission> back to the created path: <path>. Exception: <message>"
    ]
  },
  "ROUTINE_ALREADY_EXISTS" : {
    "message" : [
      "Cannot create the function <routineName> because it already exists.",
      "Choose a different name, drop or replace the existing function, or add the IF NOT EXISTS clause to tolerate a pre-existing function."
    ],
    "sqlState" : "42000"
  },
  "ROUTINE_NOT_FOUND" : {
    "message" : [
      "The function <routineName> cannot be found. Verify the spelling and correctness of the schema and catalog.",
      "If you did not qualify the name with a schema and catalog, verify the current_schema() output, or qualify the name with the correct schema and catalog.",
      "To tolerate the error on drop use DROP FUNCTION IF EXISTS."
    ],
    "sqlState" : "42000"
  },
  "SCALAR_SUBQUERY_TOO_MANY_ROWS" : {
    "message" : [
      "More than one row returned by a subquery used as an expression."
    ]
  },
  "SCHEMA_ALREADY_EXISTS" : {
    "message" : [
      "Cannot create schema <schemaName> because it already exists.",
      "Choose a different name, drop the existing schema, or add the IF NOT EXISTS clause to tolerate pre-existing schema."
    ],
    "sqlState" : "42000"
  },
  "SCHEMA_NOT_EMPTY" : {
    "message" : [
      "Cannot drop a schema <schemaName> because it contains objects.",
      "Use DROP SCHEMA ... CASCADE to drop the schema and all its objects."
    ],
    "sqlState" : "42000"
  },
  "SCHEMA_NOT_FOUND" : {
    "message" : [
      "The schema <schemaName> cannot be found. Verify the spelling and correctness of the schema and catalog.",
      "If you did not qualify the name with a catalog, verify the current_schema() output, or qualify the name with the correct catalog.",
      "To tolerate the error on drop use DROP SCHEMA IF EXISTS."
    ],
    "sqlState" : "42000"
  },
  "SECOND_FUNCTION_ARGUMENT_NOT_INTEGER" : {
    "message" : [
      "The second argument of <functionName> function needs to be an integer."
    ],
    "sqlState" : "22023"
  },
<<<<<<< HEAD
  "STAR_GROUP_BY_POS" : {
    "message" : [
      "Star (*) is not allowed in a select list when GROUP BY an ordinal position is used."
    ]
=======
  "SORT_BY_WITHOUT_BUCKETING" : {
    "message" : [
      "sortBy must be used together with bucketBy."
    ]
  },
  "STAR_GROUP_BY_POS" : {
    "message" : [
      "Star (*) is not allowed in a select list when GROUP BY an ordinal position is used."
    ],
    "sqlState" : "0A000"
>>>>>>> 11e30a61
  },
  "STATIC_PARTITION_COLUMN_IN_INSERT_COLUMN_LIST" : {
    "message" : [
      "Static partition column <staticName> is also specified in the column list."
    ]
  },
  "STREAM_FAILED" : {
    "message" : [
      "Query [id = <id>, runId = <runId>] terminated with exception: <message>"
    ]
  },
  "TABLE_OR_VIEW_ALREADY_EXISTS" : {
    "message" : [
      "Cannot create table or view <relationName> because it already exists.",
      "Choose a different name, drop or replace the existing object, or add the IF NOT EXISTS clause to tolerate pre-existing objects."
    ],
<<<<<<< HEAD
    "sqlState" : "42000"
=======
    "sqlState" : "42P07"
>>>>>>> 11e30a61
  },
  "TABLE_OR_VIEW_NOT_FOUND" : {
    "message" : [
      "The table or view <relationName> cannot be found. Verify the spelling and correctness of the schema and catalog.",
      "If you did not qualify the name with a schema, verify the current_schema() output, or qualify the name with the correct schema and catalog.",
      "To tolerate the error on drop use DROP VIEW IF EXISTS or DROP TABLE IF EXISTS."
    ],
<<<<<<< HEAD
    "sqlState" : "42000"
=======
    "sqlState" : "42P01"
>>>>>>> 11e30a61
  },
  "TASK_WRITE_FAILED" : {
    "message" : [
      "Task failed while writing rows to <path>."
    ]
  },
  "TEMP_TABLE_OR_VIEW_ALREADY_EXISTS" : {
    "message" : [
      "Cannot create the temporary view <relationName> because it already exists.",
      "Choose a different name, drop or replace the existing view,  or add the IF NOT EXISTS clause to tolerate pre-existing views."
    ],
<<<<<<< HEAD
    "sqlState" : "42000"
=======
    "sqlState" : "42P07"
>>>>>>> 11e30a61
  },
  "TEMP_VIEW_NAME_TOO_MANY_NAME_PARTS" : {
    "message" : [
      "CREATE TEMPORARY VIEW or the corresponding Dataset APIs only accept single-part view names, but got: <actualName>"
<<<<<<< HEAD
    ]
=======
    ],
    "sqlState" : "428EK"
>>>>>>> 11e30a61
  },
  "TOO_MANY_ARRAY_ELEMENTS" : {
    "message" : [
      "Cannot initialize array with <numElements> elements of size <size>"
<<<<<<< HEAD
    ]
=======
    ],
    "sqlState" : "54000"
>>>>>>> 11e30a61
  },
  "UNABLE_TO_ACQUIRE_MEMORY" : {
    "message" : [
      "Unable to acquire <requestedBytes> bytes of memory, got <receivedBytes>"
<<<<<<< HEAD
    ]
=======
    ],
    "sqlState" : "53200"
>>>>>>> 11e30a61
  },
  "UNABLE_TO_CONVERT_TO_PROTOBUF_MESSAGE_TYPE" : {
    "message" : [
      "Unable to convert SQL type <toType> to Protobuf type <protobufType>."
    ]
  },
  "UNBOUND_SQL_PARAMETER" : {
    "message" : [
      "Found the unbound parameter: <name>. Please, fix `args` and provide a mapping of the parameter to a SQL literal."
<<<<<<< HEAD
    ]
=======
    ],
    "sqlState" : "42P02"
>>>>>>> 11e30a61
  },
  "UNCLOSED_BRACKETED_COMMENT" : {
    "message" : [
      "Found an unclosed bracketed comment. Please, append */ at the end of the comment."
<<<<<<< HEAD
    ]
=======
    ],
    "sqlState" : "42601"
>>>>>>> 11e30a61
  },
  "UNEXPECTED_INPUT_TYPE" : {
    "message" : [
      "Parameter <paramIndex> of function <functionName> requires the <requiredType> type, however <inputSql> has the type <inputType>."
<<<<<<< HEAD
    ]
=======
    ],
    "sqlState" : "42K09"
>>>>>>> 11e30a61
  },
  "UNKNOWN_PROTOBUF_MESSAGE_TYPE" : {
    "message" : [
      "Attempting to treat <descriptorName> as a Message, but it was <containingType>"
    ]
  },
  "UNPIVOT_REQUIRES_ATTRIBUTES" : {
    "message" : [
      "UNPIVOT requires all given <given> expressions to be columns when no <empty> expressions are given. These are not columns: [<expressions>]."
    ],
<<<<<<< HEAD
    "sqlState" : "42000"
=======
    "sqlState" : "42K0A"
>>>>>>> 11e30a61
  },
  "UNPIVOT_REQUIRES_VALUE_COLUMNS" : {
    "message" : [
      "At least one value column needs to be specified for UNPIVOT, all columns specified as ids"
    ],
<<<<<<< HEAD
    "sqlState" : "42000"
=======
    "sqlState" : "42K0A"
>>>>>>> 11e30a61
  },
  "UNPIVOT_VALUE_DATA_TYPE_MISMATCH" : {
    "message" : [
      "Unpivot value columns must share a least common type, some types do not: [<types>]"
    ],
<<<<<<< HEAD
    "sqlState" : "42000"
=======
    "sqlState" : "42K09"
>>>>>>> 11e30a61
  },
  "UNPIVOT_VALUE_SIZE_MISMATCH" : {
    "message" : [
      "All unpivot value columns must have the same size as there are value column names (<names>)"
    ],
<<<<<<< HEAD
    "sqlState" : "42000"
=======
    "sqlState" : "428C4"
>>>>>>> 11e30a61
  },
  "UNRECOGNIZED_SQL_TYPE" : {
    "message" : [
      "Unrecognized SQL type <typeName>"
    ],
<<<<<<< HEAD
    "sqlState" : "42000"
=======
    "sqlState" : "42704"
>>>>>>> 11e30a61
  },
  "UNRESOLVED_ALL_IN_GROUP_BY" : {
    "message" : [
      "Cannot infer grouping columns for GROUP BY ALL based on the select clause. Please explicitly specify the grouping columns."
    ],
<<<<<<< HEAD
    "sqlState" : "42000"
=======
    "sqlState" : "42803"
>>>>>>> 11e30a61
  },
  "UNRESOLVED_COLUMN" : {
    "message" : [
      "A column or function parameter with name <objectName> cannot be resolved."
    ],
    "subClass" : {
      "WITHOUT_SUGGESTION" : {
        "message" : [
          ""
        ]
      },
      "WITH_SUGGESTION" : {
        "message" : [
          "Did you mean one of the following? [<proposal>]"
        ]
      }
    },
<<<<<<< HEAD
    "sqlState" : "42000"
=======
    "sqlState" : "42703"
>>>>>>> 11e30a61
  },
  "UNRESOLVED_FIELD" : {
    "message" : [
      "A field with name <fieldName> cannot be resolved with the struct-type column <columnPath>."
    ],
    "subClass" : {
      "WITHOUT_SUGGESTION" : {
        "message" : [
          ""
        ]
      },
      "WITH_SUGGESTION" : {
        "message" : [
          "Did you mean one of the following? [<proposal>]"
        ]
      }
    },
<<<<<<< HEAD
    "sqlState" : "42000"
  },
  "UNRESOLVED_MAP_KEY" : {
    "message" : [
      "Cannot resolve column <objectName> as a map key. If the key is a string literal, add the single quotes '' around it."
    ],
    "subClass" : {
      "WITHOUT_SUGGESTION" : {
        "message" : [
          ""
        ]
      },
      "WITH_SUGGESTION" : {
        "message" : [
          "Otherwise did you mean one of the following column(s)? [<proposal>]"
        ]
      }
    },
    "sqlState" : "42000"
  },
  "UNRESOLVED_ROUTINE" : {
    "message" : [
      "Cannot resolve function <routineName> on search path <searchPath>."
    ],
    "sqlState" : "42000"
  },
  "UNSUPPORTED_DATATYPE" : {
    "message" : [
      "Unsupported data type <typeName>"
    ],
    "sqlState" : "0A000"
  },
  "UNSUPPORTED_DESERIALIZER" : {
    "message" : [
      "The deserializer is not supported:"
    ],
    "subClass" : {
      "DATA_TYPE_MISMATCH" : {
        "message" : [
          "need a(n) <desiredType> field but got <dataType>."
        ]
      },
      "FIELD_NUMBER_MISMATCH" : {
        "message" : [
          "try to map <schema> to Tuple<ordinal>, but failed as the number of fields does not line up."
        ]
      }
    }
  },
  "UNSUPPORTED_FEATURE" : {
    "message" : [
      "The feature is not supported:"
    ],
    "subClass" : {
      "AES_MODE" : {
        "message" : [
          "AES-<mode> with the padding <padding> by the <functionName> function."
        ]
      },
      "ANALYZE_UNCACHED_TEMP_VIEW" : {
        "message" : [
          "The ANALYZE TABLE FOR COLUMNS command can operate on temporary views that have been cached already. Consider to cache the view <viewName>."
        ]
      },
      "ANALYZE_UNSUPPORTED_COLUMN_TYPE" : {
        "message" : [
          "The ANALYZE TABLE FOR COLUMNS command does not support the type <columnType> of the column <columnName> in the table <tableName>."
        ]
      },
      "ANALYZE_VIEW" : {
        "message" : [
          "The ANALYZE TABLE command does not support views."
        ]
      },
      "CATALOG_OPERATION" : {
        "message" : [
          "Catalog <catalogName> does not support <operation>."
        ]
      },
      "COMBINATION_QUERY_RESULT_CLAUSES" : {
        "message" : [
          "Combination of ORDER BY/SORT BY/DISTRIBUTE BY/CLUSTER BY."
        ]
      },
      "DESC_TABLE_COLUMN_PARTITION" : {
        "message" : [
          "DESC TABLE COLUMN for a specific partition."
        ]
      },
      "INSERT_PARTITION_SPEC_IF_NOT_EXISTS" : {
        "message" : [
          "INSERT INTO <tableName> IF NOT EXISTS in the PARTITION spec."
        ]
      },
      "JDBC_TRANSACTION" : {
        "message" : [
          "The target JDBC server does not support transactions and can only support ALTER TABLE with a single action."
        ]
      },
      "LATERAL_COLUMN_ALIAS_IN_AGGREGATE_FUNC" : {
        "message" : [
          "Referencing a lateral column alias <lca> in the aggregate function <aggFunc>."
        ]
      },
      "LATERAL_JOIN_USING" : {
        "message" : [
          "JOIN USING with LATERAL correlation."
        ]
      },
      "LATERAL_NATURAL_JOIN" : {
        "message" : [
          "NATURAL join with LATERAL correlation."
        ]
      },
      "LITERAL_TYPE" : {
        "message" : [
          "Literal for '<value>' of <type>."
        ]
      },
      "MULTIPLE_BUCKET_TRANSFORMS" : {
        "message" : [
          "Multiple bucket TRANSFORMs."
        ]
      },
      "NATURAL_CROSS_JOIN" : {
        "message" : [
          "NATURAL CROSS JOIN."
        ]
      },
      "ORC_TYPE_CAST" : {
        "message" : [
          "Unable to convert <orcType> of Orc to data type <toType>."
        ]
      },
      "PANDAS_UDAF_IN_PIVOT" : {
        "message" : [
          "Pandas user defined aggregate function in the PIVOT clause."
        ]
      },
      "PIVOT_AFTER_GROUP_BY" : {
        "message" : [
          "PIVOT clause following a GROUP BY clause."
        ]
      },
      "PIVOT_TYPE" : {
        "message" : [
          "Pivoting by the value '<value>' of the column data type <type>."
        ]
      },
      "PYTHON_UDF_IN_ON_CLAUSE" : {
        "message" : [
          "Python UDF in the ON clause of a <joinType> JOIN. In case of an INNNER JOIN consider rewriting to a CROSS JOIN with a WHERE clause."
        ]
      },
      "REPEATED_PIVOT" : {
        "message" : [
          "Repeated PIVOT operation."
        ]
      },
      "SET_NAMESPACE_PROPERTY" : {
        "message" : [
          "<property> is a reserved namespace property, <msg>."
        ]
      },
      "SET_PROPERTIES_AND_DBPROPERTIES" : {
        "message" : [
          "set PROPERTIES and DBPROPERTIES at the same time."
        ]
      },
      "SET_TABLE_PROPERTY" : {
        "message" : [
          "<property> is a reserved table property, <msg>."
        ]
      },
      "TABLE_OPERATION" : {
        "message" : [
          "Table <tableName> does not support <operation>. Please check the current catalog and namespace to make sure the qualified table name is expected, and also check the catalog implementation which is configured by \"spark.sql.catalog\"."
        ]
      },
      "TOO_MANY_TYPE_ARGUMENTS_FOR_UDF_CLASS" : {
        "message" : [
          "UDF class with <num> type arguments."
        ]
      },
      "TRANSFORM_DISTINCT_ALL" : {
        "message" : [
          "TRANSFORM with the DISTINCT/ALL clause."
        ]
      },
      "TRANSFORM_NON_HIVE" : {
        "message" : [
          "TRANSFORM with SERDE is only supported in hive mode."
        ]
      }
    },
    "sqlState" : "0A000"
  },
  "UNSUPPORTED_GENERATOR" : {
    "message" : [
      "The generator is not supported:"
    ],
    "subClass" : {
      "MULTI_GENERATOR" : {
        "message" : [
          "only one generator allowed per <clause> clause but found <num>: <generators>"
        ]
      },
      "NESTED_IN_EXPRESSIONS" : {
        "message" : [
          "nested in expressions <expression>"
        ]
      },
      "NOT_GENERATOR" : {
        "message" : [
          "<functionName> is expected to be a generator. However, its class is <classCanonicalName>, which is not a generator."
        ]
      },
      "OUTSIDE_SELECT" : {
        "message" : [
          "outside the SELECT clause, found: <plan>"
        ]
      }
    }
  },
  "UNSUPPORTED_GROUPING_EXPRESSION" : {
    "message" : [
      "grouping()/grouping_id() can only be used with GroupingSets/Cube/Rollup"
    ]
  },
  "UNSUPPORTED_SAVE_MODE" : {
    "message" : [
      "The save mode <saveMode> is not supported for:"
    ],
    "subClass" : {
      "EXISTENT_PATH" : {
        "message" : [
          "an existent path."
        ]
      },
      "NON_EXISTENT_PATH" : {
        "message" : [
          "a non-existent path."
        ]
      }
    }
  },
  "UNSUPPORTED_SUBQUERY_EXPRESSION_CATEGORY" : {
    "message" : [
      "Unsupported subquery expression:"
    ],
    "subClass" : {
      "ACCESSING_OUTER_QUERY_COLUMN_IS_NOT_ALLOWED" : {
        "message" : [
          "Accessing outer query column is not allowed in this location<treeNode>"
        ]
      },
      "AGGREGATE_FUNCTION_MIXED_OUTER_LOCAL_REFERENCES" : {
        "message" : [
          "Found an aggregate function in a correlated predicate that has both outer and local references, which is not supported: <function>"
        ]
      },
      "CORRELATED_COLUMN_IS_NOT_ALLOWED_IN_PREDICATE" : {
        "message" : [
          "Correlated column is not allowed in predicate: <treeNode>"
        ]
      },
      "CORRELATED_COLUMN_NOT_FOUND" : {
        "message" : [
          "A correlated outer name reference within a subquery expression body was not found in the enclosing query: <value>"
        ]
      },
      "CORRELATED_REFERENCE" : {
        "message" : [
          "Expressions referencing the outer query are not supported outside of WHERE/HAVING clauses: <sqlExprs>"
        ]
      },
      "LATERAL_JOIN_CONDITION_NON_DETERMINISTIC" : {
        "message" : [
          "Lateral join condition cannot be non-deterministic: <condition>"
        ]
      },
      "MUST_AGGREGATE_CORRELATED_SCALAR_SUBQUERY" : {
        "message" : [
          "Correlated scalar subqueries in the GROUP BY clause must also be in the aggregate expressions<treeNode>"
        ]
      },
      "MUST_AGGREGATE_CORRELATED_SCALAR_SUBQUERY_OUTPUT" : {
        "message" : [
          "The output of a correlated scalar subquery must be aggregated"
        ]
      },
      "NON_CORRELATED_COLUMNS_IN_GROUP_BY" : {
        "message" : [
          "A GROUP BY clause in a scalar correlated subquery cannot contain non-correlated columns: <value>"
        ]
      },
      "NON_DETERMINISTIC_LATERAL_SUBQUERIES" : {
        "message" : [
          "Non-deterministic lateral subqueries are not supported when joining with outer relations that produce more than one row<treeNode>"
        ]
      },
      "UNSUPPORTED_CORRELATED_REFERENCE_DATA_TYPE" : {
        "message" : [
          "Correlated column reference '<expr>' cannot be <dataType> type"
        ]
      },
      "UNSUPPORTED_CORRELATED_SCALAR_SUBQUERY" : {
        "message" : [
          "Correlated scalar subqueries can only be used in filters, aggregations, projections, and UPDATE/MERGE/DELETE commands<treeNode>"
        ]
      },
      "UNSUPPORTED_IN_EXISTS_SUBQUERY" : {
        "message" : [
          "IN/EXISTS predicate subqueries can only be used in filters, joins, aggregations, window functions, projections, and UPDATE/MERGE/DELETE commands<treeNode>"
        ]
      }
    }
  },
  "UNSUPPORTED_TYPED_LITERAL" : {
    "message" : [
      "Literals of the type <unsupportedType> are not supported. Supported types are <supportedTypes>."
    ]
  },
=======
    "sqlState" : "42703"
  },
  "UNRESOLVED_MAP_KEY" : {
    "message" : [
      "Cannot resolve column <objectName> as a map key. If the key is a string literal, add the single quotes '' around it."
    ],
    "subClass" : {
      "WITHOUT_SUGGESTION" : {
        "message" : [
          ""
        ]
      },
      "WITH_SUGGESTION" : {
        "message" : [
          "Otherwise did you mean one of the following column(s)? [<proposal>]"
        ]
      }
    },
    "sqlState" : "42703"
  },
  "UNRESOLVED_ROUTINE" : {
    "message" : [
      "Cannot resolve function <routineName> on search path <searchPath>."
    ],
    "sqlState" : "42883"
  },
  "UNSUPPORTED_DATATYPE" : {
    "message" : [
      "Unsupported data type <typeName>"
    ],
    "sqlState" : "0A000"
  },
  "UNSUPPORTED_DESERIALIZER" : {
    "message" : [
      "The deserializer is not supported:"
    ],
    "subClass" : {
      "DATA_TYPE_MISMATCH" : {
        "message" : [
          "need a(n) <desiredType> field but got <dataType>."
        ]
      },
      "FIELD_NUMBER_MISMATCH" : {
        "message" : [
          "try to map <schema> to Tuple<ordinal>, but failed as the number of fields does not line up."
        ]
      }
    },
    "sqlState" : "0A000"
  },
  "UNSUPPORTED_FEATURE" : {
    "message" : [
      "The feature is not supported:"
    ],
    "subClass" : {
      "AES_MODE" : {
        "message" : [
          "AES-<mode> with the padding <padding> by the <functionName> function."
        ]
      },
      "ANALYZE_UNCACHED_TEMP_VIEW" : {
        "message" : [
          "The ANALYZE TABLE FOR COLUMNS command can operate on temporary views that have been cached already. Consider to cache the view <viewName>."
        ]
      },
      "ANALYZE_UNSUPPORTED_COLUMN_TYPE" : {
        "message" : [
          "The ANALYZE TABLE FOR COLUMNS command does not support the type <columnType> of the column <columnName> in the table <tableName>."
        ]
      },
      "ANALYZE_VIEW" : {
        "message" : [
          "The ANALYZE TABLE command does not support views."
        ]
      },
      "CATALOG_OPERATION" : {
        "message" : [
          "Catalog <catalogName> does not support <operation>."
        ]
      },
      "COMBINATION_QUERY_RESULT_CLAUSES" : {
        "message" : [
          "Combination of ORDER BY/SORT BY/DISTRIBUTE BY/CLUSTER BY."
        ]
      },
      "DESC_TABLE_COLUMN_PARTITION" : {
        "message" : [
          "DESC TABLE COLUMN for a specific partition."
        ]
      },
      "INSERT_PARTITION_SPEC_IF_NOT_EXISTS" : {
        "message" : [
          "INSERT INTO <tableName> IF NOT EXISTS in the PARTITION spec."
        ]
      },
      "JDBC_TRANSACTION" : {
        "message" : [
          "The target JDBC server does not support transactions and can only support ALTER TABLE with a single action."
        ]
      },
      "LATERAL_COLUMN_ALIAS_IN_AGGREGATE_FUNC" : {
        "message" : [
          "Referencing a lateral column alias <lca> in the aggregate function <aggFunc>."
        ]
      },
      "LATERAL_JOIN_USING" : {
        "message" : [
          "JOIN USING with LATERAL correlation."
        ]
      },
      "LATERAL_NATURAL_JOIN" : {
        "message" : [
          "NATURAL join with LATERAL correlation."
        ]
      },
      "LITERAL_TYPE" : {
        "message" : [
          "Literal for '<value>' of <type>."
        ]
      },
      "MULTIPLE_BUCKET_TRANSFORMS" : {
        "message" : [
          "Multiple bucket TRANSFORMs."
        ]
      },
      "NATURAL_CROSS_JOIN" : {
        "message" : [
          "NATURAL CROSS JOIN."
        ]
      },
      "ORC_TYPE_CAST" : {
        "message" : [
          "Unable to convert <orcType> of Orc to data type <toType>."
        ]
      },
      "PANDAS_UDAF_IN_PIVOT" : {
        "message" : [
          "Pandas user defined aggregate function in the PIVOT clause."
        ]
      },
      "PIVOT_AFTER_GROUP_BY" : {
        "message" : [
          "PIVOT clause following a GROUP BY clause."
        ]
      },
      "PIVOT_TYPE" : {
        "message" : [
          "Pivoting by the value '<value>' of the column data type <type>."
        ]
      },
      "PYTHON_UDF_IN_ON_CLAUSE" : {
        "message" : [
          "Python UDF in the ON clause of a <joinType> JOIN. In case of an INNNER JOIN consider rewriting to a CROSS JOIN with a WHERE clause."
        ]
      },
      "REPEATED_PIVOT" : {
        "message" : [
          "Repeated PIVOT operation."
        ]
      },
      "SET_NAMESPACE_PROPERTY" : {
        "message" : [
          "<property> is a reserved namespace property, <msg>."
        ]
      },
      "SET_PROPERTIES_AND_DBPROPERTIES" : {
        "message" : [
          "set PROPERTIES and DBPROPERTIES at the same time."
        ]
      },
      "SET_TABLE_PROPERTY" : {
        "message" : [
          "<property> is a reserved table property, <msg>."
        ]
      },
      "TABLE_OPERATION" : {
        "message" : [
          "Table <tableName> does not support <operation>. Please check the current catalog and namespace to make sure the qualified table name is expected, and also check the catalog implementation which is configured by \"spark.sql.catalog\"."
        ]
      },
      "TOO_MANY_TYPE_ARGUMENTS_FOR_UDF_CLASS" : {
        "message" : [
          "UDF class with <num> type arguments."
        ]
      },
      "TRANSFORM_DISTINCT_ALL" : {
        "message" : [
          "TRANSFORM with the DISTINCT/ALL clause."
        ]
      },
      "TRANSFORM_NON_HIVE" : {
        "message" : [
          "TRANSFORM with SERDE is only supported in hive mode."
        ]
      }
    },
    "sqlState" : "0A000"
  },
  "UNSUPPORTED_GENERATOR" : {
    "message" : [
      "The generator is not supported:"
    ],
    "subClass" : {
      "MULTI_GENERATOR" : {
        "message" : [
          "only one generator allowed per <clause> clause but found <num>: <generators>"
        ]
      },
      "NESTED_IN_EXPRESSIONS" : {
        "message" : [
          "nested in expressions <expression>"
        ]
      },
      "NOT_GENERATOR" : {
        "message" : [
          "<functionName> is expected to be a generator. However, its class is <classCanonicalName>, which is not a generator."
        ]
      },
      "OUTSIDE_SELECT" : {
        "message" : [
          "outside the SELECT clause, found: <plan>"
        ]
      }
    },
    "sqlState" : "0A000"
  },
  "UNSUPPORTED_GROUPING_EXPRESSION" : {
    "message" : [
      "grouping()/grouping_id() can only be used with GroupingSets/Cube/Rollup"
    ]
  },
  "UNSUPPORTED_SAVE_MODE" : {
    "message" : [
      "The save mode <saveMode> is not supported for:"
    ],
    "subClass" : {
      "EXISTENT_PATH" : {
        "message" : [
          "an existent path."
        ]
      },
      "NON_EXISTENT_PATH" : {
        "message" : [
          "a non-existent path."
        ]
      }
    }
  },
  "UNSUPPORTED_SUBQUERY_EXPRESSION_CATEGORY" : {
    "message" : [
      "Unsupported subquery expression:"
    ],
    "subClass" : {
      "ACCESSING_OUTER_QUERY_COLUMN_IS_NOT_ALLOWED" : {
        "message" : [
          "Accessing outer query column is not allowed in this location<treeNode>"
        ]
      },
      "AGGREGATE_FUNCTION_MIXED_OUTER_LOCAL_REFERENCES" : {
        "message" : [
          "Found an aggregate function in a correlated predicate that has both outer and local references, which is not supported: <function>"
        ]
      },
      "CORRELATED_COLUMN_IS_NOT_ALLOWED_IN_PREDICATE" : {
        "message" : [
          "Correlated column is not allowed in predicate: <treeNode>"
        ]
      },
      "CORRELATED_COLUMN_NOT_FOUND" : {
        "message" : [
          "A correlated outer name reference within a subquery expression body was not found in the enclosing query: <value>"
        ]
      },
      "CORRELATED_REFERENCE" : {
        "message" : [
          "Expressions referencing the outer query are not supported outside of WHERE/HAVING clauses: <sqlExprs>"
        ]
      },
      "LATERAL_JOIN_CONDITION_NON_DETERMINISTIC" : {
        "message" : [
          "Lateral join condition cannot be non-deterministic: <condition>"
        ]
      },
      "MUST_AGGREGATE_CORRELATED_SCALAR_SUBQUERY" : {
        "message" : [
          "Correlated scalar subqueries in the GROUP BY clause must also be in the aggregate expressions<treeNode>"
        ]
      },
      "MUST_AGGREGATE_CORRELATED_SCALAR_SUBQUERY_OUTPUT" : {
        "message" : [
          "The output of a correlated scalar subquery must be aggregated"
        ]
      },
      "NON_CORRELATED_COLUMNS_IN_GROUP_BY" : {
        "message" : [
          "A GROUP BY clause in a scalar correlated subquery cannot contain non-correlated columns: <value>"
        ]
      },
      "NON_DETERMINISTIC_LATERAL_SUBQUERIES" : {
        "message" : [
          "Non-deterministic lateral subqueries are not supported when joining with outer relations that produce more than one row<treeNode>"
        ]
      },
      "UNSUPPORTED_CORRELATED_REFERENCE_DATA_TYPE" : {
        "message" : [
          "Correlated column reference '<expr>' cannot be <dataType> type"
        ]
      },
      "UNSUPPORTED_CORRELATED_SCALAR_SUBQUERY" : {
        "message" : [
          "Correlated scalar subqueries can only be used in filters, aggregations, projections, and UPDATE/MERGE/DELETE commands<treeNode>"
        ]
      },
      "UNSUPPORTED_IN_EXISTS_SUBQUERY" : {
        "message" : [
          "IN/EXISTS predicate subqueries can only be used in filters, joins, aggregations, window functions, projections, and UPDATE/MERGE/DELETE commands<treeNode>"
        ]
      }
    },
    "sqlState" : "0A000"
  },
  "UNSUPPORTED_TYPED_LITERAL" : {
    "message" : [
      "Literals of the type <unsupportedType> are not supported. Supported types are <supportedTypes>."
    ],
    "sqlState" : "0A000"
  },
>>>>>>> 11e30a61
  "UNTYPED_SCALA_UDF" : {
    "message" : [
      "You're using untyped Scala UDF, which does not have the input type information. Spark may blindly pass null to the Scala closure with primitive-type argument, and the closure will see the default value of the Java type for the null argument, e.g. `udf((x: Int) => x, IntegerType)`, the result is 0 for null input. To get rid of this error, you could:",
      "1. use typed Scala UDF APIs(without return type parameter), e.g. `udf((x: Int) => x)`",
      "2. use Java UDF APIs, e.g. `udf(new UDF1[String, Integer] { override def call(s: String): Integer = s.length() }, IntegerType)`, if input types are all non primitive",
      "3. set \"spark.sql.legacy.allowUntypedScalaUDF\" to \"true\" and use this API with caution"
    ]
  },
  "VIEW_ALREADY_EXISTS" : {
    "message" : [
      "Cannot create view <relationName> because it already exists.",
      "Choose a different name, drop or replace the existing object, or add the IF NOT EXISTS clause to tolerate pre-existing objects."
    ],
<<<<<<< HEAD
    "sqlState" : "42000"
=======
    "sqlState" : "42P07"
>>>>>>> 11e30a61
  },
  "VIEW_NOT_FOUND" : {
    "message" : [
      "The view <relationName> cannot be found. Verify the spelling and correctness of the schema and catalog.",
      "If you did not qualify the name with a schema, verify the current_schema() output, or qualify the name with the correct schema and catalog.",
      "To tolerate the error on drop use DROP VIEW IF EXISTS."
    ],
<<<<<<< HEAD
    "sqlState" : "42000"
=======
    "sqlState" : "42P01"
>>>>>>> 11e30a61
  },
  "WRITE_STREAM_NOT_ALLOWED" : {
    "message" : [
      "`writeStream` can be called only on streaming Dataset/DataFrame."
    ]
  },
<<<<<<< HEAD
=======
  "WRONG_COMMAND_FOR_OBJECT_TYPE" : {
    "message" : [
      "The operation <operation> requires a <requiredType>. But <objectName> is a <foundType>. Use <alternative> instead."
    ]
  },
>>>>>>> 11e30a61
  "WRONG_NUM_ARGS" : {
    "message" : [
      "Invalid number of arguments for the function <functionName>."
    ],
    "subClass" : {
      "WITHOUT_SUGGESTION" : {
        "message" : [
          "Please, refer to 'https://spark.apache.org/docs/latest/sql-ref-functions.html' for a fix."
        ]
      },
      "WITH_SUGGESTION" : {
        "message" : [
          "Consider to change the number of arguments because the function requires <expectedNum> parameters but the actual number is <actualNum>."
        ]
      }
<<<<<<< HEAD
    }
=======
    },
    "sqlState" : "42605"
>>>>>>> 11e30a61
  },
  "_LEGACY_ERROR_TEMP_0001" : {
    "message" : [
      "Invalid InsertIntoContext"
    ]
  },
  "_LEGACY_ERROR_TEMP_0002" : {
    "message" : [
      "INSERT OVERWRITE DIRECTORY is not supported"
    ]
  },
  "_LEGACY_ERROR_TEMP_0003" : {
    "message" : [
      "Columns aliases are not allowed in <op>."
    ]
  },
  "_LEGACY_ERROR_TEMP_0004" : {
    "message" : [
      "Empty source for merge: you should specify a source table/subquery in merge."
    ]
  },
  "_LEGACY_ERROR_TEMP_0006" : {
    "message" : [
      "The number of inserted values cannot match the fields."
    ]
  },
  "_LEGACY_ERROR_TEMP_0008" : {
    "message" : [
      "There must be at least one WHEN clause in a MERGE statement."
    ]
  },
  "_LEGACY_ERROR_TEMP_0012" : {
    "message" : [
      "DISTRIBUTE BY is not supported."
    ]
  },
  "_LEGACY_ERROR_TEMP_0013" : {
    "message" : [
      "LATERAL cannot be used together with PIVOT in FROM clause."
    ]
  },
  "_LEGACY_ERROR_TEMP_0014" : {
    "message" : [
      "TABLESAMPLE does not accept empty inputs."
    ]
  },
  "_LEGACY_ERROR_TEMP_0015" : {
    "message" : [
      "TABLESAMPLE(<msg>) is not supported."
    ]
  },
  "_LEGACY_ERROR_TEMP_0016" : {
    "message" : [
      "<bytesStr> is not a valid byte length literal, expected syntax: DIGIT+ ('B' | 'K' | 'M' | 'G')."
    ]
  },
  "_LEGACY_ERROR_TEMP_0017" : {
    "message" : [
      "Invalid escape string. Escape string must contain only one character."
    ]
  },
  "_LEGACY_ERROR_TEMP_0018" : {
    "message" : [
      "Function trim doesn't support with type <trimOption>. Please use BOTH, LEADING or TRAILING as trim type."
    ]
  },
  "_LEGACY_ERROR_TEMP_0023" : {
    "message" : [
      "Numeric literal <rawStrippedQualifier> does not fit in range [<minValue>, <maxValue>] for type <typeName>."
    ]
  },
  "_LEGACY_ERROR_TEMP_0024" : {
    "message" : [
      "Can only have a single from-to unit in the interval literal syntax."
    ]
  },
  "_LEGACY_ERROR_TEMP_0025" : {
    "message" : [
      "At least one time unit should be given for interval literal."
    ]
  },
  "_LEGACY_ERROR_TEMP_0026" : {
    "message" : [
      "Can only use numbers in the interval value part for multiple unit value pairs interval form, but got invalid value: <value>."
    ]
  },
  "_LEGACY_ERROR_TEMP_0027" : {
    "message" : [
      "The value of from-to unit must be a string."
    ]
  },
  "_LEGACY_ERROR_TEMP_0028" : {
    "message" : [
      "Intervals FROM <from> TO <to> are not supported."
    ]
  },
  "_LEGACY_ERROR_TEMP_0029" : {
    "message" : [
      "Cannot mix year-month and day-time fields: <literal>."
    ]
  },
  "_LEGACY_ERROR_TEMP_0031" : {
    "message" : [
      "Invalid number of buckets: <describe>."
    ]
  },
  "_LEGACY_ERROR_TEMP_0032" : {
    "message" : [
      "Duplicated table paths found: '<pathOne>' and '<pathTwo>'. LOCATION and the case insensitive key 'path' in OPTIONS are all used to indicate the custom table path, you can only specify one of them."
    ]
  },
  "_LEGACY_ERROR_TEMP_0033" : {
    "message" : [
      "Expected either STORED AS or STORED BY, not both."
    ]
  },
  "_LEGACY_ERROR_TEMP_0034" : {
    "message" : [
      "<operation> is not supported in Hive-style <command><msg>."
    ]
  },
  "_LEGACY_ERROR_TEMP_0035" : {
    "message" : [
      "Operation not allowed: <message>."
    ]
  },
  "_LEGACY_ERROR_TEMP_0036" : {
    "message" : [
      "Expected `NOSCAN` instead of `<ctx>`."
    ]
  },
  "_LEGACY_ERROR_TEMP_0037" : {
    "message" : [
      "It is not allowed to add catalog/namespace prefix <quoted> to the table name in CACHE TABLE AS SELECT."
    ]
  },
  "_LEGACY_ERROR_TEMP_0038" : {
    "message" : [
      "CTE definition can't have duplicate names: <duplicateNames>."
    ]
  },
  "_LEGACY_ERROR_TEMP_0039" : {
    "message" : [
      "Unsupported SQL statement."
    ]
  },
  "_LEGACY_ERROR_TEMP_0041" : {
    "message" : [
      "Found duplicate clauses: <clauseName>."
    ]
  },
  "_LEGACY_ERROR_TEMP_0042" : {
    "message" : [
      "Expected format is 'SET', 'SET key', or 'SET key=value'. If you want to include special characters in key, or include semicolon in value, please use quotes, e.g., SET `key`=`value`."
    ]
  },
  "_LEGACY_ERROR_TEMP_0043" : {
    "message" : [
      "Expected format is 'RESET' or 'RESET key'. If you want to include special characters in key, please use quotes, e.g., RESET `key`."
    ]
  },
  "_LEGACY_ERROR_TEMP_0044" : {
    "message" : [
      "The interval value must be in the range of [-18, +18] hours with second precision."
    ]
  },
  "_LEGACY_ERROR_TEMP_0045" : {
    "message" : [
      "Invalid time zone displacement value."
    ]
  },
  "_LEGACY_ERROR_TEMP_0046" : {
    "message" : [
      "CREATE TEMPORARY TABLE without a provider is not allowed."
    ]
  },
  "_LEGACY_ERROR_TEMP_0047" : {
    "message" : [
      "'ROW FORMAT' must be used with 'STORED AS'."
    ]
  },
  "_LEGACY_ERROR_TEMP_0048" : {
    "message" : [
      "Unsupported operation: Used defined record reader/writer classes."
    ]
  },
  "_LEGACY_ERROR_TEMP_0049" : {
    "message" : [
      "Directory path and 'path' in OPTIONS should be specified one, but not both."
    ]
  },
  "_LEGACY_ERROR_TEMP_0050" : {
    "message" : [
      "LOCAL is supported only with file: scheme."
    ]
  },
  "_LEGACY_ERROR_TEMP_0051" : {
    "message" : [
      "Empty set in <element> grouping sets is not supported."
    ]
  },
  "_LEGACY_ERROR_TEMP_0052" : {
    "message" : [
      "CREATE VIEW with both IF NOT EXISTS and REPLACE is not allowed."
    ]
  },
  "_LEGACY_ERROR_TEMP_0053" : {
    "message" : [
      "It is not allowed to define a TEMPORARY view with IF NOT EXISTS."
    ]
  },
  "_LEGACY_ERROR_TEMP_0056" : {
    "message" : [
      "Invalid time travel spec: <reason>."
    ]
  },
  "_LEGACY_ERROR_TEMP_0057" : {
    "message" : [
      "Support for DEFAULT column values is not implemented yet."
    ]
  },
  "_LEGACY_ERROR_TEMP_0058" : {
    "message" : [
      "Support for DEFAULT column values is not allowed."
    ]
  },
  "_LEGACY_ERROR_TEMP_0059" : {
    "message" : [
      "References to DEFAULT column values are not allowed within the PARTITION clause."
    ]
  },
  "_LEGACY_ERROR_TEMP_0060" : {
    "message" : [
      "<msg>."
    ]
  },
  "_LEGACY_ERROR_TEMP_0061" : {
    "message" : [
      "<msg>."
    ]
  },
  "_LEGACY_ERROR_TEMP_0062" : {
    "message" : [
      "<msg>."
    ]
  },
  "_LEGACY_ERROR_TEMP_0063" : {
    "message" : [
      "<msg>."
    ]
  },
  "_LEGACY_ERROR_TEMP_0064" : {
    "message" : [
      "<msg>."
    ]
  },
  "_LEGACY_ERROR_TEMP_1000" : {
    "message" : [
      "LEGACY store assignment policy is disallowed in Spark data source V2. Please set the configuration <configKey> to other values."
    ]
  },
  "_LEGACY_ERROR_TEMP_1001" : {
    "message" : [
      "USING column `<colName>` cannot be resolved on the <side> side of the join. The <side>-side columns: [<plan>]."
    ]
  },
  "_LEGACY_ERROR_TEMP_1002" : {
    "message" : [
      "Unable to generate an encoder for inner class `<className>` without access to the scope that this class was defined in.",
      "Try moving this class out of its parent class."
    ]
  },
  "_LEGACY_ERROR_TEMP_1003" : {
    "message" : [
      "Couldn't find the reference column for <after> at <parentName>."
    ]
  },
  "_LEGACY_ERROR_TEMP_1004" : {
    "message" : [
      "Window specification <windowName> is not defined in the WINDOW clause."
    ]
  },
  "_LEGACY_ERROR_TEMP_1005" : {
    "message" : [
      "<expr> doesn't show up in the GROUP BY list <groupByAliases>."
    ]
  },
  "_LEGACY_ERROR_TEMP_1006" : {
    "message" : [
      "Aggregate expression required for pivot, but '<sql>' did not appear in any aggregate function."
    ]
  },
  "_LEGACY_ERROR_TEMP_1007" : {
    "message" : [
      "Cannot write into temp view <quoted> as it's not a data source v2 relation."
    ]
  },
  "_LEGACY_ERROR_TEMP_1008" : {
    "message" : [
      "<quoted> is not a temp view of streaming logical plan, please use batch API such as `DataFrameReader.table` to read it."
    ]
  },
  "_LEGACY_ERROR_TEMP_1009" : {
    "message" : [
      "The depth of view <identifier> exceeds the maximum view resolution depth (<maxNestedViewDepth>). Analysis is aborted to avoid errors. Increase the value of <config> to work around this."
    ]
  },
  "_LEGACY_ERROR_TEMP_1010" : {
    "message" : [
      "Inserting into a view is not allowed. View: <identifier>."
    ]
  },
  "_LEGACY_ERROR_TEMP_1011" : {
    "message" : [
      "Writing into a view is not allowed. View: <identifier>."
    ]
  },
  "_LEGACY_ERROR_TEMP_1012" : {
    "message" : [
      "Cannot write into v1 table: <identifier>."
    ]
  },
  "_LEGACY_ERROR_TEMP_1013" : {
    "message" : [
      "<nameParts> is a <viewStr>. '<cmd>' expects a table.<hintStr>"
    ]
  },
  "_LEGACY_ERROR_TEMP_1014" : {
    "message" : [
      "<nameParts> is a temp view. '<cmd>' expects a permanent view."
    ]
  },
  "_LEGACY_ERROR_TEMP_1015" : {
    "message" : [
      "<identifier> is a table. '<cmd>' expects a view.<hintStr>"
    ]
  },
  "_LEGACY_ERROR_TEMP_1016" : {
    "message" : [
      "<nameParts> is a temp view. '<cmd>' expects a table or permanent view."
    ]
  },
  "_LEGACY_ERROR_TEMP_1017" : {
    "message" : [
      "<name> is a built-in/temporary function. '<cmd>' expects a persistent function.<hintStr>"
    ]
  },
  "_LEGACY_ERROR_TEMP_1018" : {
    "message" : [
      "<quoted> is a permanent view, which is not supported by streaming reading API such as `DataStreamReader.table` yet."
    ]
  },
  "_LEGACY_ERROR_TEMP_1020" : {
    "message" : [
      "Invalid usage of <elem> in <prettyName>."
    ]
  },
  "_LEGACY_ERROR_TEMP_1021" : {
    "message" : [
      "count(<targetString>.*) is not allowed. Please use count(*) or expand the columns manually, e.g. count(col1, col2)."
    ]
  },
  "_LEGACY_ERROR_TEMP_1023" : {
    "message" : [
      "Function <prettyName> does not support <syntax>."
    ]
  },
  "_LEGACY_ERROR_TEMP_1024" : {
    "message" : [
      "FILTER expression is non-deterministic, it cannot be used in aggregate functions."
    ]
  },
  "_LEGACY_ERROR_TEMP_1025" : {
    "message" : [
      "FILTER expression is not of type boolean. It cannot be used in an aggregate function."
    ]
  },
  "_LEGACY_ERROR_TEMP_1026" : {
    "message" : [
      "FILTER expression contains aggregate. It cannot be used in an aggregate function."
    ]
  },
  "_LEGACY_ERROR_TEMP_1027" : {
    "message" : [
      "FILTER expression contains window function. It cannot be used in an aggregate function."
    ]
  },
  "_LEGACY_ERROR_TEMP_1028" : {
    "message" : [
      "Number of column aliases does not match number of columns. Number of column aliases: <columnSize>; number of columns: <outputSize>."
    ]
  },
  "_LEGACY_ERROR_TEMP_1029" : {
    "message" : [
      "The number of aliases supplied in the AS clause does not match the number of columns output by the UDTF expected <aliasesSize> aliases but got <aliasesNames>."
    ]
  },
  "_LEGACY_ERROR_TEMP_1030" : {
    "message" : [
      "Window aggregate function with filter predicate is not supported yet."
    ]
  },
  "_LEGACY_ERROR_TEMP_1031" : {
    "message" : [
      "It is not allowed to use a window function inside an aggregate function. Please use the inner window function in a sub-query."
    ]
  },
  "_LEGACY_ERROR_TEMP_1032" : {
    "message" : [
      "<expr> does not have any WindowExpression."
    ]
  },
  "_LEGACY_ERROR_TEMP_1033" : {
    "message" : [
      "<expr> has multiple Window Specifications (<distinctWindowSpec>).",
      "Please file a bug report with this error message, stack trace, and the query."
    ]
  },
  "_LEGACY_ERROR_TEMP_1034" : {
    "message" : [
      "It is not allowed to use window functions inside <clauseName> clause."
    ]
  },
  "_LEGACY_ERROR_TEMP_1035" : {
    "message" : [
      "Cannot specify window frame for <prettyName> function."
    ]
  },
  "_LEGACY_ERROR_TEMP_1036" : {
    "message" : [
      "Window Frame <wf> must match the required frame <required>."
    ]
  },
  "_LEGACY_ERROR_TEMP_1037" : {
    "message" : [
      "Window function <wf> requires window to be ordered, please add ORDER BY clause. For example SELECT <wf>(value_expr) OVER (PARTITION BY window_partition ORDER BY window_ordering) from table."
    ]
  },
  "_LEGACY_ERROR_TEMP_1038" : {
    "message" : [
      "Cannot write to table due to mismatched user specified column size(<columnSize>) and data column size(<outputSize>)."
    ]
  },
  "_LEGACY_ERROR_TEMP_1039" : {
    "message" : [
      "Multiple time/session window expressions would result in a cartesian product of rows, therefore they are currently not supported."
    ]
  },
  "_LEGACY_ERROR_TEMP_1040" : {
    "message" : [
      "Gap duration expression used in session window must be CalendarIntervalType, but got <dt>."
    ]
  },
  "_LEGACY_ERROR_TEMP_1045" : {
    "message" : [
      "ALTER TABLE SET LOCATION does not support partition for v2 tables."
    ]
  },
  "_LEGACY_ERROR_TEMP_1046" : {
    "message" : [
      "Join strategy hint parameter should be an identifier or string but was <unsupported> (<class>)."
    ]
  },
  "_LEGACY_ERROR_TEMP_1047" : {
    "message" : [
      "<hintName> Hint parameter should include columns, but <invalidParams> found."
    ]
  },
  "_LEGACY_ERROR_TEMP_1048" : {
    "message" : [
      "<hintName> Hint expects a partition number as a parameter."
    ]
  },
  "_LEGACY_ERROR_TEMP_1049" : {
    "message" : [
      "Syntax error in attribute name: <name>."
    ]
  },
  "_LEGACY_ERROR_TEMP_1050" : {
    "message" : [
      "Can only star expand struct data types. Attribute: `<attributes>`."
    ]
  },
  "_LEGACY_ERROR_TEMP_1051" : {
    "message" : [
      "Cannot resolve '<targetString>.*' given input columns '<columns>'."
    ]
  },
  "_LEGACY_ERROR_TEMP_1052" : {
    "message" : [
      "ADD COLUMN with v1 tables cannot specify NOT NULL."
    ]
  },
  "_LEGACY_ERROR_TEMP_1053" : {
    "message" : [
      "ALTER COLUMN with v1 tables cannot specify NOT NULL."
    ]
  },
  "_LEGACY_ERROR_TEMP_1054" : {
    "message" : [
      "ALTER COLUMN cannot find column <colName> in v1 table. Available: <fieldNames>."
    ]
  },
  "_LEGACY_ERROR_TEMP_1055" : {
    "message" : [
      "The database name is not valid: <quoted>."
    ]
  },
<<<<<<< HEAD
  "_LEGACY_ERROR_TEMP_1056" : {
    "message" : [
      "Cannot drop a view with DROP TABLE. Please use DROP VIEW instead."
    ]
  },
=======
>>>>>>> 11e30a61
  "_LEGACY_ERROR_TEMP_1057" : {
    "message" : [
      "SHOW COLUMNS with conflicting databases: '<dbA>' != '<dbB>'."
    ]
  },
  "_LEGACY_ERROR_TEMP_1058" : {
    "message" : [
      "Cannot create table with both USING <provider> and <serDeInfo>."
    ]
  },
  "_LEGACY_ERROR_TEMP_1059" : {
    "message" : [
      "STORED AS with file format '<serdeInfo>' is invalid."
    ]
  },
  "_LEGACY_ERROR_TEMP_1060" : {
    "message" : [
      "<command> does not support nested column: <column>."
    ]
  },
  "_LEGACY_ERROR_TEMP_1065" : {
    "message" : [
      "`<name>` is not a valid name for tables/databases. Valid names only contain alphabet characters, numbers and _."
    ]
  },
  "_LEGACY_ERROR_TEMP_1066" : {
    "message" : [
      "<database> is a system preserved database, you cannot create a database with this name."
    ]
  },
  "_LEGACY_ERROR_TEMP_1067" : {
    "message" : [
      "Can not drop default database."
    ]
  },
  "_LEGACY_ERROR_TEMP_1068" : {
    "message" : [
      "<database> is a system preserved database, you cannot use it as current database. To access global temporary views, you should use qualified name with the GLOBAL_TEMP_DATABASE, e.g. SELECT * FROM <database>.viewName."
    ]
  },
  "_LEGACY_ERROR_TEMP_1069" : {
    "message" : [
      "CREATE EXTERNAL TABLE must be accompanied by LOCATION."
    ]
  },
  "_LEGACY_ERROR_TEMP_1071" : {
    "message" : [
      "Some existing schema fields (<nonExistentColumnNames>) are not present in the new schema. We don't support dropping columns yet."
    ]
  },
  "_LEGACY_ERROR_TEMP_1072" : {
    "message" : [
      "Only the tables/views belong to the same database can be retrieved. Querying tables/views are <qualifiedTableNames>."
    ]
  },
  "_LEGACY_ERROR_TEMP_1073" : {
    "message" : [
      "RENAME TABLE source and destination databases do not match: '<db>' != '<newDb>'."
    ]
  },
  "_LEGACY_ERROR_TEMP_1074" : {
    "message" : [
      "RENAME TEMPORARY VIEW from '<oldName>' to '<newName>': cannot specify database name '<db>' in the destination table."
    ]
  },
  "_LEGACY_ERROR_TEMP_1076" : {
    "message" : [
      "Partition spec is invalid. <details>."
    ]
  },
  "_LEGACY_ERROR_TEMP_1079" : {
    "message" : [
      "Resource Type '<resourceType>' is not supported."
    ]
  },
  "_LEGACY_ERROR_TEMP_1080" : {
    "message" : [
      "Table <identifier> did not specify database."
    ]
  },
  "_LEGACY_ERROR_TEMP_1081" : {
    "message" : [
      "Table <identifier> did not specify locationUri."
    ]
  },
  "_LEGACY_ERROR_TEMP_1082" : {
    "message" : [
      "Partition [<specString>] did not specify locationUri."
    ]
  },
  "_LEGACY_ERROR_TEMP_1083" : {
    "message" : [
      "Number of buckets should be greater than 0 but less than or equal to bucketing.maxBuckets (`<bucketingMaxBuckets>`). Got `<numBuckets>`."
    ]
  },
  "_LEGACY_ERROR_TEMP_1084" : {
    "message" : [
      "Corrupted table name context in catalog: <numParts> parts expected, but part <index> is missing."
    ]
  },
  "_LEGACY_ERROR_TEMP_1085" : {
    "message" : [
      "Corrupted view SQL configs in catalog."
    ]
  },
  "_LEGACY_ERROR_TEMP_1086" : {
    "message" : [
      "Corrupted view query output column names in catalog: <numCols> parts expected, but part <index> is missing."
    ]
  },
  "_LEGACY_ERROR_TEMP_1087" : {
    "message" : [
      "Corrupted view referred temp view names in catalog."
    ]
  },
  "_LEGACY_ERROR_TEMP_1088" : {
    "message" : [
      "Corrupted view referred temp functions names in catalog."
    ]
  },
  "_LEGACY_ERROR_TEMP_1089" : {
    "message" : [
      "Column statistics deserialization is not supported for column <name> of data type: <dataType>."
    ]
  },
  "_LEGACY_ERROR_TEMP_1090" : {
    "message" : [
      "Column statistics serialization is not supported for column <colName> of data type: <dataType>."
    ]
  },
  "_LEGACY_ERROR_TEMP_1091" : {
    "message" : [
      "Cannot read table property '<key>' as it's corrupted.<details>."
    ]
  },
  "_LEGACY_ERROR_TEMP_1097" : {
    "message" : [
      "The field for corrupt records must be string type and nullable."
    ]
  },
  "_LEGACY_ERROR_TEMP_1098" : {
    "message" : [
      "DataType '<x>' is not supported by <className>."
    ]
  },
  "_LEGACY_ERROR_TEMP_1099" : {
    "message" : [
      "<funcName>() doesn't support the <mode> mode. Acceptable modes are <permissiveMode> and <failFastMode>."
    ]
  },
  "_LEGACY_ERROR_TEMP_1100" : {
    "message" : [
      "The '<argName>' parameter of function '<funcName>' needs to be a <requiredType> literal."
    ]
  },
  "_LEGACY_ERROR_TEMP_1103" : {
    "message" : [
      "Unsupported component type <clz> in arrays."
    ]
  },
  "_LEGACY_ERROR_TEMP_1104" : {
    "message" : [
      "The second argument should be a double literal."
    ]
  },
  "_LEGACY_ERROR_TEMP_1105" : {
    "message" : [
      "Field name should be String Literal, but it's <extraction>."
    ]
  },
  "_LEGACY_ERROR_TEMP_1106" : {
    "message" : [
      "Can't extract value from <child>: need struct type but got <other>."
    ]
  },
  "_LEGACY_ERROR_TEMP_1107" : {
    "message" : [
      "Table <table> declares <batchWrite> capability but <v2WriteClassName> is not an instance of <v1WriteClassName>."
    ]
  },
  "_LEGACY_ERROR_TEMP_1108" : {
    "message" : [
      "Delete by condition with subquery is not supported: <condition>."
    ]
  },
  "_LEGACY_ERROR_TEMP_1109" : {
    "message" : [
      "Exec update failed: cannot translate expression to source filter: <f>."
    ]
  },
  "_LEGACY_ERROR_TEMP_1110" : {
    "message" : [
      "Cannot delete from table <table> where <filters>."
    ]
  },
  "_LEGACY_ERROR_TEMP_1111" : {
    "message" : [
      "DESCRIBE does not support partition for v2 tables."
    ]
  },
  "_LEGACY_ERROR_TEMP_1113" : {
    "message" : [
      "Table <table> does not support <cmd>."
    ]
  },
  "_LEGACY_ERROR_TEMP_1114" : {
    "message" : [
      "The streaming sources in a query do not have a common supported execution mode.",
      "Sources support micro-batch: <microBatchSources>",
      "Sources support continuous: <continuousSources>"
    ]
  },
  "_LEGACY_ERROR_TEMP_1117" : {
    "message" : [
      "<sessionCatalog> requires a single-part namespace, but got <ns>."
    ]
  },
  "_LEGACY_ERROR_TEMP_1119" : {
    "message" : [
      "<cmd> is not supported in JDBC catalog."
    ]
  },
  "_LEGACY_ERROR_TEMP_1120" : {
    "message" : [
      "Unsupported NamespaceChange <changes> in JDBC catalog."
    ]
  },
  "_LEGACY_ERROR_TEMP_1121" : {
    "message" : [
      "Table does not support <cmd>: <table>."
    ]
  },
  "_LEGACY_ERROR_TEMP_1122" : {
    "message" : [
      "Table <table> is not a row-level operation table."
    ]
  },
  "_LEGACY_ERROR_TEMP_1123" : {
    "message" : [
      "Cannot rename a table with ALTER VIEW. Please use ALTER TABLE instead."
    ]
  },
  "_LEGACY_ERROR_TEMP_1124" : {
    "message" : [
      "<cmd> is not supported for v2 tables."
    ]
  },
  "_LEGACY_ERROR_TEMP_1125" : {
    "message" : [
      "Database from v1 session catalog is not specified."
    ]
  },
  "_LEGACY_ERROR_TEMP_1126" : {
    "message" : [
      "Nested databases are not supported by v1 session catalog: <catalog>."
    ]
  },
  "_LEGACY_ERROR_TEMP_1127" : {
    "message" : [
      "Invalid partitionExprs specified: <sortOrders> For range partitioning use REPARTITION_BY_RANGE instead."
    ]
  },
  "_LEGACY_ERROR_TEMP_1128" : {
    "message" : [
      "Failed to resolve the schema for <format> for the partition column: <partitionColumn>. It must be specified manually."
    ]
  },
  "_LEGACY_ERROR_TEMP_1129" : {
    "message" : [
      "Unable to infer schema for <format>. It must be specified manually."
    ]
  },
  "_LEGACY_ERROR_TEMP_1131" : {
    "message" : [
      "Data source <className> does not support <outputMode> output mode."
    ]
  },
  "_LEGACY_ERROR_TEMP_1132" : {
    "message" : [
      "A schema needs to be specified when using <className>."
    ]
  },
  "_LEGACY_ERROR_TEMP_1133" : {
    "message" : [
      "The user-specified schema doesn't match the actual schema:",
      "user-specified: <schema>, actual: <actualSchema>. If you're using",
      "DataFrameReader.schema API or creating a table, please do not specify the schema.",
      "Or if you're scanning an existed table, please drop it and re-create it."
    ]
  },
  "_LEGACY_ERROR_TEMP_1134" : {
    "message" : [
      "Unable to infer schema for <format> at <fileCatalog>. It must be specified manually."
    ]
  },
  "_LEGACY_ERROR_TEMP_1135" : {
    "message" : [
      "<className> is not a valid Spark SQL Data Source."
    ]
  },
  "_LEGACY_ERROR_TEMP_1136" : {
    "message" : [
      "Cannot save interval data type into external storage."
    ]
  },
  "_LEGACY_ERROR_TEMP_1137" : {
    "message" : [
      "Unable to resolve <name> given [<outputStr>]."
    ]
  },
  "_LEGACY_ERROR_TEMP_1138" : {
    "message" : [
      "Hive built-in ORC data source must be used with Hive support enabled. Please use the native ORC data source by setting 'spark.sql.orc.impl' to 'native'."
    ]
  },
  "_LEGACY_ERROR_TEMP_1139" : {
    "message" : [
      "Failed to find data source: <provider>. Avro is built-in but external data source module since Spark 2.4. Please deploy the application as per the deployment section of Apache Avro Data Source Guide."
    ]
  },
  "_LEGACY_ERROR_TEMP_1140" : {
    "message" : [
      "Failed to find data source: <provider>. Please deploy the application as per the deployment section of Structured Streaming + Kafka Integration Guide."
    ]
  },
  "_LEGACY_ERROR_TEMP_1141" : {
    "message" : [
      "Multiple sources found for <provider> (<sourceNames>), please specify the fully qualified class name."
    ]
  },
  "_LEGACY_ERROR_TEMP_1142" : {
    "message" : [
      "Datasource does not support writing empty or nested empty schemas. Please make sure the data schema has at least one or more column(s)."
    ]
  },
  "_LEGACY_ERROR_TEMP_1143" : {
    "message" : [
      "The data to be inserted needs to have the same number of columns as the target table: target table has <targetSize> column(s) but the inserted data has <actualSize> column(s), which contain <staticPartitionsSize> partition column(s) having assigned constant values."
    ]
  },
  "_LEGACY_ERROR_TEMP_1144" : {
    "message" : [
      "The data to be inserted needs to have the same number of partition columns as the target table: target table has <targetSize> partition column(s) but the inserted data has <providedPartitionsSize> partition columns specified."
    ]
  },
  "_LEGACY_ERROR_TEMP_1145" : {
    "message" : [
      "<partKey> is not a partition column. Partition columns are <partitionColumns>."
    ]
  },
  "_LEGACY_ERROR_TEMP_1146" : {
    "message" : [
      "Partition column <partColumn> have multiple values specified, <values>. Please only specify a single value."
    ]
  },
  "_LEGACY_ERROR_TEMP_1147" : {
    "message" : [
      "The ordering of partition columns is <partColumns>. All partition columns having constant values need to appear before other partition columns that do not have an assigned constant value."
    ]
  },
  "_LEGACY_ERROR_TEMP_1148" : {
    "message" : [
      "Can only write data to relations with a single path."
    ]
  },
  "_LEGACY_ERROR_TEMP_1149" : {
    "message" : [
      "Fail to rebuild expression: missing key <filter> in `translatedFilterToExpr`."
    ]
  },
  "_LEGACY_ERROR_TEMP_1150" : {
    "message" : [
      "Column `<field>` has a data type of <fieldType>, which is not supported by <format>."
    ]
  },
  "_LEGACY_ERROR_TEMP_1151" : {
    "message" : [
      "Fail to resolve data source for the table <table> since the table serde property has the duplicated key <key> with extra options specified for this scan operation. To fix this, you can rollback to the legacy behavior of ignoring the extra options by setting the config <config> to `false`, or address the conflicts of the same config."
    ]
  },
  "_LEGACY_ERROR_TEMP_1152" : {
    "message" : [
      "Path <outputPath> already exists."
    ]
  },
  "_LEGACY_ERROR_TEMP_1153" : {
    "message" : [
      "Cannot use <field> for partition column."
    ]
  },
  "_LEGACY_ERROR_TEMP_1154" : {
    "message" : [
      "Cannot use all columns for partition columns."
    ]
  },
  "_LEGACY_ERROR_TEMP_1155" : {
    "message" : [
      "Partition column `<col>` not found in schema <schemaCatalog>."
    ]
  },
  "_LEGACY_ERROR_TEMP_1156" : {
    "message" : [
      "Column <colName> not found in schema <tableSchema>."
    ]
  },
  "_LEGACY_ERROR_TEMP_1157" : {
    "message" : [
      "Unsupported data source type for direct query on files: <className>."
    ]
  },
  "_LEGACY_ERROR_TEMP_1158" : {
    "message" : [
      "Saving data into a view is not allowed."
    ]
  },
  "_LEGACY_ERROR_TEMP_1159" : {
    "message" : [
      "The format of the existing table <tableName> is `<existingProvider>`. It doesn't match the specified format `<specifiedProvider>`."
    ]
  },
  "_LEGACY_ERROR_TEMP_1160" : {
    "message" : [
      "The location of the existing table <identifier> is `<existingTableLoc>`. It doesn't match the specified location `<tableDescLoc>`."
    ]
  },
  "_LEGACY_ERROR_TEMP_1161" : {
    "message" : [
      "The column number of the existing table <tableName> (<existingTableSchema>) doesn't match the data schema (<querySchema>)."
    ]
  },
  "_LEGACY_ERROR_TEMP_1162" : {
    "message" : [
      "Cannot resolve '<col>' given input columns: [<inputColumns>]."
    ]
  },
  "_LEGACY_ERROR_TEMP_1163" : {
    "message" : [
      "Specified partitioning does not match that of the existing table <tableName>.",
      "Specified partition columns: [<specifiedPartCols>]",
      "Existing partition columns: [<existingPartCols>]"
    ]
  },
  "_LEGACY_ERROR_TEMP_1164" : {
    "message" : [
      "Specified bucketing does not match that of the existing table <tableName>.",
      "Specified bucketing: <specifiedBucketString>",
      "Existing bucketing: <existingBucketString>"
    ]
  },
  "_LEGACY_ERROR_TEMP_1165" : {
    "message" : [
      "It is not allowed to specify partitioning when the table schema is not defined."
    ]
  },
  "_LEGACY_ERROR_TEMP_1166" : {
    "message" : [
      "Bucketing column '<bucketCol>' should not be part of partition columns '<normalizedPartCols>'."
    ]
  },
  "_LEGACY_ERROR_TEMP_1167" : {
    "message" : [
      "Bucket sorting column '<sortCol>' should not be part of partition columns '<normalizedPartCols>'."
    ]
  },
  "_LEGACY_ERROR_TEMP_1168" : {
    "message" : [
      "<tableName> requires that the data to be inserted have the same number of columns as the target table: target table has <targetColumns> column(s) but the inserted data has <insertedColumns> column(s), including <staticPartCols> partition column(s) having constant value(s)."
    ]
  },
  "_LEGACY_ERROR_TEMP_1169" : {
    "message" : [
      "Requested partitioning does not match the table <tableName>:",
      "Requested partitions: <normalizedPartSpec>",
      "Table partitions: <partColNames>"
    ]
  },
  "_LEGACY_ERROR_TEMP_1170" : {
    "message" : [
      "Hive support is required to <detail>."
    ]
  },
  "_LEGACY_ERROR_TEMP_1171" : {
    "message" : [
      "createTableColumnTypes option column <col> not found in schema <schema>."
    ]
  },
  "_LEGACY_ERROR_TEMP_1172" : {
    "message" : [
      "Parquet type not yet supported: <parquetType>."
    ]
  },
  "_LEGACY_ERROR_TEMP_1173" : {
    "message" : [
      "Illegal Parquet type: <parquetType>."
    ]
  },
  "_LEGACY_ERROR_TEMP_1174" : {
    "message" : [
      "Unrecognized Parquet type: <field>."
    ]
  },
  "_LEGACY_ERROR_TEMP_1175" : {
    "message" : [
      "Unsupported data type <dataType>."
    ]
  },
  "_LEGACY_ERROR_TEMP_1176" : {
    "message" : [
      "The SQL query of view <viewName> has an incompatible schema change and column <colName> cannot be resolved. Expected <expectedNum> columns named <colName> but got <actualCols>.",
      "Please try to re-create the view by running: <viewDDL>"
    ]
  },
  "_LEGACY_ERROR_TEMP_1177" : {
    "message" : [
      "The SQL query of view <viewName> has an incompatible schema change and column <colName> cannot be resolved. Expected <expectedNum> columns named <colName> but got <actualCols>."
    ]
  },
  "_LEGACY_ERROR_TEMP_1178" : {
    "message" : [
      "The number of partitions can't be specified with unspecified distribution. Invalid writer requirements detected."
    ]
  },
  "_LEGACY_ERROR_TEMP_1181" : {
    "message" : [
      "Stream-stream join without equality predicate is not supported."
    ]
  },
  "_LEGACY_ERROR_TEMP_1182" : {
    "message" : [
      "Column <ambiguousAttrs> are ambiguous. It's probably because you joined several Datasets together, and some of these Datasets are the same. This column points to one of the Datasets but Spark is unable to figure out which one. Please alias the Datasets with different names via `Dataset.as` before joining them, and specify the column using qualified name, e.g. `df.as(\"a\").join(df.as(\"b\"), $\"a.id\" > $\"b.id\")`. You can also set <config> to false to disable this check."
    ]
  },
  "_LEGACY_ERROR_TEMP_1183" : {
    "message" : [
      "Cannot use interval type in the table schema."
    ]
  },
  "_LEGACY_ERROR_TEMP_1184" : {
    "message" : [
      "Catalog <plugin> does not support <ability>."
    ]
  },
  "_LEGACY_ERROR_TEMP_1185" : {
    "message" : [
      "<quoted> is not a valid <identifier> as it has more than 2 name parts."
    ]
  },
  "_LEGACY_ERROR_TEMP_1186" : {
    "message" : [
      "Multi-part identifier cannot be empty."
    ]
  },
  "_LEGACY_ERROR_TEMP_1187" : {
    "message" : [
      "Hive data source can only be used with tables, you can not <operation> files of Hive data source directly."
    ]
  },
  "_LEGACY_ERROR_TEMP_1188" : {
    "message" : [
      "There is a 'path' option set and <method>() is called with a path parameter. Either remove the path option, or call <method>() without the parameter. To ignore this check, set '<config>' to 'true'."
    ]
  },
  "_LEGACY_ERROR_TEMP_1189" : {
    "message" : [
      "User specified schema not supported with `<operation>`."
    ]
  },
  "_LEGACY_ERROR_TEMP_1190" : {
    "message" : [
      "Temporary view <viewName> doesn't support streaming write."
    ]
  },
  "_LEGACY_ERROR_TEMP_1191" : {
    "message" : [
      "Streaming into views <viewName> is not supported."
    ]
  },
  "_LEGACY_ERROR_TEMP_1192" : {
    "message" : [
      "The input source(<source>) is different from the table <tableName>'s data source provider(<provider>)."
    ]
  },
  "_LEGACY_ERROR_TEMP_1193" : {
    "message" : [
      "Table <tableName> doesn't support streaming write - <t>."
    ]
  },
  "_LEGACY_ERROR_TEMP_1194" : {
    "message" : [
      "queryName must be specified for memory sink."
    ]
  },
  "_LEGACY_ERROR_TEMP_1195" : {
    "message" : [
      "'<source>' is not supported with continuous trigger."
    ]
  },
  "_LEGACY_ERROR_TEMP_1196" : {
    "message" : [
      "<columnType> column <columnName> not found in existing columns (<validColumnNames>)."
    ]
  },
  "_LEGACY_ERROR_TEMP_1197" : {
    "message" : [
      "'<operation>' does not support partitioning."
    ]
  },
  "_LEGACY_ERROR_TEMP_1198" : {
    "message" : [
      "Function '<unbound>' cannot process input: (<arguments>): <unsupported>"
    ]
  },
  "_LEGACY_ERROR_TEMP_1199" : {
    "message" : [
      "Invalid bound function '<bound>: there are <argsLen> arguments but <inputTypesLen> parameters returned from 'inputTypes()'."
    ]
  },
  "_LEGACY_ERROR_TEMP_1200" : {
    "message" : [
      "<name> is not supported for v2 tables."
    ]
  },
  "_LEGACY_ERROR_TEMP_1201" : {
    "message" : [
      "Cannot resolve column name \"<colName>\" among (<fieldNames>)."
    ]
  },
  "_LEGACY_ERROR_TEMP_1202" : {
    "message" : [
      "Cannot write to '<tableName>', too many data columns:",
      "Table columns: <tableColumns>",
      "Data columns: <dataColumns>"
    ]
  },
  "_LEGACY_ERROR_TEMP_1203" : {
    "message" : [
      "Cannot write to '<tableName>', not enough data columns:",
      "Table columns: <tableColumns>",
      "Data columns: <dataColumns>"
    ]
  },
  "_LEGACY_ERROR_TEMP_1204" : {
    "message" : [
      "Cannot write incompatible data to table '<tableName>':",
      "- <errors>"
    ]
  },
  "_LEGACY_ERROR_TEMP_1205" : {
    "message" : [
      "Expected only partition pruning predicates: <nonPartitionPruningPredicates>."
    ]
  },
  "_LEGACY_ERROR_TEMP_1206" : {
    "message" : [
      "<colType> column <colName> is not defined in table <tableName>, defined table columns are: <tableCols>."
    ]
  },
  "_LEGACY_ERROR_TEMP_1207" : {
    "message" : [
      "The duration and time inputs to window must be an integer, long or string literal."
    ]
  },
  "_LEGACY_ERROR_TEMP_1209" : {
    "message" : [
      "Ambiguous reference to fields <fields>."
    ]
  },
  "_LEGACY_ERROR_TEMP_1210" : {
    "message" : [
      "The second argument in <funcName> should be a boolean literal."
    ]
  },
  "_LEGACY_ERROR_TEMP_1211" : {
    "message" : [
      "Detected implicit cartesian product for <joinType> join between logical plans",
      "<leftPlan>",
      "and",
      "rightPlan",
      "Join condition is missing or trivial.",
      "Either: use the CROSS JOIN syntax to allow cartesian products between these relations, or: enable implicit cartesian products by setting the configuration variable spark.sql.crossJoin.enabled=true."
    ]
  },
  "_LEGACY_ERROR_TEMP_1212" : {
    "message" : [
      "Found conflicting attributes <conflictingAttrs> in the condition joining outer plan:",
      "<outerPlan>",
      "and subplan:",
      "<subplan>"
    ]
  },
  "_LEGACY_ERROR_TEMP_1213" : {
    "message" : [
      "Window expression is empty in <expr>."
    ]
  },
  "_LEGACY_ERROR_TEMP_1214" : {
    "message" : [
      "Found different window function type in <windowExpressions>."
    ]
  },
  "_LEGACY_ERROR_TEMP_1215" : {
    "message" : [
      "char/varchar type can only be used in the table schema. You can set <config> to true, so that Spark treat them as string type as same as Spark 3.0 and earlier."
    ]
  },
  "_LEGACY_ERROR_TEMP_1218" : {
    "message" : [
      "<tableIdentifier> should be converted to HadoopFsRelation."
    ]
  },
  "_LEGACY_ERROR_TEMP_1219" : {
    "message" : [
      "Hive metastore does not support altering database location"
    ]
  },
  "_LEGACY_ERROR_TEMP_1220" : {
    "message" : [
      "Hive <tableType> is not supported."
    ]
  },
  "_LEGACY_ERROR_TEMP_1221" : {
    "message" : [
      "Hive 0.12 doesn't support creating permanent functions. Please use Hive 0.13 or higher."
    ]
  },
  "_LEGACY_ERROR_TEMP_1222" : {
    "message" : [
      "Unknown resource type: <resourceType>."
    ]
  },
  "_LEGACY_ERROR_TEMP_1223" : {
    "message" : [
      "Invalid field id '<field>' in day-time interval. Supported interval fields: <supportedIds>."
    ]
  },
  "_LEGACY_ERROR_TEMP_1224" : {
    "message" : [
      "'interval <startFieldName> to <endFieldName>' is invalid."
    ]
  },
  "_LEGACY_ERROR_TEMP_1225" : {
    "message" : [
      "Invalid field id '<field>' in year-month interval. Supported interval fields: <supportedIds>."
    ]
  },
  "_LEGACY_ERROR_TEMP_1226" : {
    "message" : [
      "The SQL config '<configName>' was removed in the version <version>. <comment>"
    ]
  },
  "_LEGACY_ERROR_TEMP_1228" : {
    "message" : [
      "Decimal scale (<scale>) cannot be greater than precision (<precision>)."
    ]
  },
  "_LEGACY_ERROR_TEMP_1229" : {
    "message" : [
      "<decimalType> can only support precision up to <precision>."
    ]
  },
  "_LEGACY_ERROR_TEMP_1231" : {
    "message" : [
      "<key> is not a valid partition column in table <tblName>."
    ]
  },
  "_LEGACY_ERROR_TEMP_1232" : {
    "message" : [
      "Partition spec is invalid. The spec (<specKeys>) must match the partition spec (<partitionColumnNames>) defined in table '<tableName>'."
    ]
  },
  "_LEGACY_ERROR_TEMP_1237" : {
    "message" : [
      "The list of partition columns with values in partition specification for table '<table>' in database '<database>' is not a prefix of the list of partition columns defined in the table schema. Expected a prefix of [<schemaColumns>], but got [<specColumns>]."
    ]
  },
  "_LEGACY_ERROR_TEMP_1239" : {
    "message" : [
      "Analyzing column statistics is not supported for column <name> of data type: <dataType>."
    ]
  },
  "_LEGACY_ERROR_TEMP_1241" : {
    "message" : [
      "CREATE-TABLE-AS-SELECT cannot create table with location to a non-empty directory <tablePath>. To allow overwriting the existing non-empty directory, set '<config>' to true."
    ]
  },
  "_LEGACY_ERROR_TEMP_1244" : {
    "message" : [
      "Attempted to unset non-existent property '<property>' in table '<table>'."
    ]
  },
  "_LEGACY_ERROR_TEMP_1245" : {
    "message" : [
      "ALTER TABLE CHANGE COLUMN is not supported for changing column '<originName>' with type '<originType>' to '<newName>' with type '<newType>'."
    ]
  },
  "_LEGACY_ERROR_TEMP_1246" : {
    "message" : [
      "Can't find column `<name>` given table data columns <fieldNames>."
    ]
  },
  "_LEGACY_ERROR_TEMP_1247" : {
    "message" : [
      "Operation not allowed: ALTER TABLE SET [SERDE | SERDEPROPERTIES] for a specific partition is not supported for tables created with the datasource API."
    ]
  },
  "_LEGACY_ERROR_TEMP_1248" : {
    "message" : [
      "Operation not allowed: ALTER TABLE SET SERDE is not supported for tables created with the datasource API."
    ]
  },
<<<<<<< HEAD
  "_LEGACY_ERROR_TEMP_1249" : {
    "message" : [
      "Operation not allowed: <cmd> only works on partitioned tables: <tableIdentWithDB>."
    ]
  },
=======
>>>>>>> 11e30a61
  "_LEGACY_ERROR_TEMP_1250" : {
    "message" : [
      "<action> is not allowed on <tableName> since filesource partition management is disabled (spark.sql.hive.manageFilesourcePartitions = false)."
    ]
  },
  "_LEGACY_ERROR_TEMP_1251" : {
    "message" : [
      "<action> is not allowed on <tableName> since its partition metadata is not stored in the Hive metastore. To import this information into the metastore, run `msck repair table <tableName>`."
    ]
  },
  "_LEGACY_ERROR_TEMP_1252" : {
    "message" : [
      "Cannot alter a view with ALTER TABLE. Please use ALTER VIEW instead."
    ]
  },
  "_LEGACY_ERROR_TEMP_1253" : {
    "message" : [
      "Cannot alter a table with ALTER VIEW. Please use ALTER TABLE instead."
    ]
  },
  "_LEGACY_ERROR_TEMP_1254" : {
    "message" : [
      "Cannot overwrite a path that is also being read from."
    ]
  },
  "_LEGACY_ERROR_TEMP_1255" : {
    "message" : [
      "Cannot drop built-in function '<functionName>'."
    ]
  },
  "_LEGACY_ERROR_TEMP_1256" : {
    "message" : [
      "Cannot refresh built-in function <functionName>."
    ]
  },
  "_LEGACY_ERROR_TEMP_1257" : {
    "message" : [
      "Cannot refresh temporary function <functionName>."
    ]
  },
  "_LEGACY_ERROR_TEMP_1259" : {
    "message" : [
      "ALTER ADD COLUMNS does not support views. You must drop and re-create the views for adding the new columns. Views: <table>."
    ]
  },
  "_LEGACY_ERROR_TEMP_1260" : {
    "message" : [
      "ALTER ADD COLUMNS does not support datasource table with type <tableType>. You must drop and re-create the table for adding the new columns. Tables: <table>."
    ]
  },
  "_LEGACY_ERROR_TEMP_1261" : {
    "message" : [
      "LOAD DATA is not supported for datasource tables: <tableIdentWithDB>."
    ]
  },
  "_LEGACY_ERROR_TEMP_1262" : {
    "message" : [
      "LOAD DATA target table <tableIdentWithDB> is partitioned, but no partition spec is provided."
    ]
  },
  "_LEGACY_ERROR_TEMP_1263" : {
    "message" : [
      "LOAD DATA target table <tableIdentWithDB> is partitioned, but number of columns in provided partition spec (<partitionSize>) do not match number of partitioned columns in table (<targetTableSize>)."
    ]
  },
  "_LEGACY_ERROR_TEMP_1264" : {
    "message" : [
      "LOAD DATA target table <tableIdentWithDB> is not partitioned, but a partition spec was provided."
    ]
  },
  "_LEGACY_ERROR_TEMP_1265" : {
    "message" : [
      "LOAD DATA input path does not exist: <path>."
    ]
  },
  "_LEGACY_ERROR_TEMP_1266" : {
    "message" : [
      "Operation not allowed: TRUNCATE TABLE on external tables: <tableIdentWithDB>."
    ]
  },
  "_LEGACY_ERROR_TEMP_1267" : {
    "message" : [
      "Operation not allowed: TRUNCATE TABLE ... PARTITION is not supported for tables that are not partitioned: <tableIdentWithDB>."
    ]
  },
  "_LEGACY_ERROR_TEMP_1268" : {
    "message" : [
      "Failed to truncate table <tableIdentWithDB> when removing data of the path: <path>."
    ]
  },
  "_LEGACY_ERROR_TEMP_1269" : {
    "message" : [
      "SHOW PARTITIONS is not allowed on a table that is not partitioned: <tableIdentWithDB>."
    ]
  },
  "_LEGACY_ERROR_TEMP_1270" : {
    "message" : [
      "SHOW CREATE TABLE is not supported on a temporary view: <table>"
    ]
  },
  "_LEGACY_ERROR_TEMP_1271" : {
    "message" : [
      "Failed to execute SHOW CREATE TABLE against table <table>, which is created by Hive and uses the following unsupported feature(s)",
      "<unsupportedFeatures>",
      "Please use `SHOW CREATE TABLE <table> AS SERDE` to show Hive DDL instead."
    ]
  },
  "_LEGACY_ERROR_TEMP_1272" : {
    "message" : [
      "SHOW CREATE TABLE doesn't support transactional Hive table. Please use `SHOW CREATE TABLE <table> AS SERDE` to show Hive DDL instead."
    ]
  },
  "_LEGACY_ERROR_TEMP_1273" : {
    "message" : [
      "Failed to execute SHOW CREATE TABLE against table <table>, which is created by Hive and uses the following unsupported serde configuration",
      "<configs>",
      "Please use `SHOW CREATE TABLE <table> AS SERDE` to show Hive DDL instead."
    ]
  },
  "_LEGACY_ERROR_TEMP_1274" : {
    "message" : [
      "<table> is a Spark data source table. Use `SHOW CREATE TABLE` without `AS SERDE` instead."
    ]
  },
  "_LEGACY_ERROR_TEMP_1275" : {
    "message" : [
      "Failed to execute SHOW CREATE TABLE against table/view <table>, which is created by Hive and uses the following unsupported feature(s)",
      "<features>"
    ]
  },
  "_LEGACY_ERROR_TEMP_1276" : {
    "message" : [
      "The logical plan that represents the view is not analyzed."
    ]
  },
  "_LEGACY_ERROR_TEMP_1277" : {
    "message" : [
      "The number of columns produced by the SELECT clause (num: `<analyzedPlanLength>`) does not match the number of column names specified by CREATE VIEW (num: `<userSpecifiedColumnsLength>`)."
    ]
  },
  "_LEGACY_ERROR_TEMP_1278" : {
    "message" : [
      "<name> is not a view."
    ]
  },
  "_LEGACY_ERROR_TEMP_1280" : {
    "message" : [
      "It is not allowed to create a persisted view from the Dataset API."
    ]
  },
  "_LEGACY_ERROR_TEMP_1281" : {
    "message" : [
      "Recursive view <viewIdent> detected (cycle: <newPath>)."
    ]
  },
  "_LEGACY_ERROR_TEMP_1282" : {
    "message" : [
      "Not allowed to create a permanent view <name> without explicitly assigning an alias for expression <attrName>."
    ]
  },
  "_LEGACY_ERROR_TEMP_1283" : {
    "message" : [
      "Not allowed to create a permanent view <name> by referencing a temporary view <nameParts>. Please create a temp view instead by CREATE TEMP VIEW."
    ]
  },
  "_LEGACY_ERROR_TEMP_1284" : {
    "message" : [
      "Not allowed to create a permanent view <name> by referencing a temporary function `<funcName>`."
    ]
  },
  "_LEGACY_ERROR_TEMP_1285" : {
    "message" : [
      "Since Spark 2.3, the queries from raw JSON/CSV files are disallowed when the",
      "referenced columns only include the internal corrupt record column",
      "(named _corrupt_record by default). For example:",
      "spark.read.schema(schema).csv(file).filter($\"_corrupt_record\".isNotNull).count()",
      "and spark.read.schema(schema).csv(file).select(\"_corrupt_record\").show().",
      "Instead, you can cache or save the parsed results and then send the same query.",
      "For example, val df = spark.read.schema(schema).csv(file).cache() and then",
      "df.filter($\"_corrupt_record\".isNotNull).count()."
    ]
  },
  "_LEGACY_ERROR_TEMP_1286" : {
    "message" : [
      "User-defined partition column <columnName> not found in the JDBC relation: <schema>."
    ]
  },
  "_LEGACY_ERROR_TEMP_1287" : {
    "message" : [
      "Partition column type should be <numericType>, <dateType>, or <timestampType>, but <dataType> found."
    ]
  },
  "_LEGACY_ERROR_TEMP_1288" : {
    "message" : [
      "Table or view '<name>' already exists. SaveMode: ErrorIfExists."
    ]
  },
  "_LEGACY_ERROR_TEMP_1289" : {
    "message" : [
      "Column name \"<name>\" contains invalid character(s). Please use alias to rename it."
    ]
  },
  "_LEGACY_ERROR_TEMP_1290" : {
    "message" : [
      "Text data source supports only a single column, and you have <schemaSize> columns."
    ]
  },
  "_LEGACY_ERROR_TEMP_1291" : {
    "message" : [
      "Can't find required partition column <readField> in partition schema <partitionSchema>."
    ]
  },
  "_LEGACY_ERROR_TEMP_1292" : {
    "message" : [
      "Temporary view '<tableIdent>' should not have specified a database."
    ]
  },
  "_LEGACY_ERROR_TEMP_1293" : {
    "message" : [
      "Hive data source can only be used with tables, you can't use it with CREATE TEMP VIEW USING."
    ]
  },
  "_LEGACY_ERROR_TEMP_1294" : {
    "message" : [
      "The timestamp provided for the '<strategy>' option is invalid. The expected format is 'YYYY-MM-DDTHH:mm:ss', but the provided timestamp: <timeString>."
    ]
  },
  "_LEGACY_ERROR_TEMP_1295" : {
    "message" : [
      "Set a host to read from with option(\"host\", ...)."
    ]
  },
  "_LEGACY_ERROR_TEMP_1296" : {
    "message" : [
      "Set a port to read from with option(\"port\", ...)."
    ]
  },
  "_LEGACY_ERROR_TEMP_1297" : {
    "message" : [
      "IncludeTimestamp must be set to either \"true\" or \"false\"."
    ]
  },
  "_LEGACY_ERROR_TEMP_1298" : {
    "message" : [
      "checkpointLocation must be specified either through option(\"checkpointLocation\", ...) or SparkSession.conf.set(\"<config>\", ...)."
    ]
  },
  "_LEGACY_ERROR_TEMP_1299" : {
    "message" : [
      "This query does not support recovering from checkpoint location. Delete <checkpointPath> to start over."
    ]
  },
  "_LEGACY_ERROR_TEMP_1300" : {
    "message" : [
      "Unable to find the column `<colName>` given [<actualColumns>]."
    ]
  },
  "_LEGACY_ERROR_TEMP_1301" : {
    "message" : [
      "Boundary start is not a valid integer: <start>."
    ]
  },
  "_LEGACY_ERROR_TEMP_1302" : {
    "message" : [
      "Boundary end is not a valid integer: <end>."
    ]
  },
  "_LEGACY_ERROR_TEMP_1304" : {
    "message" : [
      "Unexpected type <className> of the relation <tableName>."
    ]
  },
  "_LEGACY_ERROR_TEMP_1305" : {
    "message" : [
      "Unsupported TableChange <change> in JDBC catalog."
    ]
  },
  "_LEGACY_ERROR_TEMP_1306" : {
    "message" : [
      "There is a 'path' or 'paths' option set and load() is called with path parameters. Either remove the path option if it's the same as the path parameter, or add it to the load() parameter if you do want to read multiple paths. To ignore this check, set '<config>' to 'true'."
    ]
  },
  "_LEGACY_ERROR_TEMP_1307" : {
    "message" : [
      "There is a 'path' option set and save() is called with a path parameter. Either remove the path option, or call save() without the parameter. To ignore this check, set '<config>' to 'true'."
    ]
  },
  "_LEGACY_ERROR_TEMP_1308" : {
    "message" : [
      "TableProvider implementation <source> cannot be written with <createMode> mode, please use Append or Overwrite modes instead."
    ]
  },
  "_LEGACY_ERROR_TEMP_1309" : {
    "message" : [
      "insertInto() can't be used together with partitionBy(). Partition columns have already been defined for the table. It is not necessary to use partitionBy()."
    ]
  },
  "_LEGACY_ERROR_TEMP_1310" : {
    "message" : [
      "Couldn't find a catalog to handle the identifier <quote>."
    ]
  },
<<<<<<< HEAD
  "_LEGACY_ERROR_TEMP_1311" : {
    "message" : [
      "sortBy must be used together with bucketBy."
    ]
  },
=======
>>>>>>> 11e30a61
  "_LEGACY_ERROR_TEMP_1312" : {
    "message" : [
      "'<operation>' does not support bucketBy right now."
    ]
  },
  "_LEGACY_ERROR_TEMP_1313" : {
    "message" : [
      "'<operation>' does not support bucketBy and sortBy right now."
    ]
  },
  "_LEGACY_ERROR_TEMP_1315" : {
    "message" : [
      "Cannot overwrite table <tableName> that is also being read from."
    ]
  },
  "_LEGACY_ERROR_TEMP_1316" : {
    "message" : [
      "Invalid partition transformation: <expr>."
    ]
  },
  "_LEGACY_ERROR_TEMP_1317" : {
    "message" : [
      "Cannot resolve column name \"<colName>\" among (<fieldsStr>)<extraMsg>"
    ]
  },
  "_LEGACY_ERROR_TEMP_1318" : {
    "message" : [
      "Unable to parse '<delayThreshold>'."
    ]
  },
  "_LEGACY_ERROR_TEMP_1319" : {
    "message" : [
      "Invalid join type in joinWith: <joinType>."
    ]
  },
  "_LEGACY_ERROR_TEMP_1320" : {
    "message" : [
      "Typed column <typedCol> that needs input type and schema cannot be passed in untyped `select` API. Use the typed `Dataset.select` API instead."
    ]
  },
  "_LEGACY_ERROR_TEMP_1321" : {
    "message" : [
      "Invalid view name: <viewName>."
    ]
  },
  "_LEGACY_ERROR_TEMP_1322" : {
    "message" : [
      "Invalid number of buckets: bucket(<numBuckets>, <e>)."
    ]
  },
  "_LEGACY_ERROR_TEMP_1323" : {
    "message" : [
      "\"<colName>\" is not a numeric column. Aggregation function can only be applied on a numeric column."
    ]
  },
  "_LEGACY_ERROR_TEMP_1324" : {
    "message" : [
      "The pivot column <pivotColumn> has more than <maxValues> distinct values, this could indicate an error. If this was intended, set <config> to at least the number of distinct values of the pivot column."
    ]
  },
  "_LEGACY_ERROR_TEMP_1325" : {
    "message" : [
      "Cannot modify the value of a static config: <key>."
    ]
  },
  "_LEGACY_ERROR_TEMP_1326" : {
    "message" : [
      "Cannot modify the value of a Spark config: <key>.",
      "See also 'https://spark.apache.org/docs/latest/sql-migration-guide.html#ddl-statements'"
    ]
  },
  "_LEGACY_ERROR_TEMP_1327" : {
    "message" : [
      "Command execution is not supported in runner <runner>."
    ]
  },
  "_LEGACY_ERROR_TEMP_1328" : {
    "message" : [
      "Can not instantiate class <className>, please make sure it has public non argument constructor."
    ]
  },
  "_LEGACY_ERROR_TEMP_1329" : {
    "message" : [
      "Can not load class <className>, please make sure it is on the classpath."
    ]
  },
  "_LEGACY_ERROR_TEMP_1330" : {
    "message" : [
      "Class <className> doesn't implement interface UserDefinedAggregateFunction."
    ]
  },
  "_LEGACY_ERROR_TEMP_1331" : {
    "message" : [
      "Missing field <fieldName> in table <table> with schema:",
      "<schema>"
    ]
  },
  "_LEGACY_ERROR_TEMP_1332" : {
    "message" : [
      "<errorMessage>"
    ]
  },
  "_LEGACY_ERROR_TEMP_1333" : {
    "message" : [
      "Invalid view text: <viewText>. The view <tableName> may have been tampered with."
    ]
  },
  "_LEGACY_ERROR_TEMP_1334" : {
    "message" : [
      "Cannot specify both version and timestamp when time travelling the table."
    ]
  },
  "_LEGACY_ERROR_TEMP_1335" : {
    "message" : [
      "<expr> is not a valid timestamp expression for time travel."
    ]
  },
  "_LEGACY_ERROR_TEMP_1336" : {
    "message" : [
      "Cannot time travel <target>."
    ]
  },
  "_LEGACY_ERROR_TEMP_1337" : {
    "message" : [
      "Table <tableName> does not support time travel."
    ]
  },
  "_LEGACY_ERROR_TEMP_1338" : {
    "message" : [
      "Sinks cannot request distribution and ordering in continuous execution mode"
    ]
  },
  "_LEGACY_ERROR_TEMP_1339" : {
    "message" : [
      "Failed to execute INSERT INTO command because the VALUES list contains a DEFAULT column reference as part of another expression; this is not allowed"
    ]
  },
  "_LEGACY_ERROR_TEMP_1340" : {
    "message" : [
      "Failed to execute UPDATE command because the SET list contains a DEFAULT column reference as part of another expression; this is not allowed."
    ]
  },
  "_LEGACY_ERROR_TEMP_1341" : {
    "message" : [
      "Failed to execute UPDATE command because the WHERE clause contains a DEFAULT column reference; this is not allowed."
    ]
  },
  "_LEGACY_ERROR_TEMP_1342" : {
    "message" : [
      "Failed to execute MERGE command because the WHERE clause contains a DEFAULT column reference; this is not allowed."
    ]
  },
  "_LEGACY_ERROR_TEMP_1343" : {
    "message" : [
      "Failed to execute MERGE INTO command because one of its INSERT or UPDATE assignments contains a DEFAULT column reference as part of another expression; this is not allowed."
    ]
  },
  "_LEGACY_ERROR_TEMP_1344" : {
    "message" : [
      "Invalid DEFAULT value for column <fieldName>: <defaultValue> fails to parse as a valid literal value."
    ]
  },
  "_LEGACY_ERROR_TEMP_1345" : {
    "message" : [
      "Failed to execute <statementType> command because DEFAULT values are not supported for target data source with table provider: \"<dataSource>\"."
    ]
  },
  "_LEGACY_ERROR_TEMP_1346" : {
    "message" : [
      "Failed to execute <statementType> command because DEFAULT values are not supported when adding new columns to previously existing target data source with table provider: \"<dataSource>\"."
    ]
  },
  "_LEGACY_ERROR_TEMP_1347" : {
    "message" : [
      "Failed to execute command because subquery expressions are not allowed in DEFAULT values."
    ]
  },
  "_LEGACY_ERROR_TEMP_2000" : {
    "message" : [
      "<message>. If necessary set <ansiConfig> to false to bypass this error."
    ]
  },
  "_LEGACY_ERROR_TEMP_2003" : {
    "message" : [
      "Unsuccessful try to zip maps with <size> unique keys due to exceeding the array size limit <maxRoundedArrayLength>"
    ]
  },
  "_LEGACY_ERROR_TEMP_2004" : {
    "message" : [
      "no default for type <dataType>"
    ]
  },
  "_LEGACY_ERROR_TEMP_2005" : {
    "message" : [
      "Type <dataType> does not support ordered operations"
    ]
  },
  "_LEGACY_ERROR_TEMP_2006" : {
    "message" : [
      "The specified group index cannot be less than zero"
    ]
  },
  "_LEGACY_ERROR_TEMP_2007" : {
    "message" : [
      "Regex group count is <groupCount>, but the specified group index is <groupIndex>"
    ]
  },
  "_LEGACY_ERROR_TEMP_2008" : {
    "message" : [
      "Find an invalid url string <url>. If necessary set <ansiConfig> to false to bypass this error."
    ]
  },
<<<<<<< HEAD
  "_LEGACY_ERROR_TEMP_2009" : {
    "message" : [
      "dataType"
    ]
  },
=======
>>>>>>> 11e30a61
  "_LEGACY_ERROR_TEMP_2010" : {
    "message" : [
      "Window Functions do not support merging."
    ]
  },
  "_LEGACY_ERROR_TEMP_2011" : {
    "message" : [
      "Unexpected data type <dataType>"
    ]
  },
  "_LEGACY_ERROR_TEMP_2013" : {
    "message" : [
      "Negative values found in <frequencyExpression>"
    ]
  },
  "_LEGACY_ERROR_TEMP_2014" : {
    "message" : [
      "<funcName> is not matched at addNewFunction"
    ]
  },
  "_LEGACY_ERROR_TEMP_2015" : {
    "message" : [
      "Cannot generate <codeType> code for incomparable type: <dataType>"
    ]
  },
  "_LEGACY_ERROR_TEMP_2016" : {
    "message" : [
      "Can not interpolate <arg> into code block."
    ]
  },
  "_LEGACY_ERROR_TEMP_2017" : {
    "message" : [
      "not resolved"
    ]
  },
  "_LEGACY_ERROR_TEMP_2018" : {
    "message" : [
      "class `<cls>` is not supported by `MapObjects` as resulting collection."
    ]
  },
  "_LEGACY_ERROR_TEMP_2020" : {
    "message" : [
      "Couldn't find a valid constructor on <cls>"
    ]
  },
  "_LEGACY_ERROR_TEMP_2021" : {
    "message" : [
      "Couldn't find a primary constructor on <cls>"
    ]
  },
  "_LEGACY_ERROR_TEMP_2022" : {
    "message" : [
      "Unsupported natural join type <joinType>"
    ]
  },
  "_LEGACY_ERROR_TEMP_2023" : {
    "message" : [
      "Unresolved encoder expected, but <attr> was found."
    ]
  },
  "_LEGACY_ERROR_TEMP_2024" : {
    "message" : [
      "Only expression encoders are supported for now."
    ]
  },
  "_LEGACY_ERROR_TEMP_2025" : {
    "message" : [
      "<className> must override either <m1> or <m2>"
    ]
  },
  "_LEGACY_ERROR_TEMP_2026" : {
    "message" : [
      "Failed to convert value <value> (class of <cls>) with the type of <dataType> to JSON."
    ]
  },
  "_LEGACY_ERROR_TEMP_2027" : {
    "message" : [
      "Unexpected operator <op> in correlated subquery<pos>"
    ]
  },
  "_LEGACY_ERROR_TEMP_2028" : {
    "message" : [
      "This line should be unreachable<err>"
    ]
  },
  "_LEGACY_ERROR_TEMP_2029" : {
    "message" : [
      "Not supported rounding mode: <roundMode>"
    ]
  },
  "_LEGACY_ERROR_TEMP_2030" : {
    "message" : [
      "Can not handle nested schema yet...  plan <plan>"
    ]
  },
  "_LEGACY_ERROR_TEMP_2031" : {
    "message" : [
      "The input external row cannot be null."
    ]
  },
  "_LEGACY_ERROR_TEMP_2032" : {
    "message" : [
      "<fieldCannotBeNullMsg>"
    ]
  },
  "_LEGACY_ERROR_TEMP_2033" : {
    "message" : [
      "Unable to create database <name> as failed to create its directory <locationUri>"
    ]
  },
  "_LEGACY_ERROR_TEMP_2034" : {
    "message" : [
      "Unable to drop database <name> as failed to delete its directory <locationUri>"
    ]
  },
  "_LEGACY_ERROR_TEMP_2035" : {
    "message" : [
      "Unable to create table <table> as failed to create its directory <defaultTableLocation>"
    ]
  },
  "_LEGACY_ERROR_TEMP_2036" : {
    "message" : [
      "Unable to delete partition path <partitionPath>"
    ]
  },
  "_LEGACY_ERROR_TEMP_2037" : {
    "message" : [
      "Unable to drop table <table> as failed to delete its directory <dir>"
    ]
  },
  "_LEGACY_ERROR_TEMP_2038" : {
    "message" : [
      "Unable to rename table <oldName> to <newName> as failed to rename its directory <oldDir>"
    ]
  },
  "_LEGACY_ERROR_TEMP_2039" : {
    "message" : [
      "Unable to create partition path <partitionPath>"
    ]
  },
  "_LEGACY_ERROR_TEMP_2040" : {
    "message" : [
      "Unable to rename partition path <oldPartPath>"
    ]
  },
  "_LEGACY_ERROR_TEMP_2041" : {
    "message" : [
      "<methodName> is not implemented"
    ]
  },
  "_LEGACY_ERROR_TEMP_2042" : {
    "message" : [
      "<message>. If necessary set <ansiConfig> to false to bypass this error."
    ]
  },
  "_LEGACY_ERROR_TEMP_2043" : {
    "message" : [
      "- <sqlValue> caused overflow"
    ]
  },
  "_LEGACY_ERROR_TEMP_2044" : {
    "message" : [
      "<sqlValue1> <symbol> <sqlValue2> caused overflow"
    ]
  },
  "_LEGACY_ERROR_TEMP_2045" : {
    "message" : [
      "Unsupported table change: <message>"
    ]
  },
  "_LEGACY_ERROR_TEMP_2046" : {
    "message" : [
      "[BUG] Not a DataSourceRDDPartition: <split>"
    ]
  },
  "_LEGACY_ERROR_TEMP_2047" : {
    "message" : [
      "'path' is not specified"
    ]
  },
  "_LEGACY_ERROR_TEMP_2048" : {
    "message" : [
      "Schema must be specified when creating a streaming source DataFrame. If some files already exist in the directory, then depending on the file format you may be able to create a static DataFrame on that directory with 'spark.read.load(directory)' and infer schema from it."
    ]
  },
  "_LEGACY_ERROR_TEMP_2049" : {
    "message" : [
      "Data source <className> does not support streamed <operator>"
    ]
  },
  "_LEGACY_ERROR_TEMP_2050" : {
    "message" : [
      "Expected exactly one path to be specified, but got: <paths>"
    ]
  },
  "_LEGACY_ERROR_TEMP_2052" : {
    "message" : [
      "<className> was removed in Spark 2.0. Please check if your library is compatible with Spark 2.0"
    ]
  },
  "_LEGACY_ERROR_TEMP_2053" : {
    "message" : [
      "buildReader is not supported for <format>"
    ]
  },
  "_LEGACY_ERROR_TEMP_2055" : {
    "message" : [
      "<message>",
      "It is possible the underlying files have been updated. You can explicitly invalidate the cache in Spark by running 'REFRESH TABLE tableName' command in SQL or by recreating the Dataset/DataFrame involved."
    ]
  },
  "_LEGACY_ERROR_TEMP_2056" : {
    "message" : [
      "Unable to clear output directory <staticPrefixPath> prior to writing to it"
    ]
  },
  "_LEGACY_ERROR_TEMP_2057" : {
    "message" : [
      "Unable to clear partition directory <path> prior to writing to it"
    ]
  },
  "_LEGACY_ERROR_TEMP_2058" : {
    "message" : [
      "Failed to cast value `<value>` to `<dataType>` for partition column `<columnName>`"
    ]
  },
  "_LEGACY_ERROR_TEMP_2059" : {
    "message" : [
      "End of stream"
    ]
  },
  "_LEGACY_ERROR_TEMP_2060" : {
    "message" : [
      "The fallback v1 relation reports inconsistent schema:",
      "Schema of v2 scan: <v2Schema>",
      "Schema of v1 relation: <v1Schema>"
    ]
  },
  "_LEGACY_ERROR_TEMP_2061" : {
    "message" : [
      "No records should be returned from EmptyDataReader"
    ]
  },
  "_LEGACY_ERROR_TEMP_2062" : {
    "message" : [
      "<message>",
      "It is possible the underlying files have been updated. You can explicitly invalidate the cache in Spark by recreating the Dataset/DataFrame involved."
    ]
  },
  "_LEGACY_ERROR_TEMP_2063" : {
    "message" : [
      "Parquet column cannot be converted in file <filePath>. Column: <column>, Expected: <logicalType>, Found: <physicalType>"
    ]
  },
  "_LEGACY_ERROR_TEMP_2064" : {
    "message" : [
      "Encountered error while reading file <path>. Details:"
    ]
  },
  "_LEGACY_ERROR_TEMP_2065" : {
    "message" : [
      "Cannot create columnar reader."
    ]
  },
  "_LEGACY_ERROR_TEMP_2066" : {
    "message" : [
      "Invalid namespace name: <namespace>"
    ]
  },
  "_LEGACY_ERROR_TEMP_2067" : {
    "message" : [
      "Unsupported partition transform: <transform>"
    ]
  },
  "_LEGACY_ERROR_TEMP_2068" : {
    "message" : [
      "Missing database location"
    ]
  },
  "_LEGACY_ERROR_TEMP_2069" : {
    "message" : [
      "Cannot remove reserved property: <property>"
    ]
  },
  "_LEGACY_ERROR_TEMP_2070" : {
    "message" : [
      "Writing job failed."
    ]
  },
  "_LEGACY_ERROR_TEMP_2071" : {
    "message" : [
      "Commit denied for partition <partId> (task <taskId>, attempt <attemptId>, stage <stageId>.<stageAttempt>)"
    ]
  },
  "_LEGACY_ERROR_TEMP_2072" : {
    "message" : [
      "Table implementation does not support writes: <ident>"
    ]
  },
  "_LEGACY_ERROR_TEMP_2073" : {
    "message" : [
      "Cannot create JDBC table with partition"
    ]
  },
  "_LEGACY_ERROR_TEMP_2074" : {
    "message" : [
      "user-specified schema"
    ]
  },
  "_LEGACY_ERROR_TEMP_2075" : {
    "message" : [
      "Write is not supported for binary file data source"
    ]
  },
  "_LEGACY_ERROR_TEMP_2076" : {
    "message" : [
      "The length of <path> is <len>, which exceeds the max length allowed: <maxLength>."
    ]
  },
  "_LEGACY_ERROR_TEMP_2077" : {
    "message" : [
      "Unsupported field name: <fieldName>"
    ]
  },
  "_LEGACY_ERROR_TEMP_2078" : {
    "message" : [
      "Both '<jdbcTableName>' and '<jdbcQueryString>' can not be specified at the same time."
    ]
  },
  "_LEGACY_ERROR_TEMP_2079" : {
    "message" : [
      "Option '<jdbcTableName>' or '<jdbcQueryString>' is required."
    ]
  },
  "_LEGACY_ERROR_TEMP_2080" : {
    "message" : [
      "Option `<optionName>` can not be empty."
    ]
  },
  "_LEGACY_ERROR_TEMP_2081" : {
    "message" : [
      "Invalid value `<value>` for parameter `<jdbcTxnIsolationLevel>`. This can be `NONE`, `READ_UNCOMMITTED`, `READ_COMMITTED`, `REPEATABLE_READ` or `SERIALIZABLE`."
    ]
  },
  "_LEGACY_ERROR_TEMP_2082" : {
    "message" : [
      "Can't get JDBC type for <catalogString>"
    ]
  },
  "_LEGACY_ERROR_TEMP_2083" : {
    "message" : [
      "Unsupported type <content>"
    ]
  },
  "_LEGACY_ERROR_TEMP_2084" : {
    "message" : [
      "Unsupported array element type <catalogString> based on binary"
    ]
  },
  "_LEGACY_ERROR_TEMP_2085" : {
    "message" : [
      "Nested arrays unsupported"
    ]
  },
  "_LEGACY_ERROR_TEMP_2086" : {
    "message" : [
      "Can't translate non-null value for field <pos>"
    ]
  },
  "_LEGACY_ERROR_TEMP_2087" : {
    "message" : [
      "Invalid value `<n>` for parameter `<jdbcNumPartitions>` in table writing via JDBC. The minimum value is 1."
    ]
  },
  "_LEGACY_ERROR_TEMP_2088" : {
    "message" : [
      "<dataType> is not supported yet."
    ]
  },
  "_LEGACY_ERROR_TEMP_2089" : {
    "message" : [
      "DataType: <catalogString>"
    ]
  },
  "_LEGACY_ERROR_TEMP_2090" : {
    "message" : [
      "The input filter of <owner> should be fully convertible."
    ]
  },
  "_LEGACY_ERROR_TEMP_2091" : {
    "message" : [
      "Could not read footer for file: <file>"
    ]
  },
  "_LEGACY_ERROR_TEMP_2092" : {
    "message" : [
      "Could not read footer for file: <file>"
    ]
  },
  "_LEGACY_ERROR_TEMP_2093" : {
    "message" : [
      "Found duplicate field(s) \"<requiredFieldName>\": <matchedOrcFields> in case-insensitive mode"
    ]
  },
  "_LEGACY_ERROR_TEMP_2094" : {
    "message" : [
      "Found duplicate field(s) \"<requiredId>\": <matchedFields> in id mapping mode"
    ]
  },
  "_LEGACY_ERROR_TEMP_2095" : {
    "message" : [
      "Failed to merge incompatible schemas <left> and <right>"
    ]
  },
  "_LEGACY_ERROR_TEMP_2096" : {
    "message" : [
      "<ddl> is not supported temporarily."
    ]
  },
  "_LEGACY_ERROR_TEMP_2097" : {
    "message" : [
      "Could not execute broadcast in <timeout> secs. You can increase the timeout for broadcasts via <broadcastTimeout> or disable broadcast join by setting <autoBroadcastJoinThreshold> to -1"
    ]
  },
  "_LEGACY_ERROR_TEMP_2098" : {
    "message" : [
      "Could not compare cost with <cost>"
    ]
  },
  "_LEGACY_ERROR_TEMP_2099" : {
    "message" : [
      "Unsupported data type: <dt>"
    ]
  },
  "_LEGACY_ERROR_TEMP_2100" : {
    "message" : [
      "not support type: <dataType>"
    ]
  },
  "_LEGACY_ERROR_TEMP_2101" : {
    "message" : [
      "Not support non-primitive type now"
    ]
  },
  "_LEGACY_ERROR_TEMP_2102" : {
    "message" : [
      "Unsupported type: <catalogString>"
    ]
  },
  "_LEGACY_ERROR_TEMP_2103" : {
    "message" : [
      "Dictionary encoding should not be used because of dictionary overflow."
    ]
  },
  "_LEGACY_ERROR_TEMP_2104" : {
    "message" : [
      "End of the iterator"
    ]
  },
  "_LEGACY_ERROR_TEMP_2105" : {
    "message" : [
      "Could not allocate memory to grow BytesToBytesMap"
    ]
  },
  "_LEGACY_ERROR_TEMP_2106" : {
    "message" : [
      "Can't acquire <size> bytes memory to build hash relation, got <got> bytes"
    ]
  },
  "_LEGACY_ERROR_TEMP_2107" : {
    "message" : [
      "There is not enough memory to build hash map"
    ]
  },
  "_LEGACY_ERROR_TEMP_2108" : {
    "message" : [
      "Does not support row that is larger than 256M"
    ]
  },
  "_LEGACY_ERROR_TEMP_2109" : {
    "message" : [
      "Cannot build HashedRelation with more than 1/3 billions unique keys"
    ]
  },
  "_LEGACY_ERROR_TEMP_2110" : {
    "message" : [
      "Can not build a HashedRelation that is larger than 8G"
    ]
  },
  "_LEGACY_ERROR_TEMP_2111" : {
    "message" : [
      "failed to push a row into <rowQueue>"
    ]
  },
  "_LEGACY_ERROR_TEMP_2112" : {
    "message" : [
      "Unexpected window function frame <frame>."
    ]
  },
  "_LEGACY_ERROR_TEMP_2113" : {
    "message" : [
      "Unable to parse <stats> as a percentile"
    ]
  },
  "_LEGACY_ERROR_TEMP_2114" : {
    "message" : [
      "<stats> is not a recognised statistic"
    ]
  },
  "_LEGACY_ERROR_TEMP_2115" : {
    "message" : [
      "Unknown column: <unknownColumn>"
    ]
  },
  "_LEGACY_ERROR_TEMP_2116" : {
    "message" : [
      "Unexpected: <o>"
    ]
  },
  "_LEGACY_ERROR_TEMP_2120" : {
    "message" : [
      "Do not support array of type <clazz>."
    ]
  },
  "_LEGACY_ERROR_TEMP_2121" : {
    "message" : [
      "Do not support type <clazz>."
    ]
  },
  "_LEGACY_ERROR_TEMP_2122" : {
    "message" : [
      "Failed parsing <simpleString>: <raw>"
    ]
  },
  "_LEGACY_ERROR_TEMP_2123" : {
    "message" : [
      "Failed to merge fields '<leftName>' and '<rightName>'. <message>"
    ]
  },
  "_LEGACY_ERROR_TEMP_2124" : {
    "message" : [
      "Failed to merge decimal types with incompatible scale <leftScale> and <rightScale>"
    ]
  },
  "_LEGACY_ERROR_TEMP_2125" : {
    "message" : [
      "Failed to merge incompatible data types <leftCatalogString> and <rightCatalogString>"
    ]
  },
  "_LEGACY_ERROR_TEMP_2126" : {
    "message" : [
      "Unsuccessful attempt to build maps with <size> elements due to exceeding the map size limit <maxRoundedArrayLength>."
    ]
  },
  "_LEGACY_ERROR_TEMP_2127" : {
    "message" : [
      "Duplicate map key <key> was found, please check the input data. If you want to remove the duplicated keys, you can set <mapKeyDedupPolicy> to <lastWin> so that the key inserted at last takes precedence."
    ]
  },
  "_LEGACY_ERROR_TEMP_2128" : {
    "message" : [
      "The key array and value array of MapData must have the same length."
    ]
  },
  "_LEGACY_ERROR_TEMP_2129" : {
    "message" : [
      "Conflict found: Field <field> <actual> differs from <field> <expected> derived from <candidate>"
    ]
  },
  "_LEGACY_ERROR_TEMP_2130" : {
    "message" : [
      "Fail to recognize '<pattern>' pattern in the DateTimeFormatter. You can form a valid datetime pattern with the guide from https://spark.apache.org/docs/latest/sql-ref-datetime-pattern.html"
    ]
  },
  "_LEGACY_ERROR_TEMP_2131" : {
    "message" : [
      "Exception when registering StreamingQueryListener"
    ]
  },
  "_LEGACY_ERROR_TEMP_2132" : {
    "message" : [
      "Parsing JSON arrays as structs is forbidden."
    ]
  },
  "_LEGACY_ERROR_TEMP_2133" : {
    "message" : [
      "Cannot parse field name <fieldName>, field value <fieldValue>, [<token>] as target spark data type [<dataType>]."
    ]
  },
  "_LEGACY_ERROR_TEMP_2134" : {
    "message" : [
      "Cannot parse field value <value> for pattern <pattern> as target spark data type [<dataType>]."
    ]
  },
  "_LEGACY_ERROR_TEMP_2135" : {
    "message" : [
      "Failed to parse an empty string for data type <dataType>"
    ]
  },
  "_LEGACY_ERROR_TEMP_2138" : {
    "message" : [
      "Cannot have circular references in bean class, but got the circular reference of class <clazz>"
    ]
  },
  "_LEGACY_ERROR_TEMP_2139" : {
    "message" : [
      "cannot have circular references in class, but got the circular reference of class <t>"
    ]
  },
  "_LEGACY_ERROR_TEMP_2140" : {
    "message" : [
      "`<fieldName>` is not a valid identifier of Java and cannot be used as field name",
      "<walkedTypePath>"
    ]
  },
  "_LEGACY_ERROR_TEMP_2142" : {
    "message" : [
      "Attributes for type <schema> is not supported"
    ]
  },
  "_LEGACY_ERROR_TEMP_2144" : {
    "message" : [
      "Unable to find constructor for <tpe>. This could happen if <tpe> is an interface, or a trait without companion object constructor."
    ]
  },
  "_LEGACY_ERROR_TEMP_2145" : {
    "message" : [
      "<paramName> cannot be more than one character"
    ]
  },
  "_LEGACY_ERROR_TEMP_2146" : {
    "message" : [
      "<paramName> should be an integer. Found <value>"
    ]
  },
  "_LEGACY_ERROR_TEMP_2147" : {
    "message" : [
      "<paramName> flag can be true or false"
    ]
  },
  "_LEGACY_ERROR_TEMP_2148" : {
    "message" : [
      "null value found but field <name> is not nullable."
    ]
  },
<<<<<<< HEAD
  "_LEGACY_ERROR_TEMP_2149" : {
    "message" : [
      "Malformed CSV record"
    ]
  },
=======
>>>>>>> 11e30a61
  "_LEGACY_ERROR_TEMP_2150" : {
    "message" : [
      "Due to Scala's limited support of tuple, tuple with more than 22 elements are not supported."
    ]
  },
  "_LEGACY_ERROR_TEMP_2151" : {
    "message" : [
      "Error while decoding: <e>",
      "<expressions>"
    ]
  },
  "_LEGACY_ERROR_TEMP_2152" : {
    "message" : [
      "Error while encoding: <e>",
      "<expressions>"
    ]
  },
  "_LEGACY_ERROR_TEMP_2153" : {
    "message" : [
      "class <clsName> has unexpected serializer: <objSerializer>"
    ]
  },
  "_LEGACY_ERROR_TEMP_2154" : {
    "message" : [
      "Failed to get outer pointer for <innerCls>"
    ]
  },
  "_LEGACY_ERROR_TEMP_2155" : {
    "message" : [
      "<userClass> is not annotated with SQLUserDefinedType nor registered with UDTRegistration.}"
    ]
  },
  "_LEGACY_ERROR_TEMP_2156" : {
    "message" : [
      "The size function doesn't support the operand type <dataType>"
    ]
  },
  "_LEGACY_ERROR_TEMP_2157" : {
    "message" : [
      "Unexpected value for start in function <prettyName>: SQL array indices start at 1."
    ]
  },
  "_LEGACY_ERROR_TEMP_2158" : {
    "message" : [
      "Unexpected value for length in function <prettyName>: length must be greater than or equal to 0."
    ]
  },
  "_LEGACY_ERROR_TEMP_2159" : {
    "message" : [
      "Unsuccessful try to concat arrays with <numberOfElements> elements due to exceeding the array size limit <maxRoundedArrayLength>."
    ]
  },
  "_LEGACY_ERROR_TEMP_2160" : {
    "message" : [
      "Unsuccessful try to flatten an array of arrays with <numberOfElements> elements due to exceeding the array size limit <maxRoundedArrayLength>."
    ]
  },
  "_LEGACY_ERROR_TEMP_2161" : {
    "message" : [
      "Unsuccessful try to create array with <count> elements due to exceeding the array size limit <maxRoundedArrayLength>."
    ]
  },
  "_LEGACY_ERROR_TEMP_2162" : {
    "message" : [
      "Unsuccessful try to union arrays with <length> elements due to exceeding the array size limit <maxRoundedArrayLength>."
    ]
  },
  "_LEGACY_ERROR_TEMP_2163" : {
    "message" : [
      "Initial type <dataType> must be a <target>"
    ]
  },
  "_LEGACY_ERROR_TEMP_2164" : {
    "message" : [
      "Initial type <dataType> must be an <arrayType>, a <structType> or a <mapType>"
    ]
  },
  "_LEGACY_ERROR_TEMP_2165" : {
    "message" : [
      "Malformed records are detected in schema inference. Parse Mode: <failFastMode>."
    ]
  },
  "_LEGACY_ERROR_TEMP_2166" : {
    "message" : [
      "Malformed JSON"
    ]
  },
  "_LEGACY_ERROR_TEMP_2167" : {
    "message" : [
      "Malformed records are detected in schema inference. Parse Mode: <failFastMode>. Reasons: Failed to infer a common schema. Struct types are expected, but `<dataType>` was found."
    ]
  },
  "_LEGACY_ERROR_TEMP_2168" : {
    "message" : [
      "Decorrelate inner query through <plan> is not supported."
    ]
  },
  "_LEGACY_ERROR_TEMP_2169" : {
    "message" : [
      "This method should not be called in the analyzer"
    ]
  },
  "_LEGACY_ERROR_TEMP_2170" : {
    "message" : [
      "Cannot safely merge SERDEPROPERTIES:",
      "<props1>",
      "<props2>",
      "The conflict keys: <conflictKeys>"
    ]
  },
  "_LEGACY_ERROR_TEMP_2171" : {
    "message" : [
      "Not supported pair: <r1>, <r2> at <function>()"
    ]
  },
  "_LEGACY_ERROR_TEMP_2172" : {
    "message" : [
      "Once strategy's idempotence is broken for batch <batchName>",
      "<plan>"
    ]
  },
  "_LEGACY_ERROR_TEMP_2173" : {
    "message" : [
      "The structural integrity of the input plan is broken in <className>."
    ]
  },
  "_LEGACY_ERROR_TEMP_2174" : {
    "message" : [
      "After applying rule <ruleName> in batch <batchName>, the structural integrity of the plan is broken."
    ]
  },
  "_LEGACY_ERROR_TEMP_2175" : {
    "message" : [
      "Rule id not found for <ruleName>. Please modify RuleIdCollection.scala if you are adding a new rule."
    ]
  },
  "_LEGACY_ERROR_TEMP_2176" : {
    "message" : [
      "Cannot create array with <numElements> elements of data due to exceeding the limit <maxRoundedArrayLength> elements for ArrayData. <additionalErrorMessage>"
    ]
  },
  "_LEGACY_ERROR_TEMP_2177" : {
    "message" : [
      "Malformed records are detected in record parsing. Parse Mode: <failFastMode>. To process malformed records as null result, try setting the option 'mode' as 'PERMISSIVE'."
    ]
  },
  "_LEGACY_ERROR_TEMP_2178" : {
    "message" : [
      "Remote operations not supported"
    ]
  },
  "_LEGACY_ERROR_TEMP_2179" : {
    "message" : [
      "HiveServer2 Kerberos principal or keytab is not correctly configured"
    ]
  },
  "_LEGACY_ERROR_TEMP_2180" : {
    "message" : [
      "Parent SparkUI to attach this tab to not found!"
    ]
  },
  "_LEGACY_ERROR_TEMP_2181" : {
    "message" : [
      "inferSchema is not supported for hive data source."
    ]
  },
  "_LEGACY_ERROR_TEMP_2182" : {
    "message" : [
      "Requested partitioning does not match the <tableIdentifier> table:",
      "Requested partitions: <partitionKeys>",
      "Table partitions: <partitionColumnNames>"
    ]
  },
  "_LEGACY_ERROR_TEMP_2183" : {
    "message" : [
      "Dynamic partition key <key> is not among written partition paths."
    ]
  },
  "_LEGACY_ERROR_TEMP_2184" : {
    "message" : [
      "Cannot remove partition directory '<partitionPath>'"
    ]
  },
  "_LEGACY_ERROR_TEMP_2185" : {
    "message" : [
      "Cannot create staging directory: <message>"
    ]
  },
  "_LEGACY_ERROR_TEMP_2186" : {
    "message" : [
      "The SerDe interface removed since Hive 2.3(HIVE-15167). Please migrate your custom SerDes to Hive 2.3. See HIVE-15167 for more details."
    ]
  },
  "_LEGACY_ERROR_TEMP_2187" : {
    "message" : [
      "<message>, db: <dbName>, table: <tableName>"
    ]
  },
  "_LEGACY_ERROR_TEMP_2188" : {
    "message" : [
      "Cannot recognize hive type string: <fieldType>, column: <fieldName>"
    ]
  },
  "_LEGACY_ERROR_TEMP_2189" : {
    "message" : [
      "Hive 2.2 and lower versions don't support getTablesByType. Please use Hive 2.3 or higher version."
    ]
  },
  "_LEGACY_ERROR_TEMP_2190" : {
    "message" : [
      "DROP TABLE ... PURGE"
    ]
  },
  "_LEGACY_ERROR_TEMP_2191" : {
    "message" : [
      "ALTER TABLE ... DROP PARTITION ... PURGE"
    ]
  },
  "_LEGACY_ERROR_TEMP_2192" : {
    "message" : [
      "Partition filter cannot have both `\"` and `'` characters"
    ]
  },
  "_LEGACY_ERROR_TEMP_2193" : {
    "message" : [
      "Caught Hive MetaException attempting to get partition metadata by filter from Hive. You can set the Spark configuration setting <hiveMetastorePartitionPruningFallbackOnException> to true to work around this problem, however this will result in degraded performance. Please report a bug: https://issues.apache.org/jira/browse/SPARK"
    ]
  },
  "_LEGACY_ERROR_TEMP_2194" : {
    "message" : [
      "Unsupported Hive Metastore version <version>. Please set <key> with a valid version."
    ]
  },
  "_LEGACY_ERROR_TEMP_2195" : {
    "message" : [
      "<cnf> when creating Hive client using classpath: <execJars> Please make sure that jars for your version of hive and hadoop are included in the paths passed to <key>."
    ]
  },
  "_LEGACY_ERROR_TEMP_2196" : {
    "message" : [
      "Unable to fetch tables of db <dbName>"
    ]
  },
  "_LEGACY_ERROR_TEMP_2197" : {
    "message" : [
      "LOCATION clause illegal for view partition"
    ]
  },
  "_LEGACY_ERROR_TEMP_2198" : {
    "message" : [
      "Failed to rename as <dstPath> already exists"
    ]
  },
  "_LEGACY_ERROR_TEMP_2199" : {
    "message" : [
      "Failed to rename temp file <srcPath> to <dstPath> as rename returned false"
    ]
  },
  "_LEGACY_ERROR_TEMP_2200" : {
    "message" : [
      "Error: we detected a possible problem with the location of your \"_spark_metadata\"",
      "directory and you likely need to move it before restarting this query.",
      "",
      "Earlier version of Spark incorrectly escaped paths when writing out the",
      "\"_spark_metadata\" directory for structured streaming. While this was corrected in",
      "Spark 3.0, it appears that your query was started using an earlier version that",
      "",
      "Correct \"_spark_metadata\" Directory: <metadataPath>",
      "Incorrect \"_spark_metadata\" Directory: <legacyMetadataPath>",
      "",
      "Please move the data from the incorrect directory to the correct one, delete the",
      "incorrect directory, and then restart this query. If you believe you are receiving",
      "this message in error, you can disable it with the SQL conf",
      "<StreamingCheckpointEscaptedPathCheckEnabled>."
    ]
  },
  "_LEGACY_ERROR_TEMP_2201" : {
    "message" : [
      "Partition column <col> not found in schema <schema>"
    ]
  },
  "_LEGACY_ERROR_TEMP_2203" : {
    "message" : [
      "Cannot set timeout duration without enabling processing time timeout in [map|flatMap]GroupsWithState"
    ]
  },
  "_LEGACY_ERROR_TEMP_2204" : {
    "message" : [
      "Cannot get event time watermark timestamp without setting watermark before [map|flatMap]GroupsWithState"
    ]
  },
  "_LEGACY_ERROR_TEMP_2205" : {
    "message" : [
      "Cannot set timeout timestamp without enabling event time timeout in [map|flatMapGroupsWithState"
    ]
  },
  "_LEGACY_ERROR_TEMP_2206" : {
    "message" : [
      "Unable to find batch <batchMetadataFile>"
    ]
  },
  "_LEGACY_ERROR_TEMP_2207" : {
    "message" : [
      "Multiple streaming queries are concurrently using <path>"
    ]
  },
  "_LEGACY_ERROR_TEMP_2208" : {
    "message" : [
      "<commitProtocol> does not support adding files with an absolute path"
    ]
  },
  "_LEGACY_ERROR_TEMP_2209" : {
    "message" : [
      "Data source <srcName> does not support microbatch processing.",
      "",
      "Either the data source is disabled at",
      "SQLConf.get.DISABLED_V2_STREAMING_MICROBATCH_READERS.key (The disabled sources",
      "are [<disabledSources>]) or the table <table> does not have MICRO_BATCH_READ",
      "capability. Meanwhile, the fallback, data source v1, is not available.\""
    ]
  },
  "_LEGACY_ERROR_TEMP_2210" : {
    "message" : [
      "StreamingRelationExec cannot be executed"
    ]
  },
  "_LEGACY_ERROR_TEMP_2211" : {
    "message" : [
      "Invalid output mode: <outputMode>"
    ]
  },
  "_LEGACY_ERROR_TEMP_2212" : {
    "message" : [
      "Invalid catalog name: <name>"
    ]
  },
  "_LEGACY_ERROR_TEMP_2214" : {
    "message" : [
      "Plugin class for catalog '<name>' does not implement CatalogPlugin: <pluginClassName>"
    ]
  },
  "_LEGACY_ERROR_TEMP_2215" : {
    "message" : [
      "Cannot find catalog plugin class for catalog '<name>': <pluginClassName>"
    ]
  },
  "_LEGACY_ERROR_TEMP_2216" : {
    "message" : [
      "Failed to find public no-arg constructor for catalog '<name>': <pluginClassName>)"
    ]
  },
  "_LEGACY_ERROR_TEMP_2217" : {
    "message" : [
      "Failed to call public no-arg constructor for catalog '<name>': <pluginClassName>)"
    ]
  },
  "_LEGACY_ERROR_TEMP_2218" : {
    "message" : [
      "Cannot instantiate abstract catalog plugin class for catalog '<name>': <pluginClassName>"
    ]
  },
  "_LEGACY_ERROR_TEMP_2219" : {
    "message" : [
      "Failed during instantiating constructor for catalog '<name>': <pluginClassName>"
    ]
  },
  "_LEGACY_ERROR_TEMP_2220" : {
    "message" : [
      ""
    ]
  },
  "_LEGACY_ERROR_TEMP_2222" : {
    "message" : [
      "Cannot mutate ReadOnlySQLConf."
    ]
  },
  "_LEGACY_ERROR_TEMP_2223" : {
    "message" : [
      "Cannot clone/copy ReadOnlySQLConf."
    ]
  },
  "_LEGACY_ERROR_TEMP_2224" : {
    "message" : [
      "Cannot get SQLConf inside scheduler event loop thread."
    ]
  },
  "_LEGACY_ERROR_TEMP_2225" : {
    "message" : [
      ""
    ]
  },
  "_LEGACY_ERROR_TEMP_2226" : {
    "message" : [
      "null literals can't be casted to <name>"
    ]
  },
  "_LEGACY_ERROR_TEMP_2227" : {
    "message" : [
      "<name> is not an UserDefinedType. Please make sure registering an UserDefinedType for <userClass>"
    ]
  },
  "_LEGACY_ERROR_TEMP_2228" : {
    "message" : [
      "Can not load in UserDefinedType <name> for user class <userClass>."
    ]
  },
  "_LEGACY_ERROR_TEMP_2229" : {
    "message" : [
      "<name> is not a public class. Only public classes are supported."
    ]
  },
  "_LEGACY_ERROR_TEMP_2230" : {
    "message" : [
      "Primitive types are not supported."
    ]
  },
  "_LEGACY_ERROR_TEMP_2231" : {
    "message" : [
      "fieldIndex on a Row without schema is undefined."
    ]
  },
  "_LEGACY_ERROR_TEMP_2232" : {
    "message" : [
      "Value at index <index> is null"
    ]
  },
  "_LEGACY_ERROR_TEMP_2233" : {
    "message" : [
      "Only Data Sources providing FileFormat are supported: <providingClass>"
    ]
  },
  "_LEGACY_ERROR_TEMP_2234" : {
    "message" : [
      "Failed to set original ACL <aclEntries> back to the created path: <path>. Exception: <message>"
    ]
  },
  "_LEGACY_ERROR_TEMP_2235" : {
    "message" : [
      "Multiple failures in stage materialization."
    ]
  },
  "_LEGACY_ERROR_TEMP_2236" : {
    "message" : [
      "Unrecognized compression scheme type ID: <typeId>"
    ]
  },
  "_LEGACY_ERROR_TEMP_2237" : {
    "message" : [
      "<className>.getParentLogger is not yet implemented."
    ]
  },
  "_LEGACY_ERROR_TEMP_2238" : {
    "message" : [
      "Unable to create Parquet converter for <typeName> whose Parquet type is <parquetType> without decimal metadata. Please read this column/field as Spark BINARY type."
    ]
  },
  "_LEGACY_ERROR_TEMP_2239" : {
    "message" : [
      "Unable to create Parquet converter for decimal type <t> whose Parquet type is <parquetType>.  Parquet DECIMAL type can only be backed by INT32, INT64, FIXED_LEN_BYTE_ARRAY, or BINARY."
    ]
  },
  "_LEGACY_ERROR_TEMP_2240" : {
    "message" : [
      "Unable to create Parquet converter for data type <t> whose Parquet type is <parquetType>"
    ]
  },
  "_LEGACY_ERROR_TEMP_2241" : {
    "message" : [
      "Nonatomic partition table <tableName> can not add multiple partitions."
    ]
  },
  "_LEGACY_ERROR_TEMP_2242" : {
    "message" : [
      "<provider> source does not support user-specified schema."
    ]
  },
  "_LEGACY_ERROR_TEMP_2243" : {
    "message" : [
      "Nonatomic partition table <tableName> can not drop multiple partitions."
    ]
  },
  "_LEGACY_ERROR_TEMP_2244" : {
    "message" : [
      "The table <tableName> does not support truncation of multiple partition."
    ]
  },
  "_LEGACY_ERROR_TEMP_2245" : {
    "message" : [
      "Table does not support overwrite by expression: <table>"
    ]
  },
  "_LEGACY_ERROR_TEMP_2246" : {
    "message" : [
      "Table does not support dynamic partition overwrite: <table>"
    ]
  },
  "_LEGACY_ERROR_TEMP_2247" : {
    "message" : [
      "Failed merging schema:",
      "<schema>"
    ]
  },
  "_LEGACY_ERROR_TEMP_2248" : {
    "message" : [
      "Cannot broadcast the table over <maxBroadcastTableRows> rows: <numRows> rows"
    ]
  },
  "_LEGACY_ERROR_TEMP_2249" : {
    "message" : [
      "Cannot broadcast the table that is larger than <maxBroadcastTableBytes>GB: <dataSize> GB"
    ]
  },
  "_LEGACY_ERROR_TEMP_2250" : {
    "message" : [
      "Not enough memory to build and broadcast the table to all worker nodes. As a workaround, you can either disable broadcast by setting <autoBroadcastjoinThreshold> to -1 or increase the spark driver memory by setting <driverMemory> to a higher value<analyzeTblMsg>"
    ]
  },
  "_LEGACY_ERROR_TEMP_2251" : {
    "message" : [
      "<execName> does not support the execute() code path."
    ]
  },
  "_LEGACY_ERROR_TEMP_2252" : {
    "message" : [
      "Cannot merge <className> with <otherClass>"
    ]
  },
  "_LEGACY_ERROR_TEMP_2253" : {
    "message" : [
      "Data source <sourceName> does not support continuous processing."
    ]
  },
  "_LEGACY_ERROR_TEMP_2254" : {
    "message" : [
      "Data read failed"
    ]
  },
  "_LEGACY_ERROR_TEMP_2255" : {
    "message" : [
      "Epoch marker generation failed"
    ]
  },
  "_LEGACY_ERROR_TEMP_2256" : {
    "message" : [
      "Foreach writer has been aborted due to a task failure"
    ]
  },
  "_LEGACY_ERROR_TEMP_2258" : {
    "message" : [
      "Error reading delta file <fileToRead> of <clazz>: key size cannot be <keySize>"
    ]
  },
  "_LEGACY_ERROR_TEMP_2259" : {
    "message" : [
      "Error reading snapshot file <fileToRead> of <clazz>: <message>"
    ]
  },
  "_LEGACY_ERROR_TEMP_2260" : {
    "message" : [
      "Cannot purge as it might break internal state."
    ]
  },
  "_LEGACY_ERROR_TEMP_2261" : {
    "message" : [
      "Clean up source files is not supported when reading from the output directory of FileStreamSink."
    ]
  },
  "_LEGACY_ERROR_TEMP_2262" : {
    "message" : [
      "latestOffset(Offset, ReadLimit) should be called instead of this method"
    ]
  },
  "_LEGACY_ERROR_TEMP_2263" : {
    "message" : [
      "Error: we detected a possible problem with the location of your checkpoint and you",
      "likely need to move it before restarting this query.",
      "",
      "Earlier version of Spark incorrectly escaped paths when writing out checkpoints for",
      "structured streaming. While this was corrected in Spark 3.0, it appears that your",
      "query was started using an earlier version that incorrectly handled the checkpoint",
      "path.",
      "",
      "Correct Checkpoint Directory: <checkpointPath>",
      "Incorrect Checkpoint Directory: <legacyCheckpointDir>",
      "",
      "Please move the data from the incorrect directory to the correct one, delete the",
      "incorrect directory, and then restart this query. If you believe you are receiving",
      "this message in error, you can disable it with the SQL conf",
      "<StreamingCheckpointEscapedPathCheckEnabled>."
    ]
  },
  "_LEGACY_ERROR_TEMP_2264" : {
    "message" : [
      "Subprocess exited with status <exitCode>. Error: <stderrBuffer>"
    ]
  },
  "_LEGACY_ERROR_TEMP_2265" : {
    "message" : [
      "<nodeName> without serde does not support <dt> as output data type"
    ]
  },
  "_LEGACY_ERROR_TEMP_2266" : {
    "message" : [
      "Invalid `startIndex` provided for generating iterator over the array. Total elements: <numRows>, requested `startIndex`: <startIndex>"
    ]
  },
  "_LEGACY_ERROR_TEMP_2267" : {
    "message" : [
      "The backing <className> has been modified since the creation of this Iterator"
    ]
  },
  "_LEGACY_ERROR_TEMP_2268" : {
    "message" : [
      "<nodeName> does not implement doExecuteBroadcast"
    ]
  },
  "_LEGACY_ERROR_TEMP_2269" : {
    "message" : [
      "<globalTempDB> is a system preserved database, please rename your existing database to resolve the name conflict, or set a different value for <globalTempDatabase>, and launch your Spark application again."
    ]
  },
  "_LEGACY_ERROR_TEMP_2270" : {
    "message" : [
      "comment on table is not supported"
    ]
  },
  "_LEGACY_ERROR_TEMP_2271" : {
    "message" : [
      "UpdateColumnNullability is not supported"
    ]
  },
  "_LEGACY_ERROR_TEMP_2272" : {
    "message" : [
      "Rename column is only supported for MySQL version 8.0 and above."
    ]
  },
  "_LEGACY_ERROR_TEMP_2273" : {
    "message" : [
      "<message>"
    ]
  },
  "_LEGACY_ERROR_TEMP_2274" : {
    "message" : [
      "Nested field <colName> is not supported."
    ]
  },
  "_LEGACY_ERROR_TEMP_2275" : {
    "message" : [
      "Dataset transformations and actions can only be invoked by the driver, not inside of other Dataset transformations; for example, dataset1.map(x => dataset2.values.count() * x) is invalid because the values transformation and count action cannot be performed inside of the dataset1.map transformation. For more information, see SPARK-28702."
    ]
  },
  "_LEGACY_ERROR_TEMP_2276" : {
    "message" : [
      "Hive table <tableName> with ANSI intervals is not supported"
    ]
  },
  "_LEGACY_ERROR_TEMP_2277" : {
    "message" : [
      "Number of dynamic partitions created is <numWrittenParts>, which is more than <maxDynamicPartitions>. To solve this try to set <maxDynamicPartitionsKey> to at least <numWrittenParts>."
    ]
  },
  "_LEGACY_ERROR_TEMP_2278" : {
    "message" : [
      "The input <valueType> '<input>' does not match the given number format: '<format>'"
    ]
  },
  "_LEGACY_ERROR_TEMP_2279" : {
    "message" : [
      "Multiple bucket transforms are not supported."
    ]
  },
  "_LEGACY_ERROR_TEMP_2280" : {
    "message" : [
      "Create namespace comment is not supported"
    ]
  },
  "_LEGACY_ERROR_TEMP_2281" : {
    "message" : [
      "Remove namespace comment is not supported"
    ]
  },
  "_LEGACY_ERROR_TEMP_2282" : {
    "message" : [
      "Drop namespace restrict is not supported"
    ]
  },
  "_LEGACY_ERROR_TEMP_2300" : {
    "message" : [
      "The number of lambda function arguments '<namesSize>' does not match the number of arguments expected by the higher order function '<argInfoSize>'."
    ]
  },
  "_LEGACY_ERROR_TEMP_2301" : {
    "message" : [
      "Lambda function arguments should not have names that are semantically the same."
    ]
  },
  "_LEGACY_ERROR_TEMP_2302" : {
    "message" : [
      "'<name>' does not support more than one sources"
    ]
  },
  "_LEGACY_ERROR_TEMP_2303" : {
    "message" : [
      "incompatible types found in column <name> for inline table"
    ]
  },
  "_LEGACY_ERROR_TEMP_2304" : {
    "message" : [
      "cannot evaluate expression <sqlExpr> in inline table definition"
    ]
  },
  "_LEGACY_ERROR_TEMP_2305" : {
    "message" : [
      "expected <numCols> columns but found <rowSize> columns in row <ri>"
    ]
  },
  "_LEGACY_ERROR_TEMP_2306" : {
    "message" : [
      "A lambda function should only be used in a higher order function. However, its class is <class>, which is not a higher order function."
    ]
  },
  "_LEGACY_ERROR_TEMP_2307" : {
    "message" : [
      "Number of given aliases does not match number of output columns. Function name: <funcName>; number of aliases: <aliasesNum>; number of output columns: <outColsNum>."
    ]
  },
  "_LEGACY_ERROR_TEMP_2308" : {
    "message" : [
      "could not resolve `<name>` to a table-valued function"
    ]
  },
  "_LEGACY_ERROR_TEMP_2309" : {
    "message" : [
      "cannot resolve <sqlExpr> in MERGE command given columns [<cols>]"
    ]
  },
  "_LEGACY_ERROR_TEMP_2311" : {
    "message" : [
      "'writeTo' can not be called on streaming Dataset/DataFrame"
    ]
  },
  "_LEGACY_ERROR_TEMP_2312" : {
    "message" : [
      "'write' can not be called on streaming Dataset/DataFrame"
    ]
  },
  "_LEGACY_ERROR_TEMP_2313" : {
    "message" : [
      "Hint not found: <name>"
    ]
  },
  "_LEGACY_ERROR_TEMP_2314" : {
    "message" : [
      "cannot resolve '<sqlExpr>' due to argument data type mismatch: <msg>"
    ]
  },
  "_LEGACY_ERROR_TEMP_2315" : {
    "message" : [
      "cannot resolve '<sqlExpr>' due to data type mismatch: <msg><hint>"
    ]
  },
  "_LEGACY_ERROR_TEMP_2316" : {
    "message" : [
      "observed metrics should be named: <operator>"
    ]
  },
  "_LEGACY_ERROR_TEMP_2317" : {
    "message" : [
      "window expressions are not allowed in observed metrics, but found: <sqlExpr>"
    ]
  },
  "_LEGACY_ERROR_TEMP_2318" : {
    "message" : [
      "non-deterministic expression <sqlExpr> can only be used as an argument to an aggregate function."
    ]
  },
  "_LEGACY_ERROR_TEMP_2319" : {
    "message" : [
      "nested aggregates are not allowed in observed metrics, but found: <sqlExpr>"
    ]
  },
  "_LEGACY_ERROR_TEMP_2320" : {
    "message" : [
      "distinct aggregates are not allowed in observed metrics, but found: <sqlExpr>"
    ]
  },
  "_LEGACY_ERROR_TEMP_2321" : {
    "message" : [
      "aggregates with filter predicate are not allowed in observed metrics, but found: <sqlExpr>"
    ]
  },
  "_LEGACY_ERROR_TEMP_2322" : {
    "message" : [
      "attribute <sqlExpr> can only be used as an argument to an aggregate function."
    ]
  },
  "_LEGACY_ERROR_TEMP_2323" : {
    "message" : [
      "Cannot <op> column, because <fieldNames> already exists in <struct>"
    ]
  },
  "_LEGACY_ERROR_TEMP_2324" : {
    "message" : [
      "Cannot update <table> field <fieldName> type: update a struct by updating its fields"
    ]
  },
  "_LEGACY_ERROR_TEMP_2325" : {
    "message" : [
      "Cannot update <table> field <fieldName> type: update a map by updating <fieldName>.key or <fieldName>.value"
    ]
  },
  "_LEGACY_ERROR_TEMP_2326" : {
    "message" : [
      "Cannot update <table> field <fieldName> type: update the element by updating <fieldName>.element"
    ]
  },
  "_LEGACY_ERROR_TEMP_2327" : {
    "message" : [
      "Cannot update <table> field <fieldName> type: update a UserDefinedType[<udtSql>] by updating its fields"
    ]
  },
  "_LEGACY_ERROR_TEMP_2328" : {
    "message" : [
      "Cannot update <table> field <fieldName> to interval type"
    ]
  },
  "_LEGACY_ERROR_TEMP_2329" : {
    "message" : [
      "Cannot update <table> field <fieldName>: <oldType> cannot be cast to <newType>"
    ]
  },
  "_LEGACY_ERROR_TEMP_2330" : {
    "message" : [
      "Cannot change nullable column to non-nullable: <fieldName>"
    ]
  },
  "_LEGACY_ERROR_TEMP_2331" : {
    "message" : [
      "failed to evaluate expression <sqlExpr>: <msg>"
    ]
  },
  "_LEGACY_ERROR_TEMP_2332" : {
    "message" : [
      "<msg>"
    ]
  },
  "_LEGACY_ERROR_TEMP_2400" : {
    "message" : [
      "The <name> expression must evaluate to a constant value, but got <limitExpr>."
    ]
  },
  "_LEGACY_ERROR_TEMP_2401" : {
    "message" : [
      "The <name> expression must be integer type, but got <dataType>."
    ]
  },
  "_LEGACY_ERROR_TEMP_2402" : {
    "message" : [
      "The evaluated <name> expression must not be null, but got <limitExpr>."
    ]
  },
  "_LEGACY_ERROR_TEMP_2403" : {
    "message" : [
      "The <name> expression must be equal to or greater than 0, but got <v>."
    ]
  },
  "_LEGACY_ERROR_TEMP_2404" : {
    "message" : [
      "Table <name> is not partitioned."
    ]
  },
  "_LEGACY_ERROR_TEMP_2405" : {
    "message" : [
      "Table <name> does not support partition management."
    ]
  },
  "_LEGACY_ERROR_TEMP_2406" : {
    "message" : [
      "invalid cast from <srcType> to <targetType>."
    ]
  },
  "_LEGACY_ERROR_TEMP_2407" : {
    "message" : [
      "grouping_id() can only be used with GroupingSets/Cube/Rollup"
    ]
  },
  "_LEGACY_ERROR_TEMP_2408" : {
    "message" : [
      "Window function <w> requires an OVER clause."
    ]
  },
  "_LEGACY_ERROR_TEMP_2409" : {
    "message" : [
      "Distinct window functions are not supported: <w>"
    ]
  },
  "_LEGACY_ERROR_TEMP_2410" : {
    "message" : [
      "<wf> function can only be evaluated in an ordered row-based window frame with a single offset: <w>"
    ]
  },
  "_LEGACY_ERROR_TEMP_2411" : {
    "message" : [
      "Cannot specify order by or frame for '<aggFunc>'."
    ]
  },
  "_LEGACY_ERROR_TEMP_2412" : {
    "message" : [
      "Expression '<sqlExpr>' not supported within a window function."
    ]
  },
  "_LEGACY_ERROR_TEMP_2413" : {
    "message" : [
      "Input argument to <argName> must be a constant."
    ]
  },
  "_LEGACY_ERROR_TEMP_2414" : {
    "message" : [
      "Event time must be defined on a window or a timestamp, but <evName> is of type <evType>."
    ]
  },
  "_LEGACY_ERROR_TEMP_2415" : {
    "message" : [
      "filter expression '<filter>' of type <type> is not a boolean."
    ]
  },
  "_LEGACY_ERROR_TEMP_2416" : {
    "message" : [
      "join condition '<join>' of type <type> is not a boolean."
    ]
  },
  "_LEGACY_ERROR_TEMP_2417" : {
    "message" : [
      "join condition '<condition>' of type <dataType> is not a boolean."
    ]
  },
  "_LEGACY_ERROR_TEMP_2418" : {
    "message" : [
      "Input argument tolerance must be a constant."
    ]
  },
  "_LEGACY_ERROR_TEMP_2419" : {
    "message" : [
      "Input argument tolerance must be non-negative."
    ]
  },
  "_LEGACY_ERROR_TEMP_2421" : {
    "message" : [
      "nondeterministic expression <sqlExpr> should not appear in the arguments of an aggregate function."
    ]
  },
  "_LEGACY_ERROR_TEMP_2423" : {
    "message" : [
      "Correlated scalar subquery '<sqlExpr>' is neither present in the group by, nor in an aggregate function. Add it to group by using ordinal position or wrap it in first() (or first_value) if you don't care which value you get."
    ]
  },
  "_LEGACY_ERROR_TEMP_2425" : {
    "message" : [
      "expression <sqlExpr> cannot be used as a grouping expression because its data type <dataType> is not an orderable data type."
    ]
  },
  "_LEGACY_ERROR_TEMP_2426" : {
    "message" : [
      "nondeterministic expression <sqlExpr> should not appear in grouping expression."
    ]
  },
  "_LEGACY_ERROR_TEMP_2427" : {
    "message" : [
      "sorting is not supported for columns of type <type>"
    ]
  },
  "_LEGACY_ERROR_TEMP_2428" : {
    "message" : [
      "The sum of the LIMIT clause and the OFFSET clause must not be greater than the maximum 32-bit integer value (2,147,483,647) but found limit = <limit>, offset = <offset>."
    ]
  },
  "_LEGACY_ERROR_TEMP_2430" : {
    "message" : [
      "<operator> can only be performed on tables with compatible column types. The <ci> column of the <ti> table is <dt1> type which is not compatible with <dt2> at the same column of the first table.<hint>"
    ]
  },
  "_LEGACY_ERROR_TEMP_2431" : {
    "message" : [
      "Invalid partitioning: <cols> is missing or is in a map or array"
    ]
  },
  "_LEGACY_ERROR_TEMP_2432" : {
    "message" : [
      "<msg>"
    ]
  },
  "_LEGACY_ERROR_TEMP_2433" : {
    "message" : [
      "Only a single table generating function is allowed in a SELECT clause, found:",
      "<sqlExprs>"
    ]
  },
  "_LEGACY_ERROR_TEMP_2434" : {
    "message" : [
      "Failure when resolving conflicting references in Join:",
      "<plan>",
      "Conflicting attributes: <conflictingAttributes>"
    ]
  },
  "_LEGACY_ERROR_TEMP_2435" : {
    "message" : [
      "Failure when resolving conflicting references in Intersect:",
      "<plan>",
      "Conflicting attributes: <conflictingAttributes>"
    ]
  },
  "_LEGACY_ERROR_TEMP_2436" : {
    "message" : [
      "Failure when resolving conflicting references in Except:",
      "<plan>",
      "Conflicting attributes: <conflictingAttributes>"
    ]
  },
  "_LEGACY_ERROR_TEMP_2437" : {
    "message" : [
      "Failure when resolving conflicting references in AsOfJoin:",
      "<plan>",
      "Conflicting attributes: <conflictingAttributes>"
    ]
  },
  "_LEGACY_ERROR_TEMP_2438" : {
    "message" : [
      "Cannot have map type columns in DataFrame which calls set operations(intersect, except, etc.), but the type of column <colName> is <dataType>."
    ]
  },
  "_LEGACY_ERROR_TEMP_2439" : {
    "message" : [
      "nondeterministic expressions are only allowed in Project, Filter, Aggregate or Window, found:",
      "<sqlExprs>",
      "in operator <operator>"
    ]
  },
  "_LEGACY_ERROR_TEMP_2441" : {
    "message" : [
      "The query operator `<operator>` contains one or more unsupported expression types Aggregate, Window or Generate.",
      "Invalid expressions: [<invalidExprSqls>]"
    ]
  },
  "_LEGACY_ERROR_TEMP_2443" : {
    "message" : [
      "Multiple definitions of observed metrics named '<name>': <plan>"
    ]
  },
  "_LEGACY_ERROR_TEMP_2444" : {
    "message" : [
      "Function '<funcName>' does not implement ScalarFunction or AggregateFunction"
    ]
  },
  "_LEGACY_ERROR_TEMP_2445" : {
    "message" : [
      "grouping() can only be used with GroupingSets/Cube/Rollup"
    ]
<<<<<<< HEAD
=======
  },
  "_LEGACY_ERROR_TEMP_2446" : {
    "message" : [
      "Operation not allowed: <cmd> only works on table with location provided: <tableIdentWithDB>"
    ]
>>>>>>> 11e30a61
  }
}<|MERGE_RESOLUTION|>--- conflicted
+++ resolved
@@ -3,19 +3,19 @@
     "message" : [
       "Column or field <name> is ambiguous and has <n> matches."
     ],
-<<<<<<< HEAD
-    "sqlState" : "42000"
+    "sqlState" : "42702"
   },
   "AMBIGUOUS_LATERAL_COLUMN_ALIAS" : {
     "message" : [
       "Lateral column alias <name> is ambiguous and has <n> matches."
     ],
-    "sqlState" : "42000"
+    "sqlState" : "42702"
   },
   "AMBIGUOUS_REFERENCE" : {
     "message" : [
       "Reference <name> is ambiguous, could be: <referenceNames>."
-    ]
+    ],
+    "sqlState" : "42704"
   },
   "ARITHMETIC_OVERFLOW" : {
     "message" : [
@@ -27,7 +27,7 @@
     "message" : [
       "Cannot cast <sourceType> to <targetType>."
     ],
-    "sqlState" : "22005"
+    "sqlState" : "42846"
   },
   "CANNOT_CONSTRUCT_PROTOBUF_DESCRIPTOR" : {
     "message" : [
@@ -58,7 +58,7 @@
     "message" : [
       "Cannot decode url : <url>."
     ],
-    "sqlState" : "42000"
+    "sqlState" : "22546"
   },
   "CANNOT_LOAD_FUNCTION_CLASS" : {
     "message" : [
@@ -74,12 +74,13 @@
     "message" : [
       "Cannot parse decimal"
     ],
-    "sqlState" : "42000"
+    "sqlState" : "22018"
   },
   "CANNOT_PARSE_JSON_FIELD" : {
     "message" : [
-      "Cannot parse the field name <fieldName> and the value <fieldValue> of the JSON token type <jsonType> to target Spark data type <dataType>"
-    ]
+      "Cannot parse the field name <fieldName> and the value <fieldValue> of the JSON token type <jsonType> to target Spark data type <dataType>."
+    ],
+    "sqlState" : "2203G"
   },
   "CANNOT_PARSE_PROTOBUF_DESCRIPTOR" : {
     "message" : [
@@ -90,7 +91,12 @@
     "message" : [
       "<message>. If necessary set <ansiConfig> to \"false\" to bypass this error."
     ],
-    "sqlState" : "42000"
+    "sqlState" : "22007"
+  },
+  "CANNOT_RESTORE_PERMISSIONS_FOR_PATH" : {
+    "message" : [
+      "Failed to set permissions on created path <path> back to <permission>."
+    ]
   },
   "CANNOT_UP_CAST_DATATYPE" : {
     "message" : [
@@ -102,28 +108,35 @@
     "message" : [
       "The value <expression> of the type <sourceType> cannot be cast to <targetType> because it is malformed. Correct the value as per the syntax, or change its target type. Use `try_cast` to tolerate malformed input and return NULL instead. If necessary set <ansiConfig> to \"false\" to bypass this error."
     ],
-    "sqlState" : "42000"
+    "sqlState" : "22018"
   },
   "CAST_OVERFLOW" : {
     "message" : [
       "The value <value> of the type <sourceType> cannot be cast to <targetType> due to an overflow. Use `try_cast` to tolerate overflow and return NULL instead. If necessary set <ansiConfig> to \"false\" to bypass this error."
     ],
-    "sqlState" : "22005"
+    "sqlState" : "22003"
   },
   "CAST_OVERFLOW_IN_TABLE_INSERT" : {
     "message" : [
       "Fail to insert a value of <sourceType> type into the <targetType> type column <columnName> due to an overflow. Use `try_cast` on the input value to tolerate overflow and return NULL instead."
     ],
-    "sqlState" : "22005"
+    "sqlState" : "22003"
   },
   "COLUMN_ALREADY_EXISTS" : {
     "message" : [
       "The column <columnName> already exists. Consider to choose another name or rename the existing column."
-    ]
+    ],
+    "sqlState" : "42711"
   },
   "COLUMN_NOT_FOUND" : {
     "message" : [
       "The column <colName> cannot be found. Verify the spelling and correctness of the column name according to the SQL config <caseSensitiveConfig>."
+    ],
+    "sqlState" : "42703"
+  },
+  "COMPARATOR_RETURNS_NULL" : {
+    "message" : [
+      "The comparator has returned a NULL for a comparison between <firstValue> and <secondValue>. It should return a positive integer for \"greater than\", 0 for \"equal\" and a negative integer for \"less than\". To revert to deprecated behavior where NULL is treated as 0 (equal), you must set \"spark.sql.legacy.allowNullComparisonResultInArraySort\" to \"true\"."
     ]
   },
   "CONCURRENT_QUERY" : {
@@ -161,12 +174,14 @@
   "CONVERSION_INVALID_INPUT" : {
     "message" : [
       "The value <str> (<fmt>) cannot be converted to <targetType> because it is malformed. Correct the value as per the syntax, or change its format. Use <suggestion> to tolerate malformed input and return NULL instead."
-    ]
+    ],
+    "sqlState" : "22018"
   },
   "CREATE_TABLE_COLUMN_OPTION_DUPLICATE" : {
     "message" : [
       "CREATE TABLE column <columnName> specifies option \"<optionName>\" more than once, which is invalid"
-    ]
+    ],
+    "sqlState" : "42710"
   },
   "DATATYPE_MISMATCH" : {
     "message" : [
@@ -434,466 +449,6 @@
           "The number of endpoints must be >= 2 to construct intervals but the actual number is <actualNumber>."
         ]
       }
-    }
-  },
-  "DATATYPE_MISSING_SIZE" : {
-    "message" : [
-      "DataType <type> requires a length parameter, for example <type>(10). Please specify the length."
-    ],
-    "sqlState" : "42000"
-  },
-  "DATA_SOURCE_NOT_FOUND" : {
-    "message" : [
-      "Failed to find the data source: <provider>. Please find packages at `https://spark.apache.org/third-party-projects.html`."
-    ]
-  },
-=======
-    "sqlState" : "42702"
-  },
-  "AMBIGUOUS_LATERAL_COLUMN_ALIAS" : {
-    "message" : [
-      "Lateral column alias <name> is ambiguous and has <n> matches."
-    ],
-    "sqlState" : "42702"
-  },
-  "AMBIGUOUS_REFERENCE" : {
-    "message" : [
-      "Reference <name> is ambiguous, could be: <referenceNames>."
-    ],
-    "sqlState" : "42704"
-  },
-  "ARITHMETIC_OVERFLOW" : {
-    "message" : [
-      "<message>.<alternative> If necessary set <config> to \"false\" to bypass this error."
-    ],
-    "sqlState" : "22003"
-  },
-  "CANNOT_CAST_DATATYPE" : {
-    "message" : [
-      "Cannot cast <sourceType> to <targetType>."
-    ],
-    "sqlState" : "42846"
-  },
-  "CANNOT_CONSTRUCT_PROTOBUF_DESCRIPTOR" : {
-    "message" : [
-      "Error constructing FileDescriptor for <descFilePath>"
-    ]
-  },
-  "CANNOT_CONVERT_PROTOBUF_FIELD_TYPE_TO_SQL_TYPE" : {
-    "message" : [
-      "Cannot convert Protobuf <protobufColumn> to SQL <sqlColumn> because schema is incompatible (protobufType = <protobufType>, sqlType = <sqlType>)."
-    ]
-  },
-  "CANNOT_CONVERT_PROTOBUF_MESSAGE_TYPE_TO_SQL_TYPE" : {
-    "message" : [
-      "Unable to convert <protobufType> of Protobuf to SQL type <toType>."
-    ]
-  },
-  "CANNOT_CONVERT_SQL_TYPE_TO_PROTOBUF_ENUM_TYPE" : {
-    "message" : [
-      "Cannot convert SQL <sqlColumn> to Protobuf <protobufColumn> because <data> cannot be written since it's not defined in ENUM <enumString>"
-    ]
-  },
-  "CANNOT_CONVERT_SQL_TYPE_TO_PROTOBUF_FIELD_TYPE" : {
-    "message" : [
-      "Cannot convert SQL <sqlColumn> to Protobuf <protobufColumn> because schema is incompatible (protobufType = <protobufType>, sqlType = <sqlType>)."
-    ]
-  },
-  "CANNOT_DECODE_URL" : {
-    "message" : [
-      "Cannot decode url : <url>."
-    ],
-    "sqlState" : "22546"
-  },
-  "CANNOT_LOAD_FUNCTION_CLASS" : {
-    "message" : [
-      "Cannot load class <className> when registering the function <functionName>, please make sure it is on the classpath."
-    ]
-  },
-  "CANNOT_LOAD_PROTOBUF_CLASS" : {
-    "message" : [
-      "Could not load Protobuf class with name <protobufClassName>. <explanation>."
-    ]
-  },
-  "CANNOT_PARSE_DECIMAL" : {
-    "message" : [
-      "Cannot parse decimal"
-    ],
-    "sqlState" : "22018"
-  },
-  "CANNOT_PARSE_JSON_FIELD" : {
-    "message" : [
-      "Cannot parse the field name <fieldName> and the value <fieldValue> of the JSON token type <jsonType> to target Spark data type <dataType>."
-    ],
-    "sqlState" : "2203G"
-  },
-  "CANNOT_PARSE_PROTOBUF_DESCRIPTOR" : {
-    "message" : [
-      "Error parsing file <descFilePath> descriptor byte[] into Descriptor object"
-    ]
-  },
-  "CANNOT_PARSE_TIMESTAMP" : {
-    "message" : [
-      "<message>. If necessary set <ansiConfig> to \"false\" to bypass this error."
-    ],
-    "sqlState" : "22007"
-  },
-  "CANNOT_RESTORE_PERMISSIONS_FOR_PATH" : {
-    "message" : [
-      "Failed to set permissions on created path <path> back to <permission>."
-    ]
-  },
-  "CANNOT_UP_CAST_DATATYPE" : {
-    "message" : [
-      "Cannot up cast <expression> from <sourceType> to <targetType>.",
-      "<details>"
-    ]
-  },
-  "CAST_INVALID_INPUT" : {
-    "message" : [
-      "The value <expression> of the type <sourceType> cannot be cast to <targetType> because it is malformed. Correct the value as per the syntax, or change its target type. Use `try_cast` to tolerate malformed input and return NULL instead. If necessary set <ansiConfig> to \"false\" to bypass this error."
-    ],
-    "sqlState" : "22018"
-  },
-  "CAST_OVERFLOW" : {
-    "message" : [
-      "The value <value> of the type <sourceType> cannot be cast to <targetType> due to an overflow. Use `try_cast` to tolerate overflow and return NULL instead. If necessary set <ansiConfig> to \"false\" to bypass this error."
-    ],
-    "sqlState" : "22003"
-  },
-  "CAST_OVERFLOW_IN_TABLE_INSERT" : {
-    "message" : [
-      "Fail to insert a value of <sourceType> type into the <targetType> type column <columnName> due to an overflow. Use `try_cast` on the input value to tolerate overflow and return NULL instead."
-    ],
-    "sqlState" : "22003"
-  },
-  "COLUMN_ALREADY_EXISTS" : {
-    "message" : [
-      "The column <columnName> already exists. Consider to choose another name or rename the existing column."
-    ],
-    "sqlState" : "42711"
-  },
-  "COLUMN_NOT_FOUND" : {
-    "message" : [
-      "The column <colName> cannot be found. Verify the spelling and correctness of the column name according to the SQL config <caseSensitiveConfig>."
-    ],
-    "sqlState" : "42703"
-  },
-  "COMPARATOR_RETURNS_NULL" : {
-    "message" : [
-      "The comparator has returned a NULL for a comparison between <firstValue> and <secondValue>. It should return a positive integer for \"greater than\", 0 for \"equal\" and a negative integer for \"less than\". To revert to deprecated behavior where NULL is treated as 0 (equal), you must set \"spark.sql.legacy.allowNullComparisonResultInArraySort\" to \"true\"."
-    ]
-  },
-  "CONCURRENT_QUERY" : {
-    "message" : [
-      "Another instance of this query was just started by a concurrent session."
-    ]
-  },
-  "CONNECT" : {
-    "message" : [
-      "Generic Spark Connect error."
-    ],
-    "subClass" : {
-      "INTERCEPTOR_CTOR_MISSING" : {
-        "message" : [
-          "Cannot instantiate GRPC interceptor because <cls> is missing a default constructor without arguments."
-        ]
-      },
-      "INTERCEPTOR_RUNTIME_ERROR" : {
-        "message" : [
-          "Error instantiating GRPC interceptor: <msg>"
-        ]
-      },
-      "PLUGIN_CTOR_MISSING" : {
-        "message" : [
-          "Cannot instantiate Spark Connect plugin because <cls> is missing a default constructor without arguments."
-        ]
-      },
-      "PLUGIN_RUNTIME_ERROR" : {
-        "message" : [
-          "Error instantiating Spark Connect plugin: <msg>"
-        ]
-      }
-    }
-  },
-  "CONVERSION_INVALID_INPUT" : {
-    "message" : [
-      "The value <str> (<fmt>) cannot be converted to <targetType> because it is malformed. Correct the value as per the syntax, or change its format. Use <suggestion> to tolerate malformed input and return NULL instead."
-    ],
-    "sqlState" : "22018"
-  },
-  "CREATE_TABLE_COLUMN_OPTION_DUPLICATE" : {
-    "message" : [
-      "CREATE TABLE column <columnName> specifies option \"<optionName>\" more than once, which is invalid"
-    ],
-    "sqlState" : "42710"
-  },
-  "DATATYPE_MISMATCH" : {
-    "message" : [
-      "Cannot resolve <sqlExpr> due to data type mismatch:"
-    ],
-    "subClass" : {
-      "ARRAY_FUNCTION_DIFF_TYPES" : {
-        "message" : [
-          "Input to <functionName> should have been <dataType> followed by a value with same element type, but it's [<leftType>, <rightType>]."
-        ]
-      },
-      "BINARY_ARRAY_DIFF_TYPES" : {
-        "message" : [
-          "Input to function <functionName> should have been two <arrayType> with same element type, but it's [<leftType>, <rightType>]."
-        ]
-      },
-      "BINARY_OP_DIFF_TYPES" : {
-        "message" : [
-          "the left and right operands of the binary operator have incompatible types (<left> and <right>)."
-        ]
-      },
-      "BINARY_OP_WRONG_TYPE" : {
-        "message" : [
-          "the binary operator requires the input type <inputType>, not <actualDataType>."
-        ]
-      },
-      "BLOOM_FILTER_BINARY_OP_WRONG_TYPE" : {
-        "message" : [
-          "The Bloom filter binary input to <functionName> should be either a constant value or a scalar subquery expression, but it's <actual>."
-        ]
-      },
-      "BLOOM_FILTER_WRONG_TYPE" : {
-        "message" : [
-          "Input to function <functionName> should have been <expectedLeft> followed by value with <expectedRight>, but it's [<actual>]."
-        ]
-      },
-      "CANNOT_CONVERT_TO_JSON" : {
-        "message" : [
-          "Unable to convert column <name> of type <type> to JSON."
-        ]
-      },
-      "CANNOT_DROP_ALL_FIELDS" : {
-        "message" : [
-          "Cannot drop all fields in struct."
-        ]
-      },
-      "CAST_WITHOUT_SUGGESTION" : {
-        "message" : [
-          "cannot cast <srcType> to <targetType>."
-        ]
-      },
-      "CAST_WITH_CONF_SUGGESTION" : {
-        "message" : [
-          "cannot cast <srcType> to <targetType> with ANSI mode on.",
-          "If you have to cast <srcType> to <targetType>, you can set <config> as <configVal>."
-        ]
-      },
-      "CAST_WITH_FUNC_SUGGESTION" : {
-        "message" : [
-          "cannot cast <srcType> to <targetType>.",
-          "To convert values from <srcType> to <targetType>, you can use the functions <functionNames> instead."
-        ]
-      },
-      "CREATE_MAP_KEY_DIFF_TYPES" : {
-        "message" : [
-          "The given keys of function <functionName> should all be the same type, but they are <dataType>."
-        ]
-      },
-      "CREATE_MAP_VALUE_DIFF_TYPES" : {
-        "message" : [
-          "The given values of function <functionName> should all be the same type, but they are <dataType>."
-        ]
-      },
-      "CREATE_NAMED_STRUCT_WITHOUT_FOLDABLE_STRING" : {
-        "message" : [
-          "Only foldable `STRING` expressions are allowed to appear at odd position, but they are <inputExprs>."
-        ]
-      },
-      "DATA_DIFF_TYPES" : {
-        "message" : [
-          "Input to <functionName> should all be the same type, but it's <dataType>."
-        ]
-      },
-      "HASH_MAP_TYPE" : {
-        "message" : [
-          "Input to the function <functionName> cannot contain elements of the \"MAP\" type. In Spark, same maps may have different hashcode, thus hash expressions are prohibited on \"MAP\" elements. To restore previous behavior set \"spark.sql.legacy.allowHashOnMapType\" to \"true\"."
-        ]
-      },
-      "INPUT_SIZE_NOT_ONE" : {
-        "message" : [
-          "Length of <exprName> should be 1"
-        ]
-      },
-      "INVALID_ARG_VALUE" : {
-        "message" : [
-          "The <inputName> value must to be a <requireType> literal of <validValues>, but got <inputValue>."
-        ]
-      },
-      "INVALID_JSON_MAP_KEY_TYPE" : {
-        "message" : [
-          "Input schema <schema> can only contain STRING as a key type for a MAP."
-        ]
-      },
-      "INVALID_JSON_SCHEMA" : {
-        "message" : [
-          "Input schema <schema> must be a struct, an array or a map."
-        ]
-      },
-      "INVALID_MAP_KEY_TYPE" : {
-        "message" : [
-          "The key of map cannot be/contain <keyType>."
-        ]
-      },
-      "INVALID_ORDERING_TYPE" : {
-        "message" : [
-          "The <functionName> does not support ordering on type <dataType>."
-        ]
-      },
-      "IN_SUBQUERY_DATA_TYPE_MISMATCH" : {
-        "message" : [
-          "The data type of one or more elements in the left hand side of an IN subquery is not compatible with the data type of the output of the subquery. Mismatched columns: [<mismatchedColumns>], left side: [<leftType>], right side: [<rightType>]."
-        ]
-      },
-      "IN_SUBQUERY_LENGTH_MISMATCH" : {
-        "message" : [
-          "The number of columns in the left hand side of an IN subquery does not match the number of columns in the output of subquery. Left hand side columns(length: <leftLength>): [<leftColumns>], right hand side columns(length: <rightLength>): [<rightColumns>]."
-        ]
-      },
-      "MAP_CONCAT_DIFF_TYPES" : {
-        "message" : [
-          "The <functionName> should all be of type map, but it's <dataType>."
-        ]
-      },
-      "MAP_FUNCTION_DIFF_TYPES" : {
-        "message" : [
-          "Input to <functionName> should have been <dataType> followed by a value with same key type, but it's [<leftType>, <rightType>]."
-        ]
-      },
-      "MAP_ZIP_WITH_DIFF_TYPES" : {
-        "message" : [
-          "Input to the <functionName> should have been two maps with compatible key types, but it's [<leftType>, <rightType>]."
-        ]
-      },
-      "NON_FOLDABLE_INPUT" : {
-        "message" : [
-          "the input <inputName> should be a foldable <inputType> expression; however, got <inputExpr>."
-        ]
-      },
-      "NON_STRING_TYPE" : {
-        "message" : [
-          "all arguments must be strings."
-        ]
-      },
-      "NULL_TYPE" : {
-        "message" : [
-          "Null typed values cannot be used as arguments of <functionName>."
-        ]
-      },
-      "PARAMETER_CONSTRAINT_VIOLATION" : {
-        "message" : [
-          "The <leftExprName>(<leftExprValue>) must be <constraint> the <rightExprName>(<rightExprValue>)"
-        ]
-      },
-      "RANGE_FRAME_INVALID_TYPE" : {
-        "message" : [
-          "The data type <orderSpecType> used in the order specification does not match the data type <valueBoundaryType> which is used in the range frame."
-        ]
-      },
-      "RANGE_FRAME_MULTI_ORDER" : {
-        "message" : [
-          "A range window frame with value boundaries cannot be used in a window specification with multiple order by expressions: <orderSpec>."
-        ]
-      },
-      "RANGE_FRAME_WITHOUT_ORDER" : {
-        "message" : [
-          "A range window frame cannot be used in an unordered window specification."
-        ]
-      },
-      "SEQUENCE_WRONG_INPUT_TYPES" : {
-        "message" : [
-          "<functionName> uses the wrong parameter type. The parameter type must conform to:",
-          "1. The start and stop expressions must resolve to the same type.",
-          "2. If start and stop expressions resolve to the <startType> type, then the step expression must resolve to the <stepType> type",
-          "3. Otherwise, if start and stop expressions resolve to the <otherStartType> type, then the step expression must resolve to the same type."
-        ]
-      },
-      "SPECIFIED_WINDOW_FRAME_DIFF_TYPES" : {
-        "message" : [
-          "Window frame bounds <lower> and <upper> do not have the same type: <lowerType> <> <upperType>."
-        ]
-      },
-      "SPECIFIED_WINDOW_FRAME_INVALID_BOUND" : {
-        "message" : [
-          "Window frame upper bound <upper> does not follow the lower bound <lower>."
-        ]
-      },
-      "SPECIFIED_WINDOW_FRAME_UNACCEPTED_TYPE" : {
-        "message" : [
-          "The data type of the <location> bound <exprType> does not match the expected data type <expectedType>."
-        ]
-      },
-      "SPECIFIED_WINDOW_FRAME_WITHOUT_FOLDABLE" : {
-        "message" : [
-          "Window frame <location> bound <expression> is not a literal."
-        ]
-      },
-      "SPECIFIED_WINDOW_FRAME_WRONG_COMPARISON" : {
-        "message" : [
-          "The lower bound of a window frame must be <comparison> to the upper bound."
-        ]
-      },
-      "STACK_COLUMN_DIFF_TYPES" : {
-        "message" : [
-          "The data type of the column (<columnIndex>) do not have the same type: <leftType> (<leftParamIndex>) <> <rightType> (<rightParamIndex>)."
-        ]
-      },
-      "UNEXPECTED_CLASS_TYPE" : {
-        "message" : [
-          "class <className> not found"
-        ]
-      },
-      "UNEXPECTED_INPUT_TYPE" : {
-        "message" : [
-          "Parameter <paramIndex> requires the <requiredType> type, however <inputSql> has the type <inputType>."
-        ]
-      },
-      "UNEXPECTED_NULL" : {
-        "message" : [
-          "The <exprName> must not be null"
-        ]
-      },
-      "UNEXPECTED_RETURN_TYPE" : {
-        "message" : [
-          "The <functionName> requires return <expectedType> type, but the actual is <actualType> type."
-        ]
-      },
-      "UNEXPECTED_STATIC_METHOD" : {
-        "message" : [
-          "cannot find a static method <methodName> that matches the argument types in <className>"
-        ]
-      },
-      "UNSUPPORTED_INPUT_TYPE" : {
-        "message" : [
-          "The input of <functionName> can't be <dataType> type data."
-        ]
-      },
-      "VALUE_OUT_OF_RANGE" : {
-        "message" : [
-          "The <exprName> must be between <valueRange> (current value = <currentValue>)"
-        ]
-      },
-      "WRONG_NUM_ARGS" : {
-        "message" : [
-          "The <functionName> requires <expectedNum> parameters but the actual number is <actualNum>."
-        ]
-      },
-      "WRONG_NUM_ARGS_WITH_SUGGESTION" : {
-        "message" : [
-          "The <functionName> requires <expectedNum> parameters but the actual number is <actualNum>.",
-          "If you have to call this function with <legacyNum> parameters, set the legacy configuration <legacyConfKey> to <legacyConfValue>."
-        ]
-      },
-      "WRONG_NUM_ENDPOINTS" : {
-        "message" : [
-          "The number of endpoints must be >= 2 to construct intervals but the actual number is <actualNumber>."
-        ]
-      }
     },
     "sqlState" : "42K09"
   },
@@ -909,7 +464,6 @@
     ],
     "sqlState" : "42K02"
   },
->>>>>>> 11e30a61
   "DATETIME_OVERFLOW" : {
     "message" : [
       "Datetime operation overflow: <operation>."
@@ -919,114 +473,67 @@
   "DECIMAL_PRECISION_EXCEEDS_MAX_PRECISION" : {
     "message" : [
       "Decimal precision <precision> exceeds max precision <maxPrecision>."
-<<<<<<< HEAD
-    ]
+    ],
+    "sqlState" : "22003"
   },
   "DEFAULT_DATABASE_NOT_EXISTS" : {
     "message" : [
-      "Default database <defaultDatabase> does not exist, please create it first or change default database to 'default'."
-    ]
-=======
+      "Default database <defaultDatabase> does not exist, please create it first or change default database to `<defaultDatabase>`."
+    ],
+    "sqlState" : "42704"
+  },
+  "DIVIDE_BY_ZERO" : {
+    "message" : [
+      "Division by zero. Use `try_divide` to tolerate divisor being 0 and return NULL instead. If necessary set <config> to \"false\" to bypass this error."
+    ],
+    "sqlState" : "22012"
+  },
+  "DUPLICATE_KEY" : {
+    "message" : [
+      "Found duplicate keys <keyColumn>"
+    ],
+    "sqlState" : "23505"
+  },
+  "ELEMENT_AT_BY_INDEX_ZERO" : {
+    "message" : [
+      "The index 0 is invalid. An index shall be either < 0 or > 0 (the first element has index 1)."
     ],
     "sqlState" : "22003"
   },
-  "DEFAULT_DATABASE_NOT_EXISTS" : {
-    "message" : [
-      "Default database <defaultDatabase> does not exist, please create it first or change default database to `<defaultDatabase>`."
+  "ENCODER_NOT_FOUND" : {
+    "message" : [
+      "Not found an encoder of the type <typeName> to Spark SQL internal representation. Consider to change the input type to one of supported at https://spark.apache.org/docs/latest/sql-ref-datatypes.html."
+    ]
+  },
+  "FAILED_EXECUTE_UDF" : {
+    "message" : [
+      "Failed to execute user defined function (<functionName>: (<signature>) => <result>)"
+    ],
+    "sqlState" : "39000"
+  },
+  "FAILED_FUNCTION_CALL" : {
+    "message" : [
+      "Failed preparing of the function <funcName> for call. Please, double check function's arguments."
+    ],
+    "sqlState" : "38000"
+  },
+  "FAILED_RENAME_PATH" : {
+    "message" : [
+      "Failed to rename <sourcePath> to <targetPath> as destination already exists"
+    ],
+    "sqlState" : "42K04"
+  },
+  "FIELD_NOT_FOUND" : {
+    "message" : [
+      "No such struct field <fieldName> in <fields>."
     ],
     "sqlState" : "42704"
->>>>>>> 11e30a61
-  },
-  "DIVIDE_BY_ZERO" : {
-    "message" : [
-      "Division by zero. Use `try_divide` to tolerate divisor being 0 and return NULL instead. If necessary set <config> to \"false\" to bypass this error."
-    ],
-    "sqlState" : "22012"
-  },
-  "DUPLICATE_KEY" : {
-    "message" : [
-      "Found duplicate keys <keyColumn>"
-    ],
-<<<<<<< HEAD
-    "sqlState" : "23000"
-=======
-    "sqlState" : "23505"
-  },
-  "ELEMENT_AT_BY_INDEX_ZERO" : {
-    "message" : [
-      "The index 0 is invalid. An index shall be either < 0 or > 0 (the first element has index 1)."
-    ],
-    "sqlState" : "22003"
-  },
-  "ENCODER_NOT_FOUND" : {
-    "message" : [
-      "Not found an encoder of the type <typeName> to Spark SQL internal representation. Consider to change the input type to one of supported at https://spark.apache.org/docs/latest/sql-ref-datatypes.html."
-    ]
-  },
-  "FAILED_EXECUTE_UDF" : {
-    "message" : [
-      "Failed to execute user defined function (<functionName>: (<signature>) => <result>)"
-    ],
-    "sqlState" : "39000"
-  },
-  "FAILED_FUNCTION_CALL" : {
-    "message" : [
-      "Failed preparing of the function <funcName> for call. Please, double check function's arguments."
-    ],
-    "sqlState" : "38000"
->>>>>>> 11e30a61
-  },
-  "ELEMENT_AT_BY_INDEX_ZERO" : {
-    "message" : [
-      "The index 0 is invalid. An index shall be either < 0 or > 0 (the first element has index 1)."
-    ]
-  },
-  "ENCODER_NOT_FOUND" : {
-    "message" : [
-      "Not found an encoder of the type <typeName> to Spark SQL internal representation. Consider to change the input type to one of supported at https://spark.apache.org/docs/latest/sql-ref-datatypes.html."
-    ]
-  },
-  "FAILED_EXECUTE_UDF" : {
-    "message" : [
-      "Failed to execute user defined function (<functionName>: (<signature>) => <result>)"
-    ]
-  },
-  "FAILED_FUNCTION_CALL" : {
-    "message" : [
-      "Failed preparing of the function <funcName> for call. Please, double check function's arguments."
-    ]
-  },
-  "FAILED_RENAME_PATH" : {
-    "message" : [
-      "Failed to rename <sourcePath> to <targetPath> as destination already exists"
-    ],
-<<<<<<< HEAD
-    "sqlState" : "22023"
-  },
-  "FIELD_NOT_FOUND" : {
-    "message" : [
-      "No such struct field <fieldName> in <fields>."
-    ]
   },
   "FORBIDDEN_OPERATION" : {
     "message" : [
-      "The operation <statement> is not allowed on the <objectType>: <objectName>"
-    ]
-=======
-    "sqlState" : "42K04"
-  },
-  "FIELD_NOT_FOUND" : {
-    "message" : [
-      "No such struct field <fieldName> in <fields>."
-    ],
-    "sqlState" : "42704"
-  },
-  "FORBIDDEN_OPERATION" : {
-    "message" : [
       "The operation <statement> is not allowed on the <objectType>: <objectName>."
     ],
     "sqlState" : "42809"
->>>>>>> 11e30a61
   },
   "GRAPHITE_SINK_INVALID_PROTOCOL" : {
     "message" : [
@@ -1042,71 +549,43 @@
     "message" : [
       "Column of grouping (<grouping>) can't be found in grouping columns <groupingColumns>"
     ],
-<<<<<<< HEAD
-    "sqlState" : "42000"
-=======
     "sqlState" : "42803"
->>>>>>> 11e30a61
   },
   "GROUPING_ID_COLUMN_MISMATCH" : {
     "message" : [
       "Columns of grouping_id (<groupingIdColumn>) does not match grouping columns (<groupByColumns>)"
     ],
-<<<<<<< HEAD
-    "sqlState" : "42000"
-=======
     "sqlState" : "42803"
->>>>>>> 11e30a61
   },
   "GROUPING_SIZE_LIMIT_EXCEEDED" : {
     "message" : [
       "Grouping sets size cannot be greater than <maxSize>"
-<<<<<<< HEAD
-    ]
-=======
     ],
     "sqlState" : "54000"
->>>>>>> 11e30a61
   },
   "GROUP_BY_AGGREGATE" : {
     "message" : [
       "Aggregate functions are not allowed in GROUP BY, but found <sqlExpr>."
-<<<<<<< HEAD
-    ]
-=======
     ],
     "sqlState" : "42903"
->>>>>>> 11e30a61
   },
   "GROUP_BY_POS_AGGREGATE" : {
     "message" : [
       "GROUP BY <index> refers to an expression <aggExpr> that contains an aggregate function. Aggregate functions are not allowed in GROUP BY."
     ],
-<<<<<<< HEAD
-    "sqlState" : "42000"
-=======
     "sqlState" : "42903"
->>>>>>> 11e30a61
   },
   "GROUP_BY_POS_OUT_OF_RANGE" : {
     "message" : [
       "GROUP BY position <index> is not in select list (valid range is [1, <size>])."
     ],
-<<<<<<< HEAD
-    "sqlState" : "42000"
-=======
     "sqlState" : "42805"
->>>>>>> 11e30a61
   },
   "INCOMPARABLE_PIVOT_COLUMN" : {
     "message" : [
       "Invalid pivot column <columnName>. Pivot columns must be comparable."
     ],
-<<<<<<< HEAD
-    "sqlState" : "42000"
-=======
     "sqlState" : "42818"
->>>>>>> 11e30a61
   },
   "INCOMPATIBLE_DATASOURCE_REGISTER" : {
     "message" : [
@@ -1157,136 +636,90 @@
           "Spark 3.0+ or other systems that use Proleptic Gregorian calendar."
         ]
       }
-<<<<<<< HEAD
-    }
-=======
     },
     "sqlState" : "42K0B"
->>>>>>> 11e30a61
   },
   "INCORRECT_END_OFFSET" : {
     "message" : [
       "Max offset with <rowsPerSecond> rowsPerSecond is <maxSeconds>, but it's <endSeconds> now."
-<<<<<<< HEAD
-    ]
-=======
     ],
     "sqlState" : "22003"
->>>>>>> 11e30a61
   },
   "INCORRECT_RAMP_UP_RATE" : {
     "message" : [
       "Max offset with <rowsPerSecond> rowsPerSecond is <maxSeconds>, but 'rampUpTimeSeconds' is <rampUpTimeSeconds>."
-<<<<<<< HEAD
-    ]
+    ],
+    "sqlState" : "22003"
   },
   "INDEX_ALREADY_EXISTS" : {
     "message" : [
-      "Cannot create the index because it already exists. <message>."
+      "Cannot create the index <indexName> on table <tableName> because it already exists."
+    ],
+    "sqlState" : "42710"
+  },
+  "INDEX_NOT_FOUND" : {
+    "message" : [
+      "Cannot find the index. <message>."
+    ],
+    "sqlState" : "42704"
+  },
+  "INTERNAL_ERROR" : {
+    "message" : [
+      "<message>"
+    ],
+    "sqlState" : "XX000"
+  },
+  "INTERVAL_ARITHMETIC_OVERFLOW" : {
+    "message" : [
+      "<message>.<alternative>"
+    ],
+    "sqlState" : "22015"
+  },
+  "INTERVAL_DIVIDED_BY_ZERO" : {
+    "message" : [
+      "Division by zero. Use `try_divide` to tolerate divisor being 0 and return NULL instead."
+    ],
+    "sqlState" : "22012"
+  },
+  "INVALID_ARRAY_INDEX" : {
+    "message" : [
+      "The index <indexValue> is out of bounds. The array has <arraySize> elements. Use the SQL function `get()` to tolerate accessing element at invalid index and return NULL instead. If necessary set <ansiConfig> to \"false\" to bypass this error."
+    ],
+    "sqlState" : "22003"
+  },
+  "INVALID_ARRAY_INDEX_IN_ELEMENT_AT" : {
+    "message" : [
+      "The index <indexValue> is out of bounds. The array has <arraySize> elements. Use `try_element_at` to tolerate accessing element at invalid index and return NULL instead. If necessary set <ansiConfig> to \"false\" to bypass this error."
+    ],
+    "sqlState" : "22003"
+  },
+  "INVALID_BUCKET_FILE" : {
+    "message" : [
+      "Invalid bucket file: <path>"
+    ]
+  },
+  "INVALID_BYTE_STRING" : {
+    "message" : [
+      "The expected format is ByteString, but was <unsupported> (<class>)."
+    ]
+  },
+  "INVALID_COLUMN_OR_FIELD_DATA_TYPE" : {
+    "message" : [
+      "Column or field <name> is of type <type> while it's required to be <expectedType>."
     ],
     "sqlState" : "42000"
-=======
-    ],
-    "sqlState" : "22003"
-  },
-  "INDEX_ALREADY_EXISTS" : {
-    "message" : [
-      "Cannot create the index <indexName> on table <tableName> because it already exists."
-    ],
-    "sqlState" : "42710"
->>>>>>> 11e30a61
-  },
-  "INDEX_NOT_FOUND" : {
-    "message" : [
-      "Cannot find the index. <message>."
-    ],
-<<<<<<< HEAD
-    "sqlState" : "42000"
-=======
-    "sqlState" : "42704"
->>>>>>> 11e30a61
-  },
-  "INTERNAL_ERROR" : {
-    "message" : [
-      "<message>"
-<<<<<<< HEAD
-    ]
-=======
-    ],
-    "sqlState" : "XX000"
->>>>>>> 11e30a61
-  },
-  "INTERVAL_ARITHMETIC_OVERFLOW" : {
-    "message" : [
-      "<message>.<alternative>"
-    ],
-<<<<<<< HEAD
-    "sqlState" : "22003"
-=======
-    "sqlState" : "22015"
->>>>>>> 11e30a61
-  },
-  "INTERVAL_DIVIDED_BY_ZERO" : {
-    "message" : [
-      "Division by zero. Use `try_divide` to tolerate divisor being 0 and return NULL instead."
-    ],
-    "sqlState" : "22012"
-  },
-  "INVALID_ARRAY_INDEX" : {
-    "message" : [
-      "The index <indexValue> is out of bounds. The array has <arraySize> elements. Use the SQL function `get()` to tolerate accessing element at invalid index and return NULL instead. If necessary set <ansiConfig> to \"false\" to bypass this error."
-<<<<<<< HEAD
-    ]
-=======
-    ],
-    "sqlState" : "22003"
->>>>>>> 11e30a61
-  },
-  "INVALID_ARRAY_INDEX_IN_ELEMENT_AT" : {
-    "message" : [
-      "The index <indexValue> is out of bounds. The array has <arraySize> elements. Use `try_element_at` to tolerate accessing element at invalid index and return NULL instead. If necessary set <ansiConfig> to \"false\" to bypass this error."
-<<<<<<< HEAD
-    ]
-=======
-    ],
-    "sqlState" : "22003"
->>>>>>> 11e30a61
-  },
-  "INVALID_BUCKET_FILE" : {
-    "message" : [
-      "Invalid bucket file: <path>"
-    ]
-  },
-  "INVALID_BYTE_STRING" : {
-    "message" : [
-      "The expected format is ByteString, but was <unsupported> (<class>)."
-    ]
-  },
-  "INVALID_COLUMN_OR_FIELD_DATA_TYPE" : {
-    "message" : [
-      "Column or field <name> is of type <type> while it's required to be <expectedType>."
-    ],
-    "sqlState" : "42000"
   },
   "INVALID_EMPTY_LOCATION" : {
     "message" : [
       "The location name cannot be empty string, but `<location>` was given."
-<<<<<<< HEAD
-    ]
-=======
     ],
     "sqlState" : "42K05"
->>>>>>> 11e30a61
   },
   "INVALID_EXTRACT_FIELD" : {
     "message" : [
       "Cannot extract <field> from <expr>."
-<<<<<<< HEAD
-    ]
-=======
     ],
     "sqlState" : "42601"
->>>>>>> 11e30a61
   },
   "INVALID_FIELD_NAME" : {
     "message" : [
@@ -1349,39 +782,38 @@
           "At most one <token> is allowed in the number format."
         ]
       }
-<<<<<<< HEAD
-    }
-=======
     },
     "sqlState" : "42601"
->>>>>>> 11e30a61
   },
   "INVALID_FRACTION_OF_SECOND" : {
     "message" : [
       "The fraction of sec must be zero. Valid range is [0, 60]. If necessary set <ansiConfig> to \"false\" to bypass this error."
     ],
-<<<<<<< HEAD
     "sqlState" : "22023"
   },
   "INVALID_IDENTIFIER" : {
     "message" : [
       "The identifier <ident> is invalid. Please, consider quoting it with back-quotes as `<ident>`."
-    ]
+    ],
+    "sqlState" : "42602"
   },
   "INVALID_JSON_ROOT_FIELD" : {
     "message" : [
       "Cannot convert JSON root field to target Spark type."
-    ]
+    ],
+    "sqlState" : "22032"
   },
   "INVALID_JSON_SCHEMA_MAP_TYPE" : {
     "message" : [
       "Input schema <jsonSchema> can only contain STRING as a key type for a MAP."
-    ]
+    ],
+    "sqlState" : "22032"
   },
   "INVALID_LATERAL_JOIN_TYPE" : {
     "message" : [
       "The <joinType> JOIN with LATERAL correlation is not allowed because an OUTER subquery cannot correlate to its join partner. Remove the LATERAL correlation or use an INNER JOIN, or LEFT OUTER JOIN instead."
-    ]
+    ],
+    "sqlState" : "42613"
   },
   "INVALID_OPTIONS" : {
     "message" : [
@@ -1398,12 +830,14 @@
           "A type of keys and values in `map()` must be string, but got <mapType>."
         ]
       }
-    }
+    },
+    "sqlState" : "42K06"
   },
   "INVALID_PANDAS_UDF_PLACEMENT" : {
     "message" : [
       "The group aggregate pandas UDF <functionList> cannot be invoked together with as other, non-pandas aggregate functions."
-    ]
+    ],
+    "sqlState" : "0A000"
   },
   "INVALID_PARAMETER_VALUE" : {
     "message" : [
@@ -1436,174 +870,6 @@
   "INVALID_PROPERTY_KEY" : {
     "message" : [
       "<key> is an invalid property key, please use quotes, e.g. SET <key>=<value>"
-    ]
-  },
-  "INVALID_PROPERTY_VALUE" : {
-    "message" : [
-      "<value> is an invalid property value, please use quotes, e.g. SET <key>=<value>"
-    ]
-  },
-  "INVALID_SCHEMA" : {
-    "message" : [
-      "The input schema <inputSchema> is not a valid schema string."
-    ],
-    "subClass" : {
-      "NON_STRING_LITERAL" : {
-        "message" : [
-          "The input expression must be string literal and not null."
-        ]
-      },
-      "NON_STRUCT_TYPE" : {
-        "message" : [
-          "The input expression should be evaluated to struct type, but got <dataType>."
-        ]
-      },
-      "PARSE_ERROR" : {
-        "message" : [
-          "Cannot parse the schema:",
-          "<reason>"
-        ]
-      }
-    }
-  },
-  "INVALID_SQL_ARG" : {
-    "message" : [
-      "The argument <name> of `sql()` is invalid. Consider to replace it by a SQL literal."
-    ]
-  },
-  "INVALID_SQL_SYNTAX" : {
-    "message" : [
-      "Invalid SQL syntax: <inputString>"
-    ],
-    "sqlState" : "42000"
-  },
-  "INVALID_SUBQUERY_EXPRESSION" : {
-    "message" : [
-      "Invalid subquery:"
-    ],
-    "subClass" : {
-      "SCALAR_SUBQUERY_RETURN_MORE_THAN_ONE_OUTPUT_COLUMN" : {
-        "message" : [
-          "Scalar subquery must return only one column, but got <number>"
-        ]
-      }
-    }
-  },
-  "INVALID_TYPED_LITERAL" : {
-    "message" : [
-      "The value of the typed literal <valueType> is invalid: <value>."
-    ],
-    "sqlState" : "42000"
-  },
-  "INVALID_WHERE_CONDITION" : {
-    "message" : [
-      "The WHERE condition <condition> contains invalid expressions: <expressionList>.",
-      "Rewrite the query to avoid window functions, aggregate functions, and generator functions in the WHERE clause."
-    ]
-  },
-  "LOCATION_ALREADY_EXISTS" : {
-    "message" : [
-      "Cannot name the managed table as <identifier>, as its associated location <location> already exists. Please pick a different table name, or remove the existing location first."
-    ]
-  },
-  "MALFORMED_PROTOBUF_MESSAGE" : {
-    "message" : [
-      "Malformed Protobuf messages are detected in message deserialization. Parse Mode: <failFastMode>. To process malformed protobuf message as null result, try setting the option 'mode' as 'PERMISSIVE'."
-    ]
-  },
-  "MISSING_AGGREGATION" : {
-    "message" : [
-      "The non-aggregating expression <expression> is based on columns which are not participating in the GROUP BY clause.",
-      "Add the columns or the expression to the GROUP BY, aggregate the expression, or use <expressionAnyValue> if you do not care which of the values within a group is returned."
-    ],
-    "sqlState" : "42000"
-  },
-  "MISSING_GROUP_BY" : {
-    "message" : [
-      "The query does not include a GROUP BY clause. Add GROUP BY or turn it into the window functions using OVER clauses."
-    ]
-=======
-    "sqlState" : "22023"
-  },
-  "INVALID_IDENTIFIER" : {
-    "message" : [
-      "The identifier <ident> is invalid. Please, consider quoting it with back-quotes as `<ident>`."
-    ],
-    "sqlState" : "42602"
-  },
-  "INVALID_JSON_ROOT_FIELD" : {
-    "message" : [
-      "Cannot convert JSON root field to target Spark type."
-    ],
-    "sqlState" : "22032"
-  },
-  "INVALID_JSON_SCHEMA_MAP_TYPE" : {
-    "message" : [
-      "Input schema <jsonSchema> can only contain STRING as a key type for a MAP."
-    ],
-    "sqlState" : "22032"
-  },
-  "INVALID_LATERAL_JOIN_TYPE" : {
-    "message" : [
-      "The <joinType> JOIN with LATERAL correlation is not allowed because an OUTER subquery cannot correlate to its join partner. Remove the LATERAL correlation or use an INNER JOIN, or LEFT OUTER JOIN instead."
-    ],
-    "sqlState" : "42613"
-  },
-  "INVALID_OPTIONS" : {
-    "message" : [
-      "Invalid options:"
-    ],
-    "subClass" : {
-      "NON_MAP_FUNCTION" : {
-        "message" : [
-          "Must use the `map()` function for options."
-        ]
-      },
-      "NON_STRING_TYPE" : {
-        "message" : [
-          "A type of keys and values in `map()` must be string, but got <mapType>."
-        ]
-      }
-    },
-    "sqlState" : "42K06"
-  },
-  "INVALID_PANDAS_UDF_PLACEMENT" : {
-    "message" : [
-      "The group aggregate pandas UDF <functionList> cannot be invoked together with as other, non-pandas aggregate functions."
-    ],
-    "sqlState" : "0A000"
-  },
-  "INVALID_PARAMETER_VALUE" : {
-    "message" : [
-      "The value of parameter(s) <parameter> in <functionName> is invalid:"
-    ],
-    "subClass" : {
-      "AES_KEY" : {
-        "message" : [
-          "detail message: <detailMessage>"
-        ]
-      },
-      "AES_KEY_LENGTH" : {
-        "message" : [
-          "expects a binary value with 16, 24 or 32 bytes, but got <actualLength> bytes."
-        ]
-      },
-      "PATTERN" : {
-        "message" : [
-          "<value>"
-        ]
-      },
-      "ZERO_INDEX" : {
-        "message" : [
-          "expects %1$, %2$ and so on, but got %0$."
-        ]
-      }
-    },
-    "sqlState" : "22023"
-  },
-  "INVALID_PROPERTY_KEY" : {
-    "message" : [
-      "<key> is an invalid property key, please use quotes, e.g. SET <key>=<value>"
     ],
     "sqlState" : "42602"
   },
@@ -1702,13 +968,11 @@
       "The query does not include a GROUP BY clause. Add GROUP BY or turn it into the window functions using OVER clauses."
     ],
     "sqlState" : "42803"
->>>>>>> 11e30a61
   },
   "MISSING_STATIC_PARTITION_COLUMN" : {
     "message" : [
       "Unknown static partition column: <columnName>"
     ],
-<<<<<<< HEAD
     "sqlState" : "42000"
   },
   "MULTI_UDF_INTERFACE_ERROR" : {
@@ -1719,151 +983,119 @@
   "NESTED_AGGREGATE_FUNCTION" : {
     "message" : [
       "It is not allowed to use an aggregate function in the argument of another aggregate function. Please use the inner aggregate function in a sub-query."
-    ]
+    ],
+    "sqlState" : "42607"
   },
   "NON_LAST_MATCHED_CLAUSE_OMIT_CONDITION" : {
     "message" : [
       "When there are more than one MATCHED clauses in a MERGE statement, only the last MATCHED clause can omit the condition."
     ],
+    "sqlState" : "42613"
+  },
+  "NON_LAST_NOT_MATCHED_BY_SOURCE_CLAUSE_OMIT_CONDITION" : {
+    "message" : [
+      "When there are more than one NOT MATCHED BY SOURCE clauses in a MERGE statement, only the last NOT MATCHED BY SOURCE clause can omit the condition."
+    ],
+    "sqlState" : "42613"
+  },
+  "NON_LAST_NOT_MATCHED_BY_TARGET_CLAUSE_OMIT_CONDITION" : {
+    "message" : [
+      "When there are more than one NOT MATCHED [BY TARGET] clauses in a MERGE statement, only the last NOT MATCHED [BY TARGET] clause can omit the condition."
+    ],
+    "sqlState" : "42613"
+  },
+  "NON_LITERAL_PIVOT_VALUES" : {
+    "message" : [
+      "Literal expressions required for pivot values, found <expression>."
+    ],
+    "sqlState" : "42K08"
+  },
+  "NON_PARTITION_COLUMN" : {
+    "message" : [
+      "PARTITION clause cannot contain the non-partition column: <columnName>."
+    ],
     "sqlState" : "42000"
   },
-  "NON_LAST_NOT_MATCHED_BY_SOURCE_CLAUSE_OMIT_CONDITION" : {
-    "message" : [
-      "When there are more than one NOT MATCHED BY SOURCE clauses in a MERGE statement, only the last NOT MATCHED BY SOURCE clause can omit the condition."
+  "NOT_A_PARTITIONED_TABLE" : {
+    "message" : [
+      "Operation <operation> is not allowed for <tableIdentWithDB> because it is not a partitioned table."
+    ]
+  },
+  "NO_HANDLER_FOR_UDAF" : {
+    "message" : [
+      "No handler for UDAF '<functionName>'. Use sparkSession.udf.register(...) instead."
+    ]
+  },
+  "NO_SQL_TYPE_IN_PROTOBUF_SCHEMA" : {
+    "message" : [
+      "Cannot find <catalystFieldPath> in Protobuf schema"
+    ]
+  },
+  "NO_UDF_INTERFACE" : {
+    "message" : [
+      "UDF class <className> doesn't implement any UDF interface"
+    ]
+  },
+  "NULLABLE_ARRAY_OR_MAP_ELEMENT" : {
+    "message" : [
+      "Array or map at <columnPath> contains nullable element while it's required to be non-nullable."
     ],
     "sqlState" : "42000"
   },
-  "NON_LAST_NOT_MATCHED_BY_TARGET_CLAUSE_OMIT_CONDITION" : {
-    "message" : [
-      "When there are more than one NOT MATCHED [BY TARGET] clauses in a MERGE statement, only the last NOT MATCHED [BY TARGET] clause can omit the condition."
-    ],
-=======
->>>>>>> 11e30a61
+  "NULLABLE_COLUMN_OR_FIELD" : {
+    "message" : [
+      "Column or field <name> is nullable while it's required to be non-nullable."
+    ],
     "sqlState" : "42000"
   },
-  "MULTI_UDF_INTERFACE_ERROR" : {
-    "message" : [
-      "Not allowed to implement multiple UDF interfaces, UDF class <className>"
-    ]
-  },
-  "NESTED_AGGREGATE_FUNCTION" : {
-    "message" : [
-      "It is not allowed to use an aggregate function in the argument of another aggregate function. Please use the inner aggregate function in a sub-query."
-    ],
-    "sqlState" : "42607"
-  },
-  "NON_LAST_MATCHED_CLAUSE_OMIT_CONDITION" : {
-    "message" : [
-      "When there are more than one MATCHED clauses in a MERGE statement, only the last MATCHED clause can omit the condition."
-    ],
-    "sqlState" : "42613"
-  },
-  "NON_LAST_NOT_MATCHED_BY_SOURCE_CLAUSE_OMIT_CONDITION" : {
-    "message" : [
-      "When there are more than one NOT MATCHED BY SOURCE clauses in a MERGE statement, only the last NOT MATCHED BY SOURCE clause can omit the condition."
-    ],
-    "sqlState" : "42613"
-  },
-  "NON_LAST_NOT_MATCHED_BY_TARGET_CLAUSE_OMIT_CONDITION" : {
-    "message" : [
-      "When there are more than one NOT MATCHED [BY TARGET] clauses in a MERGE statement, only the last NOT MATCHED [BY TARGET] clause can omit the condition."
-    ],
-    "sqlState" : "42613"
-  },
-  "NON_LITERAL_PIVOT_VALUES" : {
-    "message" : [
-      "Literal expressions required for pivot values, found <expression>."
-    ],
-<<<<<<< HEAD
-    "sqlState" : "42000"
-=======
-    "sqlState" : "42K08"
->>>>>>> 11e30a61
-  },
-  "NON_PARTITION_COLUMN" : {
-    "message" : [
-      "PARTITION clause cannot contain the non-partition column: <columnName>."
-    ],
-<<<<<<< HEAD
-    "sqlState" : "42000"
-  },
-  "NO_HANDLER_FOR_UDAF" : {
-    "message" : [
-      "No handler for UDAF '<functionName>'. Use sparkSession.udf.register(...) instead."
-    ]
-  },
-  "NO_SQL_TYPE_IN_PROTOBUF_SCHEMA" : {
-    "message" : [
-      "Cannot find <catalystFieldPath> in Protobuf schema"
-    ]
-  },
-  "NO_UDF_INTERFACE" : {
-    "message" : [
-      "UDF class <className> doesn't implement any UDF interface"
-    ]
-  },
-  "NULLABLE_ARRAY_OR_MAP_ELEMENT" : {
-    "message" : [
-      "Array or map at <columnPath> contains nullable element while it's required to be non-nullable."
-    ],
-    "sqlState" : "42000"
-  },
-  "NULLABLE_COLUMN_OR_FIELD" : {
-    "message" : [
-      "Column or field <name> is nullable while it's required to be non-nullable."
-    ],
-    "sqlState" : "42000"
-  },
-  "NULL_COMPARISON_RESULT" : {
-    "message" : [
-      "The comparison result is null. If you want to handle null as 0 (equal), you can set \"spark.sql.legacy.allowNullComparisonResultInArraySort\" to \"true\"."
-    ]
-  },
   "NULL_MAP_KEY" : {
     "message" : [
       "Cannot use null as map key."
-    ]
+    ],
+    "sqlState" : "2200E"
   },
   "NUMERIC_OUT_OF_SUPPORTED_RANGE" : {
     "message" : [
       "The value <value> cannot be interpreted as a numeric since it has more than 38 digits."
-    ]
+    ],
+    "sqlState" : "22003"
   },
   "NUMERIC_VALUE_OUT_OF_RANGE" : {
     "message" : [
       "<value> cannot be represented as Decimal(<precision>, <scale>). If necessary set <config> to \"false\" to bypass this error, and return NULL instead."
     ],
-    "sqlState" : "22005"
+    "sqlState" : "22003"
   },
   "NUM_COLUMNS_MISMATCH" : {
     "message" : [
       "<operator> can only be performed on inputs with the same number of columns, but the first input has <firstNumColumns> columns and the <invalidOrdinalNum> input has <invalidNumColumns> columns."
-    ]
+    ],
+    "sqlState" : "42826"
   },
   "ORDER_BY_POS_OUT_OF_RANGE" : {
     "message" : [
       "ORDER BY position <index> is not in select list (valid range is [1, <size>])."
     ],
-    "sqlState" : "42000"
+    "sqlState" : "42805"
   },
   "PARSE_EMPTY_STATEMENT" : {
     "message" : [
       "Syntax error, unexpected empty statement"
     ],
-    "sqlState" : "42000"
+    "sqlState" : "42617"
   },
   "PARSE_SYNTAX_ERROR" : {
     "message" : [
       "Syntax error at or near <error><hint>"
     ],
-    "sqlState" : "42000"
+    "sqlState" : "42601"
   },
   "PARTITIONS_ALREADY_EXIST" : {
     "message" : [
       "Cannot ADD or RENAME TO partition(s) <partitionList> in table <tableName> because they already exist.",
       "Choose a different name, drop the existing partition, or add the IF NOT EXISTS clause to tolerate a pre-existing partition."
     ],
-    "sqlState" : "42000"
+    "sqlState" : "428FT"
   },
   "PARTITIONS_NOT_FOUND" : {
     "message" : [
@@ -1871,124 +1103,20 @@
       "Verify the partition specification and table name.",
       "To tolerate the error on drop use ALTER TABLE … DROP IF EXISTS PARTITION."
     ],
-    "sqlState" : "42000"
+    "sqlState" : "428FT"
   },
   "PATH_NOT_FOUND" : {
     "message" : [
       "Path does not exist: <path>."
-    ]
+    ],
+    "sqlState" : "42K03"
   },
   "PIVOT_VALUE_DATA_TYPE_MISMATCH" : {
     "message" : [
       "Invalid pivot value '<value>': value data type <valueType> does not match pivot column data type <pivotType>"
     ],
-    "sqlState" : "42000"
-  },
-=======
-    "sqlState" : "42000"
-  },
-  "NOT_A_PARTITIONED_TABLE" : {
-    "message" : [
-      "Operation <operation> is not allowed for <tableIdentWithDB> because it is not a partitioned table."
-    ]
-  },
-  "NO_HANDLER_FOR_UDAF" : {
-    "message" : [
-      "No handler for UDAF '<functionName>'. Use sparkSession.udf.register(...) instead."
-    ]
-  },
-  "NO_SQL_TYPE_IN_PROTOBUF_SCHEMA" : {
-    "message" : [
-      "Cannot find <catalystFieldPath> in Protobuf schema"
-    ]
-  },
-  "NO_UDF_INTERFACE" : {
-    "message" : [
-      "UDF class <className> doesn't implement any UDF interface"
-    ]
-  },
-  "NULLABLE_ARRAY_OR_MAP_ELEMENT" : {
-    "message" : [
-      "Array or map at <columnPath> contains nullable element while it's required to be non-nullable."
-    ],
-    "sqlState" : "42000"
-  },
-  "NULLABLE_COLUMN_OR_FIELD" : {
-    "message" : [
-      "Column or field <name> is nullable while it's required to be non-nullable."
-    ],
-    "sqlState" : "42000"
-  },
-  "NULL_MAP_KEY" : {
-    "message" : [
-      "Cannot use null as map key."
-    ],
-    "sqlState" : "2200E"
-  },
-  "NUMERIC_OUT_OF_SUPPORTED_RANGE" : {
-    "message" : [
-      "The value <value> cannot be interpreted as a numeric since it has more than 38 digits."
-    ],
-    "sqlState" : "22003"
-  },
-  "NUMERIC_VALUE_OUT_OF_RANGE" : {
-    "message" : [
-      "<value> cannot be represented as Decimal(<precision>, <scale>). If necessary set <config> to \"false\" to bypass this error, and return NULL instead."
-    ],
-    "sqlState" : "22003"
-  },
-  "NUM_COLUMNS_MISMATCH" : {
-    "message" : [
-      "<operator> can only be performed on inputs with the same number of columns, but the first input has <firstNumColumns> columns and the <invalidOrdinalNum> input has <invalidNumColumns> columns."
-    ],
-    "sqlState" : "42826"
-  },
-  "ORDER_BY_POS_OUT_OF_RANGE" : {
-    "message" : [
-      "ORDER BY position <index> is not in select list (valid range is [1, <size>])."
-    ],
-    "sqlState" : "42805"
-  },
-  "PARSE_EMPTY_STATEMENT" : {
-    "message" : [
-      "Syntax error, unexpected empty statement"
-    ],
-    "sqlState" : "42617"
-  },
-  "PARSE_SYNTAX_ERROR" : {
-    "message" : [
-      "Syntax error at or near <error><hint>"
-    ],
-    "sqlState" : "42601"
-  },
-  "PARTITIONS_ALREADY_EXIST" : {
-    "message" : [
-      "Cannot ADD or RENAME TO partition(s) <partitionList> in table <tableName> because they already exist.",
-      "Choose a different name, drop the existing partition, or add the IF NOT EXISTS clause to tolerate a pre-existing partition."
-    ],
-    "sqlState" : "428FT"
-  },
-  "PARTITIONS_NOT_FOUND" : {
-    "message" : [
-      "The partition(s) <partitionList> cannot be found in table <tableName>.",
-      "Verify the partition specification and table name.",
-      "To tolerate the error on drop use ALTER TABLE … DROP IF EXISTS PARTITION."
-    ],
-    "sqlState" : "428FT"
-  },
-  "PATH_NOT_FOUND" : {
-    "message" : [
-      "Path does not exist: <path>."
-    ],
-    "sqlState" : "42K03"
-  },
-  "PIVOT_VALUE_DATA_TYPE_MISMATCH" : {
-    "message" : [
-      "Invalid pivot value '<value>': value data type <valueType> does not match pivot column data type <pivotType>"
-    ],
     "sqlState" : "42K09"
   },
->>>>>>> 11e30a61
   "PROTOBUF_DEPENDENCY_NOT_FOUND" : {
     "message" : [
       "Could not find dependency: <dependencyName>"
@@ -2033,9 +1161,6 @@
     "message" : [
       "Failed to rename as <sourcePath> was not found"
     ],
-<<<<<<< HEAD
-    "sqlState" : "22023"
-=======
     "sqlState" : "42K03"
   },
   "ROUTINE_ALREADY_EXISTS" : {
@@ -2080,54 +1205,6 @@
       "To tolerate the error on drop use DROP SCHEMA IF EXISTS."
     ],
     "sqlState" : "42704"
->>>>>>> 11e30a61
-  },
-  "RESET_PERMISSION_TO_ORIGINAL" : {
-    "message" : [
-      "Failed to set original permission <permission> back to the created path: <path>. Exception: <message>"
-    ]
-  },
-  "ROUTINE_ALREADY_EXISTS" : {
-    "message" : [
-      "Cannot create the function <routineName> because it already exists.",
-      "Choose a different name, drop or replace the existing function, or add the IF NOT EXISTS clause to tolerate a pre-existing function."
-    ],
-    "sqlState" : "42000"
-  },
-  "ROUTINE_NOT_FOUND" : {
-    "message" : [
-      "The function <routineName> cannot be found. Verify the spelling and correctness of the schema and catalog.",
-      "If you did not qualify the name with a schema and catalog, verify the current_schema() output, or qualify the name with the correct schema and catalog.",
-      "To tolerate the error on drop use DROP FUNCTION IF EXISTS."
-    ],
-    "sqlState" : "42000"
-  },
-  "SCALAR_SUBQUERY_TOO_MANY_ROWS" : {
-    "message" : [
-      "More than one row returned by a subquery used as an expression."
-    ]
-  },
-  "SCHEMA_ALREADY_EXISTS" : {
-    "message" : [
-      "Cannot create schema <schemaName> because it already exists.",
-      "Choose a different name, drop the existing schema, or add the IF NOT EXISTS clause to tolerate pre-existing schema."
-    ],
-    "sqlState" : "42000"
-  },
-  "SCHEMA_NOT_EMPTY" : {
-    "message" : [
-      "Cannot drop a schema <schemaName> because it contains objects.",
-      "Use DROP SCHEMA ... CASCADE to drop the schema and all its objects."
-    ],
-    "sqlState" : "42000"
-  },
-  "SCHEMA_NOT_FOUND" : {
-    "message" : [
-      "The schema <schemaName> cannot be found. Verify the spelling and correctness of the schema and catalog.",
-      "If you did not qualify the name with a catalog, verify the current_schema() output, or qualify the name with the correct catalog.",
-      "To tolerate the error on drop use DROP SCHEMA IF EXISTS."
-    ],
-    "sqlState" : "42000"
   },
   "SECOND_FUNCTION_ARGUMENT_NOT_INTEGER" : {
     "message" : [
@@ -2135,23 +1212,16 @@
     ],
     "sqlState" : "22023"
   },
-<<<<<<< HEAD
+  "SORT_BY_WITHOUT_BUCKETING" : {
+    "message" : [
+      "sortBy must be used together with bucketBy."
+    ]
+  },
   "STAR_GROUP_BY_POS" : {
     "message" : [
       "Star (*) is not allowed in a select list when GROUP BY an ordinal position is used."
-    ]
-=======
-  "SORT_BY_WITHOUT_BUCKETING" : {
-    "message" : [
-      "sortBy must be used together with bucketBy."
-    ]
-  },
-  "STAR_GROUP_BY_POS" : {
-    "message" : [
-      "Star (*) is not allowed in a select list when GROUP BY an ordinal position is used."
     ],
     "sqlState" : "0A000"
->>>>>>> 11e30a61
   },
   "STATIC_PARTITION_COLUMN_IN_INSERT_COLUMN_LIST" : {
     "message" : [
@@ -2168,11 +1238,7 @@
       "Cannot create table or view <relationName> because it already exists.",
       "Choose a different name, drop or replace the existing object, or add the IF NOT EXISTS clause to tolerate pre-existing objects."
     ],
-<<<<<<< HEAD
-    "sqlState" : "42000"
-=======
     "sqlState" : "42P07"
->>>>>>> 11e30a61
   },
   "TABLE_OR_VIEW_NOT_FOUND" : {
     "message" : [
@@ -2180,11 +1246,7 @@
       "If you did not qualify the name with a schema, verify the current_schema() output, or qualify the name with the correct schema and catalog.",
       "To tolerate the error on drop use DROP VIEW IF EXISTS or DROP TABLE IF EXISTS."
     ],
-<<<<<<< HEAD
-    "sqlState" : "42000"
-=======
     "sqlState" : "42P01"
->>>>>>> 11e30a61
   },
   "TASK_WRITE_FAILED" : {
     "message" : [
@@ -2196,41 +1258,25 @@
       "Cannot create the temporary view <relationName> because it already exists.",
       "Choose a different name, drop or replace the existing view,  or add the IF NOT EXISTS clause to tolerate pre-existing views."
     ],
-<<<<<<< HEAD
-    "sqlState" : "42000"
-=======
     "sqlState" : "42P07"
->>>>>>> 11e30a61
   },
   "TEMP_VIEW_NAME_TOO_MANY_NAME_PARTS" : {
     "message" : [
       "CREATE TEMPORARY VIEW or the corresponding Dataset APIs only accept single-part view names, but got: <actualName>"
-<<<<<<< HEAD
-    ]
-=======
     ],
     "sqlState" : "428EK"
->>>>>>> 11e30a61
   },
   "TOO_MANY_ARRAY_ELEMENTS" : {
     "message" : [
       "Cannot initialize array with <numElements> elements of size <size>"
-<<<<<<< HEAD
-    ]
-=======
     ],
     "sqlState" : "54000"
->>>>>>> 11e30a61
   },
   "UNABLE_TO_ACQUIRE_MEMORY" : {
     "message" : [
       "Unable to acquire <requestedBytes> bytes of memory, got <receivedBytes>"
-<<<<<<< HEAD
-    ]
-=======
     ],
     "sqlState" : "53200"
->>>>>>> 11e30a61
   },
   "UNABLE_TO_CONVERT_TO_PROTOBUF_MESSAGE_TYPE" : {
     "message" : [
@@ -2240,32 +1286,20 @@
   "UNBOUND_SQL_PARAMETER" : {
     "message" : [
       "Found the unbound parameter: <name>. Please, fix `args` and provide a mapping of the parameter to a SQL literal."
-<<<<<<< HEAD
-    ]
-=======
     ],
     "sqlState" : "42P02"
->>>>>>> 11e30a61
   },
   "UNCLOSED_BRACKETED_COMMENT" : {
     "message" : [
       "Found an unclosed bracketed comment. Please, append */ at the end of the comment."
-<<<<<<< HEAD
-    ]
-=======
     ],
     "sqlState" : "42601"
->>>>>>> 11e30a61
   },
   "UNEXPECTED_INPUT_TYPE" : {
     "message" : [
       "Parameter <paramIndex> of function <functionName> requires the <requiredType> type, however <inputSql> has the type <inputType>."
-<<<<<<< HEAD
-    ]
-=======
     ],
     "sqlState" : "42K09"
->>>>>>> 11e30a61
   },
   "UNKNOWN_PROTOBUF_MESSAGE_TYPE" : {
     "message" : [
@@ -2276,61 +1310,37 @@
     "message" : [
       "UNPIVOT requires all given <given> expressions to be columns when no <empty> expressions are given. These are not columns: [<expressions>]."
     ],
-<<<<<<< HEAD
-    "sqlState" : "42000"
-=======
     "sqlState" : "42K0A"
->>>>>>> 11e30a61
   },
   "UNPIVOT_REQUIRES_VALUE_COLUMNS" : {
     "message" : [
       "At least one value column needs to be specified for UNPIVOT, all columns specified as ids"
     ],
-<<<<<<< HEAD
-    "sqlState" : "42000"
-=======
     "sqlState" : "42K0A"
->>>>>>> 11e30a61
   },
   "UNPIVOT_VALUE_DATA_TYPE_MISMATCH" : {
     "message" : [
       "Unpivot value columns must share a least common type, some types do not: [<types>]"
     ],
-<<<<<<< HEAD
-    "sqlState" : "42000"
-=======
     "sqlState" : "42K09"
->>>>>>> 11e30a61
   },
   "UNPIVOT_VALUE_SIZE_MISMATCH" : {
     "message" : [
       "All unpivot value columns must have the same size as there are value column names (<names>)"
     ],
-<<<<<<< HEAD
-    "sqlState" : "42000"
-=======
     "sqlState" : "428C4"
->>>>>>> 11e30a61
   },
   "UNRECOGNIZED_SQL_TYPE" : {
     "message" : [
       "Unrecognized SQL type <typeName>"
     ],
-<<<<<<< HEAD
-    "sqlState" : "42000"
-=======
     "sqlState" : "42704"
->>>>>>> 11e30a61
   },
   "UNRESOLVED_ALL_IN_GROUP_BY" : {
     "message" : [
       "Cannot infer grouping columns for GROUP BY ALL based on the select clause. Please explicitly specify the grouping columns."
     ],
-<<<<<<< HEAD
-    "sqlState" : "42000"
-=======
     "sqlState" : "42803"
->>>>>>> 11e30a61
   },
   "UNRESOLVED_COLUMN" : {
     "message" : [
@@ -2348,11 +1358,7 @@
         ]
       }
     },
-<<<<<<< HEAD
-    "sqlState" : "42000"
-=======
     "sqlState" : "42703"
->>>>>>> 11e30a61
   },
   "UNRESOLVED_FIELD" : {
     "message" : [
@@ -2370,8 +1376,7 @@
         ]
       }
     },
-<<<<<<< HEAD
-    "sqlState" : "42000"
+    "sqlState" : "42703"
   },
   "UNRESOLVED_MAP_KEY" : {
     "message" : [
@@ -2389,13 +1394,13 @@
         ]
       }
     },
-    "sqlState" : "42000"
+    "sqlState" : "42703"
   },
   "UNRESOLVED_ROUTINE" : {
     "message" : [
       "Cannot resolve function <routineName> on search path <searchPath>."
     ],
-    "sqlState" : "42000"
+    "sqlState" : "42883"
   },
   "UNSUPPORTED_DATATYPE" : {
     "message" : [
@@ -2416,613 +1421,288 @@
       "FIELD_NUMBER_MISMATCH" : {
         "message" : [
           "try to map <schema> to Tuple<ordinal>, but failed as the number of fields does not line up."
-        ]
-      }
-    }
-  },
-  "UNSUPPORTED_FEATURE" : {
-    "message" : [
-      "The feature is not supported:"
-    ],
-    "subClass" : {
-      "AES_MODE" : {
-        "message" : [
-          "AES-<mode> with the padding <padding> by the <functionName> function."
-        ]
-      },
-      "ANALYZE_UNCACHED_TEMP_VIEW" : {
-        "message" : [
-          "The ANALYZE TABLE FOR COLUMNS command can operate on temporary views that have been cached already. Consider to cache the view <viewName>."
-        ]
-      },
-      "ANALYZE_UNSUPPORTED_COLUMN_TYPE" : {
-        "message" : [
-          "The ANALYZE TABLE FOR COLUMNS command does not support the type <columnType> of the column <columnName> in the table <tableName>."
-        ]
-      },
-      "ANALYZE_VIEW" : {
-        "message" : [
-          "The ANALYZE TABLE command does not support views."
-        ]
-      },
-      "CATALOG_OPERATION" : {
-        "message" : [
-          "Catalog <catalogName> does not support <operation>."
-        ]
-      },
-      "COMBINATION_QUERY_RESULT_CLAUSES" : {
-        "message" : [
-          "Combination of ORDER BY/SORT BY/DISTRIBUTE BY/CLUSTER BY."
-        ]
-      },
-      "DESC_TABLE_COLUMN_PARTITION" : {
-        "message" : [
-          "DESC TABLE COLUMN for a specific partition."
-        ]
-      },
-      "INSERT_PARTITION_SPEC_IF_NOT_EXISTS" : {
-        "message" : [
-          "INSERT INTO <tableName> IF NOT EXISTS in the PARTITION spec."
-        ]
-      },
-      "JDBC_TRANSACTION" : {
-        "message" : [
-          "The target JDBC server does not support transactions and can only support ALTER TABLE with a single action."
-        ]
-      },
-      "LATERAL_COLUMN_ALIAS_IN_AGGREGATE_FUNC" : {
-        "message" : [
-          "Referencing a lateral column alias <lca> in the aggregate function <aggFunc>."
-        ]
-      },
-      "LATERAL_JOIN_USING" : {
-        "message" : [
-          "JOIN USING with LATERAL correlation."
-        ]
-      },
-      "LATERAL_NATURAL_JOIN" : {
-        "message" : [
-          "NATURAL join with LATERAL correlation."
-        ]
-      },
-      "LITERAL_TYPE" : {
-        "message" : [
-          "Literal for '<value>' of <type>."
-        ]
-      },
-      "MULTIPLE_BUCKET_TRANSFORMS" : {
-        "message" : [
-          "Multiple bucket TRANSFORMs."
-        ]
-      },
-      "NATURAL_CROSS_JOIN" : {
-        "message" : [
-          "NATURAL CROSS JOIN."
-        ]
-      },
-      "ORC_TYPE_CAST" : {
-        "message" : [
-          "Unable to convert <orcType> of Orc to data type <toType>."
-        ]
-      },
-      "PANDAS_UDAF_IN_PIVOT" : {
-        "message" : [
-          "Pandas user defined aggregate function in the PIVOT clause."
-        ]
-      },
-      "PIVOT_AFTER_GROUP_BY" : {
-        "message" : [
-          "PIVOT clause following a GROUP BY clause."
-        ]
-      },
-      "PIVOT_TYPE" : {
-        "message" : [
-          "Pivoting by the value '<value>' of the column data type <type>."
-        ]
-      },
-      "PYTHON_UDF_IN_ON_CLAUSE" : {
-        "message" : [
-          "Python UDF in the ON clause of a <joinType> JOIN. In case of an INNNER JOIN consider rewriting to a CROSS JOIN with a WHERE clause."
-        ]
-      },
-      "REPEATED_PIVOT" : {
-        "message" : [
-          "Repeated PIVOT operation."
-        ]
-      },
-      "SET_NAMESPACE_PROPERTY" : {
-        "message" : [
-          "<property> is a reserved namespace property, <msg>."
-        ]
-      },
-      "SET_PROPERTIES_AND_DBPROPERTIES" : {
-        "message" : [
-          "set PROPERTIES and DBPROPERTIES at the same time."
-        ]
-      },
-      "SET_TABLE_PROPERTY" : {
-        "message" : [
-          "<property> is a reserved table property, <msg>."
-        ]
-      },
-      "TABLE_OPERATION" : {
-        "message" : [
-          "Table <tableName> does not support <operation>. Please check the current catalog and namespace to make sure the qualified table name is expected, and also check the catalog implementation which is configured by \"spark.sql.catalog\"."
-        ]
-      },
-      "TOO_MANY_TYPE_ARGUMENTS_FOR_UDF_CLASS" : {
-        "message" : [
-          "UDF class with <num> type arguments."
-        ]
-      },
-      "TRANSFORM_DISTINCT_ALL" : {
-        "message" : [
-          "TRANSFORM with the DISTINCT/ALL clause."
-        ]
-      },
-      "TRANSFORM_NON_HIVE" : {
-        "message" : [
-          "TRANSFORM with SERDE is only supported in hive mode."
         ]
       }
     },
     "sqlState" : "0A000"
   },
-  "UNSUPPORTED_GENERATOR" : {
-    "message" : [
-      "The generator is not supported:"
+  "UNSUPPORTED_FEATURE" : {
+    "message" : [
+      "The feature is not supported:"
     ],
     "subClass" : {
-      "MULTI_GENERATOR" : {
-        "message" : [
-          "only one generator allowed per <clause> clause but found <num>: <generators>"
-        ]
-      },
-      "NESTED_IN_EXPRESSIONS" : {
-        "message" : [
-          "nested in expressions <expression>"
-        ]
-      },
-      "NOT_GENERATOR" : {
-        "message" : [
-          "<functionName> is expected to be a generator. However, its class is <classCanonicalName>, which is not a generator."
-        ]
-      },
-      "OUTSIDE_SELECT" : {
-        "message" : [
-          "outside the SELECT clause, found: <plan>"
-        ]
-      }
-    }
-  },
-  "UNSUPPORTED_GROUPING_EXPRESSION" : {
-    "message" : [
-      "grouping()/grouping_id() can only be used with GroupingSets/Cube/Rollup"
-    ]
-  },
-  "UNSUPPORTED_SAVE_MODE" : {
-    "message" : [
-      "The save mode <saveMode> is not supported for:"
-    ],
-    "subClass" : {
-      "EXISTENT_PATH" : {
-        "message" : [
-          "an existent path."
-        ]
-      },
-      "NON_EXISTENT_PATH" : {
-        "message" : [
-          "a non-existent path."
-        ]
-      }
-    }
-  },
-  "UNSUPPORTED_SUBQUERY_EXPRESSION_CATEGORY" : {
-    "message" : [
-      "Unsupported subquery expression:"
-    ],
-    "subClass" : {
-      "ACCESSING_OUTER_QUERY_COLUMN_IS_NOT_ALLOWED" : {
-        "message" : [
-          "Accessing outer query column is not allowed in this location<treeNode>"
-        ]
-      },
-      "AGGREGATE_FUNCTION_MIXED_OUTER_LOCAL_REFERENCES" : {
-        "message" : [
-          "Found an aggregate function in a correlated predicate that has both outer and local references, which is not supported: <function>"
-        ]
-      },
-      "CORRELATED_COLUMN_IS_NOT_ALLOWED_IN_PREDICATE" : {
-        "message" : [
-          "Correlated column is not allowed in predicate: <treeNode>"
-        ]
-      },
-      "CORRELATED_COLUMN_NOT_FOUND" : {
-        "message" : [
-          "A correlated outer name reference within a subquery expression body was not found in the enclosing query: <value>"
-        ]
-      },
-      "CORRELATED_REFERENCE" : {
-        "message" : [
-          "Expressions referencing the outer query are not supported outside of WHERE/HAVING clauses: <sqlExprs>"
-        ]
-      },
-      "LATERAL_JOIN_CONDITION_NON_DETERMINISTIC" : {
-        "message" : [
-          "Lateral join condition cannot be non-deterministic: <condition>"
-        ]
-      },
-      "MUST_AGGREGATE_CORRELATED_SCALAR_SUBQUERY" : {
-        "message" : [
-          "Correlated scalar subqueries in the GROUP BY clause must also be in the aggregate expressions<treeNode>"
-        ]
-      },
-      "MUST_AGGREGATE_CORRELATED_SCALAR_SUBQUERY_OUTPUT" : {
-        "message" : [
-          "The output of a correlated scalar subquery must be aggregated"
-        ]
-      },
-      "NON_CORRELATED_COLUMNS_IN_GROUP_BY" : {
-        "message" : [
-          "A GROUP BY clause in a scalar correlated subquery cannot contain non-correlated columns: <value>"
-        ]
-      },
-      "NON_DETERMINISTIC_LATERAL_SUBQUERIES" : {
-        "message" : [
-          "Non-deterministic lateral subqueries are not supported when joining with outer relations that produce more than one row<treeNode>"
-        ]
-      },
-      "UNSUPPORTED_CORRELATED_REFERENCE_DATA_TYPE" : {
-        "message" : [
-          "Correlated column reference '<expr>' cannot be <dataType> type"
-        ]
-      },
-      "UNSUPPORTED_CORRELATED_SCALAR_SUBQUERY" : {
-        "message" : [
-          "Correlated scalar subqueries can only be used in filters, aggregations, projections, and UPDATE/MERGE/DELETE commands<treeNode>"
-        ]
-      },
-      "UNSUPPORTED_IN_EXISTS_SUBQUERY" : {
-        "message" : [
-          "IN/EXISTS predicate subqueries can only be used in filters, joins, aggregations, window functions, projections, and UPDATE/MERGE/DELETE commands<treeNode>"
-        ]
-      }
-    }
-  },
-  "UNSUPPORTED_TYPED_LITERAL" : {
-    "message" : [
-      "Literals of the type <unsupportedType> are not supported. Supported types are <supportedTypes>."
-    ]
-  },
-=======
-    "sqlState" : "42703"
-  },
-  "UNRESOLVED_MAP_KEY" : {
-    "message" : [
-      "Cannot resolve column <objectName> as a map key. If the key is a string literal, add the single quotes '' around it."
-    ],
-    "subClass" : {
-      "WITHOUT_SUGGESTION" : {
-        "message" : [
-          ""
-        ]
-      },
-      "WITH_SUGGESTION" : {
-        "message" : [
-          "Otherwise did you mean one of the following column(s)? [<proposal>]"
-        ]
-      }
-    },
-    "sqlState" : "42703"
-  },
-  "UNRESOLVED_ROUTINE" : {
-    "message" : [
-      "Cannot resolve function <routineName> on search path <searchPath>."
-    ],
-    "sqlState" : "42883"
-  },
-  "UNSUPPORTED_DATATYPE" : {
-    "message" : [
-      "Unsupported data type <typeName>"
-    ],
-    "sqlState" : "0A000"
-  },
-  "UNSUPPORTED_DESERIALIZER" : {
-    "message" : [
-      "The deserializer is not supported:"
-    ],
-    "subClass" : {
-      "DATA_TYPE_MISMATCH" : {
-        "message" : [
-          "need a(n) <desiredType> field but got <dataType>."
-        ]
-      },
-      "FIELD_NUMBER_MISMATCH" : {
-        "message" : [
-          "try to map <schema> to Tuple<ordinal>, but failed as the number of fields does not line up."
+      "AES_MODE" : {
+        "message" : [
+          "AES-<mode> with the padding <padding> by the <functionName> function."
+        ]
+      },
+      "ANALYZE_UNCACHED_TEMP_VIEW" : {
+        "message" : [
+          "The ANALYZE TABLE FOR COLUMNS command can operate on temporary views that have been cached already. Consider to cache the view <viewName>."
+        ]
+      },
+      "ANALYZE_UNSUPPORTED_COLUMN_TYPE" : {
+        "message" : [
+          "The ANALYZE TABLE FOR COLUMNS command does not support the type <columnType> of the column <columnName> in the table <tableName>."
+        ]
+      },
+      "ANALYZE_VIEW" : {
+        "message" : [
+          "The ANALYZE TABLE command does not support views."
+        ]
+      },
+      "CATALOG_OPERATION" : {
+        "message" : [
+          "Catalog <catalogName> does not support <operation>."
+        ]
+      },
+      "COMBINATION_QUERY_RESULT_CLAUSES" : {
+        "message" : [
+          "Combination of ORDER BY/SORT BY/DISTRIBUTE BY/CLUSTER BY."
+        ]
+      },
+      "DESC_TABLE_COLUMN_PARTITION" : {
+        "message" : [
+          "DESC TABLE COLUMN for a specific partition."
+        ]
+      },
+      "INSERT_PARTITION_SPEC_IF_NOT_EXISTS" : {
+        "message" : [
+          "INSERT INTO <tableName> IF NOT EXISTS in the PARTITION spec."
+        ]
+      },
+      "JDBC_TRANSACTION" : {
+        "message" : [
+          "The target JDBC server does not support transactions and can only support ALTER TABLE with a single action."
+        ]
+      },
+      "LATERAL_COLUMN_ALIAS_IN_AGGREGATE_FUNC" : {
+        "message" : [
+          "Referencing a lateral column alias <lca> in the aggregate function <aggFunc>."
+        ]
+      },
+      "LATERAL_JOIN_USING" : {
+        "message" : [
+          "JOIN USING with LATERAL correlation."
+        ]
+      },
+      "LATERAL_NATURAL_JOIN" : {
+        "message" : [
+          "NATURAL join with LATERAL correlation."
+        ]
+      },
+      "LITERAL_TYPE" : {
+        "message" : [
+          "Literal for '<value>' of <type>."
+        ]
+      },
+      "MULTIPLE_BUCKET_TRANSFORMS" : {
+        "message" : [
+          "Multiple bucket TRANSFORMs."
+        ]
+      },
+      "NATURAL_CROSS_JOIN" : {
+        "message" : [
+          "NATURAL CROSS JOIN."
+        ]
+      },
+      "ORC_TYPE_CAST" : {
+        "message" : [
+          "Unable to convert <orcType> of Orc to data type <toType>."
+        ]
+      },
+      "PANDAS_UDAF_IN_PIVOT" : {
+        "message" : [
+          "Pandas user defined aggregate function in the PIVOT clause."
+        ]
+      },
+      "PIVOT_AFTER_GROUP_BY" : {
+        "message" : [
+          "PIVOT clause following a GROUP BY clause."
+        ]
+      },
+      "PIVOT_TYPE" : {
+        "message" : [
+          "Pivoting by the value '<value>' of the column data type <type>."
+        ]
+      },
+      "PYTHON_UDF_IN_ON_CLAUSE" : {
+        "message" : [
+          "Python UDF in the ON clause of a <joinType> JOIN. In case of an INNNER JOIN consider rewriting to a CROSS JOIN with a WHERE clause."
+        ]
+      },
+      "REPEATED_PIVOT" : {
+        "message" : [
+          "Repeated PIVOT operation."
+        ]
+      },
+      "SET_NAMESPACE_PROPERTY" : {
+        "message" : [
+          "<property> is a reserved namespace property, <msg>."
+        ]
+      },
+      "SET_PROPERTIES_AND_DBPROPERTIES" : {
+        "message" : [
+          "set PROPERTIES and DBPROPERTIES at the same time."
+        ]
+      },
+      "SET_TABLE_PROPERTY" : {
+        "message" : [
+          "<property> is a reserved table property, <msg>."
+        ]
+      },
+      "TABLE_OPERATION" : {
+        "message" : [
+          "Table <tableName> does not support <operation>. Please check the current catalog and namespace to make sure the qualified table name is expected, and also check the catalog implementation which is configured by \"spark.sql.catalog\"."
+        ]
+      },
+      "TOO_MANY_TYPE_ARGUMENTS_FOR_UDF_CLASS" : {
+        "message" : [
+          "UDF class with <num> type arguments."
+        ]
+      },
+      "TRANSFORM_DISTINCT_ALL" : {
+        "message" : [
+          "TRANSFORM with the DISTINCT/ALL clause."
+        ]
+      },
+      "TRANSFORM_NON_HIVE" : {
+        "message" : [
+          "TRANSFORM with SERDE is only supported in hive mode."
         ]
       }
     },
     "sqlState" : "0A000"
   },
-  "UNSUPPORTED_FEATURE" : {
-    "message" : [
-      "The feature is not supported:"
+  "UNSUPPORTED_GENERATOR" : {
+    "message" : [
+      "The generator is not supported:"
     ],
     "subClass" : {
-      "AES_MODE" : {
-        "message" : [
-          "AES-<mode> with the padding <padding> by the <functionName> function."
-        ]
-      },
-      "ANALYZE_UNCACHED_TEMP_VIEW" : {
-        "message" : [
-          "The ANALYZE TABLE FOR COLUMNS command can operate on temporary views that have been cached already. Consider to cache the view <viewName>."
-        ]
-      },
-      "ANALYZE_UNSUPPORTED_COLUMN_TYPE" : {
-        "message" : [
-          "The ANALYZE TABLE FOR COLUMNS command does not support the type <columnType> of the column <columnName> in the table <tableName>."
-        ]
-      },
-      "ANALYZE_VIEW" : {
-        "message" : [
-          "The ANALYZE TABLE command does not support views."
-        ]
-      },
-      "CATALOG_OPERATION" : {
-        "message" : [
-          "Catalog <catalogName> does not support <operation>."
-        ]
-      },
-      "COMBINATION_QUERY_RESULT_CLAUSES" : {
-        "message" : [
-          "Combination of ORDER BY/SORT BY/DISTRIBUTE BY/CLUSTER BY."
-        ]
-      },
-      "DESC_TABLE_COLUMN_PARTITION" : {
-        "message" : [
-          "DESC TABLE COLUMN for a specific partition."
-        ]
-      },
-      "INSERT_PARTITION_SPEC_IF_NOT_EXISTS" : {
-        "message" : [
-          "INSERT INTO <tableName> IF NOT EXISTS in the PARTITION spec."
-        ]
-      },
-      "JDBC_TRANSACTION" : {
-        "message" : [
-          "The target JDBC server does not support transactions and can only support ALTER TABLE with a single action."
-        ]
-      },
-      "LATERAL_COLUMN_ALIAS_IN_AGGREGATE_FUNC" : {
-        "message" : [
-          "Referencing a lateral column alias <lca> in the aggregate function <aggFunc>."
-        ]
-      },
-      "LATERAL_JOIN_USING" : {
-        "message" : [
-          "JOIN USING with LATERAL correlation."
-        ]
-      },
-      "LATERAL_NATURAL_JOIN" : {
-        "message" : [
-          "NATURAL join with LATERAL correlation."
-        ]
-      },
-      "LITERAL_TYPE" : {
-        "message" : [
-          "Literal for '<value>' of <type>."
-        ]
-      },
-      "MULTIPLE_BUCKET_TRANSFORMS" : {
-        "message" : [
-          "Multiple bucket TRANSFORMs."
-        ]
-      },
-      "NATURAL_CROSS_JOIN" : {
-        "message" : [
-          "NATURAL CROSS JOIN."
-        ]
-      },
-      "ORC_TYPE_CAST" : {
-        "message" : [
-          "Unable to convert <orcType> of Orc to data type <toType>."
-        ]
-      },
-      "PANDAS_UDAF_IN_PIVOT" : {
-        "message" : [
-          "Pandas user defined aggregate function in the PIVOT clause."
-        ]
-      },
-      "PIVOT_AFTER_GROUP_BY" : {
-        "message" : [
-          "PIVOT clause following a GROUP BY clause."
-        ]
-      },
-      "PIVOT_TYPE" : {
-        "message" : [
-          "Pivoting by the value '<value>' of the column data type <type>."
-        ]
-      },
-      "PYTHON_UDF_IN_ON_CLAUSE" : {
-        "message" : [
-          "Python UDF in the ON clause of a <joinType> JOIN. In case of an INNNER JOIN consider rewriting to a CROSS JOIN with a WHERE clause."
-        ]
-      },
-      "REPEATED_PIVOT" : {
-        "message" : [
-          "Repeated PIVOT operation."
-        ]
-      },
-      "SET_NAMESPACE_PROPERTY" : {
-        "message" : [
-          "<property> is a reserved namespace property, <msg>."
-        ]
-      },
-      "SET_PROPERTIES_AND_DBPROPERTIES" : {
-        "message" : [
-          "set PROPERTIES and DBPROPERTIES at the same time."
-        ]
-      },
-      "SET_TABLE_PROPERTY" : {
-        "message" : [
-          "<property> is a reserved table property, <msg>."
-        ]
-      },
-      "TABLE_OPERATION" : {
-        "message" : [
-          "Table <tableName> does not support <operation>. Please check the current catalog and namespace to make sure the qualified table name is expected, and also check the catalog implementation which is configured by \"spark.sql.catalog\"."
-        ]
-      },
-      "TOO_MANY_TYPE_ARGUMENTS_FOR_UDF_CLASS" : {
-        "message" : [
-          "UDF class with <num> type arguments."
-        ]
-      },
-      "TRANSFORM_DISTINCT_ALL" : {
-        "message" : [
-          "TRANSFORM with the DISTINCT/ALL clause."
-        ]
-      },
-      "TRANSFORM_NON_HIVE" : {
-        "message" : [
-          "TRANSFORM with SERDE is only supported in hive mode."
+      "MULTI_GENERATOR" : {
+        "message" : [
+          "only one generator allowed per <clause> clause but found <num>: <generators>"
+        ]
+      },
+      "NESTED_IN_EXPRESSIONS" : {
+        "message" : [
+          "nested in expressions <expression>"
+        ]
+      },
+      "NOT_GENERATOR" : {
+        "message" : [
+          "<functionName> is expected to be a generator. However, its class is <classCanonicalName>, which is not a generator."
+        ]
+      },
+      "OUTSIDE_SELECT" : {
+        "message" : [
+          "outside the SELECT clause, found: <plan>"
         ]
       }
     },
     "sqlState" : "0A000"
   },
-  "UNSUPPORTED_GENERATOR" : {
-    "message" : [
-      "The generator is not supported:"
+  "UNSUPPORTED_GROUPING_EXPRESSION" : {
+    "message" : [
+      "grouping()/grouping_id() can only be used with GroupingSets/Cube/Rollup"
+    ]
+  },
+  "UNSUPPORTED_SAVE_MODE" : {
+    "message" : [
+      "The save mode <saveMode> is not supported for:"
     ],
     "subClass" : {
-      "MULTI_GENERATOR" : {
-        "message" : [
-          "only one generator allowed per <clause> clause but found <num>: <generators>"
-        ]
-      },
-      "NESTED_IN_EXPRESSIONS" : {
-        "message" : [
-          "nested in expressions <expression>"
-        ]
-      },
-      "NOT_GENERATOR" : {
-        "message" : [
-          "<functionName> is expected to be a generator. However, its class is <classCanonicalName>, which is not a generator."
-        ]
-      },
-      "OUTSIDE_SELECT" : {
-        "message" : [
-          "outside the SELECT clause, found: <plan>"
+      "EXISTENT_PATH" : {
+        "message" : [
+          "an existent path."
+        ]
+      },
+      "NON_EXISTENT_PATH" : {
+        "message" : [
+          "a non-existent path."
+        ]
+      }
+    }
+  },
+  "UNSUPPORTED_SUBQUERY_EXPRESSION_CATEGORY" : {
+    "message" : [
+      "Unsupported subquery expression:"
+    ],
+    "subClass" : {
+      "ACCESSING_OUTER_QUERY_COLUMN_IS_NOT_ALLOWED" : {
+        "message" : [
+          "Accessing outer query column is not allowed in this location<treeNode>"
+        ]
+      },
+      "AGGREGATE_FUNCTION_MIXED_OUTER_LOCAL_REFERENCES" : {
+        "message" : [
+          "Found an aggregate function in a correlated predicate that has both outer and local references, which is not supported: <function>"
+        ]
+      },
+      "CORRELATED_COLUMN_IS_NOT_ALLOWED_IN_PREDICATE" : {
+        "message" : [
+          "Correlated column is not allowed in predicate: <treeNode>"
+        ]
+      },
+      "CORRELATED_COLUMN_NOT_FOUND" : {
+        "message" : [
+          "A correlated outer name reference within a subquery expression body was not found in the enclosing query: <value>"
+        ]
+      },
+      "CORRELATED_REFERENCE" : {
+        "message" : [
+          "Expressions referencing the outer query are not supported outside of WHERE/HAVING clauses: <sqlExprs>"
+        ]
+      },
+      "LATERAL_JOIN_CONDITION_NON_DETERMINISTIC" : {
+        "message" : [
+          "Lateral join condition cannot be non-deterministic: <condition>"
+        ]
+      },
+      "MUST_AGGREGATE_CORRELATED_SCALAR_SUBQUERY" : {
+        "message" : [
+          "Correlated scalar subqueries in the GROUP BY clause must also be in the aggregate expressions<treeNode>"
+        ]
+      },
+      "MUST_AGGREGATE_CORRELATED_SCALAR_SUBQUERY_OUTPUT" : {
+        "message" : [
+          "The output of a correlated scalar subquery must be aggregated"
+        ]
+      },
+      "NON_CORRELATED_COLUMNS_IN_GROUP_BY" : {
+        "message" : [
+          "A GROUP BY clause in a scalar correlated subquery cannot contain non-correlated columns: <value>"
+        ]
+      },
+      "NON_DETERMINISTIC_LATERAL_SUBQUERIES" : {
+        "message" : [
+          "Non-deterministic lateral subqueries are not supported when joining with outer relations that produce more than one row<treeNode>"
+        ]
+      },
+      "UNSUPPORTED_CORRELATED_REFERENCE_DATA_TYPE" : {
+        "message" : [
+          "Correlated column reference '<expr>' cannot be <dataType> type"
+        ]
+      },
+      "UNSUPPORTED_CORRELATED_SCALAR_SUBQUERY" : {
+        "message" : [
+          "Correlated scalar subqueries can only be used in filters, aggregations, projections, and UPDATE/MERGE/DELETE commands<treeNode>"
+        ]
+      },
+      "UNSUPPORTED_IN_EXISTS_SUBQUERY" : {
+        "message" : [
+          "IN/EXISTS predicate subqueries can only be used in filters, joins, aggregations, window functions, projections, and UPDATE/MERGE/DELETE commands<treeNode>"
         ]
       }
     },
     "sqlState" : "0A000"
   },
-  "UNSUPPORTED_GROUPING_EXPRESSION" : {
-    "message" : [
-      "grouping()/grouping_id() can only be used with GroupingSets/Cube/Rollup"
-    ]
-  },
-  "UNSUPPORTED_SAVE_MODE" : {
-    "message" : [
-      "The save mode <saveMode> is not supported for:"
-    ],
-    "subClass" : {
-      "EXISTENT_PATH" : {
-        "message" : [
-          "an existent path."
-        ]
-      },
-      "NON_EXISTENT_PATH" : {
-        "message" : [
-          "a non-existent path."
-        ]
-      }
-    }
-  },
-  "UNSUPPORTED_SUBQUERY_EXPRESSION_CATEGORY" : {
-    "message" : [
-      "Unsupported subquery expression:"
-    ],
-    "subClass" : {
-      "ACCESSING_OUTER_QUERY_COLUMN_IS_NOT_ALLOWED" : {
-        "message" : [
-          "Accessing outer query column is not allowed in this location<treeNode>"
-        ]
-      },
-      "AGGREGATE_FUNCTION_MIXED_OUTER_LOCAL_REFERENCES" : {
-        "message" : [
-          "Found an aggregate function in a correlated predicate that has both outer and local references, which is not supported: <function>"
-        ]
-      },
-      "CORRELATED_COLUMN_IS_NOT_ALLOWED_IN_PREDICATE" : {
-        "message" : [
-          "Correlated column is not allowed in predicate: <treeNode>"
-        ]
-      },
-      "CORRELATED_COLUMN_NOT_FOUND" : {
-        "message" : [
-          "A correlated outer name reference within a subquery expression body was not found in the enclosing query: <value>"
-        ]
-      },
-      "CORRELATED_REFERENCE" : {
-        "message" : [
-          "Expressions referencing the outer query are not supported outside of WHERE/HAVING clauses: <sqlExprs>"
-        ]
-      },
-      "LATERAL_JOIN_CONDITION_NON_DETERMINISTIC" : {
-        "message" : [
-          "Lateral join condition cannot be non-deterministic: <condition>"
-        ]
-      },
-      "MUST_AGGREGATE_CORRELATED_SCALAR_SUBQUERY" : {
-        "message" : [
-          "Correlated scalar subqueries in the GROUP BY clause must also be in the aggregate expressions<treeNode>"
-        ]
-      },
-      "MUST_AGGREGATE_CORRELATED_SCALAR_SUBQUERY_OUTPUT" : {
-        "message" : [
-          "The output of a correlated scalar subquery must be aggregated"
-        ]
-      },
-      "NON_CORRELATED_COLUMNS_IN_GROUP_BY" : {
-        "message" : [
-          "A GROUP BY clause in a scalar correlated subquery cannot contain non-correlated columns: <value>"
-        ]
-      },
-      "NON_DETERMINISTIC_LATERAL_SUBQUERIES" : {
-        "message" : [
-          "Non-deterministic lateral subqueries are not supported when joining with outer relations that produce more than one row<treeNode>"
-        ]
-      },
-      "UNSUPPORTED_CORRELATED_REFERENCE_DATA_TYPE" : {
-        "message" : [
-          "Correlated column reference '<expr>' cannot be <dataType> type"
-        ]
-      },
-      "UNSUPPORTED_CORRELATED_SCALAR_SUBQUERY" : {
-        "message" : [
-          "Correlated scalar subqueries can only be used in filters, aggregations, projections, and UPDATE/MERGE/DELETE commands<treeNode>"
-        ]
-      },
-      "UNSUPPORTED_IN_EXISTS_SUBQUERY" : {
-        "message" : [
-          "IN/EXISTS predicate subqueries can only be used in filters, joins, aggregations, window functions, projections, and UPDATE/MERGE/DELETE commands<treeNode>"
-        ]
-      }
-    },
+  "UNSUPPORTED_TYPED_LITERAL" : {
+    "message" : [
+      "Literals of the type <unsupportedType> are not supported. Supported types are <supportedTypes>."
+    ],
     "sqlState" : "0A000"
   },
-  "UNSUPPORTED_TYPED_LITERAL" : {
-    "message" : [
-      "Literals of the type <unsupportedType> are not supported. Supported types are <supportedTypes>."
-    ],
-    "sqlState" : "0A000"
-  },
->>>>>>> 11e30a61
   "UNTYPED_SCALA_UDF" : {
     "message" : [
       "You're using untyped Scala UDF, which does not have the input type information. Spark may blindly pass null to the Scala closure with primitive-type argument, and the closure will see the default value of the Java type for the null argument, e.g. `udf((x: Int) => x, IntegerType)`, the result is 0 for null input. To get rid of this error, you could:",
@@ -3036,11 +1716,7 @@
       "Cannot create view <relationName> because it already exists.",
       "Choose a different name, drop or replace the existing object, or add the IF NOT EXISTS clause to tolerate pre-existing objects."
     ],
-<<<<<<< HEAD
-    "sqlState" : "42000"
-=======
     "sqlState" : "42P07"
->>>>>>> 11e30a61
   },
   "VIEW_NOT_FOUND" : {
     "message" : [
@@ -3048,25 +1724,18 @@
       "If you did not qualify the name with a schema, verify the current_schema() output, or qualify the name with the correct schema and catalog.",
       "To tolerate the error on drop use DROP VIEW IF EXISTS."
     ],
-<<<<<<< HEAD
-    "sqlState" : "42000"
-=======
     "sqlState" : "42P01"
->>>>>>> 11e30a61
   },
   "WRITE_STREAM_NOT_ALLOWED" : {
     "message" : [
       "`writeStream` can be called only on streaming Dataset/DataFrame."
     ]
   },
-<<<<<<< HEAD
-=======
   "WRONG_COMMAND_FOR_OBJECT_TYPE" : {
     "message" : [
       "The operation <operation> requires a <requiredType>. But <objectName> is a <foundType>. Use <alternative> instead."
     ]
   },
->>>>>>> 11e30a61
   "WRONG_NUM_ARGS" : {
     "message" : [
       "Invalid number of arguments for the function <functionName>."
@@ -3082,12 +1751,8 @@
           "Consider to change the number of arguments because the function requires <expectedNum> parameters but the actual number is <actualNum>."
         ]
       }
-<<<<<<< HEAD
-    }
-=======
     },
     "sqlState" : "42605"
->>>>>>> 11e30a61
   },
   "_LEGACY_ERROR_TEMP_0001" : {
     "message" : [
@@ -3596,14 +2261,6 @@
       "The database name is not valid: <quoted>."
     ]
   },
-<<<<<<< HEAD
-  "_LEGACY_ERROR_TEMP_1056" : {
-    "message" : [
-      "Cannot drop a view with DROP TABLE. Please use DROP VIEW instead."
-    ]
-  },
-=======
->>>>>>> 11e30a61
   "_LEGACY_ERROR_TEMP_1057" : {
     "message" : [
       "SHOW COLUMNS with conflicting databases: '<dbA>' != '<dbB>'."
@@ -4414,14 +3071,6 @@
       "Operation not allowed: ALTER TABLE SET SERDE is not supported for tables created with the datasource API."
     ]
   },
-<<<<<<< HEAD
-  "_LEGACY_ERROR_TEMP_1249" : {
-    "message" : [
-      "Operation not allowed: <cmd> only works on partitioned tables: <tableIdentWithDB>."
-    ]
-  },
-=======
->>>>>>> 11e30a61
   "_LEGACY_ERROR_TEMP_1250" : {
     "message" : [
       "<action> is not allowed on <tableName> since filesource partition management is disabled (spark.sql.hive.manageFilesourcePartitions = false)."
@@ -4724,14 +3373,6 @@
       "Couldn't find a catalog to handle the identifier <quote>."
     ]
   },
-<<<<<<< HEAD
-  "_LEGACY_ERROR_TEMP_1311" : {
-    "message" : [
-      "sortBy must be used together with bucketBy."
-    ]
-  },
-=======
->>>>>>> 11e30a61
   "_LEGACY_ERROR_TEMP_1312" : {
     "message" : [
       "'<operation>' does not support bucketBy right now."
@@ -4944,14 +3585,6 @@
       "Find an invalid url string <url>. If necessary set <ansiConfig> to false to bypass this error."
     ]
   },
-<<<<<<< HEAD
-  "_LEGACY_ERROR_TEMP_2009" : {
-    "message" : [
-      "dataType"
-    ]
-  },
-=======
->>>>>>> 11e30a61
   "_LEGACY_ERROR_TEMP_2010" : {
     "message" : [
       "Window Functions do not support merging."
@@ -5597,14 +4230,6 @@
       "null value found but field <name> is not nullable."
     ]
   },
-<<<<<<< HEAD
-  "_LEGACY_ERROR_TEMP_2149" : {
-    "message" : [
-      "Malformed CSV record"
-    ]
-  },
-=======
->>>>>>> 11e30a61
   "_LEGACY_ERROR_TEMP_2150" : {
     "message" : [
       "Due to Scala's limited support of tuple, tuple with more than 22 elements are not supported."
@@ -6662,13 +5287,10 @@
     "message" : [
       "grouping() can only be used with GroupingSets/Cube/Rollup"
     ]
-<<<<<<< HEAD
-=======
   },
   "_LEGACY_ERROR_TEMP_2446" : {
     "message" : [
       "Operation not allowed: <cmd> only works on table with location provided: <tableIdentWithDB>"
     ]
->>>>>>> 11e30a61
   }
 }