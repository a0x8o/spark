/*
 * Licensed to the Apache Software Foundation (ASF) under one or more
 * contributor license agreements.  See the NOTICE file distributed with
 * this work for additional information regarding copyright ownership.
 * The ASF licenses this file to You under the Apache License, Version 2.0
 * (the "License"); you may not use this file except in compliance with
 * the License.  You may obtain a copy of the License at
 *
 *    http://www.apache.org/licenses/LICENSE-2.0
 *
 * Unless required by applicable law or agreed to in writing, software
 * distributed under the License is distributed on an "AS IS" BASIS,
 * WITHOUT WARRANTIES OR CONDITIONS OF ANY KIND, either express or implied.
 * See the License for the specific language governing permissions and
 * limitations under the License.
 */

/*
 * This file contains the logic to render the RDD DAG visualization in the UI.
 *
 * This DAG describes the relationships between
 *   (1) an RDD and its dependencies,
 *   (2) an RDD and its operation scopes, and
 *   (3) an RDD's operation scopes and the stage / job hierarchy
 *
 * An operation scope is a general, named code block that instantiates RDDs
 * (e.g. filter, textFile, reduceByKey). An operation scope can be nested inside
 * of other scopes if the corresponding RDD operation invokes other such operations
 * (for more detail, see o.a.s.rdd.RDDOperationScope).
 *
 * A stage may include one or more operation scopes if the RDD operations are
 * streamlined into one stage (e.g. rdd.map(...).filter(...).flatMap(...)).
 * On the flip side, an operation scope may also include one or many stages,
 * or even jobs if the RDD operation is higher level than Spark's scheduling
 * primitives (e.g. take, any SQL query).
 *
 * In the visualization, an RDD is expressed as a node, and its dependencies
 * as directed edges (from parent to child). Operation scopes, stages, and
 * jobs are expressed as clusters that may contain one or many nodes. These
 * clusters may be nested inside of each other in the scenarios described
 * above.
 *
 * The visualization is rendered in an SVG contained in "div#dag-viz-graph",
 * and its input data is expected to be populated in "div#dag-viz-metadata"
 * by Spark's UI code. This is currently used only on the stage page and on
 * the job page.
 *
 * This requires jQuery, d3, and dagre-d3.
 */

/* global $, appBasePath, d3, dagreD3, graphlibDot, uiRoot */

var VizConstants = {
  svgMarginX: 16,
  svgMarginY: 16,
  stageSep: 40,
  graphPrefix: "graph_",
  nodePrefix: "node_",
  clusterPrefix: "cluster_"
};

var JobPageVizConstants = {
  clusterLabelSize: 12,
  stageClusterLabelSize: 14,
  rankSep: 40
};

var StagePageVizConstants = {
  clusterLabelSize: 14,
  stageClusterLabelSize: 14,
  rankSep: 40
};

/*
 * Return "expand-dag-viz-arrow-job" if forJob is true.
 * Otherwise, return "expand-dag-viz-arrow-stage".
 */
function expandDagVizArrowKey(forJob) {
  return forJob ? "expand-dag-viz-arrow-job" : "expand-dag-viz-arrow-stage";
}

/*
 * Show or hide the RDD DAG visualization.
 *
 * The graph is only rendered the first time this is called.
 * This is the narrow interface called from the Scala UI code.
 */
function toggleDagViz(forJob) {
  var status = window.localStorage.getItem(expandDagVizArrowKey(forJob)) == "true";
  status = !status;

  var arrowSelector = ".expand-dag-viz-arrow";
  $(arrowSelector).toggleClass('arrow-closed');
  $(arrowSelector).toggleClass('arrow-open');
  var shouldShow = $(arrowSelector).hasClass("arrow-open");
  if (shouldShow) {
    var shouldRender = graphContainer().select("*").empty();
    if (shouldRender) {
      renderDagViz(forJob);
    }
    graphContainer().style("display", "block");
  } else {
    // Save the graph for later so we don't have to render it again
    graphContainer().style("display", "none");
  }

  window.localStorage.setItem(expandDagVizArrowKey(forJob), "" + status);
}

$(function (){
  if ($("#stage-dag-viz").length &&
      window.localStorage.getItem(expandDagVizArrowKey(false)) == "true") {
    // Set it to false so that the click function can revert it
    window.localStorage.setItem(expandDagVizArrowKey(false), "false");
    toggleDagViz(false);
  } else if ($("#job-dag-viz").length &&
      window.localStorage.getItem(expandDagVizArrowKey(true)) == "true") {
    // Set it to false so that the click function can revert it
    window.localStorage.setItem(expandDagVizArrowKey(true), "false");
    toggleDagViz(true);
  }
});

/*
 * Render the RDD DAG visualization.
 *
 * Input DOM hierarchy:
 *   div#dag-viz-metadata >
 *   div.stage-metadata >
 *   div.[dot-file | incoming-edge | outgoing-edge]
 *
 * Output DOM hierarchy:
 *   div#dag-viz-graph >
 *   svg >
 *   g.cluster_stage_[stageId]
 *
 * Note that the input metadata is populated by o.a.s.ui.UIUtils.showDagViz.
 * Any changes in the input format here must be reflected there.
 */
function renderDagViz(forJob) {

  // If there is not a dot file to render, fail fast and report error
  var jobOrStage = forJob ? "job" : "stage";
  if (metadataContainer().empty() ||
      metadataContainer().selectAll("div").empty()) {
    var message =
      "<b>No visualization information available for this " + jobOrStage + "!</b><br/>" +
      "If this is an old " + jobOrStage + ", its visualization metadata may have been " +
      "cleaned up over time.<br/> You may consider increasing the value of ";
    if (forJob) {
      message += "<i>spark.ui.retainedJobs</i> and <i>spark.ui.retainedStages</i>.";
    } else {
      message += "<i>spark.ui.retainedStages</i>";
    }
    graphContainer().append("div").attr("id", "empty-dag-viz-message").html(message);
    return;
  }

  // Render
  var svg = graphContainer().append("svg").attr("class", jobOrStage);
  if (forJob) {
    renderDagVizForJob(svg);
  } else {
    renderDagVizForStage(svg);
  }

  // Find cached RDDs and mark them as such
  metadataContainer().selectAll(".cached-rdd").each(function(_ignored_v) {
    var rddId = d3.select(this).text().trim();
    var nodeId = VizConstants.nodePrefix + rddId;
    svg.selectAll("#" + nodeId).classed("cached", true);
  });

  metadataContainer().selectAll(".barrier-rdd").each(function() {
    var opId = d3.select(this).text().trim();
    var opClusterId = VizConstants.clusterPrefix + opId;
    svg.selectAll("#" + opClusterId).classed("barrier", true)
  });

  metadataContainer().selectAll(".indeterminate-rdd").each(function (_ignored_v) {
    var rddId = d3.select(this).text().trim();
    var nodeId = VizConstants.nodePrefix + rddId;
    svg.selectAll("#" + nodeId).classed("indeterminate", true);
  });

  resizeSvg(svg);
  interpretLineBreak(svg);
}

/*
 * Set up the layout for stage and child cluster in an inside-out(reverse) way.
 * By default, the label of a cluster is placed in the middle of the cluster. This function moves
 * the label to the right top corner of the cluster and expands the cluster to fit the label.
 */
function setupLayoutForClusters(g, svg) {
  g.nodes().filter((v) => g.node(v).isCluster).reverse().forEach((v) => {
    const node = g.node(v);
    const cluster = svg.select("#" + node.id);
    // Find the stage cluster and mark it for styling and post-processing
    if (isStage(v)) {
      cluster.classed("stage", true);
    }
    const labelGroup = cluster.select(".label");
    const bbox = labelGroup.node().getBBox();
    const rect = cluster.select("rect");
    const maxChildSize = getMaxChildWidthAndPaddingTop(g, v, svg);
    const oldWidth = parseFloat(rect.attr("width"));
    const newWidth = Math.max(oldWidth, bbox.width, maxChildSize.width) + 10;
    const oldHeight = parseFloat(rect.attr("height"));
    const newHeight = oldHeight + bbox.height + maxChildSize.paddingTop;
    rect
      .attr("width", (_ignored_i) => newWidth)
      .attr("height", (_ignored_i) => newHeight)
      .attr("x", (_ignored_i) => parseFloat(rect.attr("x")) - (newWidth - oldWidth) / 2)
      .attr("y", (_ignored_i) => parseFloat(rect.attr("y")) - (newHeight - oldHeight) / 2);

    labelGroup
      .select("g")
      .attr("text-anchor", "end")
      .attr("transform", "translate(" + (newWidth / 2 - 5) + "," + (-newHeight / 2 + 5) + ")");
  })
}


/*
 * Get the max width of all children and get the max padding top based on the label text height.
 */
function getMaxChildWidthAndPaddingTop(g, v, svg) {
  var maxWidth = 0;
  var maxPaddingTop = 0;
  g.children(v).filter((i) => g.node(i).isCluster).forEach((c) => {
    const childCluster = svg.select("#" + g.node(c).id);
    const rect = childCluster.select("rect");
    if (!rect.empty()) {
      const width = parseFloat(rect.attr("width"));
      if (width > maxWidth) {
        maxWidth = width;
      }
    }
    const height = childCluster.select(".label").node().getBBox().height;
    if (height > maxPaddingTop) {
      maxPaddingTop = height;
    }
  });
  return {paddingTop: maxPaddingTop, width: maxWidth};
}

/* Render the RDD DAG visualization on the stage page. */
function renderDagVizForStage(svgContainer) {
  var metadata = metadataContainer().select(".stage-metadata");
  var dot = metadata.select(".dot-file").text().trim();
  var g = graphlibDot.read(dot);
  renderDot(g, svgContainer, false);
  setupLayoutForClusters(g, svgContainer)

  // Round corners on rectangles
  svgContainer
    .selectAll("rect")
    .attr("rx", "5")
    .attr("ry", "5");
}

/*
 * Render the RDD DAG visualization on the job page.
 *
 * Due to limitations in dagre-d3, each stage is rendered independently so that
 * we have more control on how to position them. Unfortunately, this means we
 * cannot rely on dagre-d3 to render edges that cross stages and must render
 * these manually on our own.
 */
function renderDagVizForJob(svgContainer) {
  var crossStageEdges = [];

  // Each div.stage-metadata contains the information needed to generate the graph
  // for a stage. This includes the DOT file produced from the appropriate UI listener,
  // any incoming and outgoing edges, and any cached RDDs that belong to this stage.
  metadataContainer().selectAll(".stage-metadata").each(function(d, i) {
    var metadata = d3.select(this);
    var dot = metadata.select(".dot-file").text();
    var isSkipped = metadata.attr("skipped") === "true";
    var container;
    if (isSkipped) {
      container = svgContainer
        .append("g")
        .attr("skipped", "true");
    } else {
      // Link each graph to the corresponding stage page (TODO: handle stage attempts)
      var attemptId = 0;
      var stageId = metadata.attr("stage-id");
      var stageLink = uiRoot + appBasePath + "/stages/stage/?id=" + stageId + "&attempt=" + attemptId;
      container = svgContainer
        .append("a")
        .attr("xlink:href", stageLink)
        .attr("onclick", "window.localStorage.setItem(expandDagVizArrowKey(false), true)")
        .append("g")
<<<<<<< HEAD
        .attr("id", containerId);
    }

    // Now we need to shift the container for this stage so it doesn't overlap with
    // existing ones, taking into account the position and width of the last stage's
    // container. We do not need to do this for the first stage of this job.
    if (i > 0) {
      var existingStages = svgContainer.selectAll("g.cluster.stage").nodes();
      if (existingStages.length > 0) {
        var lastStage = d3.select(existingStages.pop());
        var lastStageWidth = toFloat(lastStage.select("rect").attr("width"));
        var lastStagePosition = getAbsolutePosition(lastStage);
        var offset = lastStagePosition.x + lastStageWidth + VizConstants.stageSep;
        container.attr("transform", "translate(" + offset + ", 0)");
      }
=======
>>>>>>> 54d5087c
    }

    var g = graphlibDot.read(dot);
    // Actually render the stage
    renderDot(g, container, true);
    setupLayoutForClusters(g, container)

    // Mark elements as skipped if appropriate. Unfortunately we need to mark all
    // elements instead of the parent container because of CSS override rules.
    if (isSkipped) {
      container.selectAll("g").classed("skipped", true);
    }

    // Round corners on rectangles
    container
      .selectAll("rect")
      .attr("rx", "4")
      .attr("ry", "4");

    // Now we need to shift the container for this stage so it doesn't overlap with
    // existing ones, taking into account the position and width of the last stage's
    // container. We do not need to do this for the first stage of this job.
    if (i > 0) {
      var existingStages = svgContainer.selectAll("g.cluster.stage").nodes();
      if (existingStages.length > 0) {
        var lastStage = d3.select(existingStages.pop());
        var lastStageWidth = toFloat(lastStage.select("rect").attr("width"));
        var lastStagePosition = getAbsolutePosition(lastStage);
        var offset = lastStagePosition.x + lastStageWidth + VizConstants.stageSep;
        container.attr("transform", "translate(" + offset + ", 0)");
      }
    }

    // If there are any incoming edges into this graph, keep track of them to render
    // them separately later. Note that we cannot draw them now because we need to
    // put these edges in a separate container that is on top of all stage graphs.
    metadata.selectAll(".incoming-edge").each(function (_ignored_v) {
      var edge = d3.select(this).text().trim().split(","); // e.g. 3,4 => [3, 4]
      crossStageEdges.push(edge);
    });

    addTooltipsForRDDs(container, g);
  });

  drawCrossStageEdges(crossStageEdges, svgContainer);
}

/* Render the dot file as an SVG in the given container. */
function renderDot(g, container, forJob) {
  var renderer = new dagreD3.render();
  preprocessGraphLayout(g, forJob);
  renderer(container, g);
}

/* -------------------- *
 * | Helper functions | *
 * -------------------- */

// Helper d3 accessors
function graphContainer() { return d3.select("#dag-viz-graph"); }

function metadataContainer() { return d3.select("#dag-viz-metadata"); }

function isStage(v) {
  return v.indexOf(VizConstants.graphPrefix) === 0;
}

/*
 * Helper function to pre-process the graph layout.
 * This step is necessary for certain styles that affect the positioning
 * and sizes of graph elements, e.g. padding, font style, shape.
 */
function preprocessGraphLayout(g, forJob) {
  g.nodes().filter((v) => !g.node(v).isCluster).forEach((v) => {
    const node = g.node(v);
    if (!node.isCluster) {
      if (forJob) {
        // Do not display RDD name on job page
        node.shape = "circle";
        node.labelStyle = "font-size: 0px";
      } else {
        node.labelStyle = "font-size: 12px";
      }
    }

    node.padding = "5";
  })

  // Curve the edges
  g.edges().forEach(function (edge) {
    g.setEdge(edge.v, edge.w, {
      curve: d3.curveBasis
    })
  })
  // Adjust vertical separation between nodes
  if (forJob) {
    g.graph().rankSep = JobPageVizConstants.rankSep;
  } else {
    g.graph().rankSep = StagePageVizConstants.rankSep;
  }
}

/*
 * Helper function to size the SVG appropriately such that all elements are displayed.
 * This assumes that all outermost elements are clusters (rectangles).
 */
function resizeSvg(svg) {
  var allClusters = svg.selectAll("g.cluster rect").nodes();
  var startX = -VizConstants.svgMarginX +
    toFloat(d3.min(allClusters, function(e) {
      return getAbsolutePosition(d3.select(e)).x;
    }));
  var startY = -VizConstants.svgMarginY +
    toFloat(d3.min(allClusters, function(e) {
      return getAbsolutePosition(d3.select(e)).y;
    }));
  var endX = VizConstants.svgMarginX +
    toFloat(d3.max(allClusters, function(e) {
      var t = d3.select(e);
      return getAbsolutePosition(t).x + toFloat(t.attr("width"));
    }));
  var endY = VizConstants.svgMarginY +
    toFloat(d3.max(allClusters, function(e) {
      var t = d3.select(e);
      return getAbsolutePosition(t).y + toFloat(t.attr("height"));
    }));
  var width = endX - startX;
  var height = endY - startY;
  svg.attr("viewBox", startX + " " + startY + " " + width + " " + height)
    .attr("width", width)
    .attr("height", height);
}

/*
 * Helper function to interpret line break for tag 'tspan'.
 * For tag 'tspan', line break '/n' is display in UI as raw for both stage page and job page,
 * here this function is to enable line break.
 */
function interpretLineBreak(svg) {
  svg.selectAll("tspan").each(function() {
    var node = d3.select(this);
    var original = node.html();
    if (original.indexOf("\\n") !== -1) {
      var arr = original.split("\\n");
      var newNode = this.cloneNode(this);
      node.html(arr[0])
      newNode.html(arr[1]);
      this.parentNode.appendChild(newNode);
    }
  });
}

/*
 * (Job page only) Helper function to draw edges that cross stage boundaries.
 * We need to do this manually because we render each stage separately in dagre-d3.
 */
function drawCrossStageEdges(edges, svgContainer) {
  if (edges.length == 0) {
    return;
  }
  // Draw the paths first
  var edgesContainer = svgContainer.append("g").attr("id", "cross-stage-edges");
  for (var i = 0; i < edges.length; i++) {
    var fromRDDId = edges[i][0];
    var toRDDId = edges[i][1];
    connectRDDs(fromRDDId, toRDDId, edgesContainer, svgContainer);
  }
  // Now draw the arrows by borrowing the arrow marker generated by dagre-d3
  var dagreD3Marker = svgContainer.select("g.edgePaths marker");
  if (!dagreD3Marker.empty()) {
    svgContainer
      .append(function() { return dagreD3Marker.node().cloneNode(true); })
      .attr("id", "marker-arrow");
    svgContainer.selectAll("g > path").attr("marker-end", "url(#marker-arrow)");
    svgContainer.selectAll("g.edgePaths def").remove(); // We no longer need these
  }
}

/*
 * (Job page only) Helper function to compute the absolute
 * position of the specified element in our graph.
 */
function getAbsolutePosition(d3selection) {
  if (d3selection.empty()) {
    throw "Attempted to get absolute position of an empty selection.";
  }
  var obj = d3selection;
  var _x = toFloat(obj.attr("x")) || 0;
  var _y = toFloat(obj.attr("y")) || 0;
  while (!obj.empty()) {
    var transformText = obj.attr("transform");
    if (transformText) {
      var translate = transformText.substring("translate(".length, transformText.length - 1).split(",")
      _x += toFloat(translate[0]);
      _y += toFloat(translate[1]);
    }
    // Climb upwards to find how our parents are translated
    obj = d3.select(obj.node().parentNode);
    // Stop when we've reached the graph container itself
    if (obj.node() == graphContainer().node()) {
      break;
    }
  }
  return { x: _x, y: _y };
}

/* (Job page only) Helper function to connect two RDDs with a curved edge. */
function connectRDDs(fromRDDId, toRDDId, edgesContainer, svgContainer) {
  var fromNodeId = VizConstants.nodePrefix + fromRDDId;
  var toNodeId = VizConstants.nodePrefix + toRDDId;
  var fromPos = getAbsolutePosition(svgContainer.select("#" + fromNodeId));
  var toPos = getAbsolutePosition(svgContainer.select("#" + toNodeId));

  // On the job page, RDDs are rendered as dots (circles). When rendering the path,
  // we need to account for the radii of these circles. Otherwise the arrow heads
  // will bleed into the circle itself.
  var delta = toFloat(svgContainer
    .select("#" + toNodeId)
    .select("circle")
    .attr("r"));
  if (fromPos.x < toPos.x) {
    fromPos.x += delta;
    toPos.x -= delta;
  } else if (fromPos.x > toPos.x) {
    fromPos.x -= delta;
    toPos.x += delta;
  }

  var points;
  if (fromPos.y == toPos.y) {
    // If they are on the same rank, curve the middle part of the edge
    // upward a little to avoid interference with things in between
    // e.g.       _______
    //      _____/       \_____
    points = [
      [fromPos.x, fromPos.y],
      [fromPos.x + (toPos.x - fromPos.x) * 0.2, fromPos.y],
      [fromPos.x + (toPos.x - fromPos.x) * 0.3, fromPos.y - 20],
      [fromPos.x + (toPos.x - fromPos.x) * 0.7, fromPos.y - 20],
      [fromPos.x + (toPos.x - fromPos.x) * 0.8, toPos.y],
      [toPos.x, toPos.y]
    ];
  } else {
    // Otherwise, draw a curved edge that flattens out on both ends
    // e.g.       _____
    //           /
    //          |
    //    _____/
    points = [
      [fromPos.x, fromPos.y],
      [fromPos.x + (toPos.x - fromPos.x) * 0.4, fromPos.y],
      [fromPos.x + (toPos.x - fromPos.x) * 0.6, toPos.y],
      [toPos.x, toPos.y]
    ];
  }

  var line = d3.line().curve(d3.curveBasis);
  edgesContainer.append("path").datum(points).attr("d", line);
}

/* (Job page only) Helper function to add tooltips for RDDs. */
function addTooltipsForRDDs(svgContainer, g) {
  g.nodes().filter((v) => !g.node(v).isCluster).forEach((v) => {
    const node = g.node(v);
    d3.select("#" + node.id).each(function () {
      $(this).tooltip({
        title: node.label, trigger: "hover focus", container: "body", placement: "top", html: true
      })
    });
  });
}

/* Helper function to convert attributes to numeric values. */
function toFloat(f) {
  if (f) {
    return parseFloat(f.toString().replace(/px$/, ""));
  } else {
    return f;
  }
}
<|MERGE_RESOLUTION|>--- conflicted
+++ resolved
@@ -293,24 +293,6 @@
         .attr("xlink:href", stageLink)
         .attr("onclick", "window.localStorage.setItem(expandDagVizArrowKey(false), true)")
         .append("g")
-<<<<<<< HEAD
-        .attr("id", containerId);
-    }
-
-    // Now we need to shift the container for this stage so it doesn't overlap with
-    // existing ones, taking into account the position and width of the last stage's
-    // container. We do not need to do this for the first stage of this job.
-    if (i > 0) {
-      var existingStages = svgContainer.selectAll("g.cluster.stage").nodes();
-      if (existingStages.length > 0) {
-        var lastStage = d3.select(existingStages.pop());
-        var lastStageWidth = toFloat(lastStage.select("rect").attr("width"));
-        var lastStagePosition = getAbsolutePosition(lastStage);
-        var offset = lastStagePosition.x + lastStageWidth + VizConstants.stageSep;
-        container.attr("transform", "translate(" + offset + ", 0)");
-      }
-=======
->>>>>>> 54d5087c
     }
 
     var g = graphlibDot.read(dot);
