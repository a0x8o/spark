/*
 * Licensed to the Apache Software Foundation (ASF) under one or more
 * contributor license agreements.  See the NOTICE file distributed with
 * this work for additional information regarding copyright ownership.
 * The ASF licenses this file to You under the Apache License, Version 2.0
 * (the "License"); you may not use this file except in compliance with
 * the License.  You may obtain a copy of the License at
 *
 *    http://www.apache.org/licenses/LICENSE-2.0
 *
 * Unless required by applicable law or agreed to in writing, software
 * distributed under the License is distributed on an "AS IS" BASIS,
 * WITHOUT WARRANTIES OR CONDITIONS OF ANY KIND, either express or implied.
 * See the License for the specific language governing permissions and
 * limitations under the License.
 */

package org.apache.spark.deploy

import java.io.{ByteArrayInputStream, ByteArrayOutputStream, DataInputStream, DataOutputStream, File, IOException}
import java.net.InetAddress
import java.security.PrivilegedExceptionAction
import java.text.DateFormat
import java.util.{Date, Locale}

<<<<<<< HEAD
import scala.collection.JavaConverters._
import scala.collection.mutable
import scala.collection.mutable.HashMap
=======
import scala.collection.mutable
import scala.collection.mutable.HashMap
import scala.jdk.CollectionConverters._
>>>>>>> 54d5087c
import scala.language.existentials

import org.apache.hadoop.conf.Configuration
import org.apache.hadoop.fs._
import org.apache.hadoop.hdfs.DistributedFileSystem.HdfsDataOutputStreamBuilder
import org.apache.hadoop.mapred.JobConf
import org.apache.hadoop.security.{Credentials, UserGroupInformation}
import org.apache.hadoop.security.token.{Token, TokenIdentifier}
import org.apache.hadoop.security.token.delegation.AbstractDelegationTokenIdentifier

import org.apache.spark.{SparkConf, SparkException}
import org.apache.spark.internal.Logging
import org.apache.spark.internal.config.BUFFER_SIZE
import org.apache.spark.util.Utils

/**
 * Contains util methods to interact with Hadoop from Spark.
 */
private[spark] class SparkHadoopUtil extends Logging {
  private val sparkConf = new SparkConf(false).loadFromSystemProperties(true)
  val conf: Configuration = newConfiguration(sparkConf)
  UserGroupInformation.setConfiguration(conf)

  /**
   * Runs the given function with a Hadoop UserGroupInformation as a thread local variable
   * (distributed to child threads), used for authenticating HDFS and YARN calls.
   *
   * IMPORTANT NOTE: If this function is going to be called repeated in the same process
   * you need to look https://issues.apache.org/jira/browse/HDFS-3545 and possibly
   * do a FileSystem.closeAllForUGI in order to avoid leaking Filesystems
   */
  def runAsSparkUser(func: () => Unit): Unit = {
    createSparkUser().doAs(new PrivilegedExceptionAction[Unit] {
      def run: Unit = func()
    })
  }

  def createSparkUser(): UserGroupInformation = {
    val user = Utils.getCurrentUserName()
    logDebug("creating UGI for user: " + user)
    val ugi = UserGroupInformation.createRemoteUser(user)
    transferCredentials(UserGroupInformation.getCurrentUser(), ugi)
    ugi
  }

  def transferCredentials(source: UserGroupInformation, dest: UserGroupInformation): Unit = {
    dest.addCredentials(source.getCredentials())
  }

  /**
   * Appends S3-specific, spark.hadoop.*, and spark.buffer.size configurations to a Hadoop
   * configuration.
   */
  def appendS3AndSparkHadoopHiveConfigurations(
      conf: SparkConf,
      hadoopConf: Configuration): Unit = {
    SparkHadoopUtil.appendS3AndSparkHadoopHiveConfigurations(conf, hadoopConf)
  }

  /**
   * Appends spark.hadoop.* configurations from a [[SparkConf]] to a Hadoop
   * configuration without the spark.hadoop. prefix.
   */
  def appendSparkHadoopConfigs(conf: SparkConf, hadoopConf: Configuration): Unit = {
    SparkHadoopUtil.appendSparkHadoopConfigs(conf, hadoopConf)
  }

  /**
   * Appends spark.hadoop.* configurations from a Map to another without the spark.hadoop. prefix.
   */
  def appendSparkHadoopConfigs(
      srcMap: Map[String, String],
      destMap: HashMap[String, String]): Unit = {
    // Copy any "spark.hadoop.foo=bar" system properties into destMap as "foo=bar"
    for ((key, value) <- srcMap if key.startsWith("spark.hadoop.")) {
      destMap.put(key.substring("spark.hadoop.".length), value)
    }
  }

  def appendSparkHiveConfigs(
      srcMap: Map[String, String],
      destMap: HashMap[String, String]): Unit = {
    // Copy any "spark.hive.foo=bar" system properties into destMap as "hive.foo=bar"
    for ((key, value) <- srcMap if key.startsWith("spark.hive.")) {
      destMap.put(key.substring("spark.".length), value)
    }
  }

  /**
   * Return an appropriate (subclass) of Configuration. Creating config can initialize some Hadoop
   * subsystems.
   */
  def newConfiguration(conf: SparkConf): Configuration = {
    val hadoopConf = SparkHadoopUtil.newConfiguration(conf)
    hadoopConf.addResource(SparkHadoopUtil.SPARK_HADOOP_CONF_FILE)
    hadoopConf
  }

  /**
   * Add any user credentials to the job conf which are necessary for running on a secure Hadoop
   * cluster.
   */
  def addCredentials(conf: JobConf): Unit = {
    val jobCreds = conf.getCredentials()
    jobCreds.mergeAll(UserGroupInformation.getCurrentUser().getCredentials())
  }

  def addCurrentUserCredentials(creds: Credentials): Unit = {
    UserGroupInformation.getCurrentUser.addCredentials(creds)
  }

  def loginUserFromKeytab(principalName: String, keytabFilename: String): Unit = {
    if (!new File(keytabFilename).exists()) {
      throw new SparkException(s"Keytab file: ${keytabFilename} does not exist")
    } else {
      logInfo("Attempting to login to Kerberos " +
        s"using principal: ${principalName} and keytab: ${keytabFilename}")
      UserGroupInformation.loginUserFromKeytab(principalName, keytabFilename)
    }
  }

  /**
   * Add or overwrite current user's credentials with serialized delegation tokens,
   * also confirms correct hadoop configuration is set.
   */
  private[spark] def addDelegationTokens(tokens: Array[Byte], sparkConf: SparkConf): Unit = {
    UserGroupInformation.setConfiguration(newConfiguration(sparkConf))
    val creds = deserialize(tokens)
    logInfo("Updating delegation tokens for current user.")
    logDebug(s"Adding/updating delegation tokens ${dumpTokens(creds)}")
    addCurrentUserCredentials(creds)
  }

  /**
   * Returns a function that can be called to find Hadoop FileSystem bytes read. If
   * getFSBytesReadOnThreadCallback is called from thread r at time t, the returned callback will
   * return the bytes read on r since t.
   */
  private[spark] def getFSBytesReadOnThreadCallback(): () => Long = {
    val f = () => FileSystem.getAllStatistics.asScala.map(_.getThreadStatistics.getBytesRead).sum
    val baseline = (Thread.currentThread().getId, f())

    /**
     * This function may be called in both spawned child threads and parent task thread (in
     * PythonRDD), and Hadoop FileSystem uses thread local variables to track the statistics.
     * So we need a map to track the bytes read from the child threads and parent thread,
     * summing them together to get the bytes read of this task.
     */
    new (() => Long) {
      private val bytesReadMap = new mutable.HashMap[Long, Long]()

      override def apply(): Long = {
        bytesReadMap.synchronized {
          bytesReadMap.put(Thread.currentThread().getId, f())
          bytesReadMap.map { case (k, v) =>
            v - (if (k == baseline._1) baseline._2 else 0)
          }.sum
        }
      }
    }
  }

  /**
   * Returns a function that can be called to find Hadoop FileSystem bytes written. If
   * getFSBytesWrittenOnThreadCallback is called from thread r at time t, the returned callback will
   * return the bytes written on r since t.
   *
   * @return None if the required method can't be found.
   */
  private[spark] def getFSBytesWrittenOnThreadCallback(): () => Long = {
    val threadStats = FileSystem.getAllStatistics.asScala.map(_.getThreadStatistics)
    val f = () => threadStats.map(_.getBytesWritten).sum
    val baselineBytesWritten = f()
    () => f() - baselineBytesWritten
  }

  /**
   * Get [[FileStatus]] objects for all leaf children (files) under the given base path. If the
   * given path points to a file, return a single-element collection containing [[FileStatus]] of
   * that file.
   */
  def listLeafStatuses(fs: FileSystem, basePath: Path): Seq[FileStatus] = {
    listLeafStatuses(fs, fs.getFileStatus(basePath))
  }

  /**
   * Get [[FileStatus]] objects for all leaf children (files) under the given base path. If the
   * given path points to a file, return a single-element collection containing [[FileStatus]] of
   * that file.
   */
  def listLeafStatuses(fs: FileSystem, baseStatus: FileStatus): Seq[FileStatus] = {
    def recurse(status: FileStatus): Seq[FileStatus] = {
      val (directories, leaves) = fs.listStatus(status.getPath).partition(_.isDirectory)
      leaves ++ directories.flatMap(f => listLeafStatuses(fs, f))
    }

    if (baseStatus.isDirectory) recurse(baseStatus) else Seq(baseStatus)
  }

  def isGlobPath(pattern: Path): Boolean = {
    pattern.toString.exists("{}[]*?\\".toSet.contains)
  }

  def globPath(pattern: Path): Seq[Path] = {
    val fs = pattern.getFileSystem(conf)
    globPath(fs, pattern)
  }

  def globPath(fs: FileSystem, pattern: Path): Seq[Path] = {
    Option(fs.globStatus(pattern)).map { statuses =>
      statuses.map(_.getPath.makeQualified(fs.getUri, fs.getWorkingDirectory)).toSeq
    }.getOrElse(Seq.empty[Path])
  }

  def globPathIfNecessary(pattern: Path): Seq[Path] = {
    if (isGlobPath(pattern)) globPath(pattern) else Seq(pattern)
  }

  def globPathIfNecessary(fs: FileSystem, pattern: Path): Seq[Path] = {
    if (isGlobPath(pattern)) globPath(fs, pattern) else Seq(pattern)
  }

  private val HADOOP_CONF_PATTERN = "(\\$\\{hadoopconf-[^}$\\s]+})".r.unanchored

  /**
   * Substitute variables by looking them up in Hadoop configs. Only variables that match the
   * ${hadoopconf- .. } pattern are substituted.
   */
  def substituteHadoopVariables(text: String, hadoopConf: Configuration): String = {
    text match {
      case HADOOP_CONF_PATTERN(matched) =>
        logDebug(text + " matched " + HADOOP_CONF_PATTERN)
        val key = matched.substring(13, matched.length() - 1) // remove ${hadoopconf- .. }
        val eval = Option[String](hadoopConf.get(key))
          .map { value =>
            logDebug("Substituted " + matched + " with " + value)
            text.replace(matched, value)
          }
        if (eval.isEmpty) {
          // The variable was not found in Hadoop configs, so return text as is.
          text
        } else {
          // Continue to substitute more variables.
          substituteHadoopVariables(eval.get, hadoopConf)
        }
      case _ =>
        logDebug(text + " didn't match " + HADOOP_CONF_PATTERN)
        text
    }
  }

  /**
   * Dump the credentials' tokens to string values.
   *
   * @param credentials credentials
   * @return an iterator over the string values. If no credentials are passed in: an empty list
   */
  private[spark] def dumpTokens(credentials: Credentials): Iterable[String] = {
    if (credentials != null) {
      credentials.getAllTokens.asScala.map(tokenToString)
    } else {
      Seq.empty
    }
  }

  /**
   * Convert a token to a string for logging.
   * If its an abstract delegation token, attempt to unmarshall it and then
   * print more details, including timestamps in human-readable form.
   *
   * @param token token to convert to a string
   * @return a printable string value.
   */
  private[spark] def tokenToString(token: Token[_ <: TokenIdentifier]): String = {
    val df = DateFormat.getDateTimeInstance(DateFormat.SHORT, DateFormat.SHORT, Locale.US)
    val buffer = new StringBuilder(128)
    buffer.append(token.toString)
    try {
      val ti = token.decodeIdentifier
      buffer.append("; ").append(ti)
      ti match {
        case dt: AbstractDelegationTokenIdentifier =>
          // include human times and the renewer, which the HDFS tokens toString omits
          buffer.append("; Renewer: ").append(dt.getRenewer)
          buffer.append("; Issued: ").append(df.format(new Date(dt.getIssueDate)))
          buffer.append("; Max Date: ").append(df.format(new Date(dt.getMaxDate)))
        case _ =>
      }
    } catch {
      case e: IOException =>
        logDebug(s"Failed to decode $token: $e", e)
    }
    buffer.toString
  }

  def serialize(creds: Credentials): Array[Byte] = {
    val byteStream = new ByteArrayOutputStream
    val dataStream = new DataOutputStream(byteStream)
    creds.writeTokenStorageToStream(dataStream)
    byteStream.toByteArray
  }

  def deserialize(tokenBytes: Array[Byte]): Credentials = {
    val tokensBuf = new ByteArrayInputStream(tokenBytes)

    val creds = new Credentials()
    creds.readTokenStorageStream(new DataInputStream(tokensBuf))
    creds
  }

  def isProxyUser(ugi: UserGroupInformation): Boolean = {
    ugi.getAuthenticationMethod() == UserGroupInformation.AuthenticationMethod.PROXY
  }

}

private[spark] object SparkHadoopUtil extends Logging {

  private lazy val instance = new SparkHadoopUtil

  /**
   * Number of records to update input metrics when reading from HadoopRDDs.
   *
   * Each update is potentially expensive because we need to use reflection to access the
   * Hadoop FileSystem API of interest (only available in 2.5), so we should do this sparingly.
   */
  private[spark] val UPDATE_INPUT_METRICS_INTERVAL_RECORDS = 1000

  /**
   * Name of the file containing the gateway's Hadoop configuration, to be overlayed on top of the
   * cluster's Hadoop config. It is up to the Spark code launching the application to create
   * this file if it's desired. If the file doesn't exist, it will just be ignored.
   */
  private[spark] val SPARK_HADOOP_CONF_FILE = "__spark_hadoop_conf__.xml"

  /**
   * Source for hive-site.xml configuration options.
   */
  private[deploy] val SOURCE_HIVE_SITE = "Set by Spark from hive-site.xml"

  /**
   * Source for configuration options set by spark when another source is
   * not explicitly declared.
   */
  private[spark] val SOURCE_SPARK = "Set by Spark"

  /**
   * Source for configuration options with `spark.hadoop.` prefix copied
   * from spark-defaults.
   */
  private[deploy] val SOURCE_SPARK_HADOOP =
    "Set by Spark from keys starting with 'spark.hadoop'"

  /*
   * The AWS Authentication environment variables documented in
   * https://docs.aws.amazon.com/sdkref/latest/guide/environment-variables.html.
   * There are alternative names defined in `com.amazonaws.SDKGlobalConfiguration`
   * and which are picked up by the authentication provider
   * `EnvironmentVariableCredentialsProvider`; those are not propagated.
   */

  /**
<<<<<<< HEAD
=======
   * AWS Endpoint URL.
   */
  private[deploy] val ENV_VAR_AWS_ENDPOINT_URL = "AWS_ENDPOINT_URL"

  /**
>>>>>>> 54d5087c
   * AWS Access key.
   */
  private[deploy] val ENV_VAR_AWS_ACCESS_KEY = "AWS_ACCESS_KEY_ID"

  /**
   * AWS Secret Key.
   */
  private[deploy] val ENV_VAR_AWS_SECRET_KEY = "AWS_SECRET_ACCESS_KEY"

  /**
   * AWS Session token.
   */
  private[deploy] val ENV_VAR_AWS_SESSION_TOKEN = "AWS_SESSION_TOKEN"

  /**
   * Source for configuration options with `spark.hive.` prefix copied
   * from spark-defaults.
   */
  private[deploy] val SOURCE_SPARK_HIVE = "Set by Spark from keys starting with 'spark.hive'"

  /**
   * Hadoop configuration options set to their default values.
   */
  private[deploy] val SET_TO_DEFAULT_VALUES = "Set by Spark to default values"

  def get: SparkHadoopUtil = instance

  /**
   * Returns a Configuration object with Spark configuration applied on top. Unlike
   * the instance method, this will always return a Configuration instance, and not a
   * cluster manager-specific type.
   * The configuration will load all default values set in core-default.xml,
   * and if found on the classpath, those of core-site.xml.
   * This is done before the spark overrides are applied.
   */
  private[spark] def newConfiguration(conf: SparkConf): Configuration = {
    val hadoopConf = new Configuration()
    appendS3AndSparkHadoopHiveConfigurations(conf, hadoopConf)
    hadoopConf
  }

  private def appendS3AndSparkHadoopHiveConfigurations(
      conf: SparkConf,
      hadoopConf: Configuration): Unit = {
    // Note: this null check is around more than just access to the "conf" object to maintain
    // the behavior of the old implementation of this code, for backwards compatibility.
    if (conf != null) {
      appendS3CredentialsFromEnvironment(hadoopConf,
<<<<<<< HEAD
=======
        System.getenv(ENV_VAR_AWS_ENDPOINT_URL),
>>>>>>> 54d5087c
        System.getenv(ENV_VAR_AWS_ACCESS_KEY),
        System.getenv(ENV_VAR_AWS_SECRET_KEY),
        System.getenv(ENV_VAR_AWS_SESSION_TOKEN))
      appendHiveConfigs(hadoopConf)
      appendSparkHadoopConfigs(conf, hadoopConf)
      appendSparkHiveConfigs(conf, hadoopConf)
      val bufferSize = conf.get(BUFFER_SIZE).toString
      hadoopConf.set("io.file.buffer.size", bufferSize, BUFFER_SIZE.key)
    }
  }

  /**
   * Append any AWS secrets from the environment variables
   * if both `AWS_ACCESS_KEY_ID` and `AWS_SECRET_ACCESS_KEY` are set.
   * If these two are set and `AWS_SESSION_TOKEN` is also set,
   * then `fs.s3a.session.token`.
   * The option is set with a source string which includes the hostname
   * on which it was set. This can help debug propagation issues.
   *
   * @param hadoopConf configuration to patch
   * @param keyId key ID or null
   * @param accessKey secret key
   * @param sessionToken session token.
   */
  // Exposed for testing
  private[deploy] def appendS3CredentialsFromEnvironment(
      hadoopConf: Configuration,
<<<<<<< HEAD
=======
      endpointUrl: String,
>>>>>>> 54d5087c
      keyId: String,
      accessKey: String,
      sessionToken: String): Unit = {
    if (keyId != null && accessKey != null) {
      // source prefix string; will have environment variable added
      val source = SOURCE_SPARK + " on " + InetAddress.getLocalHost.toString + " from "
      hadoopConf.set("fs.s3.awsAccessKeyId", keyId, source + ENV_VAR_AWS_ACCESS_KEY)
      hadoopConf.set("fs.s3n.awsAccessKeyId", keyId, source + ENV_VAR_AWS_ACCESS_KEY)
      hadoopConf.set("fs.s3a.access.key", keyId, source + ENV_VAR_AWS_ACCESS_KEY)
      hadoopConf.set("fs.s3.awsSecretAccessKey", accessKey, source + ENV_VAR_AWS_SECRET_KEY)
      hadoopConf.set("fs.s3n.awsSecretAccessKey", accessKey, source + ENV_VAR_AWS_SECRET_KEY)
      hadoopConf.set("fs.s3a.secret.key", accessKey, source + ENV_VAR_AWS_SECRET_KEY)

<<<<<<< HEAD
=======
      if (endpointUrl != null) {
        hadoopConf.set("fs.s3a.endpoint", endpointUrl, source + ENV_VAR_AWS_ENDPOINT_URL)
      }

>>>>>>> 54d5087c
      // look for session token if the other variables were set
      if (sessionToken != null) {
        hadoopConf.set("fs.s3a.session.token", sessionToken,
          source + ENV_VAR_AWS_SESSION_TOKEN)
      }
    }
  }

  private lazy val hiveConfKeys = {
    val configFile = Utils.getContextOrSparkClassLoader.getResource("hive-site.xml")
    if (configFile != null) {
      val conf = new Configuration(false)
      conf.addResource(configFile)
      conf.iterator().asScala.toSeq
    } else {
      Nil
    }
  }

  private def appendHiveConfigs(hadoopConf: Configuration): Unit = {
    hiveConfKeys.foreach { kv =>
      hadoopConf.set(kv.getKey, kv.getValue, SOURCE_HIVE_SITE)
    }
  }

  private def appendSparkHadoopConfigs(conf: SparkConf, hadoopConf: Configuration): Unit = {
    // Copy any "spark.hadoop.foo=bar" spark properties into conf as "foo=bar"
    for ((key, value) <- conf.getAll if key.startsWith("spark.hadoop.")) {
      hadoopConf.set(key.substring("spark.hadoop.".length), value,
        SOURCE_SPARK_HADOOP)
    }
    val setBySpark = SET_TO_DEFAULT_VALUES
    if (conf.getOption("spark.hadoop.mapreduce.fileoutputcommitter.algorithm.version").isEmpty) {
      hadoopConf.set("mapreduce.fileoutputcommitter.algorithm.version", "1", setBySpark)
    }
    // In Hadoop 3.3.1, HADOOP-17597 starts to throw exceptions by default
    // this has been reverted in 3.3.2 (HADOOP-17928); setting it to
    // true here is harmless
    if (conf.getOption("spark.hadoop.fs.s3a.downgrade.syncable.exceptions").isEmpty) {
      hadoopConf.set("fs.s3a.downgrade.syncable.exceptions", "true", setBySpark)
    }
    // In Hadoop 3.3.1, AWS region handling with the default "" endpoint only works
    // in EC2 deployments or when the AWS CLI is installed.
    // The workaround is to set the name of the S3 endpoint explicitly,
    // if not already set. See HADOOP-17771.
    if (hadoopConf.get("fs.s3a.endpoint", "").isEmpty &&
      hadoopConf.get("fs.s3a.endpoint.region") == null) {
      // set to US central endpoint which can also connect to buckets
      // in other regions at the expense of a HEAD request during fs creation
      hadoopConf.set("fs.s3a.endpoint", "s3.amazonaws.com", setBySpark)
    }
  }

  private def appendSparkHiveConfigs(conf: SparkConf, hadoopConf: Configuration): Unit = {
    // Copy any "spark.hive.foo=bar" spark properties into conf as "hive.foo=bar"
    for ((key, value) <- conf.getAll if key.startsWith("spark.hive.")) {
      hadoopConf.set(key.substring("spark.".length), value, SOURCE_SPARK_HIVE)
    }
  }

  /**
   * Extract the sources of a configuration key, or a default value if
   * the key is not found or it has no known sources.
   * Note that options provided by credential providers (JCEKS stores etc)
   * are not resolved, so values retrieved by Configuration.getPassword()
   * may not be recorded as having an origin.
   * @param hadoopConf hadoop configuration to examine.
   * @param key key to look up
   * @return the origin of the current entry in the configuration, or the empty string.
   */
  def propertySources(hadoopConf: Configuration, key: String): String = {
    val sources = hadoopConf.getPropertySources(key)
    if (sources != null && sources.nonEmpty) {
      sources.mkString(",")
    } else {
      ""
    }
  }

  // scalastyle:off line.size.limit
  /**
   * Create a file on the given file system, optionally making sure erasure coding is disabled.
   *
   * Disabling EC can be helpful as HDFS EC doesn't support hflush(), hsync(), or append().
   * https://hadoop.apache.org/docs/stable/hadoop-project-dist/hadoop-hdfs/HDFSErasureCoding.html#Limitations
   */
  // scalastyle:on line.size.limit
  def createFile(fs: FileSystem, path: Path, allowEC: Boolean): FSDataOutputStream = {
    if (allowEC) {
      fs.create(path)
    } else {
      // the builder api does not resolve relative paths, nor does it create parent dirs, while
      // the old api does.
      if (!fs.mkdirs(path.getParent())) {
        throw new IOException(s"Failed to create parents of $path")
      }
      val qualifiedPath = fs.makeQualified(path)
      val builder = fs.createFile(qualifiedPath)
      builder match {
        case hb: HdfsDataOutputStreamBuilder => hb.replicate().build()
        case _ => fs.create(path)
      }
    }
  }

}<|MERGE_RESOLUTION|>--- conflicted
+++ resolved
@@ -23,15 +23,9 @@
 import java.text.DateFormat
 import java.util.{Date, Locale}
 
-<<<<<<< HEAD
-import scala.collection.JavaConverters._
-import scala.collection.mutable
-import scala.collection.mutable.HashMap
-=======
 import scala.collection.mutable
 import scala.collection.mutable.HashMap
 import scala.jdk.CollectionConverters._
->>>>>>> 54d5087c
 import scala.language.existentials
 
 import org.apache.hadoop.conf.Configuration
@@ -394,14 +388,11 @@
    */
 
   /**
-<<<<<<< HEAD
-=======
    * AWS Endpoint URL.
    */
   private[deploy] val ENV_VAR_AWS_ENDPOINT_URL = "AWS_ENDPOINT_URL"
 
   /**
->>>>>>> 54d5087c
    * AWS Access key.
    */
   private[deploy] val ENV_VAR_AWS_ACCESS_KEY = "AWS_ACCESS_KEY_ID"
@@ -450,10 +441,7 @@
     // the behavior of the old implementation of this code, for backwards compatibility.
     if (conf != null) {
       appendS3CredentialsFromEnvironment(hadoopConf,
-<<<<<<< HEAD
-=======
         System.getenv(ENV_VAR_AWS_ENDPOINT_URL),
->>>>>>> 54d5087c
         System.getenv(ENV_VAR_AWS_ACCESS_KEY),
         System.getenv(ENV_VAR_AWS_SECRET_KEY),
         System.getenv(ENV_VAR_AWS_SESSION_TOKEN))
@@ -481,10 +469,7 @@
   // Exposed for testing
   private[deploy] def appendS3CredentialsFromEnvironment(
       hadoopConf: Configuration,
-<<<<<<< HEAD
-=======
       endpointUrl: String,
->>>>>>> 54d5087c
       keyId: String,
       accessKey: String,
       sessionToken: String): Unit = {
@@ -498,13 +483,10 @@
       hadoopConf.set("fs.s3n.awsSecretAccessKey", accessKey, source + ENV_VAR_AWS_SECRET_KEY)
       hadoopConf.set("fs.s3a.secret.key", accessKey, source + ENV_VAR_AWS_SECRET_KEY)
 
-<<<<<<< HEAD
-=======
       if (endpointUrl != null) {
         hadoopConf.set("fs.s3a.endpoint", endpointUrl, source + ENV_VAR_AWS_ENDPOINT_URL)
       }
 
->>>>>>> 54d5087c
       // look for session token if the other variables were set
       if (sessionToken != null) {
         hadoopConf.set("fs.s3a.session.token", sessionToken,
