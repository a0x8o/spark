--- conflicted
+++ resolved
@@ -153,15 +153,11 @@
               <li><strong>Drivers:</strong>
                 {state.activeDrivers.length} Running
                 ({state.activeDrivers.count(_.state == DriverState.SUBMITTED)} Waiting),
-<<<<<<< HEAD
-                {state.completedDrivers.length} Completed </li>
-=======
                 {state.completedDrivers.length} Completed
                 ({state.completedDrivers.count(_.state == DriverState.KILLED)} Killed,
                 {state.completedDrivers.count(_.state == DriverState.FAILED)} Failed,
                 {state.completedDrivers.count(_.state == DriverState.ERROR)} Error)
               </li>
->>>>>>> 54d5087c
               <li><strong>Status:</strong> {state.status}</li>
             </ul>
           </div>
