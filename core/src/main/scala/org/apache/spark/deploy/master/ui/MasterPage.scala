--- conflicted
+++ resolved
@@ -156,12 +156,8 @@
                 {state.completedDrivers.length} Completed
                 ({state.completedDrivers.count(_.state == DriverState.KILLED)} Killed,
                 {state.completedDrivers.count(_.state == DriverState.FAILED)} Failed,
-<<<<<<< HEAD
-                {state.completedDrivers.count(_.state == DriverState.ERROR)} Error)
-=======
                 {state.completedDrivers.count(_.state == DriverState.ERROR)} Error,
                 {state.completedDrivers.count(_.state == DriverState.RELAUNCHING)} Relaunching)
->>>>>>> ecee7133
               </li>
               <li><strong>Status:</strong> {state.status}</li>
             </ul>
