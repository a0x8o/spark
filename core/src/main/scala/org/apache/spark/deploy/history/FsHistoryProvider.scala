/*
 * Licensed to the Apache Software Foundation (ASF) under one or more
 * contributor license agreements.  See the NOTICE file distributed with
 * this work for additional information regarding copyright ownership.
 * The ASF licenses this file to You under the Apache License, Version 2.0
 * (the "License"); you may not use this file except in compliance with
 * the License.  You may obtain a copy of the License at
 *
 *    http://www.apache.org/licenses/LICENSE-2.0
 *
 * Unless required by applicable law or agreed to in writing, software
 * distributed under the License is distributed on an "AS IS" BASIS,
 * WITHOUT WARRANTIES OR CONDITIONS OF ANY KIND, either express or implied.
 * See the License for the specific language governing permissions and
 * limitations under the License.
 */

package org.apache.spark.deploy.history

import java.io.{File, FileNotFoundException, IOException}
import java.lang.{Long => JLong}
import java.util.{Date, NoSuchElementException, ServiceLoader}
import java.util.concurrent.{ConcurrentHashMap, ExecutorService, TimeUnit}
import java.util.zip.ZipOutputStream

import scala.collection.mutable
import scala.io.{Codec, Source}
import scala.jdk.CollectionConverters._
import scala.util.control.NonFatal
import scala.xml.Node

import com.fasterxml.jackson.annotation.JsonIgnore
import com.fasterxml.jackson.databind.annotation.JsonDeserialize
import org.apache.hadoop.fs.{FileStatus, FileSystem, Path, SafeModeAction}
import org.apache.hadoop.hdfs.DistributedFileSystem
import org.apache.hadoop.security.AccessControlException

import org.apache.spark.{SecurityManager, SparkConf, SparkException}
import org.apache.spark.deploy.SparkHadoopUtil
import org.apache.spark.internal.Logging
import org.apache.spark.internal.config._
import org.apache.spark.internal.config.History._
import org.apache.spark.internal.config.Status._
import org.apache.spark.internal.config.Tests.IS_TESTING
import org.apache.spark.internal.config.UI._
import org.apache.spark.scheduler._
import org.apache.spark.scheduler.ReplayListenerBus._
import org.apache.spark.status._
import org.apache.spark.status.KVUtils._
import org.apache.spark.status.api.v1.{ApplicationAttemptInfo, ApplicationInfo}
import org.apache.spark.ui.SparkUI
import org.apache.spark.util.{Clock, SystemClock, ThreadUtils, Utils}
import org.apache.spark.util.kvstore._

/**
 * A class that provides application history from event logs stored in the file system.
 * This provider checks for new finished applications in the background periodically and
 * renders the history application UI by parsing the associated event logs.
 *
 * == How new and updated attempts are detected ==
 *
 * - New attempts are detected in [[checkForLogs]]: the log dir is scanned, and any entries in the
 * log dir whose size changed since the last scan time are considered new or updated. These are
 * replayed to create a new attempt info entry and update or create a matching application info
 * element in the list of applications.
 * - Updated attempts are also found in [[checkForLogs]] -- if the attempt's log file has grown, the
 * attempt is replaced by another one with a larger log size.
 *
 * The use of log size, rather than simply relying on modification times, is needed to
 * address the following issues
 * - some filesystems do not appear to update the `modtime` value whenever data is flushed to
 * an open file output stream. Changes to the history may not be picked up.
 * - the granularity of the `modtime` field may be 2+ seconds. Rapid changes to the FS can be
 * missed.
 *
 * Tracking filesize works given the following invariant: the logs get bigger
 * as new events are added. If a format was used in which this did not hold, the mechanism would
 * break. Simple streaming of JSON-formatted events, as is implemented today, implicitly
 * maintains this invariant.
 */
private[history] class FsHistoryProvider(conf: SparkConf, clock: Clock)
  extends ApplicationHistoryProvider with Logging {

  def this(conf: SparkConf) = {
    this(conf, new SystemClock())
  }

  import FsHistoryProvider._

  // Interval between safemode checks.
  private val SAFEMODE_CHECK_INTERVAL_S = conf.get(History.SAFEMODE_CHECK_INTERVAL_S)

  // Interval between each check for event log updates
  private val UPDATE_INTERVAL_S = conf.get(History.UPDATE_INTERVAL_S)

  // Interval between each cleaner checks for event logs to delete
  private val CLEAN_INTERVAL_S = conf.get(History.CLEANER_INTERVAL_S)

  // Number of threads used to replay event logs.
  private val NUM_PROCESSING_THREADS = conf.get(History.NUM_REPLAY_THREADS)

  private val logDir = conf.get(History.HISTORY_LOG_DIR)

  private val historyUiAclsEnable = conf.get(History.HISTORY_SERVER_UI_ACLS_ENABLE)
  private val historyUiAdminAcls = conf.get(History.HISTORY_SERVER_UI_ADMIN_ACLS)
  private val historyUiAdminAclsGroups = conf.get(History.HISTORY_SERVER_UI_ADMIN_ACLS_GROUPS)
  logInfo(s"History server ui acls " + (if (historyUiAclsEnable) "enabled" else "disabled") +
    "; users with admin permissions: " + historyUiAdminAcls.mkString(",") +
    "; groups with admin permissions: " + historyUiAdminAclsGroups.mkString(","))

  private val hadoopConf = SparkHadoopUtil.get.newConfiguration(conf)
  // Visible for testing
  private[history] val fs: FileSystem = new Path(logDir).getFileSystem(hadoopConf)

  // Used by check event thread and clean log thread.
  // Scheduled thread pool size must be one, otherwise it will have concurrent issues about fs
  // and applications between check task and clean task.
  private val pool = ThreadUtils.newDaemonSingleThreadScheduledExecutor("spark-history-task-%d")

  // The modification time of the newest log detected during the last scan.   Currently only
  // used for logging msgs (logs are re-scanned based on file size, rather than modtime)
  private val lastScanTime = new java.util.concurrent.atomic.AtomicLong(-1)

  private val pendingReplayTasksCount = new java.util.concurrent.atomic.AtomicInteger(0)

  private val storePath = conf.get(LOCAL_STORE_DIR).map(new File(_))
  private val fastInProgressParsing = conf.get(FAST_IN_PROGRESS_PARSING)

  private val hybridStoreEnabled = conf.get(History.HYBRID_STORE_ENABLED)
  private val hybridStoreDiskBackend =
    HybridStoreDiskBackend.withName(conf.get(History.HYBRID_STORE_DISK_BACKEND))

  // Visible for testing.
  private[history] val listing: KVStore = {
    KVUtils.createKVStore(storePath, live = false, conf)
  }

  private val diskManager = storePath.map { path =>
    new HistoryServerDiskManager(conf, path, listing, clock)
  }

  private var memoryManager: HistoryServerMemoryManager = null
  if (hybridStoreEnabled) {
    memoryManager = new HistoryServerMemoryManager(conf)
  }

  private val fileCompactor = new EventLogFileCompactor(conf, hadoopConf, fs,
    conf.get(EVENT_LOG_ROLLING_MAX_FILES_TO_RETAIN), conf.get(EVENT_LOG_COMPACTION_SCORE_THRESHOLD))

  // Used to store the paths, which are being processed. This enable the replay log tasks execute
  // asynchronously and make sure that checkForLogs would not process a path repeatedly.
  private val processing = ConcurrentHashMap.newKeySet[String]

  private def isProcessing(path: Path): Boolean = {
    processing.contains(path.getName)
  }

  private def isProcessing(info: LogInfo): Boolean = {
    processing.contains(info.logPath.split("/").last)
  }

  private def processing(path: Path): Unit = {
    processing.add(path.getName)
  }

  private def endProcessing(path: Path): Unit = {
    processing.remove(path.getName)
  }

  private val inaccessibleList = new ConcurrentHashMap[String, Long]

  // Visible for testing
  private[history] def isAccessible(path: Path): Boolean = {
    !inaccessibleList.containsKey(path.getName)
  }

  private def markInaccessible(path: Path): Unit = {
    inaccessibleList.put(path.getName, clock.getTimeMillis())
  }

  /**
   * Removes expired entries in the inaccessibleList, according to the provided
   * `expireTimeInSeconds`.
   */
  private def clearInaccessibleList(expireTimeInSeconds: Long): Unit = {
    val expiredThreshold = clock.getTimeMillis() - expireTimeInSeconds * 1000
    inaccessibleList.asScala.retain((_, creationTime) => creationTime >= expiredThreshold)
  }

  private val activeUIs = new mutable.HashMap[(String, Option[String]), LoadedAppUI]()

  /**
   * Return a runnable that performs the given operation on the event logs.
   * This operation is expected to be executed periodically.
   */
  private def getRunner(operateFun: () => Unit): Runnable =
    () => Utils.tryOrExit { operateFun() }

  /**
   * Fixed size thread pool to fetch and parse log files.
   */
  private val replayExecutor: ExecutorService = {
    if (!Utils.isTesting) {
      ThreadUtils.newDaemonFixedThreadPool(NUM_PROCESSING_THREADS, "log-replay-executor")
    } else {
      ThreadUtils.sameThreadExecutorService()
    }
  }

  var initThread: Thread = null

  private[history] def initialize(): Thread = {
    if (!isFsInSafeMode()) {
      startPolling()
      null
    } else {
      startSafeModeCheckThread(None)
    }
  }

  private[history] def startSafeModeCheckThread(
      errorHandler: Option[Thread.UncaughtExceptionHandler]): Thread = {
    // Cannot probe anything while the FS is in safe mode, so spawn a new thread that will wait
    // for the FS to leave safe mode before enabling polling. This allows the main history server
    // UI to be shown (so that the user can see the HDFS status).
    val initThread = new Thread(() => {
      try {
        while (isFsInSafeMode()) {
          logInfo("HDFS is still in safe mode. Waiting...")
          val deadline = clock.getTimeMillis() +
            TimeUnit.SECONDS.toMillis(SAFEMODE_CHECK_INTERVAL_S)
          clock.waitTillTime(deadline)
        }
        startPolling()
      } catch {
        case _: InterruptedException =>
      }
    })
    initThread.setDaemon(true)
    initThread.setName(s"${getClass().getSimpleName()}-init")
    initThread.setUncaughtExceptionHandler(errorHandler.getOrElse(
      (_: Thread, e: Throwable) => {
        logError("Error initializing FsHistoryProvider.", e)
        System.exit(1)
      }))
    initThread.start()
    initThread
  }

  private def startPolling(): Unit = {
    diskManager.foreach(_.initialize())
    if (memoryManager != null) {
      memoryManager.initialize()
    }

    // Validate the log directory.
    val path = new Path(logDir)
    try {
      if (!fs.getFileStatus(path).isDirectory) {
        throw new IllegalArgumentException(
          "Logging directory specified is not a directory: %s".format(logDir))
      }
    } catch {
      case f: FileNotFoundException =>
        var msg = s"Log directory specified does not exist: $logDir"
        if (logDir == DEFAULT_LOG_DIR) {
          msg += " Did you configure the correct one through spark.history.fs.logDirectory?"
        }
        throw new FileNotFoundException(msg).initCause(f)
    }

    // Disable the background thread during tests.
    if (!conf.contains(IS_TESTING)) {
      // A task that periodically checks for event log updates on disk.
      logDebug(s"Scheduling update thread every $UPDATE_INTERVAL_S seconds")
      pool.scheduleWithFixedDelay(
        getRunner(() => checkForLogs()), 0, UPDATE_INTERVAL_S, TimeUnit.SECONDS)

      if (conf.get(CLEANER_ENABLED)) {
        // A task that periodically cleans event logs on disk.
        pool.scheduleWithFixedDelay(
          getRunner(() => cleanLogs()), 0, CLEAN_INTERVAL_S, TimeUnit.SECONDS)
      }

      if (conf.contains(DRIVER_LOG_DFS_DIR) && conf.get(DRIVER_LOG_CLEANER_ENABLED)) {
        pool.scheduleWithFixedDelay(getRunner(() => cleanDriverLogs()),
          0,
          conf.get(DRIVER_LOG_CLEANER_INTERVAL),
          TimeUnit.SECONDS)
      }
    } else {
      logDebug("Background update thread disabled for testing")
    }
  }

  override def getListing(): Iterator[ApplicationInfo] = {
    // Return the listing in end time descending order.
    KVUtils.mapToSeq(listing.view(classOf[ApplicationInfoWrapper])
      .index("endTime").reverse())(_.toApplicationInfo()).iterator
  }

  override def getApplicationInfo(appId: String): Option[ApplicationInfo] = {
    try {
      Some(load(appId).toApplicationInfo())
    } catch {
      case _: NoSuchElementException =>
        None
    }
  }

  override def getEventLogsUnderProcess(): Int = pendingReplayTasksCount.get()

  override def getLastUpdatedTime(): Long = lastScanTime.get()

  /**
   * Split a comma separated String, filter out any empty items, and return a Sequence of strings
   */
  private def stringToSeq(list: String): Seq[String] = {
    list.split(',').map(_.trim).filter(!_.isEmpty)
  }

  override def getAppUI(appId: String, attemptId: Option[String]): Option[LoadedAppUI] = {
    val app = try {
      load(appId)
     } catch {
      case _: NoSuchElementException =>
        return None
    }

    val attempt = app.attempts.find(_.info.attemptId == attemptId).orNull
    if (attempt == null) {
      return None
    }

    val conf = this.conf.clone()
    val secManager = createSecurityManager(conf, attempt)

    val kvstore = try {
      diskManager match {
        case Some(sm) =>
          loadDiskStore(sm, appId, attempt)

        case _ =>
          createInMemoryStore(attempt)
      }
    } catch {
      case _: FileNotFoundException =>
        return None
    }

    val ui = SparkUI.create(None, new HistoryAppStatusStore(conf, kvstore), conf, secManager,
      app.info.name, HistoryServer.getAttemptURI(appId, attempt.info.attemptId),
      attempt.info.startTime.getTime(), attempt.info.appSparkVersion)

    // place the tab in UI based on the display order
    loadPlugins().toSeq.sortBy(_.displayOrder).foreach(_.setupUI(ui))

    val loadedUI = LoadedAppUI(ui)
    synchronized {
      activeUIs((appId, attemptId)) = loadedUI
    }

    Some(loadedUI)
  }

  override def getEmptyListingHtml(): Seq[Node] = {
    <p>
      Did you specify the correct logging directory? Please verify your setting of
      <span style="font-style:italic">spark.history.fs.logDirectory</span>
      listed above and whether you have the permissions to access it.
      <br/>
      It is also possible that your application did not run to
      completion or did not stop the SparkContext.
    </p>
  }

  override def getConfig(): Map[String, String] = {
    val safeMode = if (isFsInSafeMode()) {
      Map("HDFS State" -> "In safe mode, application logs not available.")
    } else {
      Map()
    }
    Map("Event log directory" -> logDir) ++ safeMode
  }

  override def start(): Unit = {
    initThread = initialize()
  }

  override def stop(): Unit = {
    try {
      if (initThread != null && initThread.isAlive()) {
        initThread.interrupt()
        initThread.join()
      }
      Seq(pool, replayExecutor).foreach { executor =>
        executor.shutdown()
        if (!executor.awaitTermination(5, TimeUnit.SECONDS)) {
          executor.shutdownNow()
        }
      }
    } finally {
      activeUIs.foreach { case (_, loadedUI) => loadedUI.ui.store.close() }
      activeUIs.clear()
      listing.close()
    }
  }

  override def onUIDetached(appId: String, attemptId: Option[String], ui: SparkUI): Unit = {
    val uiOption = synchronized {
      activeUIs.remove((appId, attemptId))
    }
    uiOption.foreach { loadedUI =>
      loadedUI.lock.writeLock().lock()
      try {
        loadedUI.ui.store.close()
      } finally {
        loadedUI.lock.writeLock().unlock()
      }

      diskManager.foreach { dm =>
        // If the UI is not valid, delete its files from disk, if any. This relies on the fact that
        // ApplicationCache will never call this method concurrently with getAppUI() for the same
        // appId / attemptId.
        dm.release(appId, attemptId, delete = !loadedUI.valid)
      }
    }
  }

  override def checkUIViewPermissions(appId: String, attemptId: Option[String],
      user: String): Boolean = {
    val app = load(appId)
    val attempt = app.attempts.find(_.info.attemptId == attemptId).orNull
    if (attempt == null) {
      throw new NoSuchElementException()
    }
    val secManager = createSecurityManager(this.conf.clone(), attempt)
    secManager.checkUIViewPermissions(user)
  }

  /**
   * Builds the application list based on the current contents of the log directory.
   * Tries to reuse as much of the data already in memory as possible, by not reading
   * applications that haven't been updated since last time the logs were checked.
   * Only a max of UPDATE_BATCHSIZE jobs are processed in each cycle, to prevent the process
   * from running for too long which blocks updating newly appeared eventlog files.
   */
  private[history] def checkForLogs(): Unit = {
    var count: Int = 0
    try {
      val newLastScanTime = clock.getTimeMillis()
      logDebug(s"Scanning $logDir with lastScanTime==$lastScanTime")

      // Mark entries that are processing as not stale. Such entries do not have a chance to be
      // updated with the new 'lastProcessed' time and thus any entity that completes processing
      // right after this check and before the check for stale entities will be identified as stale
      // and will be deleted from the UI until the next 'checkForLogs' run.
      val notStale = mutable.HashSet[String]()
      val updated = Option(fs.listStatus(new Path(logDir))).map(_.toSeq).getOrElse(Nil)
        .filter { entry => isAccessible(entry.getPath) }
        .filter { entry =>
          if (isProcessing(entry.getPath)) {
            notStale.add(entry.getPath.toString())
            false
          } else {
            true
          }
        }
        .flatMap { entry => EventLogFileReader(fs, entry) }
        .filter { reader =>
          try {
            reader.modificationTime
            true
          } catch {
            case e: IllegalArgumentException =>
              logInfo("Exception in getting modificationTime of "
                + reader.rootPath.getName + ". " + e.toString)
              false
          }
        }
        .sortWith { case (entry1, entry2) =>
          entry1.modificationTime > entry2.modificationTime
        }
        .filter { reader =>
          try {
            val info = listing.read(classOf[LogInfo], reader.rootPath.toString())

            if (info.appId.isDefined) {
              // If the SHS view has a valid application, update the time the file was last seen so
              // that the entry is not deleted from the SHS listing. Also update the file size, in
              // case the code below decides we don't need to parse the log.
              listing.write(info.copy(lastProcessed = newLastScanTime,
                fileSize = reader.fileSizeForLastIndex,
                lastIndex = reader.lastIndex,
                isComplete = reader.completed))
            }

            if (shouldReloadLog(info, reader)) {
              // ignore fastInProgressParsing when rolling event log is enabled on the log path,
              // to ensure proceeding compaction even fastInProgressParsing is turned on.
              if (info.appId.isDefined && reader.lastIndex.isEmpty && fastInProgressParsing) {
                // When fast in-progress parsing is on, we don't need to re-parse when the
                // size changes, but we do need to invalidate any existing UIs.
                // Also, we need to update the `lastUpdated time` to display the updated time in
                // the HistoryUI and to avoid cleaning the inprogress app while running.
                val appInfo = listing.read(classOf[ApplicationInfoWrapper], info.appId.get)

                val attemptList = appInfo.attempts.map { attempt =>
                  if (attempt.info.attemptId == info.attemptId) {
                    new AttemptInfoWrapper(
                      attempt.info.copy(lastUpdated = new Date(newLastScanTime)),
                      attempt.logPath,
                      attempt.fileSize,
                      attempt.lastIndex,
                      attempt.adminAcls,
                      attempt.viewAcls,
                      attempt.adminAclsGroups,
                      attempt.viewAclsGroups)
                  } else {
                    attempt
                  }
                }

                val updatedAppInfo = new ApplicationInfoWrapper(appInfo.info, attemptList)
                listing.write(updatedAppInfo)

                invalidateUI(info.appId.get, info.attemptId)
                false
              } else {
                true
              }
            } else {
              false
            }
          } catch {
            case _: NoSuchElementException =>
              // If the file is currently not being tracked by the SHS, check whether the log file
              // has expired, if expired, delete it from log dir, if not, add an entry for it and
              // try to parse it. This will allow the cleaner code to detect the file as stale
              // later on if it was not possible to parse it.
              try {
                if (conf.get(CLEANER_ENABLED) && reader.modificationTime <
                    clock.getTimeMillis() - conf.get(MAX_LOG_AGE_S) * 1000) {
                  logInfo(s"Deleting expired event log ${reader.rootPath.toString}")
                  deleteLog(fs, reader.rootPath)
                  // If the LogInfo read had succeeded, but the ApplicationInafoWrapper
                  // read failure and throw the exception, we should also cleanup the log
                  // info from listing db.
                  listing.delete(classOf[LogInfo], reader.rootPath.toString)
                  false
                } else if (count < conf.get(UPDATE_BATCHSIZE)) {
                  listing.write(LogInfo(reader.rootPath.toString(), newLastScanTime,
                    LogType.EventLogs, None, None, reader.fileSizeForLastIndex, reader.lastIndex,
                    None, reader.completed))
                  count = count + 1
                  reader.fileSizeForLastIndex > 0
                } else {
                  false
                }
              } catch {
                case _: FileNotFoundException => false
                case _: NoSuchElementException => false
                case NonFatal(e) =>
                  logWarning(s"Error while reading new log ${reader.rootPath}", e)
                  false
              }

            case NonFatal(e) =>
              logWarning(s"Error while filtering log ${reader.rootPath}", e)
              false
          }
        }

      if (updated.nonEmpty) {
        logDebug(s"New/updated attempts found: ${updated.size} ${updated.map(_.rootPath)}")
      }

      updated.foreach { entry =>
        submitLogProcessTask(entry.rootPath) { () =>
          mergeApplicationListing(entry, newLastScanTime, true)
        }
      }

      // Delete all information about applications whose log files disappeared from storage.
      // This is done by identifying the event logs which were not touched by the current
      // directory scan.
      //
      // Only entries with valid applications are cleaned up here. Cleaning up invalid log
      // files is done by the periodic cleaner task.
      val stale = listing.synchronized {
        KVUtils.viewToSeq(listing.view(classOf[LogInfo])
          .index("lastProcessed")
          .last(newLastScanTime - 1))
      }
      stale.filterNot(isProcessing)
        .filterNot(info => notStale.contains(info.logPath))
        .foreach { log =>
          log.appId.foreach { appId =>
            cleanAppData(appId, log.attemptId, log.logPath)
            listing.delete(classOf[LogInfo], log.logPath)
          }
        }

      lastScanTime.set(newLastScanTime)
    } catch {
      case e: Exception => logError("Exception in checking for event log updates", e)
    }
  }

  private[history] def shouldReloadLog(info: LogInfo, reader: EventLogFileReader): Boolean = {
    if (info.isComplete != reader.completed) {
      true
    } else {
      var result = if (info.lastIndex.isDefined) {
        require(reader.lastIndex.isDefined)
        info.lastIndex.get < reader.lastIndex.get || info.fileSize < reader.fileSizeForLastIndex
      } else {
        info.fileSize < reader.fileSizeForLastIndex
      }
      if (!result && !reader.completed) {
        try {
          result = reader.fileSizeForLastIndexForDFS.exists(info.fileSize < _)
        } catch {
          case e: Exception =>
            logDebug(s"Failed to check the length for the file : ${info.logPath}", e)
        }
      }
      result
    }
  }

  private def cleanAppData(appId: String, attemptId: Option[String], logPath: String): Unit = {
    try {
      var isStale = false
      listing.synchronized {
        val app = load(appId)
        val (attempt, others) = app.attempts.partition(_.info.attemptId == attemptId)

        assert(attempt.isEmpty || attempt.size == 1)
        isStale = attempt.headOption.exists { a =>
          if (a.logPath != new Path(logPath).getName()) {
            // If the log file name does not match, then probably the old log file was from an
            // in progress application. Just return that the app should be left alone.
            false
          } else {
            if (others.nonEmpty) {
              val newAppInfo = new ApplicationInfoWrapper(app.info, others)
              listing.write(newAppInfo)
            } else {
              listing.delete(classOf[ApplicationInfoWrapper], appId)
            }
            true
          }
        }
      }

      if (isStale) {
        val maybeUI = synchronized {
          activeUIs.remove(appId -> attemptId)
        }
        maybeUI.foreach { ui =>
          ui.invalidate()
          ui.ui.store.close()
        }
        diskManager.foreach(_.release(appId, attemptId, delete = true))
      }
    } catch {
      case _: NoSuchElementException =>
    }
  }

  override def writeEventLogs(
      appId: String,
      attemptId: Option[String],
      zipStream: ZipOutputStream): Unit = {

    val app = try {
      load(appId)
    } catch {
      case _: NoSuchElementException =>
        throw new SparkException(s"Logs for $appId not found.")
    }

    try {
      // If no attempt is specified, or there is no attemptId for attempts, return all attempts
      attemptId
        .map { id => app.attempts.filter(_.info.attemptId == Some(id)) }
        .getOrElse(app.attempts)
        .foreach { attempt =>
          val reader = EventLogFileReader(fs, new Path(logDir, attempt.logPath),
            attempt.lastIndex)
          reader.zipEventLogFiles(zipStream)
        }
    } finally {
      zipStream.close()
    }
  }

  private def mergeApplicationListing(
      reader: EventLogFileReader,
      scanTime: Long,
      enableOptimizations: Boolean): Unit = {
    val rootPath = reader.rootPath
    var succeeded = false
    try {
      val lastEvaluatedForCompaction: Option[Long] = try {
        listing.read(classOf[LogInfo], rootPath.toString).lastEvaluatedForCompaction
      } catch {
        case _: NoSuchElementException => None
      }

      pendingReplayTasksCount.incrementAndGet()
      doMergeApplicationListing(reader, scanTime, enableOptimizations, lastEvaluatedForCompaction)
      if (conf.get(CLEANER_ENABLED)) {
        checkAndCleanLog(rootPath.toString)
      }

      succeeded = true
    } catch {
      case e: InterruptedException =>
        throw e
      case e: AccessControlException =>
        // We don't have read permissions on the log file
        logWarning(s"Unable to read log $rootPath", e)
        markInaccessible(rootPath)
        // SPARK-28157 We should remove this inaccessible entry from the KVStore
        // to handle permission-only changes with the same file sizes later.
        listing.synchronized {
          listing.delete(classOf[LogInfo], rootPath.toString)
        }
      case _: FileNotFoundException
          if reader.rootPath.getName.endsWith(EventLogFileWriter.IN_PROGRESS) =>
        val finalFileName = reader.rootPath.getName.stripSuffix(EventLogFileWriter.IN_PROGRESS)
        val finalFilePath = new Path(reader.rootPath.getParent, finalFileName)
        if (fs.exists(finalFilePath)) {
          // Do nothing, the application completed during processing, the final event log file
          // will be processed by next around.
        } else {
          logWarning(s"In-progress event log file does not exist: ${reader.rootPath}, " +
            s"neither does the final event log file: $finalFilePath.")
        }
      case e: Exception =>
        logError("Exception while merging application listings", e)
    } finally {
      endProcessing(rootPath)
      pendingReplayTasksCount.decrementAndGet()

      // triggering another task for compaction task only if it succeeds
      if (succeeded) {
        submitLogProcessTask(rootPath) { () => compact(reader) }
      }
    }
  }

  /**
   * Replay the given log file, saving the application in the listing db.
   * Visible for testing
   */
  private[history] def doMergeApplicationListing(
      reader: EventLogFileReader,
      scanTime: Long,
      enableOptimizations: Boolean,
      lastEvaluatedForCompaction: Option[Long]): Unit = doMergeApplicationListingInternal(
    reader, scanTime, enableOptimizations, lastEvaluatedForCompaction)

  @scala.annotation.tailrec
  private def doMergeApplicationListingInternal(
      reader: EventLogFileReader,
      scanTime: Long,
      enableOptimizations: Boolean,
      lastEvaluatedForCompaction: Option[Long]): Unit = {
    val eventsFilter: ReplayEventsFilter = { eventString =>
      eventString.startsWith(APPL_START_EVENT_PREFIX) ||
        eventString.startsWith(APPL_END_EVENT_PREFIX) ||
        eventString.startsWith(LOG_START_EVENT_PREFIX) ||
        eventString.startsWith(ENV_UPDATE_EVENT_PREFIX)
    }

    val logPath = reader.rootPath
    val appCompleted = reader.completed
    val reparseChunkSize = conf.get(END_EVENT_REPARSE_CHUNK_SIZE)

    // Enable halt support in listener if:
    // - app in progress && fast parsing enabled
    // - skipping to end event is enabled (regardless of in-progress state)
    val shouldHalt = enableOptimizations &&
      ((!appCompleted && fastInProgressParsing) || reparseChunkSize > 0)

    val bus = new ReplayListenerBus()
    val listener = new AppListingListener(reader, clock, shouldHalt)
    bus.addListener(listener)

    logInfo(s"Parsing $logPath for listing data...")
    val logFiles = reader.listEventLogFiles
    parseAppEventLogs(logFiles, bus, !appCompleted, eventsFilter)

    // If enabled above, the listing listener will halt parsing when there's enough information to
    // create a listing entry. When the app is completed, or fast parsing is disabled, we still need
    // to replay until the end of the log file to try to find the app end event. Instead of reading
    // and parsing line by line, this code skips bytes from the underlying stream so that it is
    // positioned somewhere close to the end of the log file.
    //
    // Because the application end event is written while some Spark subsystems such as the
    // scheduler are still active, there is no guarantee that the end event will be the last
    // in the log. So, to be safe, the code uses a configurable chunk to be re-parsed at
    // the end of the file, and retries parsing the whole log later if the needed data is
    // still not found.
    //
    // Note that skipping bytes in compressed files is still not cheap, but there are still some
    // minor gains over the normal log parsing done by the replay bus.
    //
    // This code re-opens the file so that it knows where it's skipping to. This isn't as cheap as
    // just skipping from the current position, but there isn't a a good way to detect what the
    // current position is, since the replay listener bus buffers data internally.
    val lookForEndEvent = shouldHalt && (appCompleted || !fastInProgressParsing)
    if (lookForEndEvent && listener.applicationInfo.isDefined) {
      val lastFile = logFiles.last
      Utils.tryWithResource(EventLogFileReader.openEventLog(lastFile.getPath, fs)) { in =>
        val target = lastFile.getLen - reparseChunkSize
        if (target > 0) {
          logInfo(s"Looking for end event; skipping $target bytes from $logPath...")
          var skipped = 0L
          while (skipped < target) {
            skipped += in.skip(target - skipped)
          }
        }

        val source = Source.fromInputStream(in)(Codec.UTF8).getLines()

        // Because skipping may leave the stream in the middle of a line, read the next line
        // before replaying.
        if (target > 0) {
          source.next()
        }

        bus.replay(source, lastFile.getPath.toString, !appCompleted, eventsFilter)
      }
    }

    logInfo(s"Finished parsing $logPath")

    listener.applicationInfo match {
      case Some(app) if !lookForEndEvent || app.attempts.head.info.completed =>
        // In this case, we either didn't care about the end event, or we found it. So the
        // listing data is good.
        invalidateUI(app.info.id, app.attempts.head.info.attemptId)
        addListing(app)
        listing.write(LogInfo(logPath.toString(), scanTime, LogType.EventLogs, Some(app.info.id),
          app.attempts.head.info.attemptId, reader.fileSizeForLastIndex, reader.lastIndex,
          lastEvaluatedForCompaction, reader.completed))

        // For a finished log, remove the corresponding "in progress" entry from the listing DB if
        // the file is really gone.
        // The logic is only valid for single event log, as root path doesn't change for
        // rolled event logs.
        if (appCompleted && reader.lastIndex.isEmpty) {
          val inProgressLog = logPath.toString() + EventLogFileWriter.IN_PROGRESS
          try {
            // Fetch the entry first to avoid an RPC when it's already removed.
            listing.read(classOf[LogInfo], inProgressLog)
            if (!fs.isFile(new Path(inProgressLog))) {
              listing.synchronized {
                listing.delete(classOf[LogInfo], inProgressLog)
              }
            }
          } catch {
            case _: NoSuchElementException =>
          }
        }

      case Some(_) =>
        // In this case, the attempt is still not marked as finished but was expected to. This can
        // mean the end event is before the configured threshold, so call the method again to
        // re-parse the whole log.
        logInfo(s"Reparsing $logPath since end event was not found.")
        doMergeApplicationListingInternal(reader, scanTime, enableOptimizations = false,
          lastEvaluatedForCompaction)

      case _ =>
        // If the app hasn't written down its app ID to the logs, still record the entry in the
        // listing db, with an empty ID. This will make the log eligible for deletion if the app
        // does not make progress after the configured max log age.
        listing.write(
          LogInfo(logPath.toString(), scanTime, LogType.EventLogs, None, None,
            reader.fileSizeForLastIndex, reader.lastIndex, lastEvaluatedForCompaction,
            reader.completed))
    }
  }

  private def compact(reader: EventLogFileReader): Unit = {
    val rootPath = reader.rootPath
    try {
      reader.lastIndex match {
        case Some(lastIndex) =>
          try {
            val info = listing.read(classOf[LogInfo], reader.rootPath.toString)
            if (info.lastEvaluatedForCompaction.isEmpty ||
                info.lastEvaluatedForCompaction.get < lastIndex) {
              // haven't tried compaction for this index, do compaction
              fileCompactor.compact(reader.listEventLogFiles)
              listing.write(info.copy(lastEvaluatedForCompaction = Some(lastIndex)))
            }
          } catch {
            case _: NoSuchElementException =>
            // this should exist, but ignoring doesn't hurt much
          }

        case None => // This is not applied to single event log file.
      }
    } catch {
      case e: InterruptedException =>
        throw e
      case e: AccessControlException =>
        logWarning(s"Insufficient permission while compacting log for $rootPath", e)
      case e: Exception =>
        logError(s"Exception while compacting log for $rootPath", e)
    } finally {
      endProcessing(rootPath)
    }
  }

  /**
   * Invalidate an existing UI for a given app attempt. See LoadedAppUI for a discussion on the
   * UI lifecycle.
   */
  private def invalidateUI(appId: String, attemptId: Option[String]): Unit = {
    synchronized {
      activeUIs.get((appId, attemptId)).foreach { ui =>
        ui.invalidate()
        ui.ui.store.close()
      }
    }
  }

  /**
   * Check and delete specified event log according to the max log age defined by the user.
   */
  private[history] def checkAndCleanLog(logPath: String): Unit = Utils.tryLog {
    val maxTime = clock.getTimeMillis() - conf.get(MAX_LOG_AGE_S) * 1000
    val log = listing.read(classOf[LogInfo], logPath)

    if (log.lastProcessed <= maxTime && log.appId.isEmpty) {
      logInfo(s"Deleting invalid / corrupt event log ${log.logPath}")
      deleteLog(fs, new Path(log.logPath))
      listing.delete(classOf[LogInfo], log.logPath)
    }

    log.appId.foreach { appId =>
      val app = listing.read(classOf[ApplicationInfoWrapper], appId)
      if (app.oldestAttempt() <= maxTime) {
        val (remaining, toDelete) = app.attempts.partition { attempt =>
          attempt.info.lastUpdated.getTime() >= maxTime
        }
        deleteAttemptLogs(app, remaining, toDelete)
      }
    }
  }

  /**
   * Delete event logs from the log directory according to the clean policy defined by the user.
   */
  private[history] def cleanLogs(): Unit = Utils.tryLog {
    val maxTime = clock.getTimeMillis() - conf.get(MAX_LOG_AGE_S) * 1000
    val maxNum = conf.get(MAX_LOG_NUM)

    val expired = KVUtils.viewToSeq(listing.view(classOf[ApplicationInfoWrapper])
      .index("oldestAttempt")
      .reverse()
      .first(maxTime))
    expired.foreach { app =>
      // Applications may have multiple attempts, some of which may not need to be deleted yet.
      val (remaining, toDelete) = app.attempts.partition { attempt =>
        attempt.info.lastUpdated.getTime() >= maxTime
      }
      deleteAttemptLogs(app, remaining, toDelete)
    }

    // Delete log files that don't have a valid application and exceed the configured max age.
    val stale = KVUtils.viewToSeq(listing.view(classOf[LogInfo])
      .index("lastProcessed")
      .reverse()
      .first(maxTime), Int.MaxValue) { l => l.logType == null || l.logType == LogType.EventLogs }
    stale.filterNot(isProcessing).foreach { log =>
      if (log.appId.isEmpty) {
        logInfo(s"Deleting invalid / corrupt event log ${log.logPath}")
        deleteLog(fs, new Path(log.logPath))
        listing.delete(classOf[LogInfo], log.logPath)
      }
    }

    // If the number of files is bigger than MAX_LOG_NUM,
    // clean up all completed attempts per application one by one.
    val num = KVUtils.size(listing.view(classOf[LogInfo]).index("lastProcessed"))
    var count = num - maxNum
    if (count > 0) {
      logInfo(s"Try to delete $count old event logs to keep $maxNum logs in total.")
      KVUtils.foreach(listing.view(classOf[ApplicationInfoWrapper]).index("oldestAttempt")) { app =>
        if (count > 0) {
          // Applications may have multiple attempts, some of which may not be completed yet.
          val (toDelete, remaining) = app.attempts.partition(_.info.completed)
          count -= deleteAttemptLogs(app, remaining, toDelete)
        }
      }
      if (count > 0) {
        logWarning(s"Fail to clean up according to MAX_LOG_NUM policy ($maxNum).")
      }
    }

    // Clean the inaccessibleList from the expired entries.
    clearInaccessibleList(CLEAN_INTERVAL_S)
  }

  private def deleteAttemptLogs(
      app: ApplicationInfoWrapper,
      remaining: List[AttemptInfoWrapper],
      toDelete: List[AttemptInfoWrapper]): Int = {
    if (remaining.nonEmpty) {
      val newApp = new ApplicationInfoWrapper(app.info, remaining)
      listing.write(newApp)
    }

    var countDeleted = 0
    toDelete.foreach { attempt =>
      logInfo(s"Deleting expired event log for ${attempt.logPath}")
      val logPath = new Path(logDir, attempt.logPath)
      listing.delete(classOf[LogInfo], logPath.toString())
      cleanAppData(app.id, attempt.info.attemptId, logPath.toString())
      if (deleteLog(fs, logPath)) {
        countDeleted += 1
      }
    }

    if (remaining.isEmpty) {
      listing.delete(app.getClass(), app.id)
    }

    countDeleted
  }

  /**
   * Delete driver logs from the configured spark dfs dir that exceed the configured max age
   */
  private[history] def cleanDriverLogs(): Unit = Utils.tryLog {
    val driverLogDir = conf.get(DRIVER_LOG_DFS_DIR).get
    val driverLogFs = new Path(driverLogDir).getFileSystem(hadoopConf)
    val currentTime = clock.getTimeMillis()
    val maxTime = currentTime - conf.get(MAX_DRIVER_LOG_AGE_S) * 1000
    val logFiles = driverLogFs.listLocatedStatus(new Path(driverLogDir))
    while (logFiles.hasNext()) {
      val f = logFiles.next()
      // Do not rely on 'modtime' as it is not updated for all filesystems when files are written to
      val deleteFile =
        try {
          val info = listing.read(classOf[LogInfo], f.getPath().toString())
          // Update the lastprocessedtime of file if it's length or modification time has changed
          if (info.fileSize < f.getLen() || info.lastProcessed < f.getModificationTime()) {
            listing.write(
              info.copy(lastProcessed = currentTime, fileSize = f.getLen()))
            false
          } else if (info.lastProcessed > maxTime) {
            false
          } else {
            true
          }
        } catch {
          case e: NoSuchElementException =>
            // For every new driver log file discovered, create a new entry in listing
            listing.write(LogInfo(f.getPath().toString(), currentTime, LogType.DriverLogs, None,
              None, f.getLen(), None, None, false))
          false
        }
      if (deleteFile) {
        logInfo(s"Deleting expired driver log for: ${f.getPath().getName()}")
        listing.delete(classOf[LogInfo], f.getPath().toString())
        deleteLog(driverLogFs, f.getPath())
      }
    }

    // Delete driver log file entries that exceed the configured max age and
    // may have been deleted on filesystem externally.
    val stale = KVUtils.viewToSeq(listing.view(classOf[LogInfo])
      .index("lastProcessed")
      .reverse()
      .first(maxTime), Int.MaxValue) { l => l.logType != null && l.logType == LogType.DriverLogs }
    stale.filterNot(isProcessing).foreach { log =>
      logInfo(s"Deleting invalid driver log ${log.logPath}")
      listing.delete(classOf[LogInfo], log.logPath)
      deleteLog(driverLogFs, new Path(log.logPath))
    }
  }

  /**
   * Rebuilds the application state store from its event log. Exposed for testing.
   */
  private[spark] def rebuildAppStore(
      store: KVStore,
      reader: EventLogFileReader,
      lastUpdated: Long): Unit = {
    // Disable async updates, since they cause higher memory usage, and it's ok to take longer
    // to parse the event logs in the SHS.
    val replayConf = conf.clone().set(ASYNC_TRACKING_ENABLED, false)
    val trackingStore = new ElementTrackingStore(store, replayConf)
    val replayBus = new ReplayListenerBus()
    val listener = new AppStatusListener(trackingStore, replayConf, false,
      lastUpdateTime = Some(lastUpdated))
    replayBus.addListener(listener)

    for {
      plugin <- loadPlugins()
      listener <- plugin.createListeners(conf, trackingStore)
    } replayBus.addListener(listener)

    try {
      val eventLogFiles = reader.listEventLogFiles
      logInfo(s"Parsing ${reader.rootPath} to re-build UI...")
      parseAppEventLogs(eventLogFiles, replayBus, !reader.completed)
      trackingStore.close(false)
      logInfo(s"Finished parsing ${reader.rootPath}")
    } catch {
      case e: Exception =>
        Utils.tryLogNonFatalError {
          trackingStore.close()
        }
        throw e
    }
  }

  private def parseAppEventLogs(
      logFiles: Seq[FileStatus],
      replayBus: ReplayListenerBus,
      maybeTruncated: Boolean,
      eventsFilter: ReplayEventsFilter = SELECT_ALL_FILTER): Unit = {
    // stop replaying next log files if ReplayListenerBus indicates some error or halt
    var continueReplay = true
    logFiles.foreach { file =>
      if (continueReplay) {
        Utils.tryWithResource(EventLogFileReader.openEventLog(file.getPath, fs)) { in =>
          continueReplay = replayBus.replay(in, file.getPath.toString,
            maybeTruncated = maybeTruncated, eventsFilter = eventsFilter)
        }
      }
    }
  }

  /**
   * Checks whether HDFS is in safe mode.
   *
   * Note that DistributedFileSystem is a `@LimitedPrivate` class, which for all practical reasons
   * makes it more public than not.
   */
  private[history] def isFsInSafeMode(): Boolean = fs match {
    case dfs: DistributedFileSystem =>
      isFsInSafeMode(dfs)
    case _ =>
      false
  }

  private[history] def isFsInSafeMode(dfs: DistributedFileSystem): Boolean = {
    /* true to check only for Active NNs status */
    dfs.setSafeMode(SafeModeAction.GET, true)
  }

  /**
   * String description for diagnostics
   * @return a summary of the component state
   */
  override def toString: String = {
    val count = listing.count(classOf[ApplicationInfoWrapper])
    s"""|FsHistoryProvider{logdir=$logDir,
        |  storedir=$storePath,
        |  last scan time=$lastScanTime
        |  application count=$count}""".stripMargin
  }

  private def load(appId: String): ApplicationInfoWrapper = {
    listing.read(classOf[ApplicationInfoWrapper], appId)
  }

  /**
   * Write the app's information to the given store. Serialized to avoid the (notedly rare) case
   * where two threads are processing separate attempts of the same application.
   */
  private def addListing(app: ApplicationInfoWrapper): Unit = listing.synchronized {
    val attempt = app.attempts.head

    val oldApp = try {
      load(app.id)
    } catch {
      case _: NoSuchElementException =>
        app
    }

    def compareAttemptInfo(a1: AttemptInfoWrapper, a2: AttemptInfoWrapper): Boolean = {
      a1.info.startTime.getTime() > a2.info.startTime.getTime()
    }

    val attempts = oldApp.attempts.filter(_.info.attemptId != attempt.info.attemptId) ++
      List(attempt)

    val newAppInfo = new ApplicationInfoWrapper(
      app.info,
      attempts.sortWith(compareAttemptInfo))
    listing.write(newAppInfo)
  }

  private def loadDiskStore(
      dm: HistoryServerDiskManager,
      appId: String,
      attempt: AttemptInfoWrapper): KVStore = {
    val metadata = new AppStatusStoreMetadata(AppStatusStore.CURRENT_VERSION)

    // First check if the store already exists and try to open it. If that fails, then get rid of
    // the existing data.
    dm.openStore(appId, attempt.info.attemptId).foreach { path =>
      try {
        return KVUtils.open(path, metadata, conf, live = false)
      } catch {
        case e: Exception =>
          logInfo(s"Failed to open existing store for $appId/${attempt.info.attemptId}.", e)
          dm.release(appId, attempt.info.attemptId, delete = true)
      }
    }

    // At this point the disk data either does not exist or was deleted because it failed to
    // load, so the event log needs to be replayed.

    // If the hybrid store is enabled, try it first and fail back to RocksDB store.
    if (hybridStoreEnabled) {
      try {
        return createHybridStore(dm, appId, attempt, metadata)
      } catch {
        case e: RuntimeException if e.getMessage != null &&
            e.getMessage.contains("Not enough memory to create hybrid") =>
          // Handle exception from `HistoryServerMemoryManager.lease`.
          logInfo(s"Failed to create HybridStore for $appId/${attempt.info.attemptId}." +
            s" Using $hybridStoreDiskBackend. " + e.getMessage)
        case e: Exception =>
          logInfo(s"Failed to create HybridStore for $appId/${attempt.info.attemptId}." +
            s" Using $hybridStoreDiskBackend.", e)
      }
    }

    createDiskStore(dm, appId, attempt, metadata)
  }

  private def createHybridStore(
      dm: HistoryServerDiskManager,
      appId: String,
      attempt: AttemptInfoWrapper,
      metadata: AppStatusStoreMetadata): KVStore = {
    var retried = false
    var hybridStore: HybridStore = null
    val reader = EventLogFileReader(fs, new Path(logDir, attempt.logPath),
      attempt.lastIndex)

    // Use InMemoryStore to rebuild app store
    while (hybridStore == null) {
      // A RuntimeException will be thrown if the heap memory is not sufficient
      memoryManager.lease(appId, attempt.info.attemptId, reader.totalSize,
        reader.compressionCodec)
      var store: HybridStore = null
      try {
        store = new HybridStore()
        rebuildAppStore(store, reader, attempt.info.lastUpdated.getTime())
        hybridStore = store
      } catch {
        case _: IOException if !retried =>
          // compaction may touch the file(s) which app rebuild wants to read
          // compaction wouldn't run in short interval, so try again...
          logWarning(s"Exception occurred while rebuilding log path ${attempt.logPath} - " +
            "trying again...")
          store.close()
          memoryManager.release(appId, attempt.info.attemptId)
          retried = true
        case e: Exception =>
          store.close()
          memoryManager.release(appId, attempt.info.attemptId)
          throw e
      }
    }

    // Create a disk-base KVStore and start a background thread to dump data to it
    var lease: dm.Lease = null
    try {
      logInfo(s"Leasing disk manager space for app $appId / ${attempt.info.attemptId}...")
      lease = dm.lease(reader.totalSize, reader.compressionCodec.isDefined)
      val diskStore = KVUtils.open(lease.tmpPath, metadata, conf, live = false)
      hybridStore.setDiskStore(diskStore)
      hybridStore.switchToDiskStore(new HybridStore.SwitchToDiskStoreListener {
<<<<<<< HEAD
        override def onSwitchToDiskStoreSuccess: Unit = {
=======
        override def onSwitchToDiskStoreSuccess(): Unit = {
>>>>>>> ecee7133
          logInfo(s"Completely switched to diskStore for app $appId / ${attempt.info.attemptId}.")
          diskStore.close()
          val newStorePath = lease.commit(appId, attempt.info.attemptId)
          hybridStore.setDiskStore(KVUtils.open(newStorePath, metadata, conf, live = false))
          memoryManager.release(appId, attempt.info.attemptId)
        }
        override def onSwitchToDiskStoreFail(e: Exception): Unit = {
          logWarning(s"Failed to switch to diskStore for app $appId / ${attempt.info.attemptId}", e)
          diskStore.close()
          lease.rollback()
        }
      }, appId, attempt.info.attemptId)
    } catch {
      case e: Exception =>
        hybridStore.close()
        memoryManager.release(appId, attempt.info.attemptId)
        if (lease != null) {
          lease.rollback()
        }
        throw e
    }

    hybridStore
  }

  private def createDiskStore(
      dm: HistoryServerDiskManager,
      appId: String,
      attempt: AttemptInfoWrapper,
      metadata: AppStatusStoreMetadata): KVStore = {
    var retried = false
    var newStorePath: File = null
    while (newStorePath == null) {
      val reader = EventLogFileReader(fs, new Path(logDir, attempt.logPath),
        attempt.lastIndex)
      val isCompressed = reader.compressionCodec.isDefined
      logInfo(s"Leasing disk manager space for app $appId / ${attempt.info.attemptId}...")
      val lease = dm.lease(reader.totalSize, isCompressed)
      try {
        Utils.tryWithResource(KVUtils.open(lease.tmpPath, metadata, conf, live = false)) { store =>
          rebuildAppStore(store, reader, attempt.info.lastUpdated.getTime())
        }
        newStorePath = lease.commit(appId, attempt.info.attemptId)
      } catch {
        case _: IOException if !retried =>
          // compaction may touch the file(s) which app rebuild wants to read
          // compaction wouldn't run in short interval, so try again...
          logWarning(s"Exception occurred while rebuilding app $appId - trying again...")
          lease.rollback()
          retried = true

        case e: Exception =>
          lease.rollback()
          throw e
      }
    }

    KVUtils.open(newStorePath, metadata, conf, live = false)
  }

  private def createInMemoryStore(attempt: AttemptInfoWrapper): KVStore = {
    var retried = false
    var store: KVStore = null
    while (store == null) {
      try {
        val s = new InMemoryStore()
        val reader = EventLogFileReader(fs, new Path(logDir, attempt.logPath),
          attempt.lastIndex)
        rebuildAppStore(s, reader, attempt.info.lastUpdated.getTime())
        store = s
      } catch {
        case _: IOException if !retried =>
          // compaction may touch the file(s) which app rebuild wants to read
          // compaction wouldn't run in short interval, so try again...
          logWarning(s"Exception occurred while rebuilding log path ${attempt.logPath} - " +
            "trying again...")
          retried = true

        case e: Exception =>
          throw e
      }
    }

    store
  }

  private def loadPlugins(): Iterable[AppHistoryServerPlugin] = {
    ServiceLoader.load(classOf[AppHistoryServerPlugin], Utils.getContextOrSparkClassLoader).asScala
  }

  /** For testing. Returns internal data about a single attempt. */
  private[history] def getAttempt(appId: String, attemptId: Option[String]): AttemptInfoWrapper = {
    load(appId).attempts.find(_.info.attemptId == attemptId).getOrElse(
      throw new NoSuchElementException(s"Cannot find attempt $attemptId of $appId."))
  }

  private def deleteLog(fs: FileSystem, log: Path): Boolean = {
    var deleted = false
    if (!isAccessible(log)) {
      logDebug(s"Skipping deleting $log as we don't have permissions on it.")
    } else {
      try {
        deleted = fs.delete(log, true)
      } catch {
        case _: AccessControlException =>
          logInfo(s"No permission to delete $log, ignoring.")
        case ioe: IOException =>
          logError(s"IOException in cleaning $log", ioe)
      }
    }
    deleted
  }

  /** NOTE: 'task' should ensure it executes 'endProcessing' at the end */
  private def submitLogProcessTask(rootPath: Path)(task: Runnable): Unit = {
    try {
      processing(rootPath)
      replayExecutor.submit(task)
    } catch {
      // let the iteration over the updated entries break, since an exception on
      // replayExecutor.submit (..) indicates the ExecutorService is unable
      // to take any more submissions at this time
      case e: Exception =>
        logError(s"Exception while submitting task", e)
        endProcessing(rootPath)
    }
  }

  private def createSecurityManager(conf: SparkConf,
      attempt: AttemptInfoWrapper): SecurityManager = {
    val secManager = new SecurityManager(conf)
    secManager.setAcls(historyUiAclsEnable)
    // make sure to set admin acls before view acls so they are properly picked up
    secManager.setAdminAcls(historyUiAdminAcls ++ stringToSeq(attempt.adminAcls.getOrElse("")))
    secManager.setViewAcls(attempt.info.sparkUser, stringToSeq(attempt.viewAcls.getOrElse("")))
    secManager.setAdminAclsGroups(historyUiAdminAclsGroups ++
      stringToSeq(attempt.adminAclsGroups.getOrElse("")))
    secManager.setViewAclsGroups(stringToSeq(attempt.viewAclsGroups.getOrElse("")))
    secManager
  }
}

private[spark] object FsHistoryProvider {

  private val APPL_START_EVENT_PREFIX = "{\"Event\":\"SparkListenerApplicationStart\""

  private val APPL_END_EVENT_PREFIX = "{\"Event\":\"SparkListenerApplicationEnd\""

  private val LOG_START_EVENT_PREFIX = "{\"Event\":\"SparkListenerLogStart\""

  private val ENV_UPDATE_EVENT_PREFIX = "{\"Event\":\"SparkListenerEnvironmentUpdate\","

  /**
   * Current version of the data written to the listing database. When opening an existing
   * db, if the version does not match this value, the FsHistoryProvider will throw away
   * all data and re-generate the listing data from the event logs.
   */
  val CURRENT_LISTING_VERSION = 1L
}

private[spark] case class FsHistoryProviderMetadata(
    version: Long,
    uiVersion: Long,
    logDir: String)

private[history] object LogType extends Enumeration {
  val DriverLogs, EventLogs = Value
}

/**
 * Tracking info for event logs detected in the configured log directory. Tracks both valid and
 * invalid logs (e.g. unparseable logs, recorded as logs with no app ID) so that the cleaner
 * can know what log files are safe to delete.
 */
private[history] case class LogInfo(
    @KVIndexParam logPath: String,
    @KVIndexParam("lastProcessed") lastProcessed: Long,
    logType: LogType.Value,
    appId: Option[String],
    attemptId: Option[String],
    fileSize: Long,
    @JsonDeserialize(contentAs = classOf[JLong])
    lastIndex: Option[Long],
    @JsonDeserialize(contentAs = classOf[JLong])
    lastEvaluatedForCompaction: Option[Long],
    isComplete: Boolean)

private[history] class AttemptInfoWrapper(
    val info: ApplicationAttemptInfo,
    val logPath: String,
    val fileSize: Long,
    @JsonDeserialize(contentAs = classOf[JLong])
    val lastIndex: Option[Long],
    val adminAcls: Option[String],
    val viewAcls: Option[String],
    val adminAclsGroups: Option[String],
    val viewAclsGroups: Option[String])

private[history] class ApplicationInfoWrapper(
    val info: ApplicationInfo,
    val attempts: List[AttemptInfoWrapper]) {

  @JsonIgnore @KVIndexParam
  def id: String = info.id

  @JsonIgnore @KVIndexParam("endTime")
  def endTime(): Long = attempts.head.info.endTime.getTime()

  @JsonIgnore @KVIndexParam("oldestAttempt")
  def oldestAttempt(): Long = attempts.map(_.info.lastUpdated.getTime()).min

  def toApplicationInfo(): ApplicationInfo = info.copy(attempts = attempts.map(_.info))

}

private[history] class AppListingListener(
    reader: EventLogFileReader,
    clock: Clock,
    haltEnabled: Boolean) extends SparkListener {

  private val app = new MutableApplicationInfo()
  private val attempt = new MutableAttemptInfo(reader.rootPath.getName(),
    reader.fileSizeForLastIndex, reader.lastIndex)

  private var gotEnvUpdate = false
  private var halted = false

  override def onApplicationStart(event: SparkListenerApplicationStart): Unit = {
    app.id = event.appId.orNull
    app.name = event.appName

    attempt.attemptId = event.appAttemptId
    attempt.startTime = new Date(event.time)
    attempt.lastUpdated = new Date(clock.getTimeMillis())
    attempt.sparkUser = event.sparkUser

    checkProgress()
  }

  override def onApplicationEnd(event: SparkListenerApplicationEnd): Unit = {
    attempt.endTime = new Date(event.time)
    attempt.lastUpdated = new Date(reader.modificationTime)
    attempt.duration = event.time - attempt.startTime.getTime()
    attempt.completed = true
  }

  override def onEnvironmentUpdate(event: SparkListenerEnvironmentUpdate): Unit = {
    // Only parse the first env update, since any future changes don't have any effect on
    // the ACLs set for the UI.
    if (!gotEnvUpdate) {
      def emptyStringToNone(strOption: Option[String]): Option[String] = strOption match {
        case Some("") => None
        case _ => strOption
      }

      val allProperties = event.environmentDetails("Spark Properties").toMap
      attempt.viewAcls = emptyStringToNone(allProperties.get(UI_VIEW_ACLS.key))
      attempt.adminAcls = emptyStringToNone(allProperties.get(ADMIN_ACLS.key))
      attempt.viewAclsGroups = emptyStringToNone(allProperties.get(UI_VIEW_ACLS_GROUPS.key))
      attempt.adminAclsGroups = emptyStringToNone(allProperties.get(ADMIN_ACLS_GROUPS.key))

      gotEnvUpdate = true
      checkProgress()
    }
  }

  override def onOtherEvent(event: SparkListenerEvent): Unit = event match {
    case SparkListenerLogStart(sparkVersion) =>
      attempt.appSparkVersion = sparkVersion
    case _ =>
  }

  def applicationInfo: Option[ApplicationInfoWrapper] = {
    if (app.id != null) {
      Some(app.toView())
    } else {
      None
    }
  }

  /**
   * Throws a halt exception to stop replay if enough data to create the app listing has been
   * read.
   */
  private def checkProgress(): Unit = {
    if (haltEnabled && !halted && app.id != null && gotEnvUpdate) {
      halted = true
      throw new HaltReplayException()
    }
  }

  private class MutableApplicationInfo {
    var id: String = null
    var name: String = null

    def toView(): ApplicationInfoWrapper = {
      val apiInfo = ApplicationInfo(id, name, None, None, None, None, Nil)
      new ApplicationInfoWrapper(apiInfo, List(attempt.toView()))
    }

  }

  private class MutableAttemptInfo(logPath: String, fileSize: Long, lastIndex: Option[Long]) {
    var attemptId: Option[String] = None
    var startTime = new Date(-1)
    var endTime = new Date(-1)
    var lastUpdated = new Date(-1)
    var duration = 0L
    var sparkUser: String = null
    var completed = false
    var appSparkVersion = ""

    var adminAcls: Option[String] = None
    var viewAcls: Option[String] = None
    var adminAclsGroups: Option[String] = None
    var viewAclsGroups: Option[String] = None

    def toView(): AttemptInfoWrapper = {
      val apiInfo = ApplicationAttemptInfo(
        attemptId,
        startTime,
        endTime,
        lastUpdated,
        duration,
        sparkUser,
        completed,
        appSparkVersion)
      new AttemptInfoWrapper(
        apiInfo,
        logPath,
        fileSize,
        lastIndex,
        adminAcls,
        viewAcls,
        adminAclsGroups,
        viewAclsGroups)
    }

  }

}<|MERGE_RESOLUTION|>--- conflicted
+++ resolved
@@ -1287,11 +1287,7 @@
       val diskStore = KVUtils.open(lease.tmpPath, metadata, conf, live = false)
       hybridStore.setDiskStore(diskStore)
       hybridStore.switchToDiskStore(new HybridStore.SwitchToDiskStoreListener {
-<<<<<<< HEAD
-        override def onSwitchToDiskStoreSuccess: Unit = {
-=======
         override def onSwitchToDiskStoreSuccess(): Unit = {
->>>>>>> ecee7133
           logInfo(s"Completely switched to diskStore for app $appId / ${attempt.info.attemptId}.")
           diskStore.close()
           val newStorePath = lease.commit(appId, attempt.info.attemptId)
