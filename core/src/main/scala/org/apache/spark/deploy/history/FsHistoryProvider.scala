/*
 * Licensed to the Apache Software Foundation (ASF) under one or more
 * contributor license agreements.  See the NOTICE file distributed with
 * this work for additional information regarding copyright ownership.
 * The ASF licenses this file to You under the Apache License, Version 2.0
 * (the "License"); you may not use this file except in compliance with
 * the License.  You may obtain a copy of the License at
 *
 *    http://www.apache.org/licenses/LICENSE-2.0
 *
 * Unless required by applicable law or agreed to in writing, software
 * distributed under the License is distributed on an "AS IS" BASIS,
 * WITHOUT WARRANTIES OR CONDITIONS OF ANY KIND, either express or implied.
 * See the License for the specific language governing permissions and
 * limitations under the License.
 */

package org.apache.spark.deploy.history

import java.io.{File, FileNotFoundException, IOException}
import java.lang.{Long => JLong}
import java.util.{Date, NoSuchElementException, ServiceLoader}
import java.util.concurrent.{ConcurrentHashMap, ExecutorService, TimeUnit}
import java.util.zip.ZipOutputStream

import scala.collection.JavaConverters._
import scala.collection.mutable
import scala.io.{Codec, Source}
import scala.util.control.NonFatal
import scala.xml.Node

import com.fasterxml.jackson.annotation.JsonIgnore
import com.fasterxml.jackson.databind.annotation.JsonDeserialize
import org.apache.hadoop.fs.{FileStatus, FileSystem, Path}
import org.apache.hadoop.hdfs.DistributedFileSystem
import org.apache.hadoop.hdfs.protocol.HdfsConstants
import org.apache.hadoop.security.AccessControlException

import org.apache.spark.{SecurityManager, SparkConf, SparkException}
import org.apache.spark.deploy.SparkHadoopUtil
import org.apache.spark.internal.Logging
import org.apache.spark.internal.config._
import org.apache.spark.internal.config.History._
import org.apache.spark.internal.config.Status._
import org.apache.spark.internal.config.Tests.IS_TESTING
import org.apache.spark.internal.config.UI._
import org.apache.spark.scheduler._
import org.apache.spark.scheduler.ReplayListenerBus._
import org.apache.spark.status._
import org.apache.spark.status.KVUtils._
import org.apache.spark.status.api.v1.{ApplicationAttemptInfo, ApplicationInfo}
import org.apache.spark.ui.SparkUI
import org.apache.spark.util.{Clock, SystemClock, ThreadUtils, Utils}
import org.apache.spark.util.kvstore._

/**
 * A class that provides application history from event logs stored in the file system.
 * This provider checks for new finished applications in the background periodically and
 * renders the history application UI by parsing the associated event logs.
 *
 * == How new and updated attempts are detected ==
 *
 * - New attempts are detected in [[checkForLogs]]: the log dir is scanned, and any entries in the
 * log dir whose size changed since the last scan time are considered new or updated. These are
 * replayed to create a new attempt info entry and update or create a matching application info
 * element in the list of applications.
 * - Updated attempts are also found in [[checkForLogs]] -- if the attempt's log file has grown, the
 * attempt is replaced by another one with a larger log size.
 *
 * The use of log size, rather than simply relying on modification times, is needed to
 * address the following issues
 * - some filesystems do not appear to update the `modtime` value whenever data is flushed to
 * an open file output stream. Changes to the history may not be picked up.
 * - the granularity of the `modtime` field may be 2+ seconds. Rapid changes to the FS can be
 * missed.
 *
 * Tracking filesize works given the following invariant: the logs get bigger
 * as new events are added. If a format was used in which this did not hold, the mechanism would
 * break. Simple streaming of JSON-formatted events, as is implemented today, implicitly
 * maintains this invariant.
 */
private[history] class FsHistoryProvider(conf: SparkConf, clock: Clock)
  extends ApplicationHistoryProvider with Logging {

  def this(conf: SparkConf) = {
    this(conf, new SystemClock())
  }

  import FsHistoryProvider._

  // Interval between safemode checks.
  private val SAFEMODE_CHECK_INTERVAL_S = conf.get(History.SAFEMODE_CHECK_INTERVAL_S)

  // Interval between each check for event log updates
  private val UPDATE_INTERVAL_S = conf.get(History.UPDATE_INTERVAL_S)

  // Interval between each cleaner checks for event logs to delete
  private val CLEAN_INTERVAL_S = conf.get(History.CLEANER_INTERVAL_S)

  // Number of threads used to replay event logs.
  private val NUM_PROCESSING_THREADS = conf.get(History.NUM_REPLAY_THREADS)

  private val logDir = conf.get(History.HISTORY_LOG_DIR)

  private val historyUiAclsEnable = conf.get(History.HISTORY_SERVER_UI_ACLS_ENABLE)
  private val historyUiAdminAcls = conf.get(History.HISTORY_SERVER_UI_ADMIN_ACLS)
  private val historyUiAdminAclsGroups = conf.get(History.HISTORY_SERVER_UI_ADMIN_ACLS_GROUPS)
  logInfo(s"History server ui acls " + (if (historyUiAclsEnable) "enabled" else "disabled") +
    "; users with admin permissions: " + historyUiAdminAcls.mkString(",") +
    "; groups with admin permissions: " + historyUiAdminAclsGroups.mkString(","))

  private val hadoopConf = SparkHadoopUtil.get.newConfiguration(conf)
  // Visible for testing
  private[history] val fs: FileSystem = new Path(logDir).getFileSystem(hadoopConf)

  // Used by check event thread and clean log thread.
  // Scheduled thread pool size must be one, otherwise it will have concurrent issues about fs
  // and applications between check task and clean task.
  private val pool = ThreadUtils.newDaemonSingleThreadScheduledExecutor("spark-history-task-%d")

  // The modification time of the newest log detected during the last scan.   Currently only
  // used for logging msgs (logs are re-scanned based on file size, rather than modtime)
  private val lastScanTime = new java.util.concurrent.atomic.AtomicLong(-1)

  private val pendingReplayTasksCount = new java.util.concurrent.atomic.AtomicInteger(0)

  private val storePath = conf.get(LOCAL_STORE_DIR).map(new File(_))
  private val fastInProgressParsing = conf.get(FAST_IN_PROGRESS_PARSING)

  private val hybridStoreEnabled = conf.get(History.HYBRID_STORE_ENABLED)
  private val hybridStoreDiskBackend =
    HybridStoreDiskBackend.withName(conf.get(History.HYBRID_STORE_DISK_BACKEND))

  // Visible for testing.
  private[history] val listing: KVStore = {
    KVUtils.createKVStore(storePath, live = false, conf)
  }

  private val diskManager = storePath.map { path =>
    new HistoryServerDiskManager(conf, path, listing, clock)
  }

  private var memoryManager: HistoryServerMemoryManager = null
  if (hybridStoreEnabled) {
    memoryManager = new HistoryServerMemoryManager(conf)
  }

  private val fileCompactor = new EventLogFileCompactor(conf, hadoopConf, fs,
    conf.get(EVENT_LOG_ROLLING_MAX_FILES_TO_RETAIN), conf.get(EVENT_LOG_COMPACTION_SCORE_THRESHOLD))

  // Used to store the paths, which are being processed. This enable the replay log tasks execute
  // asynchronously and make sure that checkForLogs would not process a path repeatedly.
  private val processing = ConcurrentHashMap.newKeySet[String]

  private def isProcessing(path: Path): Boolean = {
    processing.contains(path.getName)
  }

  private def isProcessing(info: LogInfo): Boolean = {
    processing.contains(info.logPath.split("/").last)
  }

  private def processing(path: Path): Unit = {
    processing.add(path.getName)
  }

  private def endProcessing(path: Path): Unit = {
    processing.remove(path.getName)
  }

  private val inaccessibleList = new ConcurrentHashMap[String, Long]

  // Visible for testing
  private[history] def isAccessible(path: Path): Boolean = {
    !inaccessibleList.containsKey(path.getName)
  }

  private def markInaccessible(path: Path): Unit = {
    inaccessibleList.put(path.getName, clock.getTimeMillis())
  }

  /**
   * Removes expired entries in the inaccessibleList, according to the provided
   * `expireTimeInSeconds`.
   */
  private def clearInaccessibleList(expireTimeInSeconds: Long): Unit = {
    val expiredThreshold = clock.getTimeMillis() - expireTimeInSeconds * 1000
    inaccessibleList.asScala.retain((_, creationTime) => creationTime >= expiredThreshold)
  }

  private val activeUIs = new mutable.HashMap[(String, Option[String]), LoadedAppUI]()

  /**
   * Return a runnable that performs the given operation on the event logs.
   * This operation is expected to be executed periodically.
   */
  private def getRunner(operateFun: () => Unit): Runnable =
    () => Utils.tryOrExit { operateFun() }

  /**
   * Fixed size thread pool to fetch and parse log files.
   */
  private val replayExecutor: ExecutorService = {
    if (!Utils.isTesting) {
      ThreadUtils.newDaemonFixedThreadPool(NUM_PROCESSING_THREADS, "log-replay-executor")
    } else {
      ThreadUtils.sameThreadExecutorService
    }
  }

  var initThread: Thread = null

  private[history] def initialize(): Thread = {
    if (!isFsInSafeMode()) {
      startPolling()
      null
    } else {
      startSafeModeCheckThread(None)
    }
  }

  private[history] def startSafeModeCheckThread(
      errorHandler: Option[Thread.UncaughtExceptionHandler]): Thread = {
    // Cannot probe anything while the FS is in safe mode, so spawn a new thread that will wait
    // for the FS to leave safe mode before enabling polling. This allows the main history server
    // UI to be shown (so that the user can see the HDFS status).
    val initThread = new Thread(() => {
      try {
        while (isFsInSafeMode()) {
          logInfo("HDFS is still in safe mode. Waiting...")
          val deadline = clock.getTimeMillis() +
            TimeUnit.SECONDS.toMillis(SAFEMODE_CHECK_INTERVAL_S)
          clock.waitTillTime(deadline)
        }
        startPolling()
      } catch {
        case _: InterruptedException =>
      }
    })
    initThread.setDaemon(true)
    initThread.setName(s"${getClass().getSimpleName()}-init")
    initThread.setUncaughtExceptionHandler(errorHandler.getOrElse(
      (_: Thread, e: Throwable) => {
        logError("Error initializing FsHistoryProvider.", e)
        System.exit(1)
      }))
    initThread.start()
    initThread
  }

  private def startPolling(): Unit = {
    diskManager.foreach(_.initialize())
    if (memoryManager != null) {
      memoryManager.initialize()
    }

    // Validate the log directory.
    val path = new Path(logDir)
    try {
      if (!fs.getFileStatus(path).isDirectory) {
        throw new IllegalArgumentException(
          "Logging directory specified is not a directory: %s".format(logDir))
      }
    } catch {
      case f: FileNotFoundException =>
        var msg = s"Log directory specified does not exist: $logDir"
        if (logDir == DEFAULT_LOG_DIR) {
          msg += " Did you configure the correct one through spark.history.fs.logDirectory?"
        }
        throw new FileNotFoundException(msg).initCause(f)
    }

    // Disable the background thread during tests.
    if (!conf.contains(IS_TESTING)) {
      // A task that periodically checks for event log updates on disk.
      logDebug(s"Scheduling update thread every $UPDATE_INTERVAL_S seconds")
      pool.scheduleWithFixedDelay(
        getRunner(() => checkForLogs()), 0, UPDATE_INTERVAL_S, TimeUnit.SECONDS)

      if (conf.get(CLEANER_ENABLED)) {
        // A task that periodically cleans event logs on disk.
        pool.scheduleWithFixedDelay(
          getRunner(() => cleanLogs()), 0, CLEAN_INTERVAL_S, TimeUnit.SECONDS)
      }

      if (conf.contains(DRIVER_LOG_DFS_DIR) && conf.get(DRIVER_LOG_CLEANER_ENABLED)) {
        pool.scheduleWithFixedDelay(getRunner(() => cleanDriverLogs()),
          0,
          conf.get(DRIVER_LOG_CLEANER_INTERVAL),
          TimeUnit.SECONDS)
      }
    } else {
      logDebug("Background update thread disabled for testing")
    }
  }

  override def getListing(): Iterator[ApplicationInfo] = {
    // Return the listing in end time descending order.
    KVUtils.mapToSeq(listing.view(classOf[ApplicationInfoWrapper])
      .index("endTime").reverse())(_.toApplicationInfo()).iterator
  }

  override def getApplicationInfo(appId: String): Option[ApplicationInfo] = {
    try {
      Some(load(appId).toApplicationInfo())
    } catch {
      case _: NoSuchElementException =>
        None
    }
  }

  override def getEventLogsUnderProcess(): Int = pendingReplayTasksCount.get()

  override def getLastUpdatedTime(): Long = lastScanTime.get()

  /**
   * Split a comma separated String, filter out any empty items, and return a Sequence of strings
   */
  private def stringToSeq(list: String): Seq[String] = {
    list.split(',').map(_.trim).filter(!_.isEmpty)
  }

  override def getAppUI(appId: String, attemptId: Option[String]): Option[LoadedAppUI] = {
    val app = try {
      load(appId)
     } catch {
      case _: NoSuchElementException =>
        return None
    }

    val attempt = app.attempts.find(_.info.attemptId == attemptId).orNull
    if (attempt == null) {
      return None
    }

    val conf = this.conf.clone()
    val secManager = createSecurityManager(conf, attempt)

    val kvstore = try {
      diskManager match {
        case Some(sm) =>
          loadDiskStore(sm, appId, attempt)

        case _ =>
          createInMemoryStore(attempt)
      }
    } catch {
      case _: FileNotFoundException =>
        return None
    }

    val ui = SparkUI.create(None, new HistoryAppStatusStore(conf, kvstore), conf, secManager,
      app.info.name, HistoryServer.getAttemptURI(appId, attempt.info.attemptId),
      attempt.info.startTime.getTime(), attempt.info.appSparkVersion)

    // place the tab in UI based on the display order
    loadPlugins().toSeq.sortBy(_.displayOrder).foreach(_.setupUI(ui))

    val loadedUI = LoadedAppUI(ui)
    synchronized {
      activeUIs((appId, attemptId)) = loadedUI
    }

    Some(loadedUI)
  }

  override def getEmptyListingHtml(): Seq[Node] = {
    <p>
      Did you specify the correct logging directory? Please verify your setting of
      <span style="font-style:italic">spark.history.fs.logDirectory</span>
      listed above and whether you have the permissions to access it.
      <br/>
      It is also possible that your application did not run to
      completion or did not stop the SparkContext.
    </p>
  }

  override def getConfig(): Map[String, String] = {
    val safeMode = if (isFsInSafeMode()) {
      Map("HDFS State" -> "In safe mode, application logs not available.")
    } else {
      Map()
    }
    Map("Event log directory" -> logDir) ++ safeMode
  }

  override def start(): Unit = {
    initThread = initialize()
  }

  override def stop(): Unit = {
    try {
      if (initThread != null && initThread.isAlive()) {
        initThread.interrupt()
        initThread.join()
      }
      Seq(pool, replayExecutor).foreach { executor =>
        executor.shutdown()
        if (!executor.awaitTermination(5, TimeUnit.SECONDS)) {
          executor.shutdownNow()
        }
      }
    } finally {
      activeUIs.foreach { case (_, loadedUI) => loadedUI.ui.store.close() }
      activeUIs.clear()
      listing.close()
    }
  }

  override def onUIDetached(appId: String, attemptId: Option[String], ui: SparkUI): Unit = {
    val uiOption = synchronized {
      activeUIs.remove((appId, attemptId))
    }
    uiOption.foreach { loadedUI =>
      loadedUI.lock.writeLock().lock()
      try {
        loadedUI.ui.store.close()
      } finally {
        loadedUI.lock.writeLock().unlock()
      }

      diskManager.foreach { dm =>
        // If the UI is not valid, delete its files from disk, if any. This relies on the fact that
        // ApplicationCache will never call this method concurrently with getAppUI() for the same
        // appId / attemptId.
        dm.release(appId, attemptId, delete = !loadedUI.valid)
      }
    }
  }

  override def checkUIViewPermissions(appId: String, attemptId: Option[String],
      user: String): Boolean = {
    val app = load(appId)
    val attempt = app.attempts.find(_.info.attemptId == attemptId).orNull
    if (attempt == null) {
      throw new NoSuchElementException()
    }
    val secManager = createSecurityManager(this.conf.clone(), attempt)
    secManager.checkUIViewPermissions(user)
  }

  /**
   * Builds the application list based on the current contents of the log directory.
   * Tries to reuse as much of the data already in memory as possible, by not reading
   * applications that haven't been updated since last time the logs were checked.
   * Only a max of UPDATE_BATCHSIZE jobs are processed in each cycle, to prevent the process
   * from running for too long which blocks updating newly appeared eventlog files.
   */
  private[history] def checkForLogs(): Unit = {
    var count: Int = 0
    try {
      val newLastScanTime = clock.getTimeMillis()
      logDebug(s"Scanning $logDir with lastScanTime==$lastScanTime")

      // Mark entries that are processing as not stale. Such entries do not have a chance to be
      // updated with the new 'lastProcessed' time and thus any entity that completes processing
      // right after this check and before the check for stale entities will be identified as stale
      // and will be deleted from the UI until the next 'checkForLogs' run.
      val notStale = mutable.HashSet[String]()
      val updated = Option(fs.listStatus(new Path(logDir))).map(_.toSeq).getOrElse(Nil)
        .filter { entry => isAccessible(entry.getPath) }
        .filter { entry =>
          if (isProcessing(entry.getPath)) {
            notStale.add(entry.getPath.toString())
            false
          } else {
            true
          }
        }
        .flatMap { entry => EventLogFileReader(fs, entry) }
        .filter { reader =>
          try {
            reader.modificationTime
            true
          } catch {
            case e: IllegalArgumentException =>
              logInfo("Exception in getting modificationTime of "
                + reader.rootPath.getName + ". " + e.toString)
              false
          }
        }
        .sortWith { case (entry1, entry2) =>
          entry1.modificationTime > entry2.modificationTime
        }
        .filter { reader =>
          try {
            val info = listing.read(classOf[LogInfo], reader.rootPath.toString())

            if (info.appId.isDefined) {
              // If the SHS view has a valid application, update the time the file was last seen so
              // that the entry is not deleted from the SHS listing. Also update the file size, in
              // case the code below decides we don't need to parse the log.
              listing.write(info.copy(lastProcessed = newLastScanTime,
                fileSize = reader.fileSizeForLastIndex,
                lastIndex = reader.lastIndex,
                isComplete = reader.completed))
            }

            if (shouldReloadLog(info, reader)) {
              // ignore fastInProgressParsing when rolling event log is enabled on the log path,
              // to ensure proceeding compaction even fastInProgressParsing is turned on.
              if (info.appId.isDefined && reader.lastIndex.isEmpty && fastInProgressParsing) {
                // When fast in-progress parsing is on, we don't need to re-parse when the
                // size changes, but we do need to invalidate any existing UIs.
                // Also, we need to update the `lastUpdated time` to display the updated time in
                // the HistoryUI and to avoid cleaning the inprogress app while running.
                val appInfo = listing.read(classOf[ApplicationInfoWrapper], info.appId.get)

                val attemptList = appInfo.attempts.map { attempt =>
                  if (attempt.info.attemptId == info.attemptId) {
                    new AttemptInfoWrapper(
                      attempt.info.copy(lastUpdated = new Date(newLastScanTime)),
                      attempt.logPath,
                      attempt.fileSize,
                      attempt.lastIndex,
                      attempt.adminAcls,
                      attempt.viewAcls,
                      attempt.adminAclsGroups,
                      attempt.viewAclsGroups)
                  } else {
                    attempt
                  }
                }

                val updatedAppInfo = new ApplicationInfoWrapper(appInfo.info, attemptList)
                listing.write(updatedAppInfo)

                invalidateUI(info.appId.get, info.attemptId)
                false
              } else {
                true
              }
            } else {
              false
            }
          } catch {
            case _: NoSuchElementException =>
              // If the file is currently not being tracked by the SHS, check whether the log file
              // has expired, if expired, delete it from log dir, if not, add an entry for it and
              // try to parse it. This will allow the cleaner code to detect the file as stale
              // later on if it was not possible to parse it.
              try {
                if (conf.get(CLEANER_ENABLED) && reader.modificationTime <
                    clock.getTimeMillis() - conf.get(MAX_LOG_AGE_S) * 1000) {
                  logInfo(s"Deleting expired event log ${reader.rootPath.toString}")
                  deleteLog(fs, reader.rootPath)
                  // If the LogInfo read had succeeded, but the ApplicationInafoWrapper
                  // read failure and throw the exception, we should also cleanup the log
                  // info from listing db.
                  listing.delete(classOf[LogInfo], reader.rootPath.toString)
                  false
                } else if (count < conf.get(UPDATE_BATCHSIZE)) {
                  listing.write(LogInfo(reader.rootPath.toString(), newLastScanTime,
                    LogType.EventLogs, None, None, reader.fileSizeForLastIndex, reader.lastIndex,
                    None, reader.completed))
                  count = count + 1
                  reader.fileSizeForLastIndex > 0
                } else {
                  false
                }
              } catch {
                case _: FileNotFoundException => false
                case _: NoSuchElementException => false
                case NonFatal(e) =>
                  logWarning(s"Error while reading new log ${reader.rootPath}", e)
                  false
              }

            case NonFatal(e) =>
              logWarning(s"Error while filtering log ${reader.rootPath}", e)
              false
          }
        }

      if (updated.nonEmpty) {
        logDebug(s"New/updated attempts found: ${updated.size} ${updated.map(_.rootPath)}")
      }

      updated.foreach { entry =>
        submitLogProcessTask(entry.rootPath) { () =>
          mergeApplicationListing(entry, newLastScanTime, true)
        }
      }

      // Delete all information about applications whose log files disappeared from storage.
      // This is done by identifying the event logs which were not touched by the current
      // directory scan.
      //
      // Only entries with valid applications are cleaned up here. Cleaning up invalid log
      // files is done by the periodic cleaner task.
      val stale = listing.synchronized {
        KVUtils.viewToSeq(listing.view(classOf[LogInfo])
          .index("lastProcessed")
          .last(newLastScanTime - 1))
      }
      stale.filterNot(isProcessing)
        .filterNot(info => notStale.contains(info.logPath))
        .foreach { log =>
          log.appId.foreach { appId =>
            cleanAppData(appId, log.attemptId, log.logPath)
            listing.delete(classOf[LogInfo], log.logPath)
          }
        }

      lastScanTime.set(newLastScanTime)
    } catch {
      case e: Exception => logError("Exception in checking for event log updates", e)
    }
  }

  private[history] def shouldReloadLog(info: LogInfo, reader: EventLogFileReader): Boolean = {
    if (info.isComplete != reader.completed) {
      true
    } else {
      var result = if (info.lastIndex.isDefined) {
        require(reader.lastIndex.isDefined)
        info.lastIndex.get < reader.lastIndex.get || info.fileSize < reader.fileSizeForLastIndex
      } else {
        info.fileSize < reader.fileSizeForLastIndex
      }
      if (!result && !reader.completed) {
        try {
          result = reader.fileSizeForLastIndexForDFS.exists(info.fileSize < _)
        } catch {
          case e: Exception =>
            logDebug(s"Failed to check the length for the file : ${info.logPath}", e)
        }
      }
      result
    }
  }

  private def cleanAppData(appId: String, attemptId: Option[String], logPath: String): Unit = {
    try {
      var isStale = false
      listing.synchronized {
        val app = load(appId)
        val (attempt, others) = app.attempts.partition(_.info.attemptId == attemptId)

        assert(attempt.isEmpty || attempt.size == 1)
        isStale = attempt.headOption.exists { a =>
          if (a.logPath != new Path(logPath).getName()) {
            // If the log file name does not match, then probably the old log file was from an
            // in progress application. Just return that the app should be left alone.
            false
          } else {
            if (others.nonEmpty) {
              val newAppInfo = new ApplicationInfoWrapper(app.info, others)
              listing.write(newAppInfo)
            } else {
              listing.delete(classOf[ApplicationInfoWrapper], appId)
            }
            true
          }
        }
      }

      if (isStale) {
        val maybeUI = synchronized {
          activeUIs.remove(appId -> attemptId)
        }
        maybeUI.foreach { ui =>
          ui.invalidate()
          ui.ui.store.close()
        }
        diskManager.foreach(_.release(appId, attemptId, delete = true))
      }
    } catch {
      case _: NoSuchElementException =>
    }
  }

  override def writeEventLogs(
      appId: String,
      attemptId: Option[String],
      zipStream: ZipOutputStream): Unit = {

    val app = try {
      load(appId)
    } catch {
      case _: NoSuchElementException =>
        throw new SparkException(s"Logs for $appId not found.")
    }

    try {
      // If no attempt is specified, or there is no attemptId for attempts, return all attempts
      attemptId
        .map { id => app.attempts.filter(_.info.attemptId == Some(id)) }
        .getOrElse(app.attempts)
        .foreach { attempt =>
          val reader = EventLogFileReader(fs, new Path(logDir, attempt.logPath),
            attempt.lastIndex)
          reader.zipEventLogFiles(zipStream)
        }
    } finally {
      zipStream.close()
    }
  }

  private def mergeApplicationListing(
      reader: EventLogFileReader,
      scanTime: Long,
      enableOptimizations: Boolean): Unit = {
    val rootPath = reader.rootPath
    var succeeded = false
    try {
      val lastEvaluatedForCompaction: Option[Long] = try {
        listing.read(classOf[LogInfo], rootPath.toString).lastEvaluatedForCompaction
      } catch {
        case _: NoSuchElementException => None
      }

      pendingReplayTasksCount.incrementAndGet()
      doMergeApplicationListing(reader, scanTime, enableOptimizations, lastEvaluatedForCompaction)
      if (conf.get(CLEANER_ENABLED)) {
        checkAndCleanLog(rootPath.toString)
      }

      succeeded = true
    } catch {
      case e: InterruptedException =>
        throw e
      case e: AccessControlException =>
        // We don't have read permissions on the log file
        logWarning(s"Unable to read log $rootPath", e)
        markInaccessible(rootPath)
        // SPARK-28157 We should remove this inaccessible entry from the KVStore
        // to handle permission-only changes with the same file sizes later.
        listing.synchronized {
          listing.delete(classOf[LogInfo], rootPath.toString)
        }
      case _: FileNotFoundException
          if reader.rootPath.getName.endsWith(EventLogFileWriter.IN_PROGRESS) =>
        val finalFileName = reader.rootPath.getName.stripSuffix(EventLogFileWriter.IN_PROGRESS)
        val finalFilePath = new Path(reader.rootPath.getParent, finalFileName)
        if (fs.exists(finalFilePath)) {
          // Do nothing, the application completed during processing, the final event log file
          // will be processed by next around.
        } else {
          logWarning(s"In-progress event log file does not exist: ${reader.rootPath}, " +
            s"neither does the final event log file: $finalFilePath.")
        }
      case e: Exception =>
        logError("Exception while merging application listings", e)
    } finally {
      endProcessing(rootPath)
      pendingReplayTasksCount.decrementAndGet()

      // triggering another task for compaction task only if it succeeds
      if (succeeded) {
        submitLogProcessTask(rootPath) { () => compact(reader) }
      }
    }
  }

  /**
   * Replay the given log file, saving the application in the listing db.
   * Visible for testing
   */
  private[history] def doMergeApplicationListing(
      reader: EventLogFileReader,
      scanTime: Long,
      enableOptimizations: Boolean,
      lastEvaluatedForCompaction: Option[Long]): Unit = doMergeApplicationListingInternal(
    reader, scanTime, enableOptimizations, lastEvaluatedForCompaction)

  @scala.annotation.tailrec
  private def doMergeApplicationListingInternal(
      reader: EventLogFileReader,
      scanTime: Long,
      enableOptimizations: Boolean,
      lastEvaluatedForCompaction: Option[Long]): Unit = {
    val eventsFilter: ReplayEventsFilter = { eventString =>
      eventString.startsWith(APPL_START_EVENT_PREFIX) ||
        eventString.startsWith(APPL_END_EVENT_PREFIX) ||
        eventString.startsWith(LOG_START_EVENT_PREFIX) ||
        eventString.startsWith(ENV_UPDATE_EVENT_PREFIX)
    }

    val logPath = reader.rootPath
    val appCompleted = reader.completed
    val reparseChunkSize = conf.get(END_EVENT_REPARSE_CHUNK_SIZE)

    // Enable halt support in listener if:
    // - app in progress && fast parsing enabled
    // - skipping to end event is enabled (regardless of in-progress state)
    val shouldHalt = enableOptimizations &&
      ((!appCompleted && fastInProgressParsing) || reparseChunkSize > 0)

    val bus = new ReplayListenerBus()
    val listener = new AppListingListener(reader, clock, shouldHalt)
    bus.addListener(listener)

    logInfo(s"Parsing $logPath for listing data...")
    val logFiles = reader.listEventLogFiles
    parseAppEventLogs(logFiles, bus, !appCompleted, eventsFilter)

    // If enabled above, the listing listener will halt parsing when there's enough information to
    // create a listing entry. When the app is completed, or fast parsing is disabled, we still need
    // to replay until the end of the log file to try to find the app end event. Instead of reading
    // and parsing line by line, this code skips bytes from the underlying stream so that it is
    // positioned somewhere close to the end of the log file.
    //
    // Because the application end event is written while some Spark subsystems such as the
    // scheduler are still active, there is no guarantee that the end event will be the last
    // in the log. So, to be safe, the code uses a configurable chunk to be re-parsed at
    // the end of the file, and retries parsing the whole log later if the needed data is
    // still not found.
    //
    // Note that skipping bytes in compressed files is still not cheap, but there are still some
    // minor gains over the normal log parsing done by the replay bus.
    //
    // This code re-opens the file so that it knows where it's skipping to. This isn't as cheap as
    // just skipping from the current position, but there isn't a a good way to detect what the
    // current position is, since the replay listener bus buffers data internally.
    val lookForEndEvent = shouldHalt && (appCompleted || !fastInProgressParsing)
    if (lookForEndEvent && listener.applicationInfo.isDefined) {
      val lastFile = logFiles.last
      Utils.tryWithResource(EventLogFileReader.openEventLog(lastFile.getPath, fs)) { in =>
        val target = lastFile.getLen - reparseChunkSize
        if (target > 0) {
          logInfo(s"Looking for end event; skipping $target bytes from $logPath...")
          var skipped = 0L
          while (skipped < target) {
            skipped += in.skip(target - skipped)
          }
        }

        val source = Source.fromInputStream(in)(Codec.UTF8).getLines()

        // Because skipping may leave the stream in the middle of a line, read the next line
        // before replaying.
        if (target > 0) {
          source.next()
        }

        bus.replay(source, lastFile.getPath.toString, !appCompleted, eventsFilter)
      }
    }

    logInfo(s"Finished parsing $logPath")

    listener.applicationInfo match {
      case Some(app) if !lookForEndEvent || app.attempts.head.info.completed =>
        // In this case, we either didn't care about the end event, or we found it. So the
        // listing data is good.
        invalidateUI(app.info.id, app.attempts.head.info.attemptId)
        addListing(app)
        listing.write(LogInfo(logPath.toString(), scanTime, LogType.EventLogs, Some(app.info.id),
          app.attempts.head.info.attemptId, reader.fileSizeForLastIndex, reader.lastIndex,
          lastEvaluatedForCompaction, reader.completed))

        // For a finished log, remove the corresponding "in progress" entry from the listing DB if
        // the file is really gone.
        // The logic is only valid for single event log, as root path doesn't change for
        // rolled event logs.
        if (appCompleted && reader.lastIndex.isEmpty) {
          val inProgressLog = logPath.toString() + EventLogFileWriter.IN_PROGRESS
          try {
            // Fetch the entry first to avoid an RPC when it's already removed.
            listing.read(classOf[LogInfo], inProgressLog)
            if (!fs.isFile(new Path(inProgressLog))) {
              listing.synchronized {
                listing.delete(classOf[LogInfo], inProgressLog)
              }
            }
          } catch {
            case _: NoSuchElementException =>
          }
        }

      case Some(_) =>
        // In this case, the attempt is still not marked as finished but was expected to. This can
        // mean the end event is before the configured threshold, so call the method again to
        // re-parse the whole log.
        logInfo(s"Reparsing $logPath since end event was not found.")
        doMergeApplicationListingInternal(reader, scanTime, enableOptimizations = false,
          lastEvaluatedForCompaction)

      case _ =>
        // If the app hasn't written down its app ID to the logs, still record the entry in the
        // listing db, with an empty ID. This will make the log eligible for deletion if the app
        // does not make progress after the configured max log age.
        listing.write(
          LogInfo(logPath.toString(), scanTime, LogType.EventLogs, None, None,
            reader.fileSizeForLastIndex, reader.lastIndex, lastEvaluatedForCompaction,
            reader.completed))
    }
  }

  private def compact(reader: EventLogFileReader): Unit = {
    val rootPath = reader.rootPath
    try {
      reader.lastIndex match {
        case Some(lastIndex) =>
          try {
            val info = listing.read(classOf[LogInfo], reader.rootPath.toString)
            if (info.lastEvaluatedForCompaction.isEmpty ||
                info.lastEvaluatedForCompaction.get < lastIndex) {
              // haven't tried compaction for this index, do compaction
              fileCompactor.compact(reader.listEventLogFiles)
              listing.write(info.copy(lastEvaluatedForCompaction = Some(lastIndex)))
            }
          } catch {
            case _: NoSuchElementException =>
            // this should exist, but ignoring doesn't hurt much
          }

        case None => // This is not applied to single event log file.
      }
    } catch {
      case e: InterruptedException =>
        throw e
      case e: AccessControlException =>
        logWarning(s"Insufficient permission while compacting log for $rootPath", e)
      case e: Exception =>
        logError(s"Exception while compacting log for $rootPath", e)
    } finally {
      endProcessing(rootPath)
    }
  }

  /**
   * Invalidate an existing UI for a given app attempt. See LoadedAppUI for a discussion on the
   * UI lifecycle.
   */
  private def invalidateUI(appId: String, attemptId: Option[String]): Unit = {
    synchronized {
      activeUIs.get((appId, attemptId)).foreach { ui =>
        ui.invalidate()
        ui.ui.store.close()
      }
    }
  }

  /**
   * Check and delete specified event log according to the max log age defined by the user.
   */
  private[history] def checkAndCleanLog(logPath: String): Unit = Utils.tryLog {
    val maxTime = clock.getTimeMillis() - conf.get(MAX_LOG_AGE_S) * 1000
    val log = listing.read(classOf[LogInfo], logPath)

    if (log.lastProcessed <= maxTime && log.appId.isEmpty) {
      logInfo(s"Deleting invalid / corrupt event log ${log.logPath}")
      deleteLog(fs, new Path(log.logPath))
      listing.delete(classOf[LogInfo], log.logPath)
    }

    log.appId.foreach { appId =>
      val app = listing.read(classOf[ApplicationInfoWrapper], appId)
      if (app.oldestAttempt() <= maxTime) {
        val (remaining, toDelete) = app.attempts.partition { attempt =>
          attempt.info.lastUpdated.getTime() >= maxTime
        }
        deleteAttemptLogs(app, remaining, toDelete)
      }
    }
  }

  /**
   * Delete event logs from the log directory according to the clean policy defined by the user.
   */
  private[history] def cleanLogs(): Unit = Utils.tryLog {
    val maxTime = clock.getTimeMillis() - conf.get(MAX_LOG_AGE_S) * 1000
    val maxNum = conf.get(MAX_LOG_NUM)

    val expired = KVUtils.viewToSeq(listing.view(classOf[ApplicationInfoWrapper])
      .index("oldestAttempt")
      .reverse()
      .first(maxTime))
    expired.foreach { app =>
      // Applications may have multiple attempts, some of which may not need to be deleted yet.
      val (remaining, toDelete) = app.attempts.partition { attempt =>
        attempt.info.lastUpdated.getTime() >= maxTime
      }
      deleteAttemptLogs(app, remaining, toDelete)
    }

    // Delete log files that don't have a valid application and exceed the configured max age.
    val stale = KVUtils.viewToSeq(listing.view(classOf[LogInfo])
      .index("lastProcessed")
      .reverse()
      .first(maxTime), Int.MaxValue) { l => l.logType == null || l.logType == LogType.EventLogs }
    stale.filterNot(isProcessing).foreach { log =>
      if (log.appId.isEmpty) {
        logInfo(s"Deleting invalid / corrupt event log ${log.logPath}")
        deleteLog(fs, new Path(log.logPath))
        listing.delete(classOf[LogInfo], log.logPath)
      }
    }

    // If the number of files is bigger than MAX_LOG_NUM,
    // clean up all completed attempts per application one by one.
    val num = KVUtils.size(listing.view(classOf[LogInfo]).index("lastProcessed"))
    var count = num - maxNum
    if (count > 0) {
      logInfo(s"Try to delete $count old event logs to keep $maxNum logs in total.")
      KVUtils.foreach(listing.view(classOf[ApplicationInfoWrapper]).index("oldestAttempt")) { app =>
        if (count > 0) {
          // Applications may have multiple attempts, some of which may not be completed yet.
          val (toDelete, remaining) = app.attempts.partition(_.info.completed)
          count -= deleteAttemptLogs(app, remaining, toDelete)
        }
      }
      if (count > 0) {
        logWarning(s"Fail to clean up according to MAX_LOG_NUM policy ($maxNum).")
      }
    }

    // Clean the inaccessibleList from the expired entries.
    clearInaccessibleList(CLEAN_INTERVAL_S)
  }

  private def deleteAttemptLogs(
      app: ApplicationInfoWrapper,
      remaining: List[AttemptInfoWrapper],
      toDelete: List[AttemptInfoWrapper]): Int = {
    if (remaining.nonEmpty) {
      val newApp = new ApplicationInfoWrapper(app.info, remaining)
      listing.write(newApp)
    }

    var countDeleted = 0
    toDelete.foreach { attempt =>
      logInfo(s"Deleting expired event log for ${attempt.logPath}")
      val logPath = new Path(logDir, attempt.logPath)
      listing.delete(classOf[LogInfo], logPath.toString())
      cleanAppData(app.id, attempt.info.attemptId, logPath.toString())
      if (deleteLog(fs, logPath)) {
        countDeleted += 1
      }
    }

    if (remaining.isEmpty) {
      listing.delete(app.getClass(), app.id)
    }

    countDeleted
  }

  /**
   * Delete driver logs from the configured spark dfs dir that exceed the configured max age
   */
  private[history] def cleanDriverLogs(): Unit = Utils.tryLog {
    val driverLogDir = conf.get(DRIVER_LOG_DFS_DIR).get
    val driverLogFs = new Path(driverLogDir).getFileSystem(hadoopConf)
    val currentTime = clock.getTimeMillis()
    val maxTime = currentTime - conf.get(MAX_DRIVER_LOG_AGE_S) * 1000
    val logFiles = driverLogFs.listLocatedStatus(new Path(driverLogDir))
    while (logFiles.hasNext()) {
      val f = logFiles.next()
      // Do not rely on 'modtime' as it is not updated for all filesystems when files are written to
      val deleteFile =
        try {
          val info = listing.read(classOf[LogInfo], f.getPath().toString())
          // Update the lastprocessedtime of file if it's length or modification time has changed
          if (info.fileSize < f.getLen() || info.lastProcessed < f.getModificationTime()) {
            listing.write(
              info.copy(lastProcessed = currentTime, fileSize = f.getLen()))
            false
          } else if (info.lastProcessed > maxTime) {
            false
          } else {
            true
          }
        } catch {
          case e: NoSuchElementException =>
            // For every new driver log file discovered, create a new entry in listing
            listing.write(LogInfo(f.getPath().toString(), currentTime, LogType.DriverLogs, None,
              None, f.getLen(), None, None, false))
          false
        }
      if (deleteFile) {
        logInfo(s"Deleting expired driver log for: ${f.getPath().getName()}")
        listing.delete(classOf[LogInfo], f.getPath().toString())
        deleteLog(driverLogFs, f.getPath())
      }
    }

    // Delete driver log file entries that exceed the configured max age and
    // may have been deleted on filesystem externally.
    val stale = KVUtils.viewToSeq(listing.view(classOf[LogInfo])
      .index("lastProcessed")
      .reverse()
      .first(maxTime), Int.MaxValue) { l => l.logType != null && l.logType == LogType.DriverLogs }
    stale.filterNot(isProcessing).foreach { log =>
      logInfo(s"Deleting invalid driver log ${log.logPath}")
      listing.delete(classOf[LogInfo], log.logPath)
      deleteLog(driverLogFs, new Path(log.logPath))
    }
  }

  /**
   * Rebuilds the application state store from its event log. Exposed for testing.
   */
  private[spark] def rebuildAppStore(
      store: KVStore,
      reader: EventLogFileReader,
      lastUpdated: Long): Unit = {
    // Disable async updates, since they cause higher memory usage, and it's ok to take longer
    // to parse the event logs in the SHS.
    val replayConf = conf.clone().set(ASYNC_TRACKING_ENABLED, false)
    val trackingStore = new ElementTrackingStore(store, replayConf)
    val replayBus = new ReplayListenerBus()
    val listener = new AppStatusListener(trackingStore, replayConf, false,
      lastUpdateTime = Some(lastUpdated))
    replayBus.addListener(listener)

    for {
      plugin <- loadPlugins()
      listener <- plugin.createListeners(conf, trackingStore)
    } replayBus.addListener(listener)

    try {
      val eventLogFiles = reader.listEventLogFiles
      logInfo(s"Parsing ${reader.rootPath} to re-build UI...")
      parseAppEventLogs(eventLogFiles, replayBus, !reader.completed)
      trackingStore.close(false)
      logInfo(s"Finished parsing ${reader.rootPath}")
    } catch {
      case e: Exception =>
        Utils.tryLogNonFatalError {
          trackingStore.close()
        }
        throw e
    }
  }

  private def parseAppEventLogs(
      logFiles: Seq[FileStatus],
      replayBus: ReplayListenerBus,
      maybeTruncated: Boolean,
      eventsFilter: ReplayEventsFilter = SELECT_ALL_FILTER): Unit = {
    // stop replaying next log files if ReplayListenerBus indicates some error or halt
    var continueReplay = true
    logFiles.foreach { file =>
      if (continueReplay) {
        Utils.tryWithResource(EventLogFileReader.openEventLog(file.getPath, fs)) { in =>
          continueReplay = replayBus.replay(in, file.getPath.toString,
            maybeTruncated = maybeTruncated, eventsFilter = eventsFilter)
        }
      }
    }
  }

  /**
   * Checks whether HDFS is in safe mode.
   *
   * Note that DistributedFileSystem is a `@LimitedPrivate` class, which for all practical reasons
   * makes it more public than not.
   */
  private[history] def isFsInSafeMode(): Boolean = fs match {
    case dfs: DistributedFileSystem =>
      isFsInSafeMode(dfs)
    case _ =>
      false
  }

  private[history] def isFsInSafeMode(dfs: DistributedFileSystem): Boolean = {
    /* true to check only for Active NNs status */
    dfs.setSafeMode(HdfsConstants.SafeModeAction.SAFEMODE_GET, true)
  }

  /**
   * String description for diagnostics
   * @return a summary of the component state
   */
  override def toString: String = {
    val count = listing.count(classOf[ApplicationInfoWrapper])
    s"""|FsHistoryProvider{logdir=$logDir,
        |  storedir=$storePath,
        |  last scan time=$lastScanTime
        |  application count=$count}""".stripMargin
  }

  private def load(appId: String): ApplicationInfoWrapper = {
    listing.read(classOf[ApplicationInfoWrapper], appId)
  }

  /**
   * Write the app's information to the given store. Serialized to avoid the (notedly rare) case
   * where two threads are processing separate attempts of the same application.
   */
  private def addListing(app: ApplicationInfoWrapper): Unit = listing.synchronized {
    val attempt = app.attempts.head

    val oldApp = try {
      load(app.id)
    } catch {
      case _: NoSuchElementException =>
        app
    }

    def compareAttemptInfo(a1: AttemptInfoWrapper, a2: AttemptInfoWrapper): Boolean = {
      a1.info.startTime.getTime() > a2.info.startTime.getTime()
    }

    val attempts = oldApp.attempts.filter(_.info.attemptId != attempt.info.attemptId) ++
      List(attempt)

    val newAppInfo = new ApplicationInfoWrapper(
      app.info,
      attempts.sortWith(compareAttemptInfo))
    listing.write(newAppInfo)
  }

  private def loadDiskStore(
      dm: HistoryServerDiskManager,
      appId: String,
      attempt: AttemptInfoWrapper): KVStore = {
    val metadata = new AppStatusStoreMetadata(AppStatusStore.CURRENT_VERSION)

    // First check if the store already exists and try to open it. If that fails, then get rid of
    // the existing data.
    dm.openStore(appId, attempt.info.attemptId).foreach { path =>
      try {
<<<<<<< HEAD
        return KVUtils.open(path, metadata, conf)
=======
        return KVUtils.open(path, metadata, conf, live = false)
>>>>>>> 294e9b3a
      } catch {
        case e: Exception =>
          logInfo(s"Failed to open existing store for $appId/${attempt.info.attemptId}.", e)
          dm.release(appId, attempt.info.attemptId, delete = true)
      }
    }

    // At this point the disk data either does not exist or was deleted because it failed to
    // load, so the event log needs to be replayed.

    // If the hybrid store is enabled, try it first and fail back to leveldb store.
    if (hybridStoreEnabled) {
      try {
        return createHybridStore(dm, appId, attempt, metadata)
      } catch {
        case e: Exception =>
          logInfo(s"Failed to create HybridStore for $appId/${attempt.info.attemptId}." +
            s" Using $hybridStoreDiskBackend.", e)
      }
    }

    createDiskStore(dm, appId, attempt, metadata)
  }

  private def createHybridStore(
      dm: HistoryServerDiskManager,
      appId: String,
      attempt: AttemptInfoWrapper,
      metadata: AppStatusStoreMetadata): KVStore = {
    var retried = false
    var hybridStore: HybridStore = null
    val reader = EventLogFileReader(fs, new Path(logDir, attempt.logPath),
      attempt.lastIndex)

    // Use InMemoryStore to rebuild app store
    while (hybridStore == null) {
      // A RuntimeException will be thrown if the heap memory is not sufficient
      memoryManager.lease(appId, attempt.info.attemptId, reader.totalSize,
        reader.compressionCodec)
      var store: HybridStore = null
      try {
        store = new HybridStore()
        rebuildAppStore(store, reader, attempt.info.lastUpdated.getTime())
        hybridStore = store
      } catch {
        case _: IOException if !retried =>
          // compaction may touch the file(s) which app rebuild wants to read
          // compaction wouldn't run in short interval, so try again...
          logWarning(s"Exception occurred while rebuilding log path ${attempt.logPath} - " +
            "trying again...")
          store.close()
          memoryManager.release(appId, attempt.info.attemptId)
          retried = true
        case e: Exception =>
          store.close()
          memoryManager.release(appId, attempt.info.attemptId)
          throw e
      }
    }

    // Create a disk-base KVStore and start a background thread to dump data to it
    var lease: dm.Lease = null
    try {
      logInfo(s"Leasing disk manager space for app $appId / ${attempt.info.attemptId}...")
      lease = dm.lease(reader.totalSize, reader.compressionCodec.isDefined)
<<<<<<< HEAD
      val diskStore = KVUtils.open(lease.tmpPath, metadata, conf)
=======
      val diskStore = KVUtils.open(lease.tmpPath, metadata, conf, live = false)
>>>>>>> 294e9b3a
      hybridStore.setDiskStore(diskStore)
      hybridStore.switchToDiskStore(new HybridStore.SwitchToDiskStoreListener {
        override def onSwitchToDiskStoreSuccess: Unit = {
          logInfo(s"Completely switched to diskStore for app $appId / ${attempt.info.attemptId}.")
          diskStore.close()
          val newStorePath = lease.commit(appId, attempt.info.attemptId)
<<<<<<< HEAD
          hybridStore.setDiskStore(KVUtils.open(newStorePath, metadata, conf))
=======
          hybridStore.setDiskStore(KVUtils.open(newStorePath, metadata, conf, live = false))
>>>>>>> 294e9b3a
          memoryManager.release(appId, attempt.info.attemptId)
        }
        override def onSwitchToDiskStoreFail(e: Exception): Unit = {
          logWarning(s"Failed to switch to diskStore for app $appId / ${attempt.info.attemptId}", e)
          diskStore.close()
          lease.rollback()
        }
      }, appId, attempt.info.attemptId)
    } catch {
      case e: Exception =>
        hybridStore.close()
        memoryManager.release(appId, attempt.info.attemptId)
        if (lease != null) {
          lease.rollback()
        }
        throw e
    }

    hybridStore
  }

  private def createDiskStore(
      dm: HistoryServerDiskManager,
      appId: String,
      attempt: AttemptInfoWrapper,
      metadata: AppStatusStoreMetadata): KVStore = {
    var retried = false
    var newStorePath: File = null
    while (newStorePath == null) {
      val reader = EventLogFileReader(fs, new Path(logDir, attempt.logPath),
        attempt.lastIndex)
      val isCompressed = reader.compressionCodec.isDefined
      logInfo(s"Leasing disk manager space for app $appId / ${attempt.info.attemptId}...")
      val lease = dm.lease(reader.totalSize, isCompressed)
      try {
<<<<<<< HEAD
        Utils.tryWithResource(KVUtils.open(lease.tmpPath, metadata, conf)) { store =>
=======
        Utils.tryWithResource(KVUtils.open(lease.tmpPath, metadata, conf, live = false)) { store =>
>>>>>>> 294e9b3a
          rebuildAppStore(store, reader, attempt.info.lastUpdated.getTime())
        }
        newStorePath = lease.commit(appId, attempt.info.attemptId)
      } catch {
        case _: IOException if !retried =>
          // compaction may touch the file(s) which app rebuild wants to read
          // compaction wouldn't run in short interval, so try again...
          logWarning(s"Exception occurred while rebuilding app $appId - trying again...")
          lease.rollback()
          retried = true

        case e: Exception =>
          lease.rollback()
          throw e
      }
    }

<<<<<<< HEAD
    KVUtils.open(newStorePath, metadata, conf)
=======
    KVUtils.open(newStorePath, metadata, conf, live = false)
>>>>>>> 294e9b3a
  }

  private def createInMemoryStore(attempt: AttemptInfoWrapper): KVStore = {
    var retried = false
    var store: KVStore = null
    while (store == null) {
      try {
        val s = new InMemoryStore()
        val reader = EventLogFileReader(fs, new Path(logDir, attempt.logPath),
          attempt.lastIndex)
        rebuildAppStore(s, reader, attempt.info.lastUpdated.getTime())
        store = s
      } catch {
        case _: IOException if !retried =>
          // compaction may touch the file(s) which app rebuild wants to read
          // compaction wouldn't run in short interval, so try again...
          logWarning(s"Exception occurred while rebuilding log path ${attempt.logPath} - " +
            "trying again...")
          retried = true

        case e: Exception =>
          throw e
      }
    }

    store
  }

  private def loadPlugins(): Iterable[AppHistoryServerPlugin] = {
    ServiceLoader.load(classOf[AppHistoryServerPlugin], Utils.getContextOrSparkClassLoader).asScala
  }

  /** For testing. Returns internal data about a single attempt. */
  private[history] def getAttempt(appId: String, attemptId: Option[String]): AttemptInfoWrapper = {
    load(appId).attempts.find(_.info.attemptId == attemptId).getOrElse(
      throw new NoSuchElementException(s"Cannot find attempt $attemptId of $appId."))
  }

  private def deleteLog(fs: FileSystem, log: Path): Boolean = {
    var deleted = false
    if (!isAccessible(log)) {
      logDebug(s"Skipping deleting $log as we don't have permissions on it.")
    } else {
      try {
        deleted = fs.delete(log, true)
      } catch {
        case _: AccessControlException =>
          logInfo(s"No permission to delete $log, ignoring.")
        case ioe: IOException =>
          logError(s"IOException in cleaning $log", ioe)
      }
    }
    deleted
  }

  /** NOTE: 'task' should ensure it executes 'endProcessing' at the end */
  private def submitLogProcessTask(rootPath: Path)(task: Runnable): Unit = {
    try {
      processing(rootPath)
      replayExecutor.submit(task)
    } catch {
      // let the iteration over the updated entries break, since an exception on
      // replayExecutor.submit (..) indicates the ExecutorService is unable
      // to take any more submissions at this time
      case e: Exception =>
        logError(s"Exception while submitting task", e)
        endProcessing(rootPath)
    }
  }

  private def createSecurityManager(conf: SparkConf,
      attempt: AttemptInfoWrapper): SecurityManager = {
    val secManager = new SecurityManager(conf)
    secManager.setAcls(historyUiAclsEnable)
    // make sure to set admin acls before view acls so they are properly picked up
    secManager.setAdminAcls(historyUiAdminAcls ++ stringToSeq(attempt.adminAcls.getOrElse("")))
    secManager.setViewAcls(attempt.info.sparkUser, stringToSeq(attempt.viewAcls.getOrElse("")))
    secManager.setAdminAclsGroups(historyUiAdminAclsGroups ++
      stringToSeq(attempt.adminAclsGroups.getOrElse("")))
    secManager.setViewAclsGroups(stringToSeq(attempt.viewAclsGroups.getOrElse("")))
    secManager
  }
}

private[spark] object FsHistoryProvider {

  private val APPL_START_EVENT_PREFIX = "{\"Event\":\"SparkListenerApplicationStart\""

  private val APPL_END_EVENT_PREFIX = "{\"Event\":\"SparkListenerApplicationEnd\""

  private val LOG_START_EVENT_PREFIX = "{\"Event\":\"SparkListenerLogStart\""

  private val ENV_UPDATE_EVENT_PREFIX = "{\"Event\":\"SparkListenerEnvironmentUpdate\","

  /**
   * Current version of the data written to the listing database. When opening an existing
   * db, if the version does not match this value, the FsHistoryProvider will throw away
   * all data and re-generate the listing data from the event logs.
   */
  val CURRENT_LISTING_VERSION = 1L
}

private[spark] case class FsHistoryProviderMetadata(
    version: Long,
    uiVersion: Long,
    logDir: String)

private[history] object LogType extends Enumeration {
  val DriverLogs, EventLogs = Value
}

/**
 * Tracking info for event logs detected in the configured log directory. Tracks both valid and
 * invalid logs (e.g. unparseable logs, recorded as logs with no app ID) so that the cleaner
 * can know what log files are safe to delete.
 */
private[history] case class LogInfo(
    @KVIndexParam logPath: String,
    @KVIndexParam("lastProcessed") lastProcessed: Long,
    logType: LogType.Value,
    appId: Option[String],
    attemptId: Option[String],
    fileSize: Long,
    @JsonDeserialize(contentAs = classOf[JLong])
    lastIndex: Option[Long],
    @JsonDeserialize(contentAs = classOf[JLong])
    lastEvaluatedForCompaction: Option[Long],
    isComplete: Boolean)

private[history] class AttemptInfoWrapper(
    val info: ApplicationAttemptInfo,
    val logPath: String,
    val fileSize: Long,
    @JsonDeserialize(contentAs = classOf[JLong])
    val lastIndex: Option[Long],
    val adminAcls: Option[String],
    val viewAcls: Option[String],
    val adminAclsGroups: Option[String],
    val viewAclsGroups: Option[String])

private[history] class ApplicationInfoWrapper(
    val info: ApplicationInfo,
    val attempts: List[AttemptInfoWrapper]) {

  @JsonIgnore @KVIndexParam
  def id: String = info.id

  @JsonIgnore @KVIndexParam("endTime")
  def endTime(): Long = attempts.head.info.endTime.getTime()

  @JsonIgnore @KVIndexParam("oldestAttempt")
  def oldestAttempt(): Long = attempts.map(_.info.lastUpdated.getTime()).min

  def toApplicationInfo(): ApplicationInfo = info.copy(attempts = attempts.map(_.info))

}

private[history] class AppListingListener(
    reader: EventLogFileReader,
    clock: Clock,
    haltEnabled: Boolean) extends SparkListener {

  private val app = new MutableApplicationInfo()
  private val attempt = new MutableAttemptInfo(reader.rootPath.getName(),
    reader.fileSizeForLastIndex, reader.lastIndex)

  private var gotEnvUpdate = false
  private var halted = false

  override def onApplicationStart(event: SparkListenerApplicationStart): Unit = {
    app.id = event.appId.orNull
    app.name = event.appName

    attempt.attemptId = event.appAttemptId
    attempt.startTime = new Date(event.time)
    attempt.lastUpdated = new Date(clock.getTimeMillis())
    attempt.sparkUser = event.sparkUser

    checkProgress()
  }

  override def onApplicationEnd(event: SparkListenerApplicationEnd): Unit = {
    attempt.endTime = new Date(event.time)
    attempt.lastUpdated = new Date(reader.modificationTime)
    attempt.duration = event.time - attempt.startTime.getTime()
    attempt.completed = true
  }

  override def onEnvironmentUpdate(event: SparkListenerEnvironmentUpdate): Unit = {
    // Only parse the first env update, since any future changes don't have any effect on
    // the ACLs set for the UI.
    if (!gotEnvUpdate) {
      def emptyStringToNone(strOption: Option[String]): Option[String] = strOption match {
        case Some("") => None
        case _ => strOption
      }

      val allProperties = event.environmentDetails("Spark Properties").toMap
      attempt.viewAcls = emptyStringToNone(allProperties.get(UI_VIEW_ACLS.key))
      attempt.adminAcls = emptyStringToNone(allProperties.get(ADMIN_ACLS.key))
      attempt.viewAclsGroups = emptyStringToNone(allProperties.get(UI_VIEW_ACLS_GROUPS.key))
      attempt.adminAclsGroups = emptyStringToNone(allProperties.get(ADMIN_ACLS_GROUPS.key))

      gotEnvUpdate = true
      checkProgress()
    }
  }

  override def onOtherEvent(event: SparkListenerEvent): Unit = event match {
    case SparkListenerLogStart(sparkVersion) =>
      attempt.appSparkVersion = sparkVersion
    case _ =>
  }

  def applicationInfo: Option[ApplicationInfoWrapper] = {
    if (app.id != null) {
      Some(app.toView())
    } else {
      None
    }
  }

  /**
   * Throws a halt exception to stop replay if enough data to create the app listing has been
   * read.
   */
  private def checkProgress(): Unit = {
    if (haltEnabled && !halted && app.id != null && gotEnvUpdate) {
      halted = true
      throw new HaltReplayException()
    }
  }

  private class MutableApplicationInfo {
    var id: String = null
    var name: String = null

    def toView(): ApplicationInfoWrapper = {
      val apiInfo = ApplicationInfo(id, name, None, None, None, None, Nil)
      new ApplicationInfoWrapper(apiInfo, List(attempt.toView()))
    }

  }

  private class MutableAttemptInfo(logPath: String, fileSize: Long, lastIndex: Option[Long]) {
    var attemptId: Option[String] = None
    var startTime = new Date(-1)
    var endTime = new Date(-1)
    var lastUpdated = new Date(-1)
    var duration = 0L
    var sparkUser: String = null
    var completed = false
    var appSparkVersion = ""

    var adminAcls: Option[String] = None
    var viewAcls: Option[String] = None
    var adminAclsGroups: Option[String] = None
    var viewAclsGroups: Option[String] = None

    def toView(): AttemptInfoWrapper = {
      val apiInfo = ApplicationAttemptInfo(
        attemptId,
        startTime,
        endTime,
        lastUpdated,
        duration,
        sparkUser,
        completed,
        appSparkVersion)
      new AttemptInfoWrapper(
        apiInfo,
        logPath,
        fileSize,
        lastIndex,
        adminAcls,
        viewAcls,
        adminAclsGroups,
        viewAclsGroups)
    }

  }

}<|MERGE_RESOLUTION|>--- conflicted
+++ resolved
@@ -1214,11 +1214,7 @@
     // the existing data.
     dm.openStore(appId, attempt.info.attemptId).foreach { path =>
       try {
-<<<<<<< HEAD
-        return KVUtils.open(path, metadata, conf)
-=======
         return KVUtils.open(path, metadata, conf, live = false)
->>>>>>> 294e9b3a
       } catch {
         case e: Exception =>
           logInfo(s"Failed to open existing store for $appId/${attempt.info.attemptId}.", e)
@@ -1284,22 +1280,14 @@
     try {
       logInfo(s"Leasing disk manager space for app $appId / ${attempt.info.attemptId}...")
       lease = dm.lease(reader.totalSize, reader.compressionCodec.isDefined)
-<<<<<<< HEAD
-      val diskStore = KVUtils.open(lease.tmpPath, metadata, conf)
-=======
       val diskStore = KVUtils.open(lease.tmpPath, metadata, conf, live = false)
->>>>>>> 294e9b3a
       hybridStore.setDiskStore(diskStore)
       hybridStore.switchToDiskStore(new HybridStore.SwitchToDiskStoreListener {
         override def onSwitchToDiskStoreSuccess: Unit = {
           logInfo(s"Completely switched to diskStore for app $appId / ${attempt.info.attemptId}.")
           diskStore.close()
           val newStorePath = lease.commit(appId, attempt.info.attemptId)
-<<<<<<< HEAD
-          hybridStore.setDiskStore(KVUtils.open(newStorePath, metadata, conf))
-=======
           hybridStore.setDiskStore(KVUtils.open(newStorePath, metadata, conf, live = false))
->>>>>>> 294e9b3a
           memoryManager.release(appId, attempt.info.attemptId)
         }
         override def onSwitchToDiskStoreFail(e: Exception): Unit = {
@@ -1335,11 +1323,7 @@
       logInfo(s"Leasing disk manager space for app $appId / ${attempt.info.attemptId}...")
       val lease = dm.lease(reader.totalSize, isCompressed)
       try {
-<<<<<<< HEAD
-        Utils.tryWithResource(KVUtils.open(lease.tmpPath, metadata, conf)) { store =>
-=======
         Utils.tryWithResource(KVUtils.open(lease.tmpPath, metadata, conf, live = false)) { store =>
->>>>>>> 294e9b3a
           rebuildAppStore(store, reader, attempt.info.lastUpdated.getTime())
         }
         newStorePath = lease.commit(appId, attempt.info.attemptId)
@@ -1357,11 +1341,7 @@
       }
     }
 
-<<<<<<< HEAD
-    KVUtils.open(newStorePath, metadata, conf)
-=======
     KVUtils.open(newStorePath, metadata, conf, live = false)
->>>>>>> 294e9b3a
   }
 
   private def createInMemoryStore(attempt: AttemptInfoWrapper): KVStore = {
