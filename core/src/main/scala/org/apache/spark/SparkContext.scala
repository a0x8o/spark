--- conflicted
+++ resolved
@@ -876,8 +876,6 @@
   /**
    * Add a tag to be assigned to all the jobs started by this thread.
    *
-<<<<<<< HEAD
-=======
    * Often, a unit of execution in an application consists of multiple Spark actions or jobs.
    * Application programmers can use this method to group all those jobs together and give a
    * group tag. The application can use `org.apache.spark.sql.SparkSession.interruptTag` to cancel
@@ -894,7 +892,6 @@
    * There may be multiple tags present at the same time, so different parts of application may use
    * different tags to perform cancellation at different levels of granularity.
    *
->>>>>>> 54d5087c
    * @param tag The tag to be added. Cannot contain ',' (comma) character.
    *
    * @since 3.5.0
