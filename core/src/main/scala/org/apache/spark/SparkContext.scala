--- conflicted
+++ resolved
@@ -1688,11 +1688,7 @@
     require(!classOf[RDD[_]].isAssignableFrom(classTag[T].runtimeClass),
       "Can not directly broadcast RDDs; instead, call collect() and broadcast the result.")
     val bc = env.broadcastManager.newBroadcast[T](value, isLocal, serializedOnly)
-<<<<<<< HEAD
-    val callSite = getCallSite
-=======
     val callSite = getCallSite()
->>>>>>> ecee7133
     logInfo("Created broadcast " + bc.id + " from " + callSite.shortForm)
     cleaner.foreach(_.registerBroadcastForCleanup(bc))
     bc
@@ -2807,11 +2803,7 @@
       val addedArchivePaths = allAddedArchives.keys.toSeq
       val environmentDetails = SparkEnv.environmentDetails(conf, hadoopConfiguration,
         schedulingMode, addedJarPaths, addedFilePaths, addedArchivePaths,
-<<<<<<< HEAD
-        env.metricsSystem.metricsProperties.asScala.toMap)
-=======
         env.metricsSystem.metricsProperties().asScala.toMap)
->>>>>>> ecee7133
       val environmentUpdate = SparkListenerEnvironmentUpdate(environmentDetails)
       listenerBus.post(environmentUpdate)
     }
