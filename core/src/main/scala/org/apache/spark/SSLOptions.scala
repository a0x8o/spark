/*
 * Licensed to the Apache Software Foundation (ASF) under one or more
 * contributor license agreements.  See the NOTICE file distributed with
 * this work for additional information regarding copyright ownership.
 * The ASF licenses this file to You under the Apache License, Version 2.0
 * (the "License"); you may not use this file except in compliance with
 * the License.  You may obtain a copy of the License at
 *
 *    http://www.apache.org/licenses/LICENSE-2.0
 *
 * Unless required by applicable law or agreed to in writing, software
 * distributed under the License is distributed on an "AS IS" BASIS,
 * WITHOUT WARRANTIES OR CONDITIONS OF ANY KIND, either express or implied.
 * See the License for the specific language governing permissions and
 * limitations under the License.
 */

package org.apache.spark

import java.io.File
import java.security.NoSuchAlgorithmException
import java.util.HashMap
import java.util.Map
import javax.net.ssl.SSLContext

import org.apache.hadoop.conf.Configuration
import org.eclipse.jetty.util.ssl.SslContextFactory

import org.apache.spark.internal.Logging
import org.apache.spark.network.util.ConfigProvider
import org.apache.spark.network.util.MapConfigProvider

/**
 * SSLOptions class is a common container for SSL configuration options. It offers methods to
 * generate specific objects to configure SSL for different communication protocols.
 *
 * SSLOptions is intended to provide the maximum common set of SSL settings, which are supported
 * by the protocol, which it can generate the configuration for.
 *
 * @param namespace           the configuration namespace
 * @param enabled             enables or disables SSL; if it is set to false, the rest of the
 *                            settings are disregarded
 * @param port                the port where to bind the SSL server; if not defined, it will be
 *                            based on the non-SSL port for the same service.
 * @param keyStore            a path to the key-store file
 * @param keyStorePassword    a password to access the key-store file
 * @param privateKey          a PKCS#8 private key file in PEM format
 * @param keyPassword         a password to access the private key in the key-store
 * @param keyStoreType        the type of the key-store
 * @param needClientAuth      set true if SSL needs client authentication
 * @param certChain           an X.509 certificate chain file in PEM format
 * @param trustStore          a path to the trust-store file
 * @param trustStorePassword  a password to access the trust-store file
 * @param trustStoreType      the type of the trust-store
 * @param trustStoreReloadingEnabled enables or disables using a trust-store that reloads
 *                                   its configuration when the trust-store file on disk changes
 * @param trustStoreReloadIntervalMs the interval, in milliseconds,
 *                                 when the trust-store will reload its configuration
 * @param openSslEnabled      enables or disables using an OpenSSL implementation (if available),
 *                            requires certChain and keyFile arguments
 * @param protocol            SSL protocol (remember that SSLv3 was compromised) supported by Java
 * @param enabledAlgorithms   a set of encryption algorithms that may be used
 */
private[spark] case class SSLOptions(
    namespace: Option[String] = None,
    enabled: Boolean = false,
    port: Option[Int] = None,
    keyStore: Option[File] = None,
    keyStorePassword: Option[String] = None,
    privateKey: Option[File] = None,
    keyPassword: Option[String] = None,
    keyStoreType: Option[String] = None,
    needClientAuth: Boolean = false,
    certChain: Option[File] = None,
    trustStore: Option[File] = None,
    trustStorePassword: Option[String] = None,
    trustStoreType: Option[String] = None,
    trustStoreReloadingEnabled: Boolean = false,
    trustStoreReloadIntervalMs: Int = 10000,
    openSslEnabled: Boolean = false,
    protocol: Option[String] = None,
    enabledAlgorithms: Set[String] = Set.empty)
    extends Logging {

  /**
   * Creates a Jetty SSL context factory according to the SSL settings represented by this object.
   */
  def createJettySslContextFactory(): Option[SslContextFactory] = {
    if (enabled) {
      val sslContextFactory = new SslContextFactory.Server()

      keyStore.foreach(file => sslContextFactory.setKeyStorePath(file.getAbsolutePath))
      keyStorePassword.foreach(sslContextFactory.setKeyStorePassword)
      keyPassword.foreach(sslContextFactory.setKeyManagerPassword)
      keyStoreType.foreach(sslContextFactory.setKeyStoreType)
      if (needClientAuth) {
        trustStore.foreach(file => sslContextFactory.setTrustStorePath(file.getAbsolutePath))
        trustStorePassword.foreach(sslContextFactory.setTrustStorePassword)
        trustStoreType.foreach(sslContextFactory.setTrustStoreType)
        /*
         * Need to pass needClientAuth flag to jetty for Jetty server to authenticate
         * client certificates. This would help enable mTLS authentication.
         */
        sslContextFactory.setNeedClientAuth(needClientAuth)

      }
      protocol.foreach(sslContextFactory.setProtocol)
      if (supportedAlgorithms.nonEmpty) {
        sslContextFactory.setIncludeCipherSuites(supportedAlgorithms.toSeq: _*)
      }

      Some(sslContextFactory)
    } else {
      None
    }
  }

  /*
   * The supportedAlgorithms set is a subset of the enabledAlgorithms that
   * are supported by the current Java security provider for this protocol.
   */
  private val supportedAlgorithms: Set[String] = if (enabledAlgorithms.isEmpty) {
    Set.empty
  } else {
    var context: SSLContext = null
    if (protocol.isEmpty) {
      logDebug("No SSL protocol specified")
      context = SSLContext.getDefault
    } else {
      try {
        context = SSLContext.getInstance(protocol.get)
        /* The set of supported algorithms does not depend upon the keys, trust, or
         rng, although they will influence which algorithms are eventually used. */
        context.init(null, null, null)
      } catch {
        case nsa: NoSuchAlgorithmException =>
          logDebug(s"No support for requested SSL protocol ${protocol.get}")
          context = SSLContext.getDefault
      }
    }

    val providerAlgorithms = context.getServerSocketFactory.getSupportedCipherSuites.toSet

    // Log which algorithms we are discarding
    (enabledAlgorithms &~ providerAlgorithms).foreach { cipher =>
      logDebug(s"Discarding unsupported cipher $cipher")
    }

    val supported = enabledAlgorithms & providerAlgorithms
    require(supported.nonEmpty || sys.env.contains("SPARK_TESTING"),
      "SSLContext does not support any of the enabled algorithms: " +
        enabledAlgorithms.mkString(","))
    supported
  }

  def createConfigProvider(conf: SparkConf): ConfigProvider = {
    val nsp = namespace.getOrElse("spark.ssl")
    val confMap: Map[String, String] = new HashMap[String, String]
    conf.getAll.foreach(tuple => confMap.put(tuple._1, tuple._2))
    confMap.put(s"$nsp.enabled", enabled.toString)
    confMap.put(s"$nsp.trustStoreReloadingEnabled", trustStoreReloadingEnabled.toString)
    confMap.put(s"$nsp.openSslEnabled", openSslEnabled.toString)
    confMap.put(s"$nsp.trustStoreReloadIntervalMs", trustStoreReloadIntervalMs.toString)
    keyStore.map(_.getAbsolutePath).foreach(confMap.put(s"$nsp.keyStore", _))
    keyStorePassword.foreach(confMap.put(s"$nsp.keyStorePassword", _))
    privateKey.map(_.getAbsolutePath).foreach(confMap.put(s"$nsp.privateKey", _))
    keyPassword.foreach(confMap.put(s"$nsp.keyPassword", _))
    certChain.map(_.getAbsolutePath).foreach(confMap.put(s"$nsp.certChain", _))
    trustStore.map(_.getAbsolutePath).foreach(confMap.put(s"$nsp.trustStore", _))
    trustStorePassword.foreach(confMap.put(s"$nsp.trustStorePassword", _))
    protocol.foreach(confMap.put(s"$nsp.protocol", _))
    confMap.put(s"$nsp.enabledAlgorithms", enabledAlgorithms.mkString(","))

    new MapConfigProvider(confMap)
  }

  /** Returns a string representation of this SSLOptions with all the passwords masked. */
  override def toString: String = s"SSLOptions{enabled=$enabled, port=$port, " +
      s"keyStore=$keyStore, keyStorePassword=${keyStorePassword.map(_ => "xxx")}, " +
      s"privateKey=$privateKey, keyPassword=${keyPassword.map(_ => "xxx")}, " +
      s"keyStoreType=$keyStoreType, needClientAuth=$needClientAuth, " +
      s"certChain=$certChain, trustStore=$trustStore, " +
      s"trustStorePassword=${trustStorePassword.map(_ => "xxx")}, " +
      s"trustStoreReloadIntervalMs=$trustStoreReloadIntervalMs, " +
      s"trustStoreReloadingEnabled=$trustStoreReloadingEnabled, openSSLEnabled=$openSslEnabled, " +
      s"protocol=$protocol, enabledAlgorithms=$enabledAlgorithms}"
}

private[spark] object SSLOptions extends Logging {

  /**
   * Resolves SSLOptions settings from a given Spark configuration object at a given namespace.
   *
   * The following settings are allowed:
   * $ - `[ns].enabled` - `true` or `false`, to enable or disable SSL respectively
   * $ - `[ns].port` - the port where to bind the SSL server
   * $ - `[ns].keyStore` - a path to the key-store file; can be relative to the current directory
   * $ - `[ns].keyStorePassword` - a password to the key-store file
   * $ - `[ns].privateKey` - a PKCS#8 private key file in PEM format
   * $ - `[ns].keyPassword` - a password to the private key
   * $ - `[ns].keyStoreType` - the type of the key-store
   * $ - `[ns].needClientAuth` - whether SSL needs client authentication
   * $ - `[ns].certChain` - an X.509 certificate chain file in PEM format
   * $ - `[ns].trustStore` - a path to the trust-store file; can be relative to the current
   *                         directory
   * $ - `[ns].trustStorePassword` - a password to the trust-store file
   * $ - `[ns].trustStoreType` - the type of trust-store
   * $ - `[ns].trustStoreReloadingEnabled` - enables or disables using a trust-store
   * that reloads its configuration when the trust-store file on disk changes
   * $ - `[ns].trustStoreReloadIntervalMs` - the interval, in milliseconds, the
   * trust-store will reload its configuration
   * $ - `[ns].openSslEnabled` - enables or disables using an OpenSSL implementation
   * (if available on host system), requires certChain and keyFile arguments
   * $ - `[ns].protocol` - a protocol name supported by a particular Java version
   * $ - `[ns].enabledAlgorithms` - a comma separated list of ciphers
   *
   * For a list of protocols and ciphers supported by particular Java versions, you may go to
   * <a href="https://blogs.oracle.com/java-platform-group/entry/diagnosing_tls_ssl_and_https">
   * Oracle blog page</a>.
   *
   * You can optionally specify the default configuration. If you do, for each setting which is
   * missing in SparkConf, the corresponding setting is used from the default configuration.
   *
   * @param conf Spark configuration object where the settings are collected from
   * @param hadoopConf Hadoop configuration to get settings
   * @param ns the namespace name
   * @param defaults the default configuration
   * @return [[org.apache.spark.SSLOptions]] object
   */
  def parse(
      conf: SparkConf,
      hadoopConf: Configuration,
      ns: String,
      defaults: Option[SSLOptions] = None): SSLOptions = {
<<<<<<< HEAD
    val enabled = conf.getBoolean(s"$ns.enabled", defaultValue = defaults.exists(_.enabled))
=======

    // RPC does not inherit the default enabled setting due to backwards compatibility reasons
    val enabledDefault = if (ns == "spark.ssl.rpc") {
      false
    } else {
      defaults.exists(_.enabled)
    }

    val enabled = conf.getBoolean(s"$ns.enabled", defaultValue = enabledDefault)
>>>>>>> ecee7133
    if (!enabled) {
      return new SSLOptions()
    }
    val port = conf.getWithSubstitution(s"$ns.port").map(_.toInt)
    port.foreach { p =>
      require(p >= 0, "Port number must be a non-negative value.")
    }

    val keyStore = conf.getWithSubstitution(s"$ns.keyStore").map(new File(_))
        .orElse(defaults.flatMap(_.keyStore))

    val keyStorePassword = conf.getWithSubstitution(s"$ns.keyStorePassword")
        .orElse(Option(hadoopConf.getPassword(s"$ns.keyStorePassword")).map(new String(_)))
        .orElse(Option(conf.getenv(ENV_RPC_SSL_KEY_STORE_PASSWORD)).filter(_.trim.nonEmpty))
        .orElse(defaults.flatMap(_.keyStorePassword))

    val privateKey = conf.getOption(s"$ns.privateKey").map(new File(_))
        .orElse(defaults.flatMap(_.privateKey))

    val keyPassword = conf.getWithSubstitution(s"$ns.keyPassword")
        .orElse(Option(hadoopConf.getPassword(s"$ns.keyPassword")).map(new String(_)))
        .orElse(Option(conf.getenv(ENV_RPC_SSL_KEY_PASSWORD)).filter(_.trim.nonEmpty))
        .orElse(defaults.flatMap(_.keyPassword))

    val keyStoreType = conf.getWithSubstitution(s"$ns.keyStoreType")
        .orElse(defaults.flatMap(_.keyStoreType))

    val certChain = conf.getOption(s"$ns.certChain").map(new File(_))
        .orElse(defaults.flatMap(_.certChain))

    val needClientAuth =
      conf.getBoolean(s"$ns.needClientAuth", defaultValue = defaults.exists(_.needClientAuth))

    val trustStore = conf.getWithSubstitution(s"$ns.trustStore").map(new File(_))
        .orElse(defaults.flatMap(_.trustStore))

    val trustStorePassword = conf.getWithSubstitution(s"$ns.trustStorePassword")
        .orElse(Option(hadoopConf.getPassword(s"$ns.trustStorePassword")).map(new String(_)))
        .orElse(Option(conf.getenv(ENV_RPC_SSL_TRUST_STORE_PASSWORD)).filter(_.trim.nonEmpty))
        .orElse(defaults.flatMap(_.trustStorePassword))

    val trustStoreType = conf.getWithSubstitution(s"$ns.trustStoreType")
        .orElse(defaults.flatMap(_.trustStoreType))

    val trustStoreReloadingEnabled = conf.getBoolean(s"$ns.trustStoreReloadingEnabled",
        defaultValue = defaults.exists(_.trustStoreReloadingEnabled))

    val trustStoreReloadIntervalMs = conf.getInt(s"$ns.trustStoreReloadIntervalMs",
      defaultValue = defaults.map(_.trustStoreReloadIntervalMs).getOrElse(10000))

    val openSslEnabled = conf.getBoolean(s"$ns.openSslEnabled",
        defaultValue = defaults.exists(_.openSslEnabled))

    val protocol = conf.getWithSubstitution(s"$ns.protocol")
        .orElse(defaults.flatMap(_.protocol))

    val enabledAlgorithms = conf.getWithSubstitution(s"$ns.enabledAlgorithms")
        .map(_.split(",").map(_.trim).filter(_.nonEmpty).toSet)
        .orElse(defaults.map(_.enabledAlgorithms))
        .getOrElse(Set.empty)

    new SSLOptions(
      Some(ns),
      enabled,
      port,
      keyStore,
      keyStorePassword,
      privateKey,
      keyPassword,
      keyStoreType,
      needClientAuth,
      certChain,
      trustStore,
      trustStorePassword,
      trustStoreType,
      trustStoreReloadingEnabled,
      trustStoreReloadIntervalMs,
      openSslEnabled,
      protocol,
      enabledAlgorithms)
  }

  // Config names and environment variables for propagating SSL passwords
  val SPARK_RPC_SSL_KEY_PASSWORD_CONF = "spark.ssl.rpc.keyPassword"
  val SPARK_RPC_SSL_KEY_STORE_PASSWORD_CONF = "spark.ssl.rpc.keyStorePassword"
  val SPARK_RPC_SSL_TRUST_STORE_PASSWORD_CONF = "spark.ssl.rpc.trustStorePassword"
  val SPARK_RPC_SSL_PASSWORD_FIELDS: Seq[String] = Seq(
    SPARK_RPC_SSL_KEY_PASSWORD_CONF,
    SPARK_RPC_SSL_KEY_STORE_PASSWORD_CONF,
    SPARK_RPC_SSL_TRUST_STORE_PASSWORD_CONF
  )

  val ENV_RPC_SSL_KEY_PASSWORD = "_SPARK_SSL_RPC_KEY_PASSWORD"
  val ENV_RPC_SSL_KEY_STORE_PASSWORD = "_SPARK_SSL_RPC_KEY_STORE_PASSWORD"
  val ENV_RPC_SSL_TRUST_STORE_PASSWORD = "_SPARK_SSL_RPC_TRUST_STORE_PASSWORD"
  val SPARK_RPC_SSL_PASSWORD_ENVS: Seq[String] = Seq(
    ENV_RPC_SSL_KEY_PASSWORD,
    ENV_RPC_SSL_KEY_STORE_PASSWORD,
    ENV_RPC_SSL_TRUST_STORE_PASSWORD
  )
}
<|MERGE_RESOLUTION|>--- conflicted
+++ resolved
@@ -232,9 +232,6 @@
       hadoopConf: Configuration,
       ns: String,
       defaults: Option[SSLOptions] = None): SSLOptions = {
-<<<<<<< HEAD
-    val enabled = conf.getBoolean(s"$ns.enabled", defaultValue = defaults.exists(_.enabled))
-=======
 
     // RPC does not inherit the default enabled setting due to backwards compatibility reasons
     val enabledDefault = if (ns == "spark.ssl.rpc") {
@@ -244,7 +241,6 @@
     }
 
     val enabled = conf.getBoolean(s"$ns.enabled", defaultValue = enabledDefault)
->>>>>>> ecee7133
     if (!enabled) {
       return new SSLOptions()
     }
