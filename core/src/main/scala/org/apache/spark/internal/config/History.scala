/*
 * Licensed to the Apache Software Foundation (ASF) under one or more
 * contributor license agreements.  See the NOTICE file distributed with
 * this work for additional information regarding copyright ownership.
 * The ASF licenses this file to You under the Apache License, Version 2.0
 * (the "License"); you may not use this file except in compliance with
 * the License.  You may obtain a copy of the License at
 *
 *    http://www.apache.org/licenses/LICENSE-2.0
 *
 * Unless required by applicable law or agreed to in writing, software
 * distributed under the License is distributed on an "AS IS" BASIS,
 * WITHOUT WARRANTIES OR CONDITIONS OF ANY KIND, either express or implied.
 * See the License for the specific language governing permissions and
 * limitations under the License.
 */

package org.apache.spark.internal.config

import java.util.Locale
import java.util.concurrent.TimeUnit

import org.apache.spark.network.util.ByteUnit

private[spark] object History {

  val DEFAULT_LOG_DIR = "file:/tmp/spark-events"

  val HISTORY_LOG_DIR = ConfigBuilder("spark.history.fs.logDirectory")
    .version("1.1.0")
    .stringConf
    .createWithDefault(DEFAULT_LOG_DIR)

  val SAFEMODE_CHECK_INTERVAL_S = ConfigBuilder("spark.history.fs.safemodeCheck.interval")
    .version("1.6.0")
    .timeConf(TimeUnit.SECONDS)
    .createWithDefaultString("5s")

  val UPDATE_INTERVAL_S = ConfigBuilder("spark.history.fs.update.interval")
    .version("1.4.0")
    .timeConf(TimeUnit.SECONDS)
    .createWithDefaultString("10s")

  val UPDATE_BATCHSIZE = ConfigBuilder("spark.history.fs.update.batchSize")
    .doc("Specifies the batch size for updating new eventlog files. " +
      "This controls each scan process to be completed within a reasonable time, and such " +
      "prevent the initial scan from running too long and blocking new eventlog files to " +
      "be scanned in time in large environments.")
    .version("3.4.0")
    .intConf
    .checkValue(v => v > 0, "The update batchSize should be a positive integer.")
    .createWithDefault(Int.MaxValue)

  val CLEANER_ENABLED = ConfigBuilder("spark.history.fs.cleaner.enabled")
    .version("1.4.0")
    .booleanConf
    .createWithDefault(false)

  val CLEANER_INTERVAL_S = ConfigBuilder("spark.history.fs.cleaner.interval")
    .version("1.4.0")
    .timeConf(TimeUnit.SECONDS)
    .createWithDefaultString("1d")

  val MAX_LOG_AGE_S = ConfigBuilder("spark.history.fs.cleaner.maxAge")
    .version("1.4.0")
    .timeConf(TimeUnit.SECONDS)
    .createWithDefaultString("7d")

  val MAX_LOG_NUM = ConfigBuilder("spark.history.fs.cleaner.maxNum")
    .doc("The maximum number of log files in the event log directory.")
    .version("3.0.0")
    .intConf
    .createWithDefault(Int.MaxValue)

  val LOCAL_STORE_DIR = ConfigBuilder("spark.history.store.path")
    .doc("Local directory where to cache application history information. By default this is " +
      "not set, meaning all history information will be kept in memory.")
    .version("2.3.0")
    .stringConf
    .createOptional

  object LocalStoreSerializer extends Enumeration {
    val JSON, PROTOBUF = Value
  }

  val LOCAL_STORE_SERIALIZER = ConfigBuilder("spark.history.store.serializer")
    .doc("Serializer for writing/reading in-memory UI objects to/from disk-based KV Store; " +
      "JSON or PROTOBUF. JSON serializer is the only choice before Spark 3.4.0, thus it is the " +
      "default value. PROTOBUF serializer is fast and compact, and it is the default " +
      "serializer for disk-based KV store of live UI.")
    .version("3.4.0")
    .stringConf
    .transform(_.toUpperCase(Locale.ROOT))
    .checkValues(LocalStoreSerializer.values.map(_.toString))
    .createWithDefault(LocalStoreSerializer.JSON.toString)

  val MAX_LOCAL_DISK_USAGE = ConfigBuilder("spark.history.store.maxDiskUsage")
    .version("2.3.0")
    .bytesConf(ByteUnit.BYTE)
    .createWithDefaultString("10g")

  val HISTORY_SERVER_UI_PORT = ConfigBuilder("spark.history.ui.port")
    .doc("Web UI port to bind Spark History Server")
    .version("1.0.0")
    .intConf
    .createWithDefault(18080)

  val FAST_IN_PROGRESS_PARSING =
    ConfigBuilder("spark.history.fs.inProgressOptimization.enabled")
      .doc("Enable optimized handling of in-progress logs. This option may leave finished " +
        "applications that fail to rename their event logs listed as in-progress.")
      .version("2.4.0")
      .booleanConf
      .createWithDefault(true)

  val END_EVENT_REPARSE_CHUNK_SIZE =
    ConfigBuilder("spark.history.fs.endEventReparseChunkSize")
      .doc("How many bytes to parse at the end of log files looking for the end event. " +
        "This is used to speed up generation of application listings by skipping unnecessary " +
        "parts of event log files. It can be disabled by setting this config to 0.")
      .version("2.4.0")
      .bytesConf(ByteUnit.BYTE)
      .createWithDefaultString("1m")

  private[spark] val EVENT_LOG_ROLLING_MAX_FILES_TO_RETAIN =
    ConfigBuilder("spark.history.fs.eventLog.rolling.maxFilesToRetain")
      .doc("The maximum number of event log files which will be retained as non-compacted. " +
        "By default, all event log files will be retained. Please set the configuration " +
        s"and ${EVENT_LOG_ROLLING_MAX_FILE_SIZE.key} accordingly if you want to control " +
        "the overall size of event log files.")
      .version("3.0.0")
      .intConf
      .checkValue(_ > 0, "Max event log files to retain should be higher than 0.")
      .createWithDefault(Integer.MAX_VALUE)

  private[spark] val EVENT_LOG_COMPACTION_SCORE_THRESHOLD =
    ConfigBuilder("spark.history.fs.eventLog.rolling.compaction.score.threshold")
      .doc("The threshold score to determine whether it's good to do the compaction or not. " +
        "The compaction score is calculated in analyzing, and being compared to this value. " +
        "Compaction will proceed only when the score is higher than the threshold value.")
      .version("3.0.0")
      .internal()
      .doubleConf
      .createWithDefault(0.7d)

  val DRIVER_LOG_CLEANER_ENABLED = ConfigBuilder("spark.history.fs.driverlog.cleaner.enabled")
    .version("3.0.0")
    .fallbackConf(CLEANER_ENABLED)

  val DRIVER_LOG_CLEANER_INTERVAL = ConfigBuilder("spark.history.fs.driverlog.cleaner.interval")
    .version("3.0.0")
    .fallbackConf(CLEANER_INTERVAL_S)

  val MAX_DRIVER_LOG_AGE_S = ConfigBuilder("spark.history.fs.driverlog.cleaner.maxAge")
    .version("3.0.0")
    .fallbackConf(MAX_LOG_AGE_S)

  val HISTORY_SERVER_UI_ACLS_ENABLE = ConfigBuilder("spark.history.ui.acls.enable")
    .version("1.0.1")
    .booleanConf
    .createWithDefault(false)

  val HISTORY_SERVER_UI_ADMIN_ACLS = ConfigBuilder("spark.history.ui.admin.acls")
    .version("2.1.1")
    .stringConf
    .toSequence
    .createWithDefault(Nil)

  val HISTORY_SERVER_UI_ADMIN_ACLS_GROUPS = ConfigBuilder("spark.history.ui.admin.acls.groups")
    .version("2.1.1")
    .stringConf
    .toSequence
    .createWithDefault(Nil)

  val NUM_REPLAY_THREADS = ConfigBuilder("spark.history.fs.numReplayThreads")
    .version("2.0.0")
    .intConf
    .createWithDefaultFunction(() => Math.ceil(Runtime.getRuntime.availableProcessors() / 4f).toInt)

  val RETAINED_APPLICATIONS = ConfigBuilder("spark.history.retainedApplications")
    .version("1.0.0")
    .intConf
    .createWithDefault(50)

  val PROVIDER = ConfigBuilder("spark.history.provider")
    .version("1.1.0")
    .stringConf
    .createOptional

  val KERBEROS_ENABLED = ConfigBuilder("spark.history.kerberos.enabled")
    .version("1.0.1")
    .booleanConf
    .createWithDefault(false)

  val KERBEROS_PRINCIPAL = ConfigBuilder("spark.history.kerberos.principal")
    .version("1.0.1")
    .stringConf
    .createOptional

  val KERBEROS_KEYTAB = ConfigBuilder("spark.history.kerberos.keytab")
    .version("1.0.1")
    .stringConf
    .createOptional

  val CUSTOM_EXECUTOR_LOG_URL = ConfigBuilder("spark.history.custom.executor.log.url")
    .doc("Specifies custom spark executor log url for supporting external log service instead of " +
      "using cluster managers' application log urls in the history server. Spark will support " +
      "some path variables via patterns which can vary on cluster manager. Please check the " +
      "documentation for your cluster manager to see which patterns are supported, if any. " +
      "This configuration has no effect on a live application, it only affects the history server.")
    .version("3.0.0")
    .stringConf
    .createOptional

  val APPLY_CUSTOM_EXECUTOR_LOG_URL_TO_INCOMPLETE_APP =
    ConfigBuilder("spark.history.custom.executor.log.url.applyIncompleteApplication")
      .doc("Whether to apply custom executor log url, as specified by " +
        s"${CUSTOM_EXECUTOR_LOG_URL.key}, to incomplete application as well. " +
        "Even if this is true, this still only affects the behavior of the history server, " +
        "not running spark applications.")
      .version("3.0.0")
      .booleanConf
      .createWithDefault(true)

  val HYBRID_STORE_ENABLED = ConfigBuilder("spark.history.store.hybridStore.enabled")
    .doc("Whether to use HybridStore as the store when parsing event logs. " +
      "HybridStore will first write data to an in-memory store and having a background thread " +
      "that dumps data to a disk store after the writing to in-memory store is completed.")
    .version("3.1.0")
    .booleanConf
    .createWithDefault(false)

  val MAX_IN_MEMORY_STORE_USAGE = ConfigBuilder("spark.history.store.hybridStore.maxMemoryUsage")
    .doc("Maximum memory space that can be used to create HybridStore. The HybridStore co-uses " +
      "the heap memory, so the heap memory should be increased through the memory option for SHS " +
      "if the HybridStore is enabled.")
    .version("3.1.0")
    .bytesConf(ByteUnit.BYTE)
    .createWithDefaultString("2g")

  object HybridStoreDiskBackend extends Enumeration {
    val LEVELDB, ROCKSDB = Value
  }

  val HYBRID_STORE_DISK_BACKEND = ConfigBuilder("spark.history.store.hybridStore.diskBackend")
<<<<<<< HEAD
    .doc("Specifies a disk-based store used in hybrid store; LEVELDB or ROCKSDB.")
=======
    .doc("Specifies a disk-based store used in hybrid store; ROCKSDB or LEVELDB (deprecated).")
>>>>>>> 54d5087c
    .version("3.3.0")
    .stringConf
    .transform(_.toUpperCase(Locale.ROOT))
    .checkValues(HybridStoreDiskBackend.values.map(_.toString))
    .createWithDefault(HybridStoreDiskBackend.ROCKSDB.toString)
}<|MERGE_RESOLUTION|>--- conflicted
+++ resolved
@@ -243,11 +243,7 @@
   }
 
   val HYBRID_STORE_DISK_BACKEND = ConfigBuilder("spark.history.store.hybridStore.diskBackend")
-<<<<<<< HEAD
-    .doc("Specifies a disk-based store used in hybrid store; LEVELDB or ROCKSDB.")
-=======
     .doc("Specifies a disk-based store used in hybrid store; ROCKSDB or LEVELDB (deprecated).")
->>>>>>> 54d5087c
     .version("3.3.0")
     .stringConf
     .transform(_.toUpperCase(Locale.ROOT))
