--- conflicted
+++ resolved
@@ -32,11 +32,7 @@
 import org.apache.spark.{MapOutputTrackerMaster, SparkConf}
 import org.apache.spark.annotation.DeveloperApi
 import org.apache.spark.internal.{config, Logging}
-<<<<<<< HEAD
-import org.apache.spark.network.shuffle.ExternalBlockStoreClient
-=======
 import org.apache.spark.network.shuffle.{ExternalBlockStoreClient, RemoteBlockPushResolver}
->>>>>>> 11e30a61
 import org.apache.spark.rpc.{IsolatedThreadSafeRpcEndpoint, RpcCallContext, RpcEndpointRef, RpcEnv}
 import org.apache.spark.scheduler._
 import org.apache.spark.scheduler.cluster.{CoarseGrainedClusterMessages, CoarseGrainedSchedulerBackend}
@@ -325,17 +321,6 @@
   }
 
   private def removeShuffle(shuffleId: Int): Future[Seq[Boolean]] = {
-<<<<<<< HEAD
-    val removeMsg = RemoveShuffle(shuffleId)
-    val removeShuffleFromExecutorsFutures = blockManagerInfo.values.map { bm =>
-      bm.storageEndpoint.ask[Boolean](removeMsg).recover {
-        // use false as default value means no shuffle data were removed
-        handleBlockRemovalFailure("shuffle", shuffleId.toString, bm.blockManagerId, false)
-      }
-    }.toSeq
-
-=======
->>>>>>> 11e30a61
     // Find all shuffle blocks on executors that are no longer running
     val blocksToDeleteByShuffleService =
       new mutable.HashMap[BlockManagerId, mutable.HashSet[BlockId]]
@@ -373,10 +358,6 @@
         }
       }.getOrElse(Seq.empty)
 
-<<<<<<< HEAD
-    Future.sequence(removeShuffleFromExecutorsFutures ++
-      removeShuffleFromShuffleServicesFutures)
-=======
     val removeShuffleMergeFromShuffleServicesFutures =
       externalBlockStoreClient.map { shuffleClient =>
         val mergerLocations =
@@ -403,7 +384,6 @@
     Future.sequence(removeShuffleFromExecutorsFutures ++
       removeShuffleFromShuffleServicesFutures ++
       removeShuffleMergeFromShuffleServicesFutures)
->>>>>>> 11e30a61
   }
 
   /**
