--- conflicted
+++ resolved
@@ -79,15 +79,9 @@
   private val shutdownHook = addShutdownHook()
 
   // If either of these features are enabled, we must change permissions on block manager
-<<<<<<< HEAD
-  // directories and files to accomodate the shuffle service deleting files in a secure environment.
-  // Parent directories are assumed to be restrictive to prevent unauthorized users from accessing
-  // or modifying world readable files.
-=======
   // directories and files to accommodate the shuffle service deleting files in a secure
   // environment. Parent directories are assumed to be restrictive to prevent unauthorized users
   // from accessing or modifying world readable files.
->>>>>>> ecee7133
   private val permissionChangingRequired = conf.get(config.SHUFFLE_SERVICE_ENABLED) && (
     conf.get(config.SHUFFLE_SERVICE_REMOVE_SHUFFLE_ENABLED) ||
     conf.get(config.SHUFFLE_SERVICE_FETCH_RDD_ENABLED)
