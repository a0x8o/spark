--- conflicted
+++ resolved
@@ -421,12 +421,8 @@
    */
   def lockNewBlockForWriting(
       blockId: BlockId,
-<<<<<<< HEAD
-      newBlockInfo: BlockInfo): Boolean = {
-=======
       newBlockInfo: BlockInfo,
       keepReadLock: Boolean = true): Boolean = {
->>>>>>> 54d5087c
     logTrace(s"Task $currentTaskAttemptId trying to put $blockId")
     // Get the lock that will be associated with the to-be written block and lock it for the entire
     // duration of this operation. This way we prevent race conditions when two threads try to write
@@ -454,11 +450,8 @@
           val result = lockForWriting(blockId, blocking = false)
           assert(result.isDefined)
           return true
-<<<<<<< HEAD
-=======
         } else if (!keepReadLock) {
           return false
->>>>>>> 54d5087c
         } else {
           // Block already exists. This could happen if another thread races with us to compute
           // the same block. In this case we try to acquire a read lock, if the locking succeeds
