--- conflicted
+++ resolved
@@ -1152,11 +1152,7 @@
               // config executorDecommissionKillInterval. If the task is going to finish after
               // decommissioning, then we will eagerly speculate the task.
               val taskEndTimeBasedOnMedianDuration =
-<<<<<<< HEAD
-                info.launchTime + successfulTaskDurations.percentile
-=======
                 info.launchTime + successfulTaskDurations.percentile()
->>>>>>> ecee7133
               val executorDecomTime = decomState.startTime + executorDecommissionKillInterval.get
               executorDecomTime < taskEndTimeBasedOnMedianDuration
             }
@@ -1199,11 +1195,7 @@
     val numSuccessfulTasks = successfulTaskDurations.size()
     val timeMs = clock.getTimeMillis()
     if (numSuccessfulTasks >= minFinishedForSpeculation) {
-<<<<<<< HEAD
-      val medianDuration = successfulTaskDurations.percentile
-=======
       val medianDuration = successfulTaskDurations.percentile()
->>>>>>> ecee7133
       val threshold = max(speculationMultiplier * medianDuration, minTimeToSpeculation)
       // TODO: Threshold should also look at standard deviation of task durations and have a lower
       // bound based on that.
