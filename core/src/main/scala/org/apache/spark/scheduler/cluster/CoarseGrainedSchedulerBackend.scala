/*
 * Licensed to the Apache Software Foundation (ASF) under one or more
 * contributor license agreements.  See the NOTICE file distributed with
 * this work for additional information regarding copyright ownership.
 * The ASF licenses this file to You under the Apache License, Version 2.0
 * (the "License"); you may not use this file except in compliance with
 * the License.  You may obtain a copy of the License at
 *
 *    http://www.apache.org/licenses/LICENSE-2.0
 *
 * Unless required by applicable law or agreed to in writing, software
 * distributed under the License is distributed on an "AS IS" BASIS,
 * WITHOUT WARRANTIES OR CONDITIONS OF ANY KIND, either express or implied.
 * See the License for the specific language governing permissions and
 * limitations under the License.
 */

package org.apache.spark.scheduler.cluster

import java.util.concurrent.{ScheduledExecutorService, TimeUnit}
import java.util.concurrent.atomic.{AtomicInteger, AtomicReference}
import javax.annotation.concurrent.GuardedBy

import scala.collection.mutable.{HashMap, HashSet, Queue}
import scala.concurrent.Future

import com.google.common.cache.CacheBuilder
import org.apache.hadoop.security.UserGroupInformation

import org.apache.spark.{ExecutorAllocationClient, SparkEnv, TaskState}
import org.apache.spark.deploy.SparkHadoopUtil
import org.apache.spark.deploy.security.HadoopDelegationTokenManager
import org.apache.spark.errors.SparkCoreErrors
import org.apache.spark.executor.ExecutorLogUrlHandler
import org.apache.spark.internal.Logging
import org.apache.spark.internal.config._
import org.apache.spark.internal.config.Network._
import org.apache.spark.resource.ResourceProfile
import org.apache.spark.rpc._
import org.apache.spark.scheduler._
import org.apache.spark.scheduler.cluster.CoarseGrainedClusterMessages._
import org.apache.spark.scheduler.cluster.CoarseGrainedSchedulerBackend.ENDPOINT_NAME
import org.apache.spark.status.api.v1.ThreadStackTrace
import org.apache.spark.util.{RpcUtils, SerializableBuffer, ThreadUtils, Utils}

/**
 * A scheduler backend that waits for coarse-grained executors to connect.
 * This backend holds onto each executor for the duration of the Spark job rather than relinquishing
 * executors whenever a task is done and asking the scheduler to launch a new executor for
 * each new task. Executors may be launched in a variety of ways, such as standalone processes for
 * Spark's standalone deploy mode (spark.deploy.*).
 */
private[spark]
class CoarseGrainedSchedulerBackend(scheduler: TaskSchedulerImpl, val rpcEnv: RpcEnv)
  extends ExecutorAllocationClient with SchedulerBackend with Logging {

  // Use an atomic variable to track total number of cores in the cluster for simplicity and speed
  protected val totalCoreCount = new AtomicInteger(0)
  // Total number of executors that are currently registered
  protected val totalRegisteredExecutors = new AtomicInteger(0)
  protected val conf = scheduler.sc.conf
  private val maxRpcMessageSize = RpcUtils.maxMessageSizeBytes(conf)
  private val defaultAskTimeout = RpcUtils.askRpcTimeout(conf)
  // Submit tasks only after (registered resources / total expected resources)
  // is equal to at least this value, that is double between 0 and 1.
  private val _minRegisteredRatio =
    math.min(1, conf.get(SCHEDULER_MIN_REGISTERED_RESOURCES_RATIO).getOrElse(0.0))
  // Submit tasks after maxRegisteredWaitingTime milliseconds
  // if minRegisteredRatio has not yet been reached
  private val maxRegisteredWaitingTimeNs = TimeUnit.MILLISECONDS.toNanos(
    conf.get(SCHEDULER_MAX_REGISTERED_RESOURCE_WAITING_TIME))
  private val createTimeNs = System.nanoTime()

  // Accessing `executorDataMap` in the inherited methods from ThreadSafeRpcEndpoint doesn't need
  // any protection. But accessing `executorDataMap` out of the inherited methods must be
  // protected by `CoarseGrainedSchedulerBackend.this`. Besides, `executorDataMap` should only
  // be modified in the inherited methods from ThreadSafeRpcEndpoint with protection by
  // `CoarseGrainedSchedulerBackend.this`.
  private val executorDataMap = new HashMap[String, ExecutorData]

  // Number of executors for each ResourceProfile requested by the cluster
  // manager, [[ExecutorAllocationManager]]
  @GuardedBy("CoarseGrainedSchedulerBackend.this")
  private val requestedTotalExecutorsPerResourceProfile = new HashMap[ResourceProfile, Int]

  // Profile IDs to the times that executors were requested for.
  // The operations we do on queue are all amortized constant cost
  // see https://www.scala-lang.org/api/2.13.x/scala/collection/mutable/ArrayDeque.html
  @GuardedBy("CoarseGrainedSchedulerBackend.this")
  private val execRequestTimes = new HashMap[Int, Queue[(Int, Long)]]

  private val listenerBus = scheduler.sc.listenerBus

  // Executors we have requested the cluster manager to kill that have not died yet; maps
  // the executor ID to whether it was explicitly killed by the driver (and thus shouldn't
  // be considered an app-related failure). Visible for testing only.
  @GuardedBy("CoarseGrainedSchedulerBackend.this")
  private[scheduler] val executorsPendingToRemove = new HashMap[String, Boolean]

  // Executors that have been lost, but for which we don't yet know the real exit reason.
  protected val executorsPendingLossReason = new HashSet[String]

  // Executors which are being decommissioned. Maps from executorId to ExecutorDecommissionInfo.
  protected val executorsPendingDecommission = new HashMap[String, ExecutorDecommissionInfo]

  // Unknown Executors which are being decommissioned. This could be caused by unregistered executor
  // This executor should be decommissioned after registration.
  // Maps from executorId to (ExecutorDecommissionInfo, adjustTargetNumExecutors,
  // triggeredByExecutor).
  protected val unknownExecutorsPendingDecommission =
    CacheBuilder.newBuilder()
      .maximumSize(conf.get(SCHEDULER_MAX_RETAINED_UNKNOWN_EXECUTORS))
      .build[String, (ExecutorDecommissionInfo, Boolean, Boolean)]()

  // A map of ResourceProfile id to map of hostname with its possible task number running on it
  @GuardedBy("CoarseGrainedSchedulerBackend.this")
  protected var rpHostToLocalTaskCount: Map[Int, Map[String, Int]] = Map.empty

  // The number of pending tasks per ResourceProfile id which is locality required
  @GuardedBy("CoarseGrainedSchedulerBackend.this")
  protected var numLocalityAwareTasksPerResourceProfileId = Map.empty[Int, Int]

  // The num of current max ExecutorId used to re-register appMaster
  @volatile protected var currentExecutorIdCounter = 0

  // Current log level of driver to send to executor
  @volatile private var currentLogLevel: Option[String] = None

  // Current set of delegation tokens to send to executors.
  private val delegationTokens = new AtomicReference[Array[Byte]]()

  // The token manager used to create security tokens.
  private var delegationTokenManager: Option[HadoopDelegationTokenManager] = None

  private val reviveThread =
    ThreadUtils.newDaemonSingleThreadScheduledExecutor("driver-revive-thread")

  private val cleanupService: Option[ScheduledExecutorService] =
    conf.get(EXECUTOR_DECOMMISSION_FORCE_KILL_TIMEOUT).map { _ =>
      ThreadUtils.newDaemonSingleThreadScheduledExecutor("cleanup-decommission-execs")
    }

  class DriverEndpoint extends IsolatedThreadSafeRpcEndpoint with Logging {

    override val rpcEnv: RpcEnv = CoarseGrainedSchedulerBackend.this.rpcEnv

    protected val addressToExecutorId = new HashMap[RpcAddress, String]

    // Spark configuration sent to executors. This is a lazy val so that subclasses of the
    // scheduler can modify the SparkConf object before this view is created.
    private lazy val sparkProperties = scheduler.sc.conf.getAll
      .filter { case (k, _) => k.startsWith("spark.") }
      .toSeq

    private val logUrlHandler: ExecutorLogUrlHandler = new ExecutorLogUrlHandler(
      conf.get(UI.CUSTOM_EXECUTOR_LOG_URL))

    override def onStart(): Unit = {
      // Periodically revive offers to allow delay scheduling to work
      val reviveIntervalMs = conf.get(SCHEDULER_REVIVE_INTERVAL).getOrElse(1000L)

      reviveThread.scheduleAtFixedRate(() => Utils.tryLogNonFatalError {
        Option(self).foreach(_.send(ReviveOffers))
      }, 0, reviveIntervalMs, TimeUnit.MILLISECONDS)
    }

    override def receive: PartialFunction[Any, Unit] = {
      case StatusUpdate(executorId, taskId, state, data, taskCpus, resources) =>
        scheduler.statusUpdate(taskId, state, data.value)
        if (TaskState.isFinished(state)) {
          executorDataMap.get(executorId) match {
            case Some(executorInfo) =>
              executorInfo.freeCores += taskCpus
              resources.foreach { case (k, v) =>
                executorInfo.resourcesInfo.get(k).foreach { r =>
                  r.release(v.addresses)
                }
              }
              makeOffers(executorId)
            case None =>
              // Ignoring the update since we don't know about the executor.
              logWarning(s"Ignored task status update ($taskId state $state) " +
                s"from unknown executor with ID $executorId")
          }
        }

      case ShufflePushCompletion(shuffleId, shuffleMergeId, mapIndex) =>
        scheduler.dagScheduler.shufflePushCompleted(shuffleId, shuffleMergeId, mapIndex)

      case ReviveOffers =>
        makeOffers()

      case KillTask(taskId, executorId, interruptThread, reason) =>
        executorDataMap.get(executorId) match {
          case Some(executorInfo) =>
            executorInfo.executorEndpoint.send(
              KillTask(taskId, executorId, interruptThread, reason))
          case None =>
            // Ignoring the task kill since the executor is not registered.
            logWarning(s"Attempted to kill task $taskId for unknown executor $executorId.")
        }

      case KillExecutorsOnHost(host) =>
        scheduler.getExecutorsAliveOnHost(host).foreach { execs =>
          killExecutors(execs.toSeq, adjustTargetNumExecutors = false, countFailures = false,
            force = true)
        }

      case DecommissionExecutorsOnHost(host) =>
        val reason = ExecutorDecommissionInfo(s"Decommissioning all executors on $host.")
        scheduler.getExecutorsAliveOnHost(host).foreach { execs =>
          val execsWithReasons = execs.map(exec => (exec, reason)).toArray

          decommissionExecutors(execsWithReasons, adjustTargetNumExecutors = false,
            triggeredByExecutor = false)
        }

      case UpdateDelegationTokens(newDelegationTokens) =>
        updateDelegationTokens(newDelegationTokens)

      case RemoveExecutor(executorId, reason) =>
        // We will remove the executor's state and cannot restore it. However, the connection
        // between the driver and the executor may be still alive so that the executor won't exit
        // automatically, so try to tell the executor to stop itself. See SPARK-13519.
        executorDataMap.get(executorId).foreach(_.executorEndpoint.send(StopExecutor))
        removeExecutor(executorId, reason)

      case RemoveWorker(workerId, host, message) =>
        removeWorker(workerId, host, message)

      case LaunchedExecutor(executorId) =>
        executorDataMap.get(executorId).foreach { data =>
          data.freeCores = data.totalCores
        }
        makeOffers(executorId)

      case MiscellaneousProcessAdded(time: Long,
          processId: String, info: MiscellaneousProcessDetails) =>
        listenerBus.post(SparkListenerMiscellaneousProcessAdded(time, processId, info))

      case e =>
        logError(s"Received unexpected message. ${e}")
    }

    override def receiveAndReply(context: RpcCallContext): PartialFunction[Any, Unit] = {

      case RegisterExecutor(executorId, executorRef, hostname, cores, logUrls,
          attributes, resources, resourceProfileId) =>
        if (executorDataMap.contains(executorId)) {
          context.sendFailure(new IllegalStateException(s"Duplicate executor ID: $executorId"))
        } else if (scheduler.excludedNodes().contains(hostname) ||
            isExecutorExcluded(executorId, hostname)) {
          // If the cluster manager gives us an executor on an excluded node (because it
          // already started allocating those resources before we informed it of our exclusion,
          // or if it ignored our exclusion), then we reject that executor immediately.
          logInfo(s"Rejecting $executorId as it has been excluded.")
          context.sendFailure(
            new IllegalStateException(s"Executor is excluded due to failures: $executorId"))
        } else {
          // If the executor's rpc env is not listening for incoming connections, `hostPort`
          // will be null, and the client connection should be used to contact the executor.
          val executorAddress = if (executorRef.address != null) {
              executorRef.address
            } else {
              context.senderAddress
            }
          logInfo(s"Registered executor $executorRef ($executorAddress) with ID $executorId, " +
            s" ResourceProfileId $resourceProfileId")
          addressToExecutorId(executorAddress) = executorId
          totalCoreCount.addAndGet(cores)
          totalRegisteredExecutors.addAndGet(1)
          val resourcesInfo = resources.map { case (rName, info) =>
            // tell the executor it can schedule resources up to numSlotsPerAddress times,
            // as configured by the user, or set to 1 as that is the default (1 task/resource)
            val numParts = scheduler.sc.resourceProfileManager
              .resourceProfileFromId(resourceProfileId).getNumSlotsPerAddress(rName, conf)
            (info.name, new ExecutorResourceInfo(info.name, info.addresses, numParts))
          }
          // If we've requested the executor figure out when we did.
          val reqTs: Option[Long] = CoarseGrainedSchedulerBackend.this.synchronized {
            execRequestTimes.get(resourceProfileId).flatMap {
              times =>
              times.headOption.map {
                h =>
                // Take off the top element
                times.dequeue()
                // If we requested more than one exec reduce the req count by 1 and prepend it back
                if (h._1 > 1) {
                  ((h._1 - 1, h._2)) +=: times
                }
                h._2
              }
            }
          }

          val data = new ExecutorData(executorRef, executorAddress, hostname,
            0, cores, logUrlHandler.applyPattern(logUrls, attributes), attributes,
            resourcesInfo, resourceProfileId, registrationTs = System.currentTimeMillis(),
            requestTs = reqTs)
          // This must be synchronized because variables mutated
          // in this block are read when requesting executors
          CoarseGrainedSchedulerBackend.this.synchronized {
            executorDataMap.put(executorId, data)
            if (currentExecutorIdCounter < executorId.toInt) {
              currentExecutorIdCounter = executorId.toInt
            }
          }
          listenerBus.post(
            SparkListenerExecutorAdded(System.currentTimeMillis(), executorId, data))
          // Note: some tests expect the reply to come after we put the executor in the map
          // Decommission executor whose request received before registration
          Option(unknownExecutorsPendingDecommission.getIfPresent(executorId))
            .foreach(v => {
              decommissionExecutors(Array((executorId, v._1)), v._2, v._3)
              unknownExecutorsPendingDecommission.invalidate(executorId)
            })
          context.reply(true)
        }

      case StopDriver =>
        context.reply(true)
        stop()

      case UpdateExecutorsLogLevel(logLevel) =>
        currentLogLevel = Some(logLevel)
        logInfo(s"Asking each executor to refresh the log level to $logLevel")
        for ((_, executorData) <- executorDataMap) {
          executorData.executorEndpoint.send(UpdateExecutorLogLevel(logLevel))
        }
        context.reply(true)

      case StopExecutors =>
        logInfo("Asking each executor to shut down")
        for ((_, executorData) <- executorDataMap) {
          executorData.executorEndpoint.send(StopExecutor)
        }
        context.reply(true)

      case RemoveWorker(workerId, host, message) =>
        removeWorker(workerId, host, message)
        context.reply(true)

      // Do not change this code without running the K8s integration suites
      case ExecutorDecommissioning(executorId) =>
        logWarning(s"Received executor $executorId decommissioned message")
        context.reply(
          decommissionExecutor(
            executorId,
            ExecutorDecommissionInfo(s"Executor $executorId is decommissioned."),
            adjustTargetNumExecutors = false,
            triggeredByExecutor = true))

      case RetrieveSparkAppConfig(resourceProfileId) =>
        val rp = scheduler.sc.resourceProfileManager.resourceProfileFromId(resourceProfileId)
        val reply = SparkAppConfig(
          sparkProperties,
          SparkEnv.get.securityManager.getIOEncryptionKey(),
          Option(delegationTokens.get()),
          rp,
          currentLogLevel)
        context.reply(reply)

      case IsExecutorAlive(executorId) => context.reply(isExecutorActive(executorId))

      case e =>
        logError(s"Received unexpected ask ${e}")
    }

    // Make fake resource offers on all executors
    private def makeOffers(): Unit = {
      // Make sure no executor is killed while some task is launching on it
      val taskDescs = withLock {
        // Filter out executors under killing
        val activeExecutors = executorDataMap.view.filterKeys(isExecutorActive)
        val workOffers = activeExecutors.map {
          case (id, executorData) => buildWorkerOffer(id, executorData)
        }.toIndexedSeq
        scheduler.resourceOffers(workOffers, true)
      }
      if (taskDescs.nonEmpty) {
        launchTasks(taskDescs)
      }
    }

    private def buildWorkerOffer(executorId: String, executorData: ExecutorData) = {
      val resources = executorData.resourcesInfo.map { case (rName, rInfo) =>
        (rName, rInfo.availableAddrs.toBuffer)
      }
      WorkerOffer(
        executorId,
        executorData.executorHost,
        executorData.freeCores,
        Some(executorData.executorAddress.hostPort),
        resources,
        executorData.resourceProfileId)
    }

    override def onDisconnected(remoteAddress: RpcAddress): Unit = {
      addressToExecutorId
        .get(remoteAddress)
        .foreach(removeExecutor(_,
          ExecutorProcessLost("Remote RPC client disassociated. Likely due to " +
            "containers exceeding thresholds, or network issues. Check driver logs for WARN " +
            "messages.")))
    }

    // Make fake resource offers on just one executor
    private def makeOffers(executorId: String): Unit = {
      // Make sure no executor is killed while some task is launching on it
      val taskDescs = withLock {
        // Filter out executors under killing
        if (isExecutorActive(executorId)) {
          val executorData = executorDataMap(executorId)
          val workOffers = IndexedSeq(buildWorkerOffer(executorId, executorData))
          scheduler.resourceOffers(workOffers, false)
        } else {
          Seq.empty
        }
      }
      if (taskDescs.nonEmpty) {
        launchTasks(taskDescs)
      }
    }

    // Launch tasks returned by a set of resource offers
    private def launchTasks(tasks: Seq[Seq[TaskDescription]]): Unit = {
      for (task <- tasks.flatten) {
        val serializedTask = TaskDescription.encode(task)
        if (serializedTask.limit() >= maxRpcMessageSize) {
          Option(scheduler.taskIdToTaskSetManager.get(task.taskId)).foreach { taskSetMgr =>
            try {
              var msg = "Serialized task %s:%d was %d bytes, which exceeds max allowed: " +
                s"${RPC_MESSAGE_MAX_SIZE.key} (%d bytes). Consider increasing " +
                s"${RPC_MESSAGE_MAX_SIZE.key} or using broadcast variables for large values."
              msg = msg.format(task.taskId, task.index, serializedTask.limit(), maxRpcMessageSize)
              taskSetMgr.abort(msg)
            } catch {
              case e: Exception => logError("Exception in error callback", e)
            }
          }
        }
        else {
          val executorData = executorDataMap(task.executorId)
          // Do resources allocation here. The allocated resources will get released after the task
          // finishes.
          executorData.freeCores -= task.cpus
          task.resources.foreach { case (rName, rInfo) =>
            assert(executorData.resourcesInfo.contains(rName))
            executorData.resourcesInfo(rName).acquire(rInfo.addresses)
          }

          logDebug(s"Launching task ${task.taskId} on executor id: ${task.executorId} hostname: " +
            s"${executorData.executorHost}.")

          executorData.executorEndpoint.send(LaunchTask(new SerializableBuffer(serializedTask)))
        }
      }
    }

    // Remove a disconnected executor from the cluster
    private def removeExecutor(executorId: String, reason: ExecutorLossReason): Unit = {
      logDebug(s"Asked to remove executor $executorId with reason $reason")
      executorDataMap.get(executorId) match {
        case Some(executorInfo) =>
          // This must be synchronized because variables mutated
          // in this block are read when requesting executors
          val lossReason = CoarseGrainedSchedulerBackend.this.synchronized {
            addressToExecutorId -= executorInfo.executorAddress
            executorDataMap -= executorId
            executorsPendingLossReason -= executorId
            val killedByDriver = executorsPendingToRemove.remove(executorId).getOrElse(false)
            val decommissionInfoOpt = executorsPendingDecommission.remove(executorId)
            if (killedByDriver) {
              ExecutorKilled
            } else if (decommissionInfoOpt.isDefined) {
              val decommissionInfo = decommissionInfoOpt.get
              ExecutorDecommission(decommissionInfo.workerHost, decommissionInfo.message)
            } else {
              reason
            }
          }
          totalCoreCount.addAndGet(-executorInfo.totalCores)
          totalRegisteredExecutors.addAndGet(-1)
          scheduler.executorLost(executorId, lossReason)
          listenerBus.post(SparkListenerExecutorRemoved(
            System.currentTimeMillis(), executorId, lossReason.toString))
        case None =>
          // SPARK-15262: If an executor is still alive even after the scheduler has removed
          // its metadata, we may receive a heartbeat from that executor and tell its block
          // manager to reregister itself. If that happens, the block manager master will know
          // about the executor, but the scheduler will not. Therefore, we should remove the
          // executor from the block manager when we hit this case.
          scheduler.sc.env.blockManager.master.removeExecutorAsync(executorId)
          // SPARK-35011: If we reach this code path, which means the executor has been
          // already removed from the scheduler backend but the block manager master may
          // still know it. In this case, removing the executor from block manager master
          // would only post the event `SparkListenerBlockManagerRemoved`, which is unfortunately
          // ignored by `AppStatusListener`. As a result, the executor would be shown on the UI
          // forever. Therefore, we should also post `SparkListenerExecutorRemoved` here.
          listenerBus.post(SparkListenerExecutorRemoved(
            System.currentTimeMillis(), executorId, reason.toString))
          logInfo(s"Asked to remove non-existent executor $executorId")
      }
    }

    // Remove a lost worker from the cluster
    private def removeWorker(workerId: String, host: String, message: String): Unit = {
      logDebug(s"Asked to remove worker $workerId with reason $message")
      scheduler.workerRemoved(workerId, host, message)
    }

    /**
     * Stop making resource offers for the given executor. The executor is marked as lost with
     * the loss reason still pending.
     *
     * @return Whether executor should be disabled
     */
    protected def disableExecutor(executorId: String): Boolean = {
      val shouldDisable = CoarseGrainedSchedulerBackend.this.synchronized {
        if (isExecutorActive(executorId)) {
          executorsPendingLossReason += executorId
          true
        } else {
          // Returns true for explicitly killed executors, we also need to get pending loss reasons;
          // For others return false.
          executorsPendingToRemove.contains(executorId)
        }
      }

      if (shouldDisable) {
        logInfo(s"Disabling executor $executorId.")
        scheduler.executorLost(executorId, LossReasonPending)
      }

      shouldDisable
    }
  }

  val driverEndpoint = rpcEnv.setupEndpoint(ENDPOINT_NAME, createDriverEndpoint())

  protected def minRegisteredRatio: Double = _minRegisteredRatio

  /**
   * Request that the cluster manager decommission the specified executors.
   *
   * @param executorsAndDecomInfo Identifiers of executors & decommission info.
   * @param adjustTargetNumExecutors whether the target number of executors will be adjusted down
   *                                 after these executors have been decommissioned.
   * @param triggeredByExecutor whether the decommission is triggered at executor.
   * @return the ids of the executors acknowledged by the cluster manager to be removed.
   */
  override def decommissionExecutors(
      executorsAndDecomInfo: Array[(String, ExecutorDecommissionInfo)],
      adjustTargetNumExecutors: Boolean,
      triggeredByExecutor: Boolean): Seq[String] = withLock {
    // Do not change this code without running the K8s integration suites
    val executorsToDecommission = executorsAndDecomInfo.flatMap { case (executorId, decomInfo) =>
      // Only bother decommissioning executors which are alive.
      // Keep executor decommission info in case executor started, but not registered yet
      if (isExecutorActive(executorId)) {
        scheduler.executorDecommission(executorId, decomInfo)
        executorsPendingDecommission(executorId) = decomInfo
        Some(executorId)
      } else {
        unknownExecutorsPendingDecommission.put(executorId,
          (decomInfo, adjustTargetNumExecutors, triggeredByExecutor))
        None
      }
    }

    if (executorsToDecommission.isEmpty) {
      return executorsToDecommission
    }

    logInfo(s"Decommission executors: ${executorsToDecommission.mkString(", ")}")

    // If we don't want to replace the executors we are decommissioning
    if (adjustTargetNumExecutors) {
      adjustExecutors(executorsToDecommission)
    }

    // Mark those corresponding BlockManagers as decommissioned first before we sending
    // decommission notification to executors. So, it's less likely to lead to the race
    // condition where `getPeer` request from the decommissioned executor comes first
    // before the BlockManagers are marked as decommissioned.
    // Note that marking BlockManager as decommissioned doesn't need depend on
    // `spark.storage.decommission.enabled`. Because it's meaningless to save more blocks
    // for the BlockManager since the executor will be shutdown soon.
    scheduler.sc.env.blockManager.master.decommissionBlockManagers(executorsToDecommission)

    if (!triggeredByExecutor) {
      executorsToDecommission.foreach { executorId =>
        logInfo(s"Notify executor $executorId to decommission.")
        executorDataMap(executorId).executorEndpoint.send(DecommissionExecutor)
      }
    }

    conf.get(EXECUTOR_DECOMMISSION_FORCE_KILL_TIMEOUT).map { cleanupInterval =>
      val cleanupTask = new Runnable() {
        override def run(): Unit = Utils.tryLogNonFatalError {
          val stragglers = CoarseGrainedSchedulerBackend.this.synchronized {
            executorsToDecommission.filter(executorsPendingDecommission.contains)
          }
          if (stragglers.nonEmpty) {
            logInfo(s"${stragglers.toList} failed to decommission in ${cleanupInterval}, killing.")
            killExecutors(stragglers, false, false, true)
          }
        }
      }
      cleanupService.map(_.schedule(cleanupTask, cleanupInterval, TimeUnit.SECONDS))
    }

    executorsToDecommission
  }

  override def start(): Unit = {
    if (UserGroupInformation.isSecurityEnabled()) {
      delegationTokenManager = createTokenManager()
      delegationTokenManager.foreach { dtm =>
        val ugi = UserGroupInformation.getCurrentUser()
        val tokens = if (dtm.renewalEnabled) {
          dtm.start()
        } else {
          val creds = ugi.getCredentials()
          dtm.obtainDelegationTokens(creds)
          if (creds.numberOfTokens() > 0 || creds.numberOfSecretKeys() > 0) {
            SparkHadoopUtil.get.serialize(creds)
          } else {
            null
          }
        }
        if (tokens != null) {
          updateDelegationTokens(tokens)
        }
      }
    }
  }

  protected def createDriverEndpoint(): DriverEndpoint = new DriverEndpoint()

  def stopExecutors(): Unit = {
    try {
      if (driverEndpoint != null) {
        logInfo("Shutting down all executors")
        driverEndpoint.askSync[Boolean](StopExecutors)
      }
    } catch {
      case e: Exception =>
        throw SparkCoreErrors.askStandaloneSchedulerToShutDownExecutorsError(e)
    }
  }

  override def stop(): Unit = {
    reviveThread.shutdownNow()
    cleanupService.foreach(_.shutdownNow())
    stopExecutors()
    delegationTokenManager.foreach(_.stop())
    try {
      if (driverEndpoint != null) {
        driverEndpoint.askSync[Boolean](StopDriver)
      }
    } catch {
      case e: Exception =>
        throw SparkCoreErrors.stopStandaloneSchedulerDriverEndpointError(e)
    }
  }

  override def updateExecutorsLogLevel(logLevel: String): Unit = {
    if (driverEndpoint != null) {
      driverEndpoint.ask[Boolean](UpdateExecutorsLogLevel(logLevel))
    }
  }

  /**
   * Reset the state of CoarseGrainedSchedulerBackend to the initial state. Currently it will only
   * be called in the yarn-client mode when AM re-registers after a failure.
   * Visible for testing only.
   * */
  protected[scheduler] def reset(): Unit = {
    val executors: Set[String] = synchronized {
      requestedTotalExecutorsPerResourceProfile.clear()
      executorDataMap.keys.toSet
    }

    // Remove all the lingering executors that should be removed but not yet. The reason might be
    // because (1) disconnected event is not yet received; (2) executors die silently.
    executors.foreach { eid =>
      removeExecutor(eid,
        ExecutorProcessLost("Stale executor after cluster manager re-registered."))
    }
  }

  override def reviveOffers(): Unit = Utils.tryLogNonFatalError {
    driverEndpoint.send(ReviveOffers)
  }

  override def killTask(
      taskId: Long, executorId: String, interruptThread: Boolean, reason: String): Unit = {
    driverEndpoint.send(KillTask(taskId, executorId, interruptThread, reason))
  }

  override def defaultParallelism(): Int = {
    conf.getInt("spark.default.parallelism", math.max(totalCoreCount.get(), 2))
  }

  /**
   * Called by subclasses when notified of a lost worker. It just fires the message and returns
   * at once.
   */
  protected def removeExecutor(executorId: String, reason: ExecutorLossReason): Unit = {
    driverEndpoint.send(RemoveExecutor(executorId, reason))
  }

  protected def removeWorker(workerId: String, host: String, message: String): Unit = {
    driverEndpoint.send(RemoveWorker(workerId, host, message))
  }

  def sufficientResourcesRegistered(): Boolean = true

  override def isReady(): Boolean = {
    if (sufficientResourcesRegistered()) {
      logInfo("SchedulerBackend is ready for scheduling beginning after " +
        s"reached minRegisteredResourcesRatio: $minRegisteredRatio")
      return true
    }
    if ((System.nanoTime() - createTimeNs) >= maxRegisteredWaitingTimeNs) {
      logInfo("SchedulerBackend is ready for scheduling beginning after waiting " +
        s"maxRegisteredResourcesWaitingTime: $maxRegisteredWaitingTimeNs(ns)")
      return true
    }
    false
  }

  override def getExecutorIds(): Seq[String] = synchronized {
    executorDataMap.keySet.toSeq
  }

  def getExecutorsWithRegistrationTs(): Map[String, Long] = synchronized {
    executorDataMap.mapValues(v => v.registrationTs).toMap
  }

  override def isExecutorActive(id: String): Boolean = synchronized {
    executorDataMap.contains(id) &&
      !executorsPendingToRemove.contains(id) &&
      !executorsPendingLossReason.contains(id) &&
      !executorsPendingDecommission.contains(id)
  }

  /**
   * Get the max number of tasks that can be concurrent launched based on the ResourceProfile
   * could be used, even if some of them are being used at the moment.
   * Note that please don't cache the value returned by this method, because the number can change
   * due to add/remove executors.
   *
   * @param rp ResourceProfile which to use to calculate max concurrent tasks.
   * @return The max number of tasks that can be concurrent launched currently.
   */
  override def maxNumConcurrentTasks(rp: ResourceProfile): Int = synchronized {
    val (rpIds, cpus, resources) = {
      executorDataMap
        .filter { case (id, _) => isExecutorActive(id) }
        .values.toArray.map { executor =>
          (
            executor.resourceProfileId,
            executor.totalCores,
            executor.resourcesInfo.map { case (name, rInfo) => (name, rInfo.totalAddressAmount) }
          )
        }.unzip3
    }
    TaskSchedulerImpl.calculateAvailableSlots(scheduler, conf, rp.id, rpIds, cpus, resources)
  }

  // this function is for testing only
  def getExecutorAvailableResources(
      executorId: String): Map[String, ExecutorResourceInfo] = synchronized {
    executorDataMap.get(executorId).map(_.resourcesInfo).getOrElse(Map.empty)
  }

  // this function is for testing only
  private[spark] def getExecutorAvailableCpus(
      executorId: String): Option[Int] = synchronized {
    executorDataMap.get(executorId).map(_.freeCores)
  }

  // this function is for testing only
  def getExecutorResourceProfileId(executorId: String): Int = synchronized {
    val execDataOption = executorDataMap.get(executorId)
    execDataOption.map(_.resourceProfileId).getOrElse(ResourceProfile.UNKNOWN_RESOURCE_PROFILE_ID)
  }

  /**
   * Request an additional number of executors from the cluster manager. This is
   * requesting against the default ResourceProfile, we will need an API change to
   * allow against other profiles.
   * @return whether the request is acknowledged.
   */
  final override def requestExecutors(numAdditionalExecutors: Int): Boolean = {
    if (numAdditionalExecutors < 0) {
      throw new IllegalArgumentException(
        "Attempted to request a negative number of additional executor(s) " +
        s"$numAdditionalExecutors from the cluster manager. Please specify a positive number!")
    }
    logInfo(s"Requesting $numAdditionalExecutors additional executor(s) from the cluster manager")

    val response = synchronized {
      val defaultProf = scheduler.sc.resourceProfileManager.defaultResourceProfile
      val numExisting = requestedTotalExecutorsPerResourceProfile.getOrElse(defaultProf, 0)
      requestedTotalExecutorsPerResourceProfile(defaultProf) = numExisting + numAdditionalExecutors
      // Account for executors pending to be added or removed
      updateExecRequestTime(defaultProf.id, numAdditionalExecutors)
      doRequestTotalExecutors(requestedTotalExecutorsPerResourceProfile.toMap)
    }

    defaultAskTimeout.awaitResult(response)
  }

  /**
   * Update the cluster manager on our scheduling needs. Three bits of information are included
   * to help it make decisions.
   * @param resourceProfileIdToNumExecutors The total number of executors we'd like to have per
   *                                      ResourceProfile. The cluster manager shouldn't kill any
   *                                      running executor to reach this number, but, if all
   *                                      existing executors were to die, this is the number
   *                                      of executors we'd want to be allocated.
   * @param numLocalityAwareTasksPerResourceProfileId The number of tasks in all active stages that
   *                                                  have a locality preferences per
   *                                                  ResourceProfile. This includes running,
   *                                                  pending, and completed tasks.
   * @param hostToLocalTaskCount A map of hosts to the number of tasks from all active stages
   *                             that would like to like to run on that host.
   *                             This includes running, pending, and completed tasks.
   * @return whether the request is acknowledged by the cluster manager.
   */
  final override def requestTotalExecutors(
      resourceProfileIdToNumExecutors: Map[Int, Int],
      numLocalityAwareTasksPerResourceProfileId: Map[Int, Int],
      hostToLocalTaskCount: Map[Int, Map[String, Int]]
  ): Boolean = {
    val totalExecs = resourceProfileIdToNumExecutors.values.sum
    if (totalExecs < 0) {
      throw new IllegalArgumentException(
        "Attempted to request a negative number of executor(s) " +
          s"$totalExecs from the cluster manager. Please specify a positive number!")
    }
    val resourceProfileToNumExecutors = resourceProfileIdToNumExecutors.map { case (rpid, num) =>
      (scheduler.sc.resourceProfileManager.resourceProfileFromId(rpid), num)
    }
    val response = synchronized {
      val oldResourceProfileToNumExecutors = requestedTotalExecutorsPerResourceProfile.map {
        case (rp, num) =>
          (rp.id, num)
      }.toMap
      this.requestedTotalExecutorsPerResourceProfile.clear()
      this.requestedTotalExecutorsPerResourceProfile ++= resourceProfileToNumExecutors
      this.numLocalityAwareTasksPerResourceProfileId = numLocalityAwareTasksPerResourceProfileId
      this.rpHostToLocalTaskCount = hostToLocalTaskCount
      updateExecRequestTimes(oldResourceProfileToNumExecutors, resourceProfileIdToNumExecutors)
      doRequestTotalExecutors(requestedTotalExecutorsPerResourceProfile.toMap)
    }
    defaultAskTimeout.awaitResult(response)
  }

  private def updateExecRequestTimes(oldProfile: Map[Int, Int], newProfile: Map[Int, Int]): Unit = {
    newProfile.map {
      case (k, v) =>
        val delta = v - oldProfile.getOrElse(k, 0)
        if (delta != 0) {
          updateExecRequestTime(k, delta)
        }
    }
  }

  private def updateExecRequestTime(profileId: Int, delta: Int) = {
    val times = execRequestTimes.getOrElseUpdate(profileId, Queue[(Int, Long)]())
    if (delta > 0) {
      // Add the request to the end, constant time op
      times += ((delta, System.currentTimeMillis()))
    } else if (delta < 0) {
      // Consume as if |delta| had been allocated
      var toConsume = -delta
      // Note: it's possible that something else allocated an executor and we have
      // a negative delta, we can just avoid mutating the queue.
      while (toConsume > 0 && times.nonEmpty) {
<<<<<<< HEAD
        val h = times.dequeue
=======
        val h = times.dequeue()
>>>>>>> ecee7133
        if (h._1 > toConsume) {
          // Prepend updated first req to times, constant time op
          ((h._1 - toConsume, h._2)) +=: times
          toConsume = 0
        } else {
          toConsume = toConsume - h._1
        }
      }
    }
  }

  /**
   * Request executors from the cluster manager by specifying the total number desired,
   * including existing pending and running executors.
   *
   * The semantics here guarantee that we do not over-allocate executors for this application,
   * since a later request overrides the value of any prior request. The alternative interface
   * of requesting a delta of executors risks double counting new executors when there are
   * insufficient resources to satisfy the first request. We make the assumption here that the
   * cluster manager will eventually fulfill all requests when resources free up.
   *
   * @return a future whose evaluation indicates whether the request is acknowledged.
   */
  protected def doRequestTotalExecutors(
      resourceProfileToTotalExecs: Map[ResourceProfile, Int]): Future[Boolean] =
    Future.successful(false)

  /**
   * Adjust the number of executors being requested to no longer include the provided executors.
   */
  private def adjustExecutors(executorIds: Seq[String]) = {
    if (executorIds.nonEmpty) {
      executorIds.foreach { exec =>
        withLock {
          val rpId = executorDataMap(exec).resourceProfileId
          val rp = scheduler.sc.resourceProfileManager.resourceProfileFromId(rpId)
          if (requestedTotalExecutorsPerResourceProfile.isEmpty) {
            // Assume that we are killing an executor that was started by default and
            // not through the request api
            requestedTotalExecutorsPerResourceProfile(rp) = 0
          } else {
            val requestedTotalForRp = requestedTotalExecutorsPerResourceProfile(rp)
            requestedTotalExecutorsPerResourceProfile(rp) = math.max(requestedTotalForRp - 1, 0)
          }
        }
      }
      doRequestTotalExecutors(requestedTotalExecutorsPerResourceProfile.toMap)
    } else {
      Future.successful(true)
    }
  }

  /**
   * Request that the cluster manager kill the specified executors.
   *
   * @param executorIds identifiers of executors to kill
   * @param adjustTargetNumExecutors whether the target number of executors be adjusted down
   *                                 after these executors have been killed
   * @param countFailures if there are tasks running on the executors when they are killed, whether
   *                      those failures be counted to task failure limits?
   * @param force whether to force kill busy executors, default false
   * @return the ids of the executors acknowledged by the cluster manager to be removed.
   */
  final override def killExecutors(
      executorIds: Seq[String],
      adjustTargetNumExecutors: Boolean,
      countFailures: Boolean,
      force: Boolean): Seq[String] = {
    logInfo(s"Requesting to kill executor(s) ${executorIds.mkString(", ")}")

    val response = withLock {
      val (knownExecutors, unknownExecutors) = executorIds.partition(executorDataMap.contains)
      unknownExecutors.foreach { id =>
        logWarning(s"Executor to kill $id does not exist!")
      }

      // If an executor is already pending to be removed, do not kill it again (SPARK-9795)
      // If this executor is busy, do not kill it unless we are told to force kill it (SPARK-9552)
      val executorsToKill = knownExecutors
        .filter { id => !executorsPendingToRemove.contains(id) }
        .filter { id => force || !scheduler.isExecutorBusy(id) }
      executorsToKill.foreach { id => executorsPendingToRemove(id) = !countFailures }

      logInfo(s"Actual list of executor(s) to be killed is ${executorsToKill.mkString(", ")}")

      // If we do not wish to replace the executors we kill, sync the target number of executors
      // with the cluster manager to avoid allocating new ones. When computing the new target,
      // take into account executors that are pending to be added or removed.
      val adjustTotalExecutors =
        if (adjustTargetNumExecutors) {
          adjustExecutors(executorsToKill)
        } else {
          Future.successful(true)
        }

      val killExecutors: Boolean => Future[Boolean] =
        if (executorsToKill.nonEmpty) {
          _ => doKillExecutors(executorsToKill)
        } else {
          _ => Future.successful(false)
        }

      val killResponse = adjustTotalExecutors.flatMap(killExecutors)(ThreadUtils.sameThread)

      killResponse.flatMap(killSuccessful =>
        Future.successful (if (killSuccessful) executorsToKill else Seq.empty[String])
      )(ThreadUtils.sameThread)
    }

    defaultAskTimeout.awaitResult(response)
  }

  /**
   * Kill the given list of executors through the cluster manager.
   * @return whether the kill request is acknowledged.
   */
  protected def doKillExecutors(executorIds: Seq[String]): Future[Boolean] =
    Future.successful(false)

  /**
   * Request that the cluster manager decommissions all executors on a given host.
   * @return whether the decommission request is acknowledged.
   */
  final override def decommissionExecutorsOnHost(host: String): Boolean = {
    logInfo(s"Requesting to kill any and all executors on host $host")
    // A potential race exists if a new executor attempts to register on a host
    // that is on the exclude list and is no longer valid. To avoid this race,
    // all executor registration and decommissioning happens in the event loop. This way, either
    // an executor will fail to register, or will be decommed when all executors on a host
    // are decommed.
    // Decommission all the executors on this host in an event loop to ensure serialization.
    driverEndpoint.send(DecommissionExecutorsOnHost(host))
    true
  }

  /**
   * Request that the cluster manager kill all executors on a given host.
   * @return whether the kill request is acknowledged.
   */
  final override def killExecutorsOnHost(host: String): Boolean = {
    logInfo(s"Requesting to kill any and all executors on host $host")
    // A potential race exists if a new executor attempts to register on a host
    // that is on the exclude list and is no longer valid. To avoid this race,
    // all executor registration and killing happens in the event loop. This way, either
    // an executor will fail to register, or will be killed when all executors on a host
    // are killed.
    // Kill all the executors on this host in an event loop to ensure serialization.
    driverEndpoint.send(KillExecutorsOnHost(host))
    true
  }

  /**
   * Create the delegation token manager to be used for the application. This method is called
   * once during the start of the scheduler backend (so after the object has already been
   * fully constructed), only if security is enabled in the Hadoop configuration.
   */
  protected def createTokenManager(): Option[HadoopDelegationTokenManager] = None

  /**
   * Called when a new set of delegation tokens is sent to the driver. Child classes can override
   * this method but should always call this implementation, which handles token distribution to
   * executors.
   */
  protected def updateDelegationTokens(tokens: Array[Byte]): Unit = {
    SparkHadoopUtil.get.addDelegationTokens(tokens, conf)
    delegationTokens.set(tokens)
    executorDataMap.values.foreach { ed =>
      ed.executorEndpoint.send(UpdateDelegationTokens(tokens))
    }
  }

  protected def currentDelegationTokens: Array[Byte] = delegationTokens.get()

  /**
   * Checks whether the executor is excluded due to failure(s). This is called when the executor
   * tries to register with the scheduler, and will deny registration if this method returns true.
   *
   * This is in addition to the exclude list kept by the task scheduler, so custom implementations
   * don't need to check there.
   */
  protected def isExecutorExcluded(executorId: String, hostname: String): Boolean = false

  // SPARK-27112: We need to ensure that there is ordering of lock acquisition
  // between TaskSchedulerImpl and CoarseGrainedSchedulerBackend objects in order to fix
  // the deadlock issue exposed in SPARK-27112
  private def withLock[T](fn: => T): T = scheduler.synchronized {
    CoarseGrainedSchedulerBackend.this.synchronized { fn }
  }

  override def getTaskThreadDump(
      taskId: Long,
      executorId: String): Option[ThreadStackTrace] = withLock {
    if (isExecutorActive(executorId)) {
      val executorData = executorDataMap(executorId)
      executorData.executorEndpoint.askSync[Option[ThreadStackTrace]](TaskThreadDump(taskId))
    } else {
      None
    }
  }
}

private[spark] object CoarseGrainedSchedulerBackend {
  val ENDPOINT_NAME = "CoarseGrainedScheduler"
}<|MERGE_RESOLUTION|>--- conflicted
+++ resolved
@@ -881,11 +881,7 @@
       // Note: it's possible that something else allocated an executor and we have
       // a negative delta, we can just avoid mutating the queue.
       while (toConsume > 0 && times.nonEmpty) {
-<<<<<<< HEAD
-        val h = times.dequeue
-=======
         val h = times.dequeue()
->>>>>>> ecee7133
         if (h._1 > toConsume) {
           // Prepend updated first req to times, constant time op
           ((h._1 - toConsume, h._2)) +=: times
