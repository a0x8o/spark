--- conflicted
+++ resolved
@@ -1398,13 +1398,7 @@
    */
   private def prepareShuffleServicesForShuffleMapStage(stage: ShuffleMapStage): Unit = {
     assert(stage.shuffleDep.shuffleMergeAllowed && !stage.shuffleDep.isShuffleMergeFinalizedMarked)
-<<<<<<< HEAD
-    if (stage.shuffleDep.getMergerLocs.isEmpty) {
-      getAndSetShufflePushMergerLocations(stage)
-    }
-=======
     configureShufflePushMergerLocations(stage)
->>>>>>> 11e30a61
 
     val shuffleId = stage.shuffleDep.shuffleId
     val shuffleMergeId = stage.shuffleDep.shuffleMergeId
@@ -1416,8 +1410,6 @@
       logInfo(s"Shuffle merge disabled for $stage with shuffle $shuffleId" +
         s" and shuffle merge $shuffleMergeId, but can get enabled later adaptively" +
         s" once enough mergers are available")
-<<<<<<< HEAD
-=======
     }
   }
 
@@ -1431,21 +1423,7 @@
       logDebug(s"Shuffle merge locations for shuffle ${stage.shuffleDep.shuffleId} with" +
         s" shuffle merge ${stage.shuffleDep.shuffleMergeId} is" +
         s" ${stage.shuffleDep.getMergerLocs.map(_.host).mkString(", ")}")
->>>>>>> 11e30a61
-    }
-  }
-
-  private def getAndSetShufflePushMergerLocations(stage: ShuffleMapStage): Seq[BlockManagerId] = {
-    val mergerLocs = sc.schedulerBackend.getShufflePushMergerLocations(
-      stage.shuffleDep.partitioner.numPartitions, stage.resourceProfileId)
-    if (mergerLocs.nonEmpty) {
-      stage.shuffleDep.setMergerLocs(mergerLocs)
-    }
-
-    logDebug(s"Shuffle merge locations for shuffle ${stage.shuffleDep.shuffleId} with" +
-      s" shuffle merge ${stage.shuffleDep.shuffleMergeId} is" +
-      s" ${stage.shuffleDep.getMergerLocs.map(_.host).mkString(", ")}")
-    mergerLocs
+    }
   }
 
   /** Called when stage's parents are available and we can now do its task. */
@@ -2649,18 +2627,6 @@
       shuffleIdToMapStage.filter { case (_, stage) =>
         stage.shuffleDep.shuffleMergeAllowed && stage.shuffleDep.getMergerLocs.isEmpty &&
           runningStages.contains(stage)
-<<<<<<< HEAD
-      }.foreach { case(_, stage: ShuffleMapStage) =>
-          if (getAndSetShufflePushMergerLocations(stage).nonEmpty) {
-            logInfo(s"Shuffle merge enabled adaptively for $stage with shuffle" +
-              s" ${stage.shuffleDep.shuffleId} and shuffle merge" +
-              s" ${stage.shuffleDep.shuffleMergeId} with ${stage.shuffleDep.getMergerLocs.size}" +
-              s" merger locations")
-            mapOutputTracker.registerShufflePushMergerLocations(stage.shuffleDep.shuffleId,
-              stage.shuffleDep.getMergerLocs)
-          }
-        }
-=======
       }.foreach { case (_, stage: ShuffleMapStage) =>
         configureShufflePushMergerLocations(stage)
         if (stage.shuffleDep.getMergerLocs.nonEmpty) {
@@ -2670,7 +2636,6 @@
             s" merger locations")
         }
       }
->>>>>>> 11e30a61
     }
   }
 
