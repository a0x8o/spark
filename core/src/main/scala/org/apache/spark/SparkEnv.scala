--- conflicted
+++ resolved
@@ -128,11 +128,7 @@
       pythonExec: String,
       workerModule: String,
       daemonModule: String,
-<<<<<<< HEAD
-      envVars: Map[String, String]): (PythonWorker, Option[Int]) = {
-=======
       envVars: Map[String, String]): (PythonWorker, Option[Long]) = {
->>>>>>> 54d5087c
     synchronized {
       val key = PythonWorkersKey(pythonExec, workerModule, daemonModule, envVars)
       pythonWorkers.getOrElseUpdate(key,
@@ -143,11 +139,7 @@
   private[spark] def createPythonWorker(
       pythonExec: String,
       workerModule: String,
-<<<<<<< HEAD
-      envVars: Map[String, String]): (PythonWorker, Option[Int]) = {
-=======
       envVars: Map[String, String]): (PythonWorker, Option[Long]) = {
->>>>>>> 54d5087c
     createPythonWorker(
       pythonExec, workerModule, PythonWorkerFactory.defaultDaemonModule, envVars)
   }
