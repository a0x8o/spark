/*
 * Licensed to the Apache Software Foundation (ASF) under one or more
 * contributor license agreements.  See the NOTICE file distributed with
 * this work for additional information regarding copyright ownership.
 * The ASF licenses this file to You under the Apache License, Version 2.0
 * (the "License"); you may not use this file except in compliance with
 * the License.  You may obtain a copy of the License at
 *
 *    http://www.apache.org/licenses/LICENSE-2.0
 *
 * Unless required by applicable law or agreed to in writing, software
 * distributed under the License is distributed on an "AS IS" BASIS,
 * WITHOUT WARRANTIES OR CONDITIONS OF ANY KIND, either express or implied.
 * See the License for the specific language governing permissions and
 * limitations under the License.
 */

package org.apache.spark.errors

import java.io.{File, IOException}
import java.util.concurrent.TimeoutException

import scala.jdk.CollectionConverters._

import org.apache.hadoop.fs.Path

import org.apache.spark.{SparkException, SparkRuntimeException, SparkUnsupportedOperationException, TaskNotSerializableException}
import org.apache.spark.memory.SparkOutOfMemoryError
import org.apache.spark.scheduler.{BarrierJobRunWithDynamicAllocationException, BarrierJobSlotsNumberCheckFailed, BarrierJobUnsupportedRDDChainException}
import org.apache.spark.shuffle.{FetchFailedException, ShuffleManager}
import org.apache.spark.storage.{BlockId, BlockManagerId, BlockNotFoundException, BlockSavedOnDecommissionedBlockManagerException, RDDBlockId, UnrecognizedBlockId}

/**
 * Object for grouping error messages from (most) exceptions thrown during query execution.
 */
private[spark] object SparkCoreErrors {
  def unexpectedPy4JServerError(other: Object): Throwable = {
    new SparkRuntimeException(
      errorClass = "_LEGACY_ERROR_TEMP_3000",
      messageParameters = Map("class" -> s"${other.getClass}")
    )
  }

  def eofExceptionWhileReadPortNumberError(
      daemonModule: String,
      daemonExitValue: Option[Int] = None): Throwable = {
    new SparkException(
      errorClass = "_LEGACY_ERROR_TEMP_3001",
      messageParameters = Map(
        "daemonModule" -> daemonModule,
        "additionalMessage" ->
          daemonExitValue.map(v => s" and terminated with code: $v.").getOrElse("")
      ), cause = null
    )
  }

  def unsupportedDataTypeError(other: Any): Throwable = {
    new SparkException(
      errorClass = "_LEGACY_ERROR_TEMP_3002",
      messageParameters = Map("other" -> s"$other"),
      cause = null
    )
  }

  def rddBlockNotFoundError(blockId: BlockId, id: Int): Throwable = {
    new SparkException(
      errorClass = "_LEGACY_ERROR_TEMP_3003",
      messageParameters = Map("blockId" -> s"$blockId", "id" -> s"$id"),
      cause = null
    )
  }

  def blockHaveBeenRemovedError(string: String): Throwable = {
    new SparkException(
      errorClass = "_LEGACY_ERROR_TEMP_3004",
      messageParameters = Map("string" -> string),
      cause = null
    )
  }

  def histogramOnEmptyRDDOrContainingInfinityOrNaNError(): Throwable = {
    new SparkUnsupportedOperationException(
      errorClass = "_LEGACY_ERROR_TEMP_3005", messageParameters = Map.empty
    )
  }

  def emptyRDDError(): Throwable = {
    new SparkUnsupportedOperationException(
      errorClass = "_LEGACY_ERROR_TEMP_3006", messageParameters = Map.empty
    )
  }

  def pathNotSupportedError(path: String): Throwable = {
    new IOException(s"Path: ${path} is a directory, which is not supported by the " +
      "record reader when `mapreduce.input.fileinputformat.input.dir.recursive` is false.")
  }

  def checkpointRDDBlockIdNotFoundError(rddBlockId: RDDBlockId): Throwable = {
    new SparkException(
<<<<<<< HEAD
      errorClass = "_LEGACY_ERROR_TEMP_3007",
=======
      errorClass = "CHECKPOINT_RDD_BLOCK_ID_NOT_FOUND",
>>>>>>> ecee7133
      messageParameters = Map("rddBlockId" -> s"$rddBlockId"),
      cause = null
    )
  }

  def endOfStreamError(): Throwable = {
    new java.util.NoSuchElementException("End of stream")
  }

  def cannotUseMapSideCombiningWithArrayKeyError(): Throwable = {
    new SparkException(
      errorClass = "_LEGACY_ERROR_TEMP_3008", messageParameters = Map.empty, cause = null
    )
  }

  def hashPartitionerCannotPartitionArrayKeyError(): Throwable = {
    new SparkException(
      errorClass = "_LEGACY_ERROR_TEMP_3009", messageParameters = Map.empty, cause = null
    )
  }

  def reduceByKeyLocallyNotSupportArrayKeysError(): Throwable = {
    new SparkException(
      errorClass = "_LEGACY_ERROR_TEMP_3010", messageParameters = Map.empty, cause = null
    )
  }

  def rddLacksSparkContextError(): Throwable = {
    new SparkException(
      errorClass = "_LEGACY_ERROR_TEMP_3011", messageParameters = Map.empty, cause = null
    )
  }

  def cannotChangeStorageLevelError(): Throwable = {
    new SparkUnsupportedOperationException(
      errorClass = "_LEGACY_ERROR_TEMP_3012", messageParameters = Map.empty
    )
  }

  def canOnlyZipRDDsWithSamePartitionSizeError(): Throwable = {
    new SparkException(
      errorClass = "_LEGACY_ERROR_TEMP_3013", messageParameters = Map.empty, cause = null
    )
  }

  def emptyCollectionError(): Throwable = {
    new SparkUnsupportedOperationException(
      errorClass = "_LEGACY_ERROR_TEMP_3014", messageParameters = Map.empty
    )
  }

  def countByValueApproxNotSupportArraysError(): Throwable = {
    new SparkException(
      errorClass = "_LEGACY_ERROR_TEMP_3015", messageParameters = Map.empty, cause = null
    )
  }

  def checkpointDirectoryHasNotBeenSetInSparkContextError(): Throwable = {
    new SparkException(
      errorClass = "_LEGACY_ERROR_TEMP_3016", messageParameters = Map.empty, cause = null
    )
  }

  def invalidCheckpointFileError(path: Path): Throwable = {
    new SparkException(
      errorClass = "_LEGACY_ERROR_TEMP_3017",
      messageParameters = Map("path" -> s"$path"),
      cause = null
    )
  }

  def failToCreateCheckpointPathError(checkpointDirPath: Path): Throwable = {
    new SparkException(
      errorClass = "_LEGACY_ERROR_TEMP_3018",
      messageParameters = Map("checkpointDirPath" -> s"$checkpointDirPath"),
      cause = null
    )
  }

  def checkpointRDDHasDifferentNumberOfPartitionsFromOriginalRDDError(
      originalRDDId: Int,
      originalRDDLength: Int,
      newRDDId: Int,
      newRDDLength: Int): Throwable = {
    new SparkException(
      errorClass = "_LEGACY_ERROR_TEMP_3019",
      messageParameters = Map(
        "originalRDDId" -> s"$originalRDDId",
        "originalRDDLength" -> s"$originalRDDLength",
        "newRDDId" -> s"$newRDDId",
        "newRDDLength" -> s"$newRDDLength"
      ),
      cause = null
    )
  }

  def checkpointFailedToSaveError(task: Int, path: Path): Throwable = {
    new IOException("Checkpoint failed: failed to save output of task: " +
      s"$task and final output path does not exist: $path")
  }

  def mustSpecifyCheckpointDirError(): Throwable = {
    new SparkException(
      errorClass = "_LEGACY_ERROR_TEMP_3020", messageParameters = Map.empty, cause = null
    )
  }

  def askStandaloneSchedulerToShutDownExecutorsError(e: Exception): Throwable = {
    new SparkException(
      errorClass = "_LEGACY_ERROR_TEMP_3021", messageParameters = Map.empty, cause = e
    )
  }

  def stopStandaloneSchedulerDriverEndpointError(e: Exception): Throwable = {
    new SparkException(
      errorClass = "_LEGACY_ERROR_TEMP_3022", messageParameters = Map.empty, cause = e
    )
  }

  def noExecutorIdleError(id: String): Throwable = {
    new NoSuchElementException(id)
  }

  def barrierStageWithRDDChainPatternError(): Throwable = {
    new BarrierJobUnsupportedRDDChainException
  }

  def barrierStageWithDynamicAllocationError(): Throwable = {
    new BarrierJobRunWithDynamicAllocationException
  }

  def numPartitionsGreaterThanMaxNumConcurrentTasksError(
      numPartitions: Int,
      maxNumConcurrentTasks: Int): Throwable = {
    new BarrierJobSlotsNumberCheckFailed(numPartitions, maxNumConcurrentTasks)
  }

  def cannotRunSubmitMapStageOnZeroPartitionRDDError(): Throwable = {
    new SparkException(
      errorClass = "_LEGACY_ERROR_TEMP_3023", messageParameters = Map.empty, cause = null
    )
  }

  def accessNonExistentAccumulatorError(id: Long): Throwable = {
    new SparkException(
      errorClass = "_LEGACY_ERROR_TEMP_3024", messageParameters = Map("id" -> s"$id"), cause = null
    )
  }

  def sendResubmittedTaskStatusForShuffleMapStagesOnlyError(): Throwable = {
    new SparkException(
      errorClass = "_LEGACY_ERROR_TEMP_3025", messageParameters = Map.empty, cause = null
    )
  }

  def nonEmptyEventQueueAfterTimeoutError(timeoutMillis: Long): Throwable = {
    new TimeoutException(s"The event queue is not empty after $timeoutMillis ms.")
  }

  def durationCalledOnUnfinishedTaskError(): Throwable = {
    new SparkUnsupportedOperationException(
      errorClass = "_LEGACY_ERROR_TEMP_3026", messageParameters = Map.empty
    )
  }

  def unrecognizedSchedulerModePropertyError(
      schedulerModeProperty: String,
      schedulingModeConf: String): Throwable = {
    new SparkException(
      errorClass = "_LEGACY_ERROR_TEMP_3027",
      messageParameters = Map(
        "schedulerModeProperty" -> schedulerModeProperty,
        "schedulingModeConf" -> schedulingModeConf
      ),
      cause = null
    )
  }

  def sparkError(errorMsg: String): Throwable = {
    new SparkException(
      errorClass = "_LEGACY_ERROR_TEMP_3028",
      messageParameters = Map("errorMsg" -> errorMsg),
      cause = null
    )
  }

  def clusterSchedulerError(message: String): Throwable = {
    new SparkException(
      errorClass = "_LEGACY_ERROR_TEMP_3029",
      messageParameters = Map("message" -> message),
      cause = null
    )
  }

  def failToSerializeTaskError(e: Throwable): Throwable = {
    new TaskNotSerializableException(e)
  }

  def unrecognizedBlockIdError(name: String): Throwable = {
    new UnrecognizedBlockId(name)
  }

  def taskHasNotLockedBlockError(currentTaskAttemptId: Long, blockId: BlockId): Throwable = {
    new SparkException(
      errorClass = "_LEGACY_ERROR_TEMP_3030",
      messageParameters = Map(
        "currentTaskAttemptId" -> s"$currentTaskAttemptId",
        "blockId" -> s"$blockId"
      ),
      cause = null
    )
  }

  def blockDoesNotExistError(blockId: BlockId): Throwable = {
    new SparkException(
      errorClass = "_LEGACY_ERROR_TEMP_3031",
      messageParameters = Map("blockId" -> s"$blockId"),
      cause = null
    )
  }

  def cannotSaveBlockOnDecommissionedExecutorError(blockId: BlockId): Throwable = {
    new BlockSavedOnDecommissionedBlockManagerException(blockId)
  }

  def waitingForReplicationToFinishError(e: Throwable): Throwable = {
    new SparkException(
      errorClass = "_LEGACY_ERROR_TEMP_3032", messageParameters = Map.empty, cause = e
    )
  }

  def unableToRegisterWithExternalShuffleServerError(e: Throwable): Throwable = {
    new SparkException(
      errorClass = "_LEGACY_ERROR_TEMP_3033",
      messageParameters = Map("message" -> e.getMessage),
      cause = e
    )
  }

  def waitingForAsyncReregistrationError(e: Throwable): Throwable = {
    new SparkException(
      errorClass = "_LEGACY_ERROR_TEMP_3034", messageParameters = Map.empty, cause = e
    )
  }

  def unexpectedShuffleBlockWithUnsupportedResolverError(
      shuffleManager: ShuffleManager,
      blockId: BlockId): Throwable = {
    new SparkException(
      errorClass = "_LEGACY_ERROR_TEMP_3035",
      messageParameters = Map(
        "blockId" -> s"$blockId",
        "shuffleBlockResolver" -> s"${shuffleManager.shuffleBlockResolver}"
      ),
      cause = null
    )
  }

  def failToStoreBlockOnBlockManagerError(
      blockManagerId: BlockManagerId,
      blockId: BlockId): Throwable = {
    new SparkException(
      errorClass = "_LEGACY_ERROR_TEMP_3036",
      messageParameters = Map(
        "blockId" -> s"$blockId",
        "blockManagerId" -> s"$blockManagerId"
      ),
      cause = null
    )
  }

  def readLockedBlockNotFoundError(blockId: BlockId): Throwable = {
    new SparkException(
      errorClass = "_LEGACY_ERROR_TEMP_3037",
      messageParameters = Map(
        "blockId" -> s"$blockId"
      ),
      cause = null
    )
  }

  def failToGetBlockWithLockError(blockId: BlockId): Throwable = {
    new SparkException(
      errorClass = "_LEGACY_ERROR_TEMP_3038",
      messageParameters = Map(
        "blockId" -> s"$blockId"
      ),
      cause = null
    )
  }

  def blockNotFoundError(blockId: BlockId): Throwable = {
    new BlockNotFoundException(blockId.toString)
  }

  def interruptedError(): Throwable = {
    new InterruptedException()
  }

  def blockStatusQueryReturnedNullError(blockId: BlockId): Throwable = {
    new SparkException(
      errorClass = "_LEGACY_ERROR_TEMP_3039",
      messageParameters = Map("blockId" -> s"$blockId"),
      cause = null
    )
  }

  def unexpectedBlockManagerMasterEndpointResultError(): Throwable = {
    new SparkException(
      errorClass = "_LEGACY_ERROR_TEMP_3040", messageParameters = Map.empty, cause = null
    )
  }

  def failToCreateDirectoryError(path: String, maxAttempts: Int): Throwable = {
    new IOException(
      s"Failed to create directory ${path} with permission 770 after $maxAttempts attempts!")
  }

  def unsupportedOperationError(): Throwable = {
    new SparkUnsupportedOperationException(
      errorClass = "_LEGACY_ERROR_TEMP_3041", messageParameters = Map.empty
    )
  }

  def noSuchElementError(): Throwable = {
    new NoSuchElementException()
  }

  def fetchFailedError(
      bmAddress: BlockManagerId,
      shuffleId: Int,
      mapId: Long,
      mapIndex: Int,
      reduceId: Int,
      message: String,
      cause: Throwable = null): Throwable = {
    new FetchFailedException(bmAddress, shuffleId, mapId, mapIndex, reduceId, message, cause)
  }

  def failToGetNonShuffleBlockError(blockId: BlockId, e: Throwable): Throwable = {
    new SparkException(
      errorClass = "_LEGACY_ERROR_TEMP_3042",
      messageParameters = Map("blockId" -> s"$blockId"),
      cause = e
    )
  }

  def graphiteSinkInvalidProtocolError(invalidProtocol: String): Throwable = {
    new SparkException(
      errorClass = "GRAPHITE_SINK_INVALID_PROTOCOL",
      messageParameters = Map("protocol" -> invalidProtocol),
      cause = null)
  }

  def graphiteSinkPropertyMissingError(missingProperty: String): Throwable = {
    new SparkException(
      errorClass = "GRAPHITE_SINK_PROPERTY_MISSING",
      messageParameters = Map("property" -> missingProperty),
      cause = null)
  }

  def outOfMemoryError(requestedBytes: Long, receivedBytes: Long): OutOfMemoryError = {
    new SparkOutOfMemoryError(
      "UNABLE_TO_ACQUIRE_MEMORY",
      Map(
        "requestedBytes" -> requestedBytes.toString,
        "receivedBytes" -> receivedBytes.toString).asJava)
  }

  def failedRenameTempFileError(srcFile: File, dstFile: File): Throwable = {
    new SparkException(
      errorClass = "FAILED_RENAME_TEMP_FILE",
      messageParameters = Map(
        "srcPath" -> srcFile.toString,
        "dstPath" -> dstFile.toString),
      cause = null)
  }

  def addLocalDirectoryError(path: Path): Throwable = {
    new SparkException(
      errorClass = "UNSUPPORTED_ADD_FILE.LOCAL_DIRECTORY",
       messageParameters = Map("path" -> path.toString),
      cause = null)
  }

  def addDirectoryError(path: Path): Throwable = {
    new SparkException(
      errorClass = "UNSUPPORTED_ADD_FILE.DIRECTORY",
      messageParameters = Map("path" -> path.toString),
      cause = null)
  }

  private def quoteByDefault(elem: String): String = {
    "\"" + elem + "\""
  }

  def toConf(conf: String): String = {
    quoteByDefault(conf)
  }

  def toConfVal(conf: String): String = {
    quoteByDefault(conf)
  }
}<|MERGE_RESOLUTION|>--- conflicted
+++ resolved
@@ -97,11 +97,7 @@
 
   def checkpointRDDBlockIdNotFoundError(rddBlockId: RDDBlockId): Throwable = {
     new SparkException(
-<<<<<<< HEAD
-      errorClass = "_LEGACY_ERROR_TEMP_3007",
-=======
       errorClass = "CHECKPOINT_RDD_BLOCK_ID_NOT_FOUND",
->>>>>>> ecee7133
       messageParameters = Map("rddBlockId" -> s"$rddBlockId"),
       cause = null
     )
