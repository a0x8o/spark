/*
 * Licensed to the Apache Software Foundation (ASF) under one or more
 * contributor license agreements.  See the NOTICE file distributed with
 * this work for additional information regarding copyright ownership.
 * The ASF licenses this file to You under the Apache License, Version 2.0
 * (the "License"); you may not use this file except in compliance with
 * the License.  You may obtain a copy of the License at
 *
 *    http://www.apache.org/licenses/LICENSE-2.0
 *
 * Unless required by applicable law or agreed to in writing, software
 * distributed under the License is distributed on an "AS IS" BASIS,
 * WITHOUT WARRANTIES OR CONDITIONS OF ANY KIND, either express or implied.
 * See the License for the specific language governing permissions and
 * limitations under the License.
 */

package org.apache.spark.util

import java.io.FileNotFoundException

import scala.collection.mutable
import scala.util.matching.Regex

import org.apache.hadoop.conf.Configuration
import org.apache.hadoop.fs._
import org.apache.hadoop.fs.viewfs.ViewFileSystem
import org.apache.hadoop.hdfs.DistributedFileSystem

import org.apache.spark._
import org.apache.spark.internal.Logging
import org.apache.spark.metrics.source.HiveCatalogMetrics

/**
 * Utility functions to simplify and speed-up file listing.
 */
private[spark] object HadoopFSUtils extends Logging {
  /**
   * Lists a collection of paths recursively. Picks the listing strategy adaptively depending
   * on the number of paths to list.
   *
   * This may only be called on the driver.
   *
   * @param sc Spark context used to run parallel listing.
   * @param paths Input paths to list
   * @param hadoopConf Hadoop configuration
   * @param filter Path filter used to exclude leaf files from result
   * @param ignoreMissingFiles Ignore missing files that happen during recursive listing
   *                           (e.g., due to race conditions)
   * @param ignoreLocality Whether to fetch data locality info when listing leaf files. If false,
   *                       this will return `FileStatus` without `BlockLocation` info.
   * @param parallelismThreshold The threshold to enable parallelism. If the number of input paths
   *                             is smaller than this value, this will fallback to use
   *                             sequential listing.
   * @param parallelismMax The maximum parallelism for listing. If the number of input paths is
   *                       larger than this value, parallelism will be throttled to this value
   *                       to avoid generating too many tasks.
   * @return for each input path, the set of discovered files for the path
   */
  def parallelListLeafFiles(
    sc: SparkContext,
    paths: Seq[Path],
    hadoopConf: Configuration,
    filter: PathFilter,
    ignoreMissingFiles: Boolean,
    ignoreLocality: Boolean,
    parallelismThreshold: Int,
    parallelismMax: Int): Seq[(Path, Seq[FileStatus])] = {
    parallelListLeafFilesInternal(sc, paths, hadoopConf, filter, isRootLevel = true,
      ignoreMissingFiles, ignoreLocality, parallelismThreshold, parallelismMax)
  }

  /**
   * Lists a collection of paths recursively with a single API invocation.
   * Like parallelListLeafFiles, this ignores FileNotFoundException on the given root path.
   *
   * This is able to be called on both driver and executors.
   *
   * @param path a path to list
   * @param hadoopConf Hadoop configuration
   * @param filter Path filter used to exclude leaf files from result
   * @return  the set of discovered files for the path
   */
  def listFiles(
      path: Path,
      hadoopConf: Configuration,
      filter: PathFilter): Seq[(Path, Seq[FileStatus])] = {
    logInfo(s"Listing $path with listFiles API")
    try {
      val prefixLength = path.toString.length
      val remoteIter = path.getFileSystem(hadoopConf).listFiles(path, true)
      val statues = new Iterator[LocatedFileStatus]() {
        def next(): LocatedFileStatus = remoteIter.next
<<<<<<< HEAD
        def hasNext(): Boolean = remoteIter.hasNext
=======
        def hasNext: Boolean = remoteIter.hasNext
>>>>>>> ecee7133
      }.filterNot(status => shouldFilterOutPath(status.getPath.toString.substring(prefixLength)))
        .filter(f => filter.accept(f.getPath))
        .toArray
      Seq((path, statues))
    } catch {
      case _: FileNotFoundException =>
        logWarning(s"The root directory $path was not found. Was it deleted very recently?")
        Seq((path, Array.empty[FileStatus]))
    }
  }

  private def parallelListLeafFilesInternal(
      sc: SparkContext,
      paths: Seq[Path],
      hadoopConf: Configuration,
      filter: PathFilter,
      isRootLevel: Boolean,
      ignoreMissingFiles: Boolean,
      ignoreLocality: Boolean,
      parallelismThreshold: Int,
      parallelismMax: Int): Seq[(Path, Seq[FileStatus])] = {

    // Short-circuits parallel listing when serial listing is likely to be faster.
    if (paths.size <= parallelismThreshold) {
      return paths.map { path =>
        val leafFiles = listLeafFiles(
          path,
          hadoopConf,
          filter,
          Some(sc),
          ignoreMissingFiles = ignoreMissingFiles,
          ignoreLocality = ignoreLocality,
          isRootPath = isRootLevel,
          parallelismThreshold = parallelismThreshold,
          parallelismMax = parallelismMax)
        (path, leafFiles)
      }
    }

    logInfo(s"Listing leaf files and directories in parallel under ${paths.length} paths." +
      s" The first several paths are: ${paths.take(10).mkString(", ")}.")
    HiveCatalogMetrics.incrementParallelListingJobCount(1)

    val serializableConfiguration = new SerializableConfiguration(hadoopConf)

    // Set the number of parallelism to prevent following file listing from generating many tasks
    // in case of large #defaultParallelism.
    val numParallelism = Math.min(paths.size, parallelismMax)

    val previousJobDescription = sc.getLocalProperty(SparkContext.SPARK_JOB_DESCRIPTION)
    try {
      val description = paths.size match {
        case 0 =>
          "Listing leaf files and directories 0 paths"
        case 1 =>
          s"Listing leaf files and directories for 1 path:<br/>${paths(0)}"
        case s =>
          s"Listing leaf files and directories for $s paths:<br/>${paths(0)}, ..."
      }
      sc.setJobDescription(description)
      sc.parallelize(paths, numParallelism)
        .mapPartitions { pathsEachPartition =>
          val hadoopConf = serializableConfiguration.value
          pathsEachPartition.map { path =>
            val leafFiles = listLeafFiles(
              path = path,
              hadoopConf = hadoopConf,
              filter = filter,
              contextOpt = None, // Can't execute parallel scans on workers
              ignoreMissingFiles = ignoreMissingFiles,
              ignoreLocality = ignoreLocality,
              isRootPath = isRootLevel,
              parallelismThreshold = Int.MaxValue,
              parallelismMax = 0)
            (path, leafFiles)
          }
        }.collect()
    } finally {
      sc.setJobDescription(previousJobDescription)
    }
  }

  // scalastyle:off argcount
  /**
   * Lists a single filesystem path recursively. If a `SparkContext` object is specified, this
   * function may launch Spark jobs to parallelize listing based on `parallelismThreshold`.
   *
   * If sessionOpt is None, this may be called on executors.
   *
   * @return all children of path that match the specified filter.
   */
  private def listLeafFiles(
      path: Path,
      hadoopConf: Configuration,
      filter: PathFilter,
      contextOpt: Option[SparkContext],
      ignoreMissingFiles: Boolean,
      ignoreLocality: Boolean,
      isRootPath: Boolean,
      parallelismThreshold: Int,
      parallelismMax: Int): Seq[FileStatus] = {

    logTrace(s"Listing $path")
    val fs = path.getFileSystem(hadoopConf)

    // Note that statuses only include FileStatus for the files and dirs directly under path,
    // and does not include anything else recursively.
    val statuses: Array[FileStatus] = try {
      fs match {
        // DistributedFileSystem overrides listLocatedStatus to make 1 single call to namenode
        // to retrieve the file status with the file block location. The reason to still fallback
        // to listStatus is because the default implementation would potentially throw a
        // FileNotFoundException which is better handled by doing the lookups manually below.
        case (_: DistributedFileSystem | _: ViewFileSystem) if !ignoreLocality =>
          val remoteIter = fs.listLocatedStatus(path)
          new Iterator[LocatedFileStatus]() {
            def next(): LocatedFileStatus = remoteIter.next
            def hasNext: Boolean = remoteIter.hasNext
          }.toArray
        case _ => fs.listStatus(path)
      }
    } catch {
      // If we are listing a root path for SQL (e.g. a top level directory of a table), we need to
      // ignore FileNotFoundExceptions during this root level of the listing because
      //
      //  (a) certain code paths might construct an InMemoryFileIndex with root paths that
      //      might not exist (i.e. not all callers are guaranteed to have checked
      //      path existence prior to constructing InMemoryFileIndex) and,
      //  (b) we need to ignore deleted root paths during REFRESH TABLE, otherwise we break
      //      existing behavior and break the ability drop SessionCatalog tables when tables'
      //      root directories have been deleted (which breaks a number of Spark's own tests).
      //
      // If we are NOT listing a root path then a FileNotFoundException here means that the
      // directory was present in a previous level of file listing but is absent in this
      // listing, likely indicating a race condition (e.g. concurrent table overwrite or S3
      // list inconsistency).
      //
      // The trade-off in supporting existing behaviors / use-cases is that we won't be
      // able to detect race conditions involving root paths being deleted during
      // InMemoryFileIndex construction. However, it's still a net improvement to detect and
      // fail-fast on the non-root cases. For more info see the SPARK-27676 review discussion.
      case _: FileNotFoundException if isRootPath || ignoreMissingFiles =>
        logWarning(s"The directory $path was not found. Was it deleted very recently?")
        Array.empty[FileStatus]
    }

    val filteredStatuses =
      statuses.filterNot(status => shouldFilterOutPathName(status.getPath.getName))

    val allLeafStatuses = {
      val (dirs, topLevelFiles) = filteredStatuses.partition(_.isDirectory)
      val filteredNestedFiles: Seq[FileStatus] = contextOpt match {
        case Some(context) if dirs.size > parallelismThreshold =>
          parallelListLeafFilesInternal(
            context,
            dirs.map(_.getPath),
            hadoopConf = hadoopConf,
            filter = filter,
            isRootLevel = false,
            ignoreMissingFiles = ignoreMissingFiles,
            ignoreLocality = ignoreLocality,
            parallelismThreshold = parallelismThreshold,
            parallelismMax = parallelismMax
          ).flatMap(_._2)
        case _ =>
          dirs.flatMap { dir =>
            listLeafFiles(
              path = dir.getPath,
              hadoopConf = hadoopConf,
              filter = filter,
              contextOpt = contextOpt,
              ignoreMissingFiles = ignoreMissingFiles,
              ignoreLocality = ignoreLocality,
              isRootPath = false,
              parallelismThreshold = parallelismThreshold,
              parallelismMax = parallelismMax)
          }
      }
      val filteredTopLevelFiles = if (filter != null) {
        topLevelFiles.filter(f => filter.accept(f.getPath))
      } else {
        topLevelFiles
      }
      filteredTopLevelFiles ++ filteredNestedFiles
    }

    val missingFiles = mutable.ArrayBuffer.empty[String]
    val resolvedLeafStatuses = allLeafStatuses.flatMap {
      case f: LocatedFileStatus =>
        Some(f)

      // NOTE:
      //
      // - Although S3/S3A/S3N file system can be quite slow for remote file metadata
      //   operations, calling `getFileBlockLocations` does no harm here since these file system
      //   implementations don't actually issue RPC for this method.
      //
      // - Here we are calling `getFileBlockLocations` in a sequential manner, but it should not
      //   be a big deal since we always use to `parallelListLeafFiles` when the number of
      //   paths exceeds threshold.
      case f if !ignoreLocality =>
        // The other constructor of LocatedFileStatus will call FileStatus.getPermission(),
        // which is very slow on some file system (RawLocalFileSystem, which is launch a
        // subprocess and parse the stdout).
        try {
          val locations = fs.getFileBlockLocations(f, 0, f.getLen).map { loc =>
            // Store BlockLocation objects to consume less memory
            if (loc.getClass == classOf[BlockLocation]) {
              loc
            } else {
              new BlockLocation(loc.getNames, loc.getHosts, loc.getOffset, loc.getLength)
            }
          }
          val lfs = new LocatedFileStatus(f.getLen, f.isDirectory, f.getReplication, f.getBlockSize,
            f.getModificationTime, 0, null, null, null, null, f.getPath,
            f.hasAcl, f.isEncrypted, f.isErasureCoded, locations)
          if (f.isSymlink) {
            lfs.setSymlink(f.getSymlink)
          }
          Some(lfs)
        } catch {
          case _: FileNotFoundException if ignoreMissingFiles =>
            missingFiles += f.getPath.toString
            None
        }

      case f => Some(f)
    }

    if (missingFiles.nonEmpty) {
      logWarning(
        s"the following files were missing during file scan:\n  ${missingFiles.mkString("\n  ")}")
    }

    resolvedLeafStatuses
  }
  // scalastyle:on argcount

  /** Checks if we should filter out this path name. */
  def shouldFilterOutPathName(pathName: String): Boolean = {
    // We filter follow paths:
    // 1. everything that starts with _ and ., except _common_metadata and _metadata
    // because Parquet needs to find those metadata files from leaf files returned by this method.
    // We should refactor this logic to not mix metadata files with data files.
    // 2. everything that ends with `._COPYING_`, because this is a intermediate state of file. we
    // should skip this file in case of double reading.
    val exclude = (pathName.startsWith("_") && !pathName.contains("=")) ||
      pathName.startsWith(".") || pathName.endsWith("._COPYING_")
    val include = pathName.startsWith("_common_metadata") || pathName.startsWith("_metadata")
    exclude && !include
  }

  private val underscore: Regex = "/_[^=/]*/".r
  private val underscoreEnd: Regex = "/_[^=/]*$".r

  /** Checks if we should filter out this path. */
  def shouldFilterOutPath(path: String): Boolean = {
    if (path.contains("/.") || path.endsWith("._COPYING_")) return true
    underscoreEnd.findFirstIn(path) match {
      case Some(dir) if dir.equals("/_metadata") || dir.equals("/_common_metadata") => false
      case Some(_) => true
      case None =>
        underscore.findFirstIn(path) match {
          case Some(dir) if dir.equals("/_metadata/") =>
            shouldFilterOutPath(path.replaceFirst("/_metadata", ""))
          case Some(dir) if dir.equals("/_common_metadata/") =>
            shouldFilterOutPath(path.replaceFirst("/_common_metadata", ""))
          case Some(_) => true
          case None => false
        }
    }
  }
}<|MERGE_RESOLUTION|>--- conflicted
+++ resolved
@@ -91,11 +91,7 @@
       val remoteIter = path.getFileSystem(hadoopConf).listFiles(path, true)
       val statues = new Iterator[LocatedFileStatus]() {
         def next(): LocatedFileStatus = remoteIter.next
-<<<<<<< HEAD
-        def hasNext(): Boolean = remoteIter.hasNext
-=======
         def hasNext: Boolean = remoteIter.hasNext
->>>>>>> ecee7133
       }.filterNot(status => shouldFilterOutPath(status.getPath.toString.substring(prefixLength)))
         .filter(f => filter.accept(f.getPath))
         .toArray
