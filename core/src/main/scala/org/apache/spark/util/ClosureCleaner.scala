--- conflicted
+++ resolved
@@ -24,7 +24,7 @@
 import scala.collection.mutable.{Map, Set, Stack}
 import scala.jdk.CollectionConverters._
 
-import org.apache.commons.lang3.{ClassUtils, JavaVersion, SystemUtils}
+import org.apache.commons.lang3.ClassUtils
 import org.apache.xbean.asm9.{ClassReader, ClassVisitor, Handle, MethodVisitor, Type}
 import org.apache.xbean.asm9.Opcodes._
 import org.apache.xbean.asm9.tree.{ClassNode, MethodNode}
@@ -421,12 +421,7 @@
    * This method is used to get the final modifier field when on Java 17.
    */
   private def getFinalModifiersFieldForJava17(field: Field): Option[Field] = {
-<<<<<<< HEAD
-    if (SystemUtils.isJavaVersionAtLeast(JavaVersion.JAVA_17) &&
-        Modifier.isFinal(field.getModifiers)) {
-=======
     if (Modifier.isFinal(field.getModifiers)) {
->>>>>>> 54d5087c
       val methodGetDeclaredFields0 = classOf[Class[_]]
         .getDeclaredMethod("getDeclaredFields0", classOf[Boolean])
       methodGetDeclaredFields0.setAccessible(true)
