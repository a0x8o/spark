/*
 * Licensed to the Apache Software Foundation (ASF) under one or more
 * contributor license agreements.  See the NOTICE file distributed with
 * this work for additional information regarding copyright ownership.
 * The ASF licenses this file to You under the Apache License, Version 2.0
 * (the "License"); you may not use this file except in compliance with
 * the License.  You may obtain a copy of the License at
 *
 *    http://www.apache.org/licenses/LICENSE-2.0
 *
 * Unless required by applicable law or agreed to in writing, software
 * distributed under the License is distributed on an "AS IS" BASIS,
 * WITHOUT WARRANTIES OR CONDITIONS OF ANY KIND, either express or implied.
 * See the License for the specific language governing permissions and
 * limitations under the License.
 */

package org.apache.spark.util

import java.util.{Properties, UUID}

import scala.collection.Map
import scala.jdk.CollectionConverters._

import com.fasterxml.jackson.core.JsonGenerator
import com.fasterxml.jackson.databind.JsonNode
import org.json4s.jackson.JsonMethods.compact

import org.apache.spark._
import org.apache.spark.executor._
import org.apache.spark.metrics.ExecutorMetricType
import org.apache.spark.rdd.{DeterministicLevel, RDDOperationScope}
import org.apache.spark.resource.{ExecutorResourceRequest, ResourceInformation, ResourceProfile, TaskResourceRequest}
import org.apache.spark.scheduler._
import org.apache.spark.scheduler.cluster.ExecutorInfo
import org.apache.spark.storage._
import org.apache.spark.util.Utils.weakIntern

/**
 * Serializes SparkListener events to/from JSON.  This protocol provides strong backwards-
 * and forwards-compatibility guarantees: any version of Spark should be able to read JSON output
 * written by any other version, including newer versions.
 *
 * JsonProtocolSuite contains backwards-compatibility tests which check that the current version of
 * JsonProtocol is able to read output written by earlier versions.  We do not currently have tests
 * for reading newer JSON output with older Spark versions.
 *
 * To ensure that we provide these guarantees, follow these rules when modifying these methods:
 *
 *  - Never delete any JSON fields.
 *  - Any new JSON fields should be optional; use `jsonOption` when reading these fields
 *    in `*FromJson` methods.
 */
private[spark] object JsonProtocol extends JsonUtils {
  // TODO: Remove this file and put JSON serialization into each individual class.

  /** ------------------------------------------------- *
   * JSON serialization methods for SparkListenerEvents |
   * -------------------------------------------------- */

  def sparkEventToJsonString(event: SparkListenerEvent): String = {
    toJsonString { generator =>
      writeSparkEventToJson(event, generator)
    }
  }

  def writeSparkEventToJson(event: SparkListenerEvent, g: JsonGenerator): Unit = {
    event match {
      case stageSubmitted: SparkListenerStageSubmitted =>
        stageSubmittedToJson(stageSubmitted, g)
      case stageCompleted: SparkListenerStageCompleted =>
        stageCompletedToJson(stageCompleted, g)
      case taskStart: SparkListenerTaskStart =>
        taskStartToJson(taskStart, g)
      case taskGettingResult: SparkListenerTaskGettingResult =>
        taskGettingResultToJson(taskGettingResult, g)
      case taskEnd: SparkListenerTaskEnd =>
        taskEndToJson(taskEnd, g)
      case jobStart: SparkListenerJobStart =>
        jobStartToJson(jobStart, g)
      case jobEnd: SparkListenerJobEnd =>
        jobEndToJson(jobEnd, g)
      case environmentUpdate: SparkListenerEnvironmentUpdate =>
        environmentUpdateToJson(environmentUpdate, g)
      case blockManagerAdded: SparkListenerBlockManagerAdded =>
        blockManagerAddedToJson(blockManagerAdded, g)
      case blockManagerRemoved: SparkListenerBlockManagerRemoved =>
        blockManagerRemovedToJson(blockManagerRemoved, g)
      case unpersistRDD: SparkListenerUnpersistRDD =>
        unpersistRDDToJson(unpersistRDD, g)
      case applicationStart: SparkListenerApplicationStart =>
        applicationStartToJson(applicationStart, g)
      case applicationEnd: SparkListenerApplicationEnd =>
        applicationEndToJson(applicationEnd, g)
      case executorAdded: SparkListenerExecutorAdded =>
        executorAddedToJson(executorAdded, g)
      case executorRemoved: SparkListenerExecutorRemoved =>
        executorRemovedToJson(executorRemoved, g)
      case logStart: SparkListenerLogStart =>
        logStartToJson(logStart, g)
      case metricsUpdate: SparkListenerExecutorMetricsUpdate =>
        executorMetricsUpdateToJson(metricsUpdate, g)
      case stageExecutorMetrics: SparkListenerStageExecutorMetrics =>
        stageExecutorMetricsToJson(stageExecutorMetrics, g)
      case blockUpdate: SparkListenerBlockUpdated =>
        blockUpdateToJson(blockUpdate, g)
      case resourceProfileAdded: SparkListenerResourceProfileAdded =>
        resourceProfileAddedToJson(resourceProfileAdded, g)
      case _ =>
        mapper.writeValue(g, event)
    }
  }

  def stageSubmittedToJson(stageSubmitted: SparkListenerStageSubmitted, g: JsonGenerator): Unit = {
    g.writeStartObject()
    g.writeStringField("Event", SPARK_LISTENER_EVENT_FORMATTED_CLASS_NAMES.stageSubmitted)
    g.writeFieldName("Stage Info")
<<<<<<< HEAD
    stageInfoToJson(stageSubmitted.stageInfo, g)
=======
    // SPARK-42205: don't log accumulables in start events:
    stageInfoToJson(stageSubmitted.stageInfo, g, includeAccumulables = false)
>>>>>>> 54d5087c
    Option(stageSubmitted.properties).foreach { properties =>
      g.writeFieldName("Properties")
      propertiesToJson(properties, g)
    }
    g.writeEndObject()
  }

  def stageCompletedToJson(stageCompleted: SparkListenerStageCompleted, g: JsonGenerator): Unit = {
    g.writeStartObject()
    g.writeStringField("Event", SPARK_LISTENER_EVENT_FORMATTED_CLASS_NAMES.stageCompleted)
    g.writeFieldName("Stage Info")
<<<<<<< HEAD
    stageInfoToJson(stageCompleted.stageInfo, g)
=======
    stageInfoToJson(stageCompleted.stageInfo, g, includeAccumulables = true)
>>>>>>> 54d5087c
    g.writeEndObject()
  }

  def taskStartToJson(taskStart: SparkListenerTaskStart, g: JsonGenerator): Unit = {
    g.writeStartObject()
    g.writeStringField("Event", SPARK_LISTENER_EVENT_FORMATTED_CLASS_NAMES.taskStart)
    g.writeNumberField("Stage ID", taskStart.stageId)
    g.writeNumberField("Stage Attempt ID", taskStart.stageAttemptId)
    g.writeFieldName("Task Info")
<<<<<<< HEAD
    taskInfoToJson(taskStart.taskInfo, g)
=======
    // SPARK-42205: don't log accumulables in start events:
    taskInfoToJson(taskStart.taskInfo, g, includeAccumulables = false)
>>>>>>> 54d5087c
    g.writeEndObject()
  }

  def taskGettingResultToJson(
      taskGettingResult: SparkListenerTaskGettingResult,
      g: JsonGenerator): Unit = {
    val taskInfo = taskGettingResult.taskInfo
    g.writeStartObject()
    g.writeStringField("Event", SPARK_LISTENER_EVENT_FORMATTED_CLASS_NAMES.taskGettingResult)
    g.writeFieldName("Task Info")
<<<<<<< HEAD
    taskInfoToJson(taskInfo, g)
=======
    // SPARK-42205: don't log accumulables in "task getting result" events:
    taskInfoToJson(taskInfo, g, includeAccumulables = false)
>>>>>>> 54d5087c
    g.writeEndObject()
  }

  def taskEndToJson(taskEnd: SparkListenerTaskEnd, g: JsonGenerator): Unit = {
    g.writeStartObject()
    g.writeStringField("Event", SPARK_LISTENER_EVENT_FORMATTED_CLASS_NAMES.taskEnd)
    g.writeNumberField("Stage ID", taskEnd.stageId)
    g.writeNumberField("Stage Attempt ID", taskEnd.stageAttemptId)
    g.writeStringField("Task Type", taskEnd.taskType)
    g.writeFieldName("Task End Reason")
    taskEndReasonToJson(taskEnd.reason, g)
    g.writeFieldName("Task Info")
<<<<<<< HEAD
    taskInfoToJson(taskEnd.taskInfo, g)
=======
    taskInfoToJson(taskEnd.taskInfo, g, includeAccumulables = true)
>>>>>>> 54d5087c
    g.writeFieldName("Task Executor Metrics")
    executorMetricsToJson(taskEnd.taskExecutorMetrics, g)
    Option(taskEnd.taskMetrics).foreach { m =>
      g.writeFieldName("Task Metrics")
      taskMetricsToJson(m, g)
    }
    g.writeEndObject()
  }

  def jobStartToJson(jobStart: SparkListenerJobStart, g: JsonGenerator): Unit = {
    g.writeStartObject()
    g.writeStringField("Event", SPARK_LISTENER_EVENT_FORMATTED_CLASS_NAMES.jobStart)
    g.writeNumberField("Job ID", jobStart.jobId)
    g.writeNumberField("Submission Time", jobStart.time)
    g.writeArrayFieldStart("Stage Infos")  // Added in Spark 1.2.0
<<<<<<< HEAD
    jobStart.stageInfos.foreach(stageInfoToJson(_, g))
=======
    // SPARK-42205: here, we purposely include accumulables so that we accurately log all
    // available information about stages that may have already completed by the time
    // the job was submitted: it is technically possible for a stage to belong to multiple
    // concurrent jobs, so this situation can arise even without races occurring between
    // event logging and stage completion.
    jobStart.stageInfos.foreach(stageInfoToJson(_, g, includeAccumulables = true))
>>>>>>> 54d5087c
    g.writeEndArray()
    g.writeArrayFieldStart("Stage IDs")
    jobStart.stageIds.foreach(g.writeNumber)
    g.writeEndArray()
    Option(jobStart.properties).foreach { properties =>
      g.writeFieldName("Properties")
      propertiesToJson(properties, g)
    }

    g.writeEndObject()
  }

  def jobEndToJson(jobEnd: SparkListenerJobEnd, g: JsonGenerator): Unit = {
    g.writeStartObject()
    g.writeStringField("Event", SPARK_LISTENER_EVENT_FORMATTED_CLASS_NAMES.jobEnd)
    g.writeNumberField("Job ID", jobEnd.jobId)
    g.writeNumberField("Completion Time", jobEnd.time)
    g.writeFieldName("Job Result")
    jobResultToJson(jobEnd.jobResult, g)
    g.writeEndObject()
  }

  def environmentUpdateToJson(
      environmentUpdate: SparkListenerEnvironmentUpdate,
      g: JsonGenerator): Unit = {
    val environmentDetails = environmentUpdate.environmentDetails
    g.writeStartObject()
    g.writeStringField("Event", SPARK_LISTENER_EVENT_FORMATTED_CLASS_NAMES.environmentUpdate)
    writeMapField("JVM Information", environmentDetails("JVM Information").toMap, g)
    writeMapField("Spark Properties", environmentDetails("Spark Properties").toMap, g)
    writeMapField("Hadoop Properties", environmentDetails("Hadoop Properties").toMap, g)
    writeMapField("System Properties", environmentDetails("System Properties").toMap, g)
    writeMapField("Metrics Properties", environmentDetails("Metrics Properties").toMap, g)
    writeMapField("Classpath Entries", environmentDetails("Classpath Entries").toMap, g)
    g.writeEndObject()
  }

  def blockManagerAddedToJson(
      blockManagerAdded: SparkListenerBlockManagerAdded,
      g: JsonGenerator): Unit = {
    g.writeStartObject()
    g.writeStringField("Event", SPARK_LISTENER_EVENT_FORMATTED_CLASS_NAMES.blockManagerAdded)
    g.writeFieldName("Block Manager ID")
    blockManagerIdToJson(blockManagerAdded.blockManagerId, g)
    g.writeNumberField("Maximum Memory", blockManagerAdded.maxMem)
    g.writeNumberField("Timestamp", blockManagerAdded.time)
    blockManagerAdded.maxOnHeapMem.foreach(g.writeNumberField("Maximum Onheap Memory", _))
    blockManagerAdded.maxOffHeapMem.foreach(g.writeNumberField("Maximum Offheap Memory", _))
    g.writeEndObject()
  }

  def blockManagerRemovedToJson(
      blockManagerRemoved: SparkListenerBlockManagerRemoved,
      g: JsonGenerator): Unit = {
    g.writeStartObject()
    g.writeStringField("Event", SPARK_LISTENER_EVENT_FORMATTED_CLASS_NAMES.blockManagerRemoved)
    g.writeFieldName("Block Manager ID")
    blockManagerIdToJson(blockManagerRemoved.blockManagerId, g)
    g.writeNumberField("Timestamp", blockManagerRemoved.time)
    g.writeEndObject()
  }

  def unpersistRDDToJson(unpersistRDD: SparkListenerUnpersistRDD, g: JsonGenerator): Unit = {
    g.writeStartObject()
    g.writeStringField("Event", SPARK_LISTENER_EVENT_FORMATTED_CLASS_NAMES.unpersistRDD)
    g.writeNumberField("RDD ID", unpersistRDD.rddId)
    g.writeEndObject()
  }

  def applicationStartToJson(
      applicationStart: SparkListenerApplicationStart,
      g: JsonGenerator): Unit = {
    g.writeStartObject()
    g.writeStringField("Event", SPARK_LISTENER_EVENT_FORMATTED_CLASS_NAMES.applicationStart)
    g.writeStringField("App Name", applicationStart.appName)
    applicationStart.appId.foreach(g.writeStringField("App ID", _))
    g.writeNumberField("Timestamp", applicationStart.time)
    g.writeStringField("User", applicationStart.sparkUser)
    applicationStart.appAttemptId.foreach(g.writeStringField("App Attempt ID", _))
    applicationStart.driverLogs.foreach(writeMapField("Driver Logs", _, g))
    applicationStart.driverAttributes.foreach(writeMapField("Driver Attributes", _, g))
    g.writeEndObject()
  }

  def applicationEndToJson(
      applicationEnd: SparkListenerApplicationEnd,
      g: JsonGenerator): Unit = {
    g.writeStartObject()
    g.writeStringField("Event", SPARK_LISTENER_EVENT_FORMATTED_CLASS_NAMES.applicationEnd)
    g.writeNumberField("Timestamp", applicationEnd.time)
    g.writeEndObject()
  }

  def resourceProfileAddedToJson(
      profileAdded: SparkListenerResourceProfileAdded,
      g: JsonGenerator
    ): Unit = {
    g.writeStartObject()
    g.writeStringField("Event", SPARK_LISTENER_EVENT_FORMATTED_CLASS_NAMES.resourceProfileAdded)
    g.writeNumberField("Resource Profile Id", profileAdded.resourceProfile.id)
    g.writeFieldName("Executor Resource Requests")
    executorResourceRequestMapToJson(profileAdded.resourceProfile.executorResources, g)
    g.writeFieldName("Task Resource Requests")
    taskResourceRequestMapToJson(profileAdded.resourceProfile.taskResources, g)
    g.writeEndObject()
  }

  def executorAddedToJson(executorAdded: SparkListenerExecutorAdded, g: JsonGenerator): Unit = {
    g.writeStartObject()
    g.writeStringField("Event", SPARK_LISTENER_EVENT_FORMATTED_CLASS_NAMES.executorAdded)
    g.writeNumberField("Timestamp", executorAdded.time)
    g.writeStringField("Executor ID", executorAdded.executorId)
    g.writeFieldName("Executor Info")
    executorInfoToJson(executorAdded.executorInfo, g)
    g.writeEndObject()
  }

  def executorRemovedToJson(
      executorRemoved: SparkListenerExecutorRemoved,
      g: JsonGenerator): Unit = {
    g.writeStartObject()
    g.writeStringField("Event", SPARK_LISTENER_EVENT_FORMATTED_CLASS_NAMES.executorRemoved)
    g.writeNumberField("Timestamp", executorRemoved.time)
    g.writeStringField("Executor ID", executorRemoved.executorId)
    g.writeStringField("Removed Reason", executorRemoved.reason)
    g.writeEndObject()
  }

  def logStartToJson(logStart: SparkListenerLogStart, g: JsonGenerator): Unit = {
    g.writeStartObject()
    g.writeStringField("Event", SPARK_LISTENER_EVENT_FORMATTED_CLASS_NAMES.logStart)
    g.writeStringField("Spark Version", SPARK_VERSION)
    g.writeEndObject()
  }

  def executorMetricsUpdateToJson(
      metricsUpdate: SparkListenerExecutorMetricsUpdate,
      g: JsonGenerator): Unit = {
    val execId = metricsUpdate.execId
    val accumUpdates = metricsUpdate.accumUpdates
    val executorUpdates = metricsUpdate.executorUpdates
    g.writeStartObject()
    g.writeStringField("Event", SPARK_LISTENER_EVENT_FORMATTED_CLASS_NAMES.metricsUpdate)
    g.writeStringField("Executor ID", execId)
    g.writeArrayFieldStart("Metrics Updated")
    accumUpdates.foreach { case (taskId, stageId, stageAttemptId, updates) =>
      g.writeStartObject()
      g.writeNumberField("Task ID", taskId)
      g.writeNumberField("Stage ID", stageId)
      g.writeNumberField("Stage Attempt ID", stageAttemptId)
      g.writeArrayFieldStart("Accumulator Updates")
      updates.foreach(accumulableInfoToJson(_, g))
      g.writeEndArray()
      g.writeEndObject()
    }
    g.writeEndArray()
    g.writeArrayFieldStart("Executor Metrics Updated")
    executorUpdates.foreach {
      case ((stageId, stageAttemptId), metrics) =>
        g.writeStartObject()
        g.writeNumberField("Stage ID", stageId)
        g.writeNumberField("Stage Attempt ID", stageAttemptId)
        g.writeFieldName("Executor Metrics")
        executorMetricsToJson(metrics, g)
        g.writeEndObject()
    }
    g.writeEndArray()
    g.writeEndObject()
  }

  def stageExecutorMetricsToJson(
      metrics: SparkListenerStageExecutorMetrics,
      g: JsonGenerator): Unit = {
    g.writeStartObject()
    g.writeStringField("Event", SPARK_LISTENER_EVENT_FORMATTED_CLASS_NAMES.stageExecutorMetrics)
    g.writeStringField("Executor ID", metrics.execId)
    g.writeNumberField("Stage ID", metrics.stageId)
    g.writeNumberField("Stage Attempt ID", metrics.stageAttemptId)
    g.writeFieldName("Executor Metrics")
    executorMetricsToJson(metrics.executorMetrics, g)
    g.writeEndObject()
  }

  def blockUpdateToJson(blockUpdate: SparkListenerBlockUpdated, g: JsonGenerator): Unit = {
    g.writeStartObject()
    g.writeStringField("Event", SPARK_LISTENER_EVENT_FORMATTED_CLASS_NAMES.blockUpdate)
    g.writeFieldName("Block Updated Info")
    blockUpdatedInfoToJson(blockUpdate.blockUpdatedInfo, g)
    g.writeEndObject()
  }

  /** ------------------------------------------------------------------- *
   * JSON serialization methods for classes SparkListenerEvents depend on |
   * -------------------------------------------------------------------- */

<<<<<<< HEAD
  def stageInfoToJson(stageInfo: StageInfo, g: JsonGenerator): Unit = {
=======
  def stageInfoToJson(
      stageInfo: StageInfo,
      g: JsonGenerator,
      includeAccumulables: Boolean): Unit = {
>>>>>>> 54d5087c
    g.writeStartObject()
    g.writeNumberField("Stage ID", stageInfo.stageId)
    g.writeNumberField("Stage Attempt ID", stageInfo.attemptNumber)
    g.writeStringField("Stage Name", stageInfo.name)
    g.writeNumberField ("Number of Tasks", stageInfo.numTasks)
    g.writeArrayFieldStart("RDD Info")
    stageInfo.rddInfos.foreach(rddInfoToJson(_, g))
    g.writeEndArray()
    g.writeArrayFieldStart("Parent IDs")
    stageInfo.parentIds.foreach(g.writeNumber)
    g.writeEndArray()
    g.writeStringField("Details", stageInfo.details)
    stageInfo.submissionTime.foreach(g.writeNumberField("Submission Time", _))
    stageInfo.completionTime.foreach(g.writeNumberField("Completion Time", _))
    stageInfo.failureReason.foreach(g.writeStringField("Failure Reason", _))
    g.writeFieldName("Accumulables")
<<<<<<< HEAD
    accumulablesToJson(stageInfo.accumulables.values, g)
=======
    if (includeAccumulables) {
      accumulablesToJson(stageInfo.accumulables.values, g)
    } else {
      g.writeStartArray()
      g.writeEndArray()
    }
>>>>>>> 54d5087c
    g.writeNumberField("Resource Profile Id", stageInfo.resourceProfileId)
    g.writeBooleanField("Shuffle Push Enabled", stageInfo.isShufflePushEnabled)
    g.writeNumberField("Shuffle Push Mergers Count", stageInfo.shuffleMergerCount)
    g.writeEndObject()
  }

<<<<<<< HEAD
  def taskInfoToJson(taskInfo: TaskInfo, g: JsonGenerator): Unit = {
=======
  def taskInfoToJson(
      taskInfo: TaskInfo,
      g: JsonGenerator,
      includeAccumulables: Boolean): Unit = {
>>>>>>> 54d5087c
    g.writeStartObject()
    g.writeNumberField("Task ID", taskInfo.taskId)
    g.writeNumberField("Index", taskInfo.index)
    g.writeNumberField("Attempt", taskInfo.attemptNumber)
    g.writeNumberField("Partition ID", taskInfo.partitionId)
    g.writeNumberField("Launch Time", taskInfo.launchTime)
    g.writeStringField("Executor ID", taskInfo.executorId)
    g.writeStringField("Host", taskInfo.host)
    g.writeStringField("Locality", taskInfo.taskLocality.toString)
    g.writeBooleanField("Speculative", taskInfo.speculative)
    g.writeNumberField("Getting Result Time", taskInfo.gettingResultTime)
    g.writeNumberField("Finish Time", taskInfo.finishTime)
    g.writeBooleanField("Failed", taskInfo.failed)
    g.writeBooleanField("Killed", taskInfo.killed)
    g.writeFieldName("Accumulables")
<<<<<<< HEAD
    accumulablesToJson(taskInfo.accumulables, g)
=======
    if (includeAccumulables) {
      accumulablesToJson(taskInfo.accumulables, g)
    } else {
      g.writeStartArray()
      g.writeEndArray()
    }
>>>>>>> 54d5087c
    g.writeEndObject()
  }

  private lazy val accumulableExcludeList = Set("internal.metrics.updatedBlockStatuses")

  def accumulablesToJson(accumulables: Iterable[AccumulableInfo], g: JsonGenerator): Unit = {
    g.writeStartArray()
    accumulables
        .filterNot(_.name.exists(accumulableExcludeList.contains))
        .toList.sortBy(_.id).foreach(a => accumulableInfoToJson(a, g))
    g.writeEndArray()
  }

  def accumulableInfoToJson(accumulableInfo: AccumulableInfo, g: JsonGenerator): Unit = {
    val name = accumulableInfo.name
    g.writeStartObject()
    g.writeNumberField("ID", accumulableInfo.id)
    name.foreach(g.writeStringField("Name", _))
    accumulableInfo.update.foreach { v =>
      accumValueToJson(name, v, g, fieldName = Some("Update"))
    }
    accumulableInfo.value.foreach { v =>
      accumValueToJson(name, v, g, fieldName = Some("Value"))
    }
    g.writeBooleanField("Internal", accumulableInfo.internal)
    g.writeBooleanField("Count Failed Values", accumulableInfo.countFailedValues)
    accumulableInfo.metadata.foreach(g.writeStringField("Metadata", _))
    g.writeEndObject()
  }

  /**
   * Serialize the value of an accumulator to JSON.
   *
   * For accumulators representing internal task metrics, this looks up the relevant
   * [[AccumulatorParam]] to serialize the value accordingly. For all other accumulators,
   * this will simply serialize the value as a string.
   *
   * The behavior here must match that of [[accumValueFromJson]]. Exposed for testing.
   */
  private[util] def accumValueToJson(
      name: Option[String],
      value: Any,
      g: JsonGenerator,
      fieldName: Option[String] = None): Unit = {
    if (name.exists(_.startsWith(InternalAccumulator.METRICS_PREFIX))) {
      value match {
        case v: Int =>
          fieldName.foreach(g.writeFieldName)
          g.writeNumber(v)
        case v: Long =>
          fieldName.foreach(g.writeFieldName)
          g.writeNumber(v)
        // We only have 3 kind of internal accumulator types, so if it's not int or long, it must be
        // the blocks accumulator, whose type is `java.util.List[(BlockId, BlockStatus)]`
        case v: java.util.List[_] =>
          fieldName.foreach(g.writeFieldName)
          g.writeStartArray()
          v.asScala.foreach {
            case (id: BlockId, status: BlockStatus) =>
              g.writeStartObject()
              g.writeStringField("Block ID", id.toString)
              g.writeFieldName("Status")
              blockStatusToJson(status, g)
              g.writeEndObject()
            case _ =>
              // Ignore unsupported types. A user may put `METRICS_PREFIX` in the name. We should
              // not crash.
          }
          g.writeEndArray()
        case _ =>
          // Ignore unsupported types. A user may put `METRICS_PREFIX` in the name. We should not
          // crash.
      }
    } else {
      // For all external accumulators, just use strings
      fieldName.foreach(g.writeFieldName)
      g.writeString(value.toString)
    }
  }

  def taskMetricsToJson(taskMetrics: TaskMetrics, g: JsonGenerator): Unit = {
    def writeShufflePushReadMetrics(): Unit = {
      g.writeStartObject()
      g.writeNumberField("Corrupt Merged Block Chunks",
        taskMetrics.shuffleReadMetrics.corruptMergedBlockChunks)
      g.writeNumberField("Merged Fetch Fallback Count",
        taskMetrics.shuffleReadMetrics.mergedFetchFallbackCount)
      g.writeNumberField("Merged Remote Blocks Fetched",
        taskMetrics.shuffleReadMetrics.remoteMergedBlocksFetched)
      g.writeNumberField("Merged Local Blocks Fetched",
        taskMetrics.shuffleReadMetrics.localMergedBlocksFetched)
      g.writeNumberField("Merged Remote Chunks Fetched",
        taskMetrics.shuffleReadMetrics.remoteMergedChunksFetched)
      g.writeNumberField("Merged Local Chunks Fetched",
        taskMetrics.shuffleReadMetrics.localMergedChunksFetched)
      g.writeNumberField("Merged Remote Bytes Read",
        taskMetrics.shuffleReadMetrics.remoteMergedBytesRead)
      g.writeNumberField("Merged Local Bytes Read",
        taskMetrics.shuffleReadMetrics.localMergedBytesRead)
      g.writeNumberField("Merged Remote Requests Duration",
        taskMetrics.shuffleReadMetrics.remoteMergedReqsDuration)
      g.writeEndObject()
    }
    def writeShuffleReadMetrics(): Unit = {
      g.writeStartObject()
      g.writeNumberField(
        "Remote Blocks Fetched", taskMetrics.shuffleReadMetrics.remoteBlocksFetched)
      g.writeNumberField("Local Blocks Fetched", taskMetrics.shuffleReadMetrics.localBlocksFetched)
      g.writeNumberField("Fetch Wait Time", taskMetrics.shuffleReadMetrics.fetchWaitTime)
      g.writeNumberField("Remote Bytes Read", taskMetrics.shuffleReadMetrics.remoteBytesRead)
      g.writeNumberField(
        "Remote Bytes Read To Disk", taskMetrics.shuffleReadMetrics.remoteBytesReadToDisk)
      g.writeNumberField("Local Bytes Read", taskMetrics.shuffleReadMetrics.localBytesRead)
      g.writeNumberField("Total Records Read", taskMetrics.shuffleReadMetrics.recordsRead)
      g.writeNumberField("Remote Requests Duration",
        taskMetrics.shuffleReadMetrics.remoteReqsDuration)
      g.writeFieldName("Push Based Shuffle")
      writeShufflePushReadMetrics()
      g.writeEndObject()
    }
    def writeShuffleWriteMetrics(): Unit = {
      g.writeStartObject()
      g.writeNumberField("Shuffle Bytes Written", taskMetrics.shuffleWriteMetrics.bytesWritten)
      g.writeNumberField("Shuffle Write Time", taskMetrics.shuffleWriteMetrics.writeTime)
      g.writeNumberField("Shuffle Records Written", taskMetrics.shuffleWriteMetrics.recordsWritten)
      g.writeEndObject()
    }
    def writeInputMetrics(): Unit = {
      g.writeStartObject()
      g.writeNumberField("Bytes Read", taskMetrics.inputMetrics.bytesRead)
      g.writeNumberField("Records Read", taskMetrics.inputMetrics.recordsRead)
      g.writeEndObject()
    }
    def writeOutputMetrics(): Unit = {
      g.writeStartObject()
      g.writeNumberField("Bytes Written", taskMetrics.outputMetrics.bytesWritten)
      g.writeNumberField("Records Written", taskMetrics.outputMetrics.recordsWritten)
      g.writeEndObject()
    }
    def writeUpdatedBlocks(): Unit = {
      g.writeStartArray()
      taskMetrics.updatedBlockStatuses.foreach { case (id, status) =>
        g.writeStartObject()
        g.writeStringField("Block ID", id.toString)
        g.writeFieldName("Status")
        blockStatusToJson(status, g)
        g.writeEndObject()
      }
      g.writeEndArray()
    }

    g.writeStartObject()
    g.writeNumberField("Executor Deserialize Time", taskMetrics.executorDeserializeTime)
    g.writeNumberField("Executor Deserialize CPU Time", taskMetrics.executorDeserializeCpuTime)
    g.writeNumberField("Executor Run Time", taskMetrics.executorRunTime)
    g.writeNumberField("Executor CPU Time", taskMetrics.executorCpuTime)
    g.writeNumberField("Peak Execution Memory", taskMetrics.peakExecutionMemory)
    g.writeNumberField("Result Size", taskMetrics.resultSize)
    g.writeNumberField("JVM GC Time", taskMetrics.jvmGCTime)
    g.writeNumberField("Result Serialization Time", taskMetrics.resultSerializationTime)
    g.writeNumberField("Memory Bytes Spilled", taskMetrics.memoryBytesSpilled)
    g.writeNumberField("Disk Bytes Spilled", taskMetrics.diskBytesSpilled)
    g.writeFieldName("Shuffle Read Metrics")
    writeShuffleReadMetrics()
    g.writeFieldName("Shuffle Write Metrics")
    writeShuffleWriteMetrics()
    g.writeFieldName("Input Metrics")
    writeInputMetrics()
    g.writeFieldName("Output Metrics")
    writeOutputMetrics()
    g.writeFieldName("Updated Blocks")
    writeUpdatedBlocks()
    g.writeEndObject()
  }

  /** Convert executor metrics to JSON. */
  def executorMetricsToJson(executorMetrics: ExecutorMetrics, g: JsonGenerator): Unit = {
    g.writeStartObject()
    ExecutorMetricType.metricToOffset.foreach { case (m, _) =>
      g.writeNumberField(m, executorMetrics.getMetricValue(m))
    }
    g.writeEndObject()
  }

  def taskEndReasonToJson(taskEndReason: TaskEndReason, g: JsonGenerator): Unit = {
    g.writeStartObject()
    g.writeStringField("Reason", Utils.getFormattedClassName(taskEndReason))
    taskEndReason match {
      case fetchFailed: FetchFailed =>
        Option(fetchFailed.bmAddress).foreach { id =>
          g.writeFieldName("Block Manager Address")
          blockManagerIdToJson(id, g)
        }
        g.writeNumberField("Shuffle ID", fetchFailed.shuffleId)
        g.writeNumberField("Map ID", fetchFailed.mapId)
        g.writeNumberField("Map Index", fetchFailed.mapIndex)
        g.writeNumberField("Reduce ID", fetchFailed.reduceId)
        g.writeStringField("Message", fetchFailed.message)
      case exceptionFailure: ExceptionFailure =>
        g.writeStringField("Class Name", exceptionFailure.className)
        g.writeStringField("Description", exceptionFailure.description)
        g.writeFieldName("Stack Trace")
        stackTraceToJson(exceptionFailure.stackTrace, g)
        g.writeStringField("Full Stack Trace", exceptionFailure.fullStackTrace)
        g.writeFieldName("Accumulator Updates")
        accumulablesToJson(exceptionFailure.accumUpdates, g)
      case taskCommitDenied: TaskCommitDenied =>
        g.writeNumberField("Job ID", taskCommitDenied.jobID)
        g.writeNumberField("Partition ID", taskCommitDenied.partitionID)
        g.writeNumberField("Attempt Number", taskCommitDenied.attemptNumber)
      case ExecutorLostFailure(executorId, exitCausedByApp, reason) =>
        g.writeStringField("Executor ID", executorId)
        g.writeBooleanField("Exit Caused By App", exitCausedByApp)
        reason.foreach(g.writeStringField("Loss Reason", _))
      case taskKilled: TaskKilled =>
        g.writeStringField("Kill Reason", taskKilled.reason)
        g.writeArrayFieldStart("Accumulator Updates")
        taskKilled.accumUpdates.foreach { info =>
          accumulableInfoToJson(info, g)
        }
        g.writeEndArray()
      case _ =>
        // no extra fields to write
    }
    g.writeEndObject()
  }

  def blockManagerIdToJson(blockManagerId: BlockManagerId, g: JsonGenerator): Unit = {
    g.writeStartObject()
    g.writeStringField("Executor ID", blockManagerId.executorId)
    g.writeStringField("Host", blockManagerId.host)
    g.writeNumberField("Port", blockManagerId.port)
    g.writeEndObject()
  }

  def jobResultToJson(jobResult: JobResult, g: JsonGenerator): Unit = {
    g.writeStartObject()
    g.writeStringField("Result", Utils.getFormattedClassName(jobResult))
    jobResult match {
      case jobFailed: JobFailed =>
        g.writeFieldName("Exception")
        exceptionToJson(jobFailed.exception, g)
      case JobSucceeded =>
        // Nothing else to write in case of success
    }
    g.writeEndObject()
  }

  def rddInfoToJson(rddInfo: RDDInfo, g: JsonGenerator): Unit = {
    g.writeStartObject()
    g.writeNumberField("RDD ID", rddInfo.id)
    g.writeStringField("Name", rddInfo.name)
    rddInfo.scope.foreach { s =>
      g.writeStringField("Scope", s.toJson)
    }
    g.writeStringField("Callsite", rddInfo.callSite)
    g.writeArrayFieldStart("Parent IDs")
    rddInfo.parentIds.foreach(g.writeNumber)
    g.writeEndArray()
    g.writeFieldName("Storage Level")
    storageLevelToJson(rddInfo.storageLevel, g)
    g.writeBooleanField("Barrier", rddInfo.isBarrier)
    g.writeStringField("DeterministicLevel", rddInfo.outputDeterministicLevel.toString)
    g.writeNumberField("Number of Partitions", rddInfo.numPartitions)
    g.writeNumberField("Number of Cached Partitions", rddInfo.numCachedPartitions)
    g.writeNumberField("Memory Size", rddInfo.memSize)
    g.writeNumberField("Disk Size", rddInfo.diskSize)
    g.writeEndObject()
  }

  def storageLevelToJson(storageLevel: StorageLevel, g: JsonGenerator): Unit = {
    g.writeStartObject()
    g.writeBooleanField("Use Disk", storageLevel.useDisk)
    g.writeBooleanField("Use Memory", storageLevel.useMemory)
    g.writeBooleanField("Use Off Heap", storageLevel.useOffHeap)
    g.writeBooleanField("Deserialized", storageLevel.deserialized)
    g.writeNumberField("Replication", storageLevel.replication)
    g.writeEndObject()
  }

  def blockStatusToJson(blockStatus: BlockStatus, g: JsonGenerator): Unit = {
    g.writeStartObject()
    g.writeFieldName("Storage Level")
    storageLevelToJson(blockStatus.storageLevel, g)
    g.writeNumberField("Memory Size", blockStatus.memSize)
    g.writeNumberField("Disk Size", blockStatus.diskSize)
    g.writeEndObject()
  }

  def executorInfoToJson(executorInfo: ExecutorInfo, g: JsonGenerator): Unit = {
    g.writeStartObject()
    g.writeStringField("Host", executorInfo.executorHost)
    g.writeNumberField("Total Cores", executorInfo.totalCores)
    writeMapField("Log Urls", executorInfo.logUrlMap, g)
    writeMapField("Attributes", executorInfo.attributes, g)
    g.writeObjectFieldStart("Resources")
    // TODO(SPARK-39658): here we are taking a Json4s JValue and are converting it to
    // a JSON string then are combining that string with Jackson-generated JSON. This is
    // done because ResourceInformation.toJson is a public class and exposes Json4s
    // JValues as part of its public API. We should reconsider the design of that interface
    // and explore whether we can avoid exposing third-party symbols in this public API.
    executorInfo.resourcesInfo.foreach { case (k, v) =>
      g.writeFieldName(k)
      g.writeRawValue(compact(v.toJson()))
    }
    g.writeEndObject()
    g.writeNumberField("Resource Profile Id", executorInfo.resourceProfileId)
    executorInfo.registrationTime.foreach(g.writeNumberField("Registration Time", _))
    executorInfo.requestTime.foreach(g.writeNumberField("Request Time", _))
    g.writeEndObject()
  }

  def blockUpdatedInfoToJson(blockUpdatedInfo: BlockUpdatedInfo, g: JsonGenerator): Unit = {
    g.writeStartObject()
    g.writeFieldName("Block Manager ID")
    blockManagerIdToJson(blockUpdatedInfo.blockManagerId, g)
    g.writeStringField("Block ID", blockUpdatedInfo.blockId.toString)
    g.writeFieldName("Storage Level")
    storageLevelToJson(blockUpdatedInfo.storageLevel, g)
    g.writeNumberField("Memory Size", blockUpdatedInfo.memSize)
    g.writeNumberField("Disk Size", blockUpdatedInfo.diskSize)
    g.writeEndObject()
  }

  def executorResourceRequestToJson(execReq: ExecutorResourceRequest, g: JsonGenerator): Unit = {
    g.writeStartObject()
    g.writeStringField("Resource Name", execReq.resourceName)
    g.writeNumberField("Amount", execReq.amount)
    g.writeStringField("Discovery Script", execReq.discoveryScript)
    g.writeStringField("Vendor", execReq.vendor)
    g.writeEndObject()
  }

  def executorResourceRequestMapToJson(
      m: Map[String, ExecutorResourceRequest],
      g: JsonGenerator): Unit = {
    g.writeStartObject()
    m.foreach { case (k, execReq) =>
      g.writeFieldName(k)
      executorResourceRequestToJson(execReq, g)
    }
    g.writeEndObject()
  }

  def taskResourceRequestToJson(taskReq: TaskResourceRequest, g: JsonGenerator): Unit = {
    g.writeStartObject()
    g.writeStringField("Resource Name", taskReq.resourceName)
    g.writeNumberField("Amount", taskReq.amount)
    g.writeEndObject()
  }

  def taskResourceRequestMapToJson(m: Map[String, TaskResourceRequest], g: JsonGenerator): Unit = {
    g.writeStartObject()
    m.foreach { case (k, taskReq) =>
      g.writeFieldName(k)
      taskResourceRequestToJson(taskReq, g)
    }
    g.writeEndObject()
  }

  /** ------------------------------ *
   * Util JSON serialization methods |
   * ------------------------------- */

  def writeMapField(name: String, m: Map[String, String], g: JsonGenerator): Unit = {
    g.writeObjectFieldStart(name)
    m.foreach { case (k, v) => g.writeStringField(k, v) }
    g.writeEndObject()
  }

  def propertiesToJson(properties: Properties, g: JsonGenerator): Unit = {
    g.writeStartObject()
    properties.asScala.foreach { case (k, v) => g.writeStringField(k, v) }
    g.writeEndObject()
  }

  def UUIDToJson(id: UUID, g: JsonGenerator): Unit = {
    g.writeStartObject()
    g.writeNumberField("Least Significant Bits", id.getLeastSignificantBits)
    g.writeNumberField("Most Significant Bits", id.getMostSignificantBits)
    g.writeEndObject()
  }

  def stackTraceToJson(stackTrace: Array[StackTraceElement], g: JsonGenerator): Unit = {
    g.writeStartArray()
    stackTrace.foreach { line =>
      g.writeStartObject()
      g.writeStringField("Declaring Class", line.getClassName)
      g.writeStringField("Method Name", line.getMethodName)
      g.writeStringField("File Name", line.getFileName)
      g.writeNumberField("Line Number", line.getLineNumber)
      g.writeEndObject()
    }
    g.writeEndArray()
  }

  def exceptionToJson(exception: Exception, g: JsonGenerator): Unit = {
    g.writeStartObject()
    g.writeStringField("Message", exception.getMessage)
    g.writeFieldName("Stack Trace")
    stackTraceToJson(exception.getStackTrace, g)
    g.writeEndObject()
  }


  /** --------------------------------------------------- *
   * JSON deserialization methods for SparkListenerEvents |
   * ---------------------------------------------------- */

  private object SPARK_LISTENER_EVENT_FORMATTED_CLASS_NAMES {
    val stageSubmitted = Utils.getFormattedClassName(SparkListenerStageSubmitted)
    val stageCompleted = Utils.getFormattedClassName(SparkListenerStageCompleted)
    val taskStart = Utils.getFormattedClassName(SparkListenerTaskStart)
    val taskGettingResult = Utils.getFormattedClassName(SparkListenerTaskGettingResult)
    val taskEnd = Utils.getFormattedClassName(SparkListenerTaskEnd)
    val jobStart = Utils.getFormattedClassName(SparkListenerJobStart)
    val jobEnd = Utils.getFormattedClassName(SparkListenerJobEnd)
    val environmentUpdate = Utils.getFormattedClassName(SparkListenerEnvironmentUpdate)
    val blockManagerAdded = Utils.getFormattedClassName(SparkListenerBlockManagerAdded)
    val blockManagerRemoved = Utils.getFormattedClassName(SparkListenerBlockManagerRemoved)
    val unpersistRDD = Utils.getFormattedClassName(SparkListenerUnpersistRDD)
    val applicationStart = Utils.getFormattedClassName(SparkListenerApplicationStart)
    val applicationEnd = Utils.getFormattedClassName(SparkListenerApplicationEnd)
    val executorAdded = Utils.getFormattedClassName(SparkListenerExecutorAdded)
    val executorRemoved = Utils.getFormattedClassName(SparkListenerExecutorRemoved)
    val logStart = Utils.getFormattedClassName(SparkListenerLogStart)
    val metricsUpdate = Utils.getFormattedClassName(SparkListenerExecutorMetricsUpdate)
    val stageExecutorMetrics = Utils.getFormattedClassName(SparkListenerStageExecutorMetrics)
    val blockUpdate = Utils.getFormattedClassName(SparkListenerBlockUpdated)
    val resourceProfileAdded = Utils.getFormattedClassName(SparkListenerResourceProfileAdded)
  }

  def sparkEventFromJson(json: String): SparkListenerEvent = {
    sparkEventFromJson(mapper.readTree(json))
  }

  def sparkEventFromJson(json: JsonNode): SparkListenerEvent = {
    import SPARK_LISTENER_EVENT_FORMATTED_CLASS_NAMES._

    json.get("Event").asText match {
      case `stageSubmitted` => stageSubmittedFromJson(json)
      case `stageCompleted` => stageCompletedFromJson(json)
      case `taskStart` => taskStartFromJson(json)
      case `taskGettingResult` => taskGettingResultFromJson(json)
      case `taskEnd` => taskEndFromJson(json)
      case `jobStart` => jobStartFromJson(json)
      case `jobEnd` => jobEndFromJson(json)
      case `environmentUpdate` => environmentUpdateFromJson(json)
      case `blockManagerAdded` => blockManagerAddedFromJson(json)
      case `blockManagerRemoved` => blockManagerRemovedFromJson(json)
      case `unpersistRDD` => unpersistRDDFromJson(json)
      case `applicationStart` => applicationStartFromJson(json)
      case `applicationEnd` => applicationEndFromJson(json)
      case `executorAdded` => executorAddedFromJson(json)
      case `executorRemoved` => executorRemovedFromJson(json)
      case `logStart` => logStartFromJson(json)
      case `metricsUpdate` => executorMetricsUpdateFromJson(json)
      case `stageExecutorMetrics` => stageExecutorMetricsFromJson(json)
      case `blockUpdate` => blockUpdateFromJson(json)
      case `resourceProfileAdded` => resourceProfileAddedFromJson(json)
      case other => mapper.readValue(json.toString, Utils.classForName(other))
        .asInstanceOf[SparkListenerEvent]
    }
  }

  def stageSubmittedFromJson(json: JsonNode): SparkListenerStageSubmitted = {
    val stageInfo = stageInfoFromJson(json.get("Stage Info"))
    val properties = propertiesFromJson(json.get("Properties"))
    SparkListenerStageSubmitted(stageInfo, properties)
  }

  def stageCompletedFromJson(json: JsonNode): SparkListenerStageCompleted = {
    val stageInfo = stageInfoFromJson(json.get("Stage Info"))
    SparkListenerStageCompleted(stageInfo)
  }

  def taskStartFromJson(json: JsonNode): SparkListenerTaskStart = {
    val stageId = json.get("Stage ID").extractInt
    val stageAttemptId =
      jsonOption(json.get("Stage Attempt ID")).map(_.extractInt).getOrElse(0)
    val taskInfo = taskInfoFromJson(json.get("Task Info"))
    SparkListenerTaskStart(stageId, stageAttemptId, taskInfo)
  }

  def taskGettingResultFromJson(json: JsonNode): SparkListenerTaskGettingResult = {
    val taskInfo = taskInfoFromJson(json.get("Task Info"))
    SparkListenerTaskGettingResult(taskInfo)
  }

  /** Extract the executor metrics from JSON. */
  def executorMetricsFromJson(maybeJson: JsonNode): ExecutorMetrics = {
    // Executor metrics might be absent in JSON from very old Spark versions.
    // In this case we return zero values for each metric.
    val metrics =
      ExecutorMetricType.metricToOffset.map { case (metric, _) =>
        val metricValueJson = jsonOption(maybeJson).flatMap(json => jsonOption(json.get(metric)))
        metric -> metricValueJson.map(_.extractLong).getOrElse(0L)
      }
    new ExecutorMetrics(metrics.toMap)
  }

  def taskEndFromJson(json: JsonNode): SparkListenerTaskEnd = {
    val stageId = json.get("Stage ID").extractInt
    val stageAttemptId =
      jsonOption(json.get("Stage Attempt ID")).map(_.extractInt).getOrElse(0)
    val taskType = json.get("Task Type").extractString
    val taskEndReason = taskEndReasonFromJson(json.get("Task End Reason"))
    val taskInfo = taskInfoFromJson(json.get("Task Info"))
    val executorMetrics = executorMetricsFromJson(json.get("Task Executor Metrics"))
    val taskMetrics = taskMetricsFromJson(json.get("Task Metrics"))
    SparkListenerTaskEnd(stageId, stageAttemptId, taskType, taskEndReason, taskInfo,
      executorMetrics, taskMetrics)
  }

  def jobStartFromJson(json: JsonNode): SparkListenerJobStart = {
    val jobId = json.get("Job ID").extractInt
    val submissionTime =
      jsonOption(json.get("Submission Time")).map(_.extractLong).getOrElse(-1L)
    val stageIds = json.get("Stage IDs").extractElements.map(_.extractInt).toArray.toSeq
    val properties = propertiesFromJson(json.get("Properties"))
    // The "Stage Infos" field was added in Spark 1.2.0
    val stageInfos = jsonOption(json.get("Stage Infos"))
      .map(_.extractElements.map(stageInfoFromJson).toArray.toSeq).getOrElse {
        stageIds.map { id =>
          new StageInfo(id, 0, "unknown", 0, Seq.empty, Seq.empty, "unknown",
            resourceProfileId = ResourceProfile.DEFAULT_RESOURCE_PROFILE_ID)
        }
      }
    SparkListenerJobStart(jobId, submissionTime, stageInfos, properties)
  }

  def jobEndFromJson(json: JsonNode): SparkListenerJobEnd = {
    val jobId = json.get("Job ID").extractInt
    val completionTime =
      jsonOption(json.get("Completion Time")).map(_.extractLong).getOrElse(-1L)
    val jobResult = jobResultFromJson(json.get("Job Result"))
    SparkListenerJobEnd(jobId, completionTime, jobResult)
  }

  def resourceProfileAddedFromJson(json: JsonNode): SparkListenerResourceProfileAdded = {
    val profId = json.get("Resource Profile Id").extractInt
    val executorReqs = executorResourceRequestMapFromJson(json.get("Executor Resource Requests"))
    val taskReqs = taskResourceRequestMapFromJson(json.get("Task Resource Requests"))
    val rp = new ResourceProfile(executorReqs.toMap, taskReqs.toMap)
    rp.setResourceProfileId(profId)
    SparkListenerResourceProfileAdded(rp)
  }

  def executorResourceRequestFromJson(json: JsonNode): ExecutorResourceRequest = {
    val rName = json.get("Resource Name").extractString
    val amount = json.get("Amount").extractLong
    val discoveryScript = json.get("Discovery Script").extractString
    val vendor = json.get("Vendor").extractString
    new ExecutorResourceRequest(rName, amount, discoveryScript, vendor)
  }

  def taskResourceRequestFromJson(json: JsonNode): TaskResourceRequest = {
    val rName = json.get("Resource Name").extractString
    val amount = json.get("Amount").extractDouble
    new TaskResourceRequest(rName, amount)
  }

  def taskResourceRequestMapFromJson(json: JsonNode): Map[String, TaskResourceRequest] = {
    json.fields().asScala.collect { case field =>
      val req = taskResourceRequestFromJson(field.getValue)
      (field.getKey, req)
    }.toMap
  }

  def executorResourceRequestMapFromJson(json: JsonNode): Map[String, ExecutorResourceRequest] = {
    json.fields().asScala.collect { case field =>
      val req = executorResourceRequestFromJson(field.getValue)
      (field.getKey, req)
    }.toMap
  }

  def environmentUpdateFromJson(json: JsonNode): SparkListenerEnvironmentUpdate = {
    // For compatible with previous event logs
    val hadoopProperties = jsonOption(json.get("Hadoop Properties")).map(mapFromJson(_).toSeq)
      .getOrElse(Seq.empty)
    // The "Metrics Properties" field was added in Spark 3.4.0:
    val metricsProperties = jsonOption(json.get("Metrics Properties")).map(mapFromJson(_).toSeq)
      .getOrElse(Seq.empty)
    val environmentDetails = Map[String, Seq[(String, String)]](
      "JVM Information" -> mapFromJson(json.get("JVM Information")).toSeq,
      "Spark Properties" -> mapFromJson(json.get("Spark Properties")).toSeq,
      "Hadoop Properties" -> hadoopProperties,
      "System Properties" -> mapFromJson(json.get("System Properties")).toSeq,
      "Metrics Properties" -> metricsProperties,
      "Classpath Entries" -> mapFromJson(json.get("Classpath Entries")).toSeq)
    SparkListenerEnvironmentUpdate(environmentDetails)
  }

  def blockManagerAddedFromJson(json: JsonNode): SparkListenerBlockManagerAdded = {
    val blockManagerId = blockManagerIdFromJson(json.get("Block Manager ID"))
    val maxMem = json.get("Maximum Memory").extractLong
    val time = jsonOption(json.get("Timestamp")).map(_.extractLong).getOrElse(-1L)
    val maxOnHeapMem = jsonOption(json.get("Maximum Onheap Memory")).map(_.extractLong)
    val maxOffHeapMem = jsonOption(json.get("Maximum Offheap Memory")).map(_.extractLong)
    SparkListenerBlockManagerAdded(time, blockManagerId, maxMem, maxOnHeapMem, maxOffHeapMem)
  }

  def blockManagerRemovedFromJson(json: JsonNode): SparkListenerBlockManagerRemoved = {
    val blockManagerId = blockManagerIdFromJson(json.get("Block Manager ID"))
    val time = jsonOption(json.get("Timestamp")).map(_.extractLong).getOrElse(-1L)
    SparkListenerBlockManagerRemoved(time, blockManagerId)
  }

  def unpersistRDDFromJson(json: JsonNode): SparkListenerUnpersistRDD = {
    SparkListenerUnpersistRDD(json.get("RDD ID").extractInt)
  }

  def applicationStartFromJson(json: JsonNode): SparkListenerApplicationStart = {
    val appName = json.get("App Name").extractString
    val appId = jsonOption(json.get("App ID")).map(_.asText())
    val time = json.get("Timestamp").extractLong
    val sparkUser = json.get("User").extractString
    val appAttemptId = jsonOption(json.get("App Attempt ID")).map(_.asText())
    val driverLogs = jsonOption(json.get("Driver Logs")).map(mapFromJson)
    val driverAttributes = jsonOption(json.get("Driver Attributes")).map(mapFromJson)
    SparkListenerApplicationStart(appName, appId, time, sparkUser, appAttemptId, driverLogs,
      driverAttributes)
  }

  def applicationEndFromJson(json: JsonNode): SparkListenerApplicationEnd = {
    SparkListenerApplicationEnd(json.get("Timestamp").extractLong)
  }

  def executorAddedFromJson(json: JsonNode): SparkListenerExecutorAdded = {
    val time = json.get("Timestamp").extractLong
    val executorId = json.get("Executor ID").extractString
    val executorInfo = executorInfoFromJson(json.get("Executor Info"))
    SparkListenerExecutorAdded(time, executorId, executorInfo)
  }

  def executorRemovedFromJson(json: JsonNode): SparkListenerExecutorRemoved = {
    val time = json.get("Timestamp").extractLong
    val executorId = json.get("Executor ID").extractString
    val reason = json.get("Removed Reason").extractString
    SparkListenerExecutorRemoved(time, executorId, reason)
  }

  def logStartFromJson(json: JsonNode): SparkListenerLogStart = {
    val sparkVersion = json.get("Spark Version").extractString
    SparkListenerLogStart(sparkVersion)
  }

  def executorMetricsUpdateFromJson(json: JsonNode): SparkListenerExecutorMetricsUpdate = {
    val execInfo = json.get("Executor ID").extractString
    val accumUpdates = json.get("Metrics Updated").extractElements.map { json =>
      val taskId = json.get("Task ID").extractLong
      val stageId = json.get("Stage ID").extractInt
      val stageAttemptId = json.get("Stage Attempt ID").extractInt
      val updates =
        json.get("Accumulator Updates").extractElements.map(accumulableInfoFromJson).toArray.toSeq
      (taskId, stageId, stageAttemptId, updates)
    }.toArray.toSeq
    val executorUpdates = jsonOption(json.get("Executor Metrics Updated")).map { value =>
      value.extractElements.map { json =>
        val stageId = json.get("Stage ID").extractInt
        val stageAttemptId = json.get("Stage Attempt ID").extractInt
        val executorMetrics = executorMetricsFromJson(json.get("Executor Metrics"))
        ((stageId, stageAttemptId) -> executorMetrics)
      }.toMap
    }.getOrElse(Map.empty[(Int, Int), ExecutorMetrics])
    SparkListenerExecutorMetricsUpdate(execInfo, accumUpdates, executorUpdates)
  }

  def stageExecutorMetricsFromJson(json: JsonNode): SparkListenerStageExecutorMetrics = {
    val execId = json.get("Executor ID").extractString
    val stageId = json.get("Stage ID").extractInt
    val stageAttemptId = json.get("Stage Attempt ID").extractInt
    val executorMetrics = executorMetricsFromJson(json.get("Executor Metrics"))
    SparkListenerStageExecutorMetrics(execId, stageId, stageAttemptId, executorMetrics)
  }

  def blockUpdateFromJson(json: JsonNode): SparkListenerBlockUpdated = {
    val blockUpdatedInfo = blockUpdatedInfoFromJson(json.get("Block Updated Info"))
    SparkListenerBlockUpdated(blockUpdatedInfo)
  }

  /** --------------------------------------------------------------------- *
   * JSON deserialization methods for classes SparkListenerEvents depend on |
   * ---------------------------------------------------------------------- */

  def stageInfoFromJson(json: JsonNode): StageInfo = {
    val stageId = json.get("Stage ID").extractInt
    val attemptId = jsonOption(json.get("Stage Attempt ID")).map(_.extractInt).getOrElse(0)
    val stageName = json.get("Stage Name").extractString
    val numTasks = json.get("Number of Tasks").extractInt
    val rddInfos = json.get("RDD Info").extractElements.map(rddInfoFromJson).toArray
    val parentIds = jsonOption(json.get("Parent IDs"))
      .map { l => l.extractElements.map(_.extractInt).toArray.toSeq }
      .getOrElse(Seq.empty)
    val details = jsonOption(json.get("Details")).map(_.asText).getOrElse("")
    val submissionTime = jsonOption(json.get("Submission Time")).map(_.extractLong)
    val completionTime = jsonOption(json.get("Completion Time")).map(_.extractLong)
    val failureReason = jsonOption(json.get("Failure Reason")).map(_.asText)
    val accumulatedValues = {
      jsonOption(json.get("Accumulables")).map(_.extractElements) match {
        case Some(values) => values.map(accumulableInfoFromJson)
        case None => Seq.empty[AccumulableInfo]
      }
    }
    val isShufflePushEnabled =
      jsonOption(json.get("Shuffle Push Enabled")).map(_.extractBoolean).getOrElse(false)
    val shufflePushMergersCount =
      jsonOption(json.get("Shuffle Push Mergers Count")).map(_.extractInt).getOrElse(0)

    val rpId = jsonOption(json.get("Resource Profile Id")).map(_.extractInt)
    val stageProf = rpId.getOrElse(ResourceProfile.DEFAULT_RESOURCE_PROFILE_ID)
    val stageInfo = new StageInfo(stageId, attemptId, stageName, numTasks, rddInfos,
      parentIds, details, resourceProfileId = stageProf,
      isShufflePushEnabled = isShufflePushEnabled,
      shuffleMergerCount = shufflePushMergersCount)
    stageInfo.submissionTime = submissionTime
    stageInfo.completionTime = completionTime
    stageInfo.failureReason = failureReason
    for (accInfo <- accumulatedValues) {
      stageInfo.accumulables(accInfo.id) = accInfo
    }
    stageInfo
  }

  def taskInfoFromJson(json: JsonNode): TaskInfo = {
    val taskId = json.get("Task ID").extractLong
    val index = json.get("Index").extractInt
    val attempt = jsonOption(json.get("Attempt")).map(_.extractInt).getOrElse(1)
    // The "Partition ID" field was added in Spark 3.3.0:
    val partitionId = jsonOption(json.get("Partition ID")).map(_.extractInt).getOrElse(-1)
    val launchTime = json.get("Launch Time").extractLong
    val executorId = weakIntern(json.get("Executor ID").extractString)
    val host = weakIntern(json.get("Host").extractString)
    val taskLocality = TaskLocality.withName(json.get("Locality").extractString)
    val speculative = jsonOption(json.get("Speculative")).exists(_.extractBoolean)
    val gettingResultTime = json.get("Getting Result Time").extractLong
    val finishTime = json.get("Finish Time").extractLong
    val failed = json.get("Failed").extractBoolean
    val killed = jsonOption(json.get("Killed")).exists(_.extractBoolean)
    val accumulables = jsonOption(json.get("Accumulables")).map(_.extractElements) match {
      case Some(values) => values.map(accumulableInfoFromJson).toArray.toSeq
      case None => Seq.empty[AccumulableInfo]
    }

    val taskInfo = new TaskInfo(
      taskId, index, attempt, partitionId, launchTime,
      executorId, host, taskLocality, speculative)
    taskInfo.gettingResultTime = gettingResultTime
    taskInfo.finishTime = finishTime
    taskInfo.failed = failed
    taskInfo.killed = killed
    taskInfo.setAccumulables(accumulables)
    taskInfo
  }

  def accumulableInfoFromJson(json: JsonNode): AccumulableInfo = {
    val id = json.get("ID").extractLong
    val name = jsonOption(json.get("Name")).map(_.asText)
    val update = jsonOption(json.get("Update")).map { v => accumValueFromJson(name, v) }
    val value = jsonOption(json.get("Value")).map { v => accumValueFromJson(name, v) }
    val internal = jsonOption(json.get("Internal")).exists(_.extractBoolean)
    val countFailedValues =
      jsonOption(json.get("Count Failed Values")).exists(_.extractBoolean)
    val metadata = jsonOption(json.get("Metadata")).map(_.asText)
    new AccumulableInfo(id, name, update, value, internal, countFailedValues, metadata)
  }

  /**
   * Deserialize the value of an accumulator from JSON.
   *
   * For accumulators representing internal task metrics, this looks up the relevant
   * [[AccumulatorParam]] to deserialize the value accordingly. For all other
   * accumulators, this will simply deserialize the value as a string.
   *
   * The behavior here must match that of [[accumValueToJson]]. Exposed for testing.
   */
  private[util] def accumValueFromJson(name: Option[String], value: JsonNode): Any = {
    if (name.exists(_.startsWith(InternalAccumulator.METRICS_PREFIX))) {
      if (value.isIntegralNumber) {
        value.extractLong
      } else if (value.isArray) {
        value.extractElements.map { blockJson =>
          val id = BlockId(blockJson.get("Block ID").extractString)
          val status = blockStatusFromJson(blockJson.get("Status"))
          (id, status)
        }.toArray.toSeq.asJava
      } else {
        throw new IllegalArgumentException(s"unexpected json value $value for " +
          "accumulator " + name.get)
      }
    } else {
      value.asText
    }
  }

  def taskMetricsFromJson(json: JsonNode): TaskMetrics = {
    val metrics = TaskMetrics.empty
    if (json == null || json.isNull) {
      return metrics
    }
    metrics.setExecutorDeserializeTime(json.get("Executor Deserialize Time").extractLong)
    // The "Executor Deserialize CPU Time" field was added in Spark 2.1.0:
    metrics.setExecutorDeserializeCpuTime(
      jsonOption(json.get("Executor Deserialize CPU Time")).map(_.extractLong).getOrElse(0))
    metrics.setExecutorRunTime(json.get("Executor Run Time").extractLong)
    // The "Executor CPU Time" field was added in Spark 2.1.0:
    metrics.setExecutorCpuTime(
      jsonOption(json.get("Executor CPU Time")).map(_.extractLong).getOrElse(0))
    // The "Peak Execution Memory" field was added in Spark 3.0.0:
    metrics.setPeakExecutionMemory(
      jsonOption(json.get("Peak Execution Memory")).map(_.extractLong).getOrElse(0))
    metrics.setResultSize(json.get("Result Size").extractLong)
    metrics.setJvmGCTime(json.get("JVM GC Time").extractLong)
    metrics.setResultSerializationTime(json.get("Result Serialization Time").extractLong)
    metrics.incMemoryBytesSpilled(json.get("Memory Bytes Spilled").extractLong)
    metrics.incDiskBytesSpilled(json.get("Disk Bytes Spilled").extractLong)

    // Shuffle read metrics
    jsonOption(json.get("Shuffle Read Metrics")).foreach { readJson =>
      val readMetrics = metrics.createTempShuffleReadMetrics()
      readMetrics.incRemoteBlocksFetched(readJson.get("Remote Blocks Fetched").extractInt)
      readMetrics.incLocalBlocksFetched(readJson.get("Local Blocks Fetched").extractInt)
      readMetrics.incRemoteBytesRead(readJson.get("Remote Bytes Read").extractLong)
      jsonOption(readJson.get("Remote Bytes Read To Disk"))
        .foreach { v => readMetrics.incRemoteBytesReadToDisk(v.extractLong)}
      readMetrics.incLocalBytesRead(
        jsonOption(readJson.get("Local Bytes Read")).map(_.extractLong).getOrElse(0L))
      readMetrics.incFetchWaitTime(readJson.get("Fetch Wait Time").extractLong)
      readMetrics.incRecordsRead(
        jsonOption(readJson.get("Total Records Read")).map(_.extractLong).getOrElse(0L))
      readMetrics.incRemoteReqsDuration(jsonOption(readJson.get("Remote Requests Duration"))
        .map(_.extractLong).getOrElse(0L))
      jsonOption(readJson.get("Shuffle Push Read Metrics")).foreach { shufflePushReadJson =>
        readMetrics.incCorruptMergedBlockChunks(jsonOption(
          shufflePushReadJson.get("Corrupt Merged Block Chunks"))
            .map(_.extractLong).getOrElse(0L))
        readMetrics.incMergedFetchFallbackCount(jsonOption(
          shufflePushReadJson.get("Merged Fallback Count")).map(_.extractLong).getOrElse(0L))
        readMetrics.incRemoteMergedBlocksFetched(jsonOption(shufflePushReadJson
          .get("Merged Remote Blocks Fetched")).map(_.extractLong).getOrElse(0L))
        readMetrics.incLocalMergedBlocksFetched(jsonOption(shufflePushReadJson
          .get("Merged Local Blocks Fetched")).map(_.extractLong).getOrElse(0L))
        readMetrics.incRemoteMergedChunksFetched(jsonOption(shufflePushReadJson
          .get("Merged Remote Chunks Fetched")).map(_.extractLong).getOrElse(0L))
        readMetrics.incLocalMergedChunksFetched(jsonOption(shufflePushReadJson
          .get("Merged Local Chunks Fetched")).map(_.extractLong).getOrElse(0L))
        readMetrics.incRemoteMergedBytesRead(jsonOption(shufflePushReadJson
          .get("Merged Remote Bytes Read")).map(_.extractLong).getOrElse(0L))
        readMetrics.incLocalMergedBytesRead(jsonOption(shufflePushReadJson
          .get("Merged Local Bytes Read")).map(_.extractLong).getOrElse(0L))
        readMetrics.incRemoteMergedReqsDuration(jsonOption(shufflePushReadJson
          .get("Merged Remote Requests Duration")).map(_.extractLong).getOrElse(0L))
      }
      metrics.mergeShuffleReadMetrics()
    }

    // Shuffle write metrics
    // TODO: Drop the redundant "Shuffle" since it's inconsistent with related classes.
    jsonOption(json.get("Shuffle Write Metrics")).foreach { writeJson =>
      val writeMetrics = metrics.shuffleWriteMetrics
      writeMetrics.incBytesWritten(writeJson.get("Shuffle Bytes Written").extractLong)
      writeMetrics.incRecordsWritten(
        jsonOption(writeJson.get("Shuffle Records Written")).map(_.extractLong).getOrElse(0L))
      writeMetrics.incWriteTime(writeJson.get("Shuffle Write Time").extractLong)
    }

    // Output metrics
    jsonOption(json.get("Output Metrics")).foreach { outJson =>
      val outputMetrics = metrics.outputMetrics
      outputMetrics.setBytesWritten(outJson.get("Bytes Written").extractLong)
      outputMetrics.setRecordsWritten(
        jsonOption(outJson.get("Records Written")).map(_.extractLong).getOrElse(0L))
    }

    // Input metrics
    jsonOption(json.get("Input Metrics")).foreach { inJson =>
      val inputMetrics = metrics.inputMetrics
      inputMetrics.incBytesRead(inJson.get("Bytes Read").extractLong)
      inputMetrics.incRecordsRead(
        jsonOption(inJson.get("Records Read")).map(_.extractLong).getOrElse(0L))
    }

    // Updated blocks
    jsonOption(json.get("Updated Blocks")).foreach { blocksJson =>
      metrics.setUpdatedBlockStatuses(blocksJson.extractElements.map { blockJson =>
        val id = BlockId(blockJson.get("Block ID").extractString)
        val status = blockStatusFromJson(blockJson.get("Status"))
        (id, status)
      }.toArray.toSeq)
    }

    metrics
  }

  private object TASK_END_REASON_FORMATTED_CLASS_NAMES {
    val success = Utils.getFormattedClassName(Success)
    val resubmitted = Utils.getFormattedClassName(Resubmitted)
    val fetchFailed = Utils.getFormattedClassName(FetchFailed)
    val exceptionFailure = Utils.getFormattedClassName(ExceptionFailure)
    val taskResultLost = Utils.getFormattedClassName(TaskResultLost)
    val taskKilled = Utils.getFormattedClassName(TaskKilled)
    val taskCommitDenied = Utils.getFormattedClassName(TaskCommitDenied)
    val executorLostFailure = Utils.getFormattedClassName(ExecutorLostFailure)
    val unknownReason = Utils.getFormattedClassName(UnknownReason)
  }

  def taskEndReasonFromJson(json: JsonNode): TaskEndReason = {
    import TASK_END_REASON_FORMATTED_CLASS_NAMES._

    json.get("Reason").extractString match {
      case `success` => Success
      case `resubmitted` => Resubmitted
      case `fetchFailed` =>
        val blockManagerAddress = blockManagerIdFromJson(json.get("Block Manager Address"))
        val shuffleId = json.get("Shuffle ID").extractInt
        val mapId = json.get("Map ID").extractLong
        val mapIndex = jsonOption(json.get("Map Index")).map(_.extractInt).getOrElse {
          // Note, we use the invalid value Int.MinValue here to fill the map index for backward
          // compatibility. Otherwise, the fetch failed event will be dropped when the history
          // server loads the event log written by the Spark version before 3.0.
          Int.MinValue
        }
        val reduceId = json.get("Reduce ID").extractInt
        val message = jsonOption(json.get("Message")).map(_.asText)
        new FetchFailed(blockManagerAddress, shuffleId, mapId, mapIndex, reduceId,
          message.getOrElse("Unknown reason"))
      case `exceptionFailure` =>
        val className = json.get("Class Name").extractString
        val description = json.get("Description").extractString
        val stackTrace = stackTraceFromJson(json.get("Stack Trace"))
        val fullStackTrace =
          jsonOption(json.get("Full Stack Trace")).map(_.asText).orNull
        // Fallback on getting accumulator updates from TaskMetrics, which was logged in Spark 1.x
        val accumUpdates = jsonOption(json.get("Accumulator Updates"))
          .map(_.extractElements.map(accumulableInfoFromJson).toArray.toSeq)
          .getOrElse(taskMetricsFromJson(json.get("Metrics")).accumulators().map(acc => {
            acc.toInfo(Some(acc.value), None)
          }).toArray.toSeq)
        ExceptionFailure(className, description, stackTrace, fullStackTrace, None, accumUpdates)
      case `taskResultLost` => TaskResultLost
      case `taskKilled` =>
      // The "Kill Reason" field was added in Spark 2.2.0:
        val killReason = jsonOption(json.get("Kill Reason"))
          .map(_.asText).getOrElse("unknown reason")
        // The "Accumulator Updates" field was added in Spark 2.4.0:
        val accumUpdates = jsonOption(json.get("Accumulator Updates"))
          .map(_.extractElements.map(accumulableInfoFromJson).toArray.toSeq)
          .getOrElse(Seq[AccumulableInfo]())
        TaskKilled(killReason, accumUpdates)
      case `taskCommitDenied` =>
        // Unfortunately, the `TaskCommitDenied` message was introduced in 1.3.0 but the JSON
        // de/serialization logic was not added until 1.5.1. To provide backward compatibility
        // for reading those logs, we need to provide default values for all the fields.
        val jobId = jsonOption(json.get("Job ID")).map(_.extractInt).getOrElse(-1)
        val partitionId = jsonOption(json.get("Partition ID")).map(_.extractInt).getOrElse(-1)
        val attemptNo = jsonOption(json.get("Attempt Number")).map(_.extractInt).getOrElse(-1)
        TaskCommitDenied(jobId, partitionId, attemptNo)
      case `executorLostFailure` =>
        val exitCausedByApp = jsonOption(json.get("Exit Caused By App")).map(_.extractBoolean)
        val executorId = jsonOption(json.get("Executor ID")).map(_.asText)
        val reason = jsonOption(json.get("Loss Reason")).map(_.asText)
        ExecutorLostFailure(
          executorId.getOrElse("Unknown"),
          exitCausedByApp.getOrElse(true),
          reason)
      case `unknownReason` => UnknownReason
    }
  }

  def blockManagerIdFromJson(json: JsonNode): BlockManagerId = {
    // On metadata fetch fail, block manager ID can be null (SPARK-4471)
    if (json == null || json.isNull) {
      return null
    }
    val executorId = weakIntern(json.get("Executor ID").extractString)
    val host = weakIntern(json.get("Host").extractString)
    val port = json.get("Port").extractInt
    BlockManagerId(executorId, host, port)
  }

  private object JOB_RESULT_FORMATTED_CLASS_NAMES {
    val jobSucceeded = Utils.getFormattedClassName(JobSucceeded)
    val jobFailed = Utils.getFormattedClassName(JobFailed)
  }

  def jobResultFromJson(json: JsonNode): JobResult = {
    import JOB_RESULT_FORMATTED_CLASS_NAMES._

    json.get("Result").extractString match {
      case `jobSucceeded` => JobSucceeded
      case `jobFailed` =>
        val exception = exceptionFromJson(json.get("Exception"))
        new JobFailed(exception)
    }
  }

  def rddInfoFromJson(json: JsonNode): RDDInfo = {
    val rddId = json.get("RDD ID").extractInt
    val name = json.get("Name").extractString
    val scope = jsonOption(json.get("Scope"))
      .map(_.asText)
      .map(RDDOperationScope.fromJson)
    val callsite = jsonOption(json.get("Callsite")).map(_.asText).getOrElse("")
    val parentIds = jsonOption(json.get("Parent IDs"))
      .map { l => l.extractElements.map(_.extractInt).toArray.toSeq }
      .getOrElse(Seq.empty)
    val storageLevel = storageLevelFromJson(json.get("Storage Level"))
    // The "Barrier" field was added in Spark 3.0.0:
    val isBarrier = jsonOption(json.get("Barrier")).map(_.extractBoolean).getOrElse(false)
    val numPartitions = json.get("Number of Partitions").extractInt
    val numCachedPartitions = json.get("Number of Cached Partitions").extractInt
    val memSize = json.get("Memory Size").extractLong
    val diskSize = json.get("Disk Size").extractLong

    val outputDeterministicLevel = DeterministicLevel.withName(
      jsonOption(json.get("DeterministicLevel")).map(_.asText).getOrElse("DETERMINATE"))

    val rddInfo =
      new RDDInfo(rddId, name, numPartitions, storageLevel, isBarrier, parentIds, callsite, scope,
        outputDeterministicLevel)
    rddInfo.numCachedPartitions = numCachedPartitions
    rddInfo.memSize = memSize
    rddInfo.diskSize = diskSize
    rddInfo
  }

  def storageLevelFromJson(json: JsonNode): StorageLevel = {
    val useDisk = json.get("Use Disk").extractBoolean
    val useMemory = json.get("Use Memory").extractBoolean
    // The "Use Off Heap" field was added in Spark 3.4.0
    val useOffHeap = jsonOption(json.get("Use Off Heap")) match {
      case Some(value) => value.extractBoolean
      case None => false
    }
    val deserialized = json.get("Deserialized").extractBoolean
    val replication = json.get("Replication").extractInt
    StorageLevel(
      useDisk = useDisk,
      useMemory = useMemory,
      useOffHeap = useOffHeap,
      deserialized = deserialized,
      replication = replication)
  }

  def blockStatusFromJson(json: JsonNode): BlockStatus = {
    val storageLevel = storageLevelFromJson(json.get("Storage Level"))
    val memorySize = json.get("Memory Size").extractLong
    val diskSize = json.get("Disk Size").extractLong
    BlockStatus(storageLevel, memorySize, diskSize)
  }

  def executorInfoFromJson(json: JsonNode): ExecutorInfo = {
    val executorHost = json.get("Host").extractString
    val totalCores = json.get("Total Cores").extractInt
    val logUrls = mapFromJson(json.get("Log Urls")).toMap
    // The "Attributes" field was added in Spark 3.0.0:
    val attributes = jsonOption(json.get("Attributes")) match {
      case Some(attr) => mapFromJson(attr).toMap
      case None => Map.empty[String, String]
    }
    // The "Resources" field was added in Spark 3.0.0:
    val resources = jsonOption(json.get("Resources")) match {
      case Some(resources) => resourcesMapFromJson(resources).toMap
      case None => Map.empty[String, ResourceInformation]
    }
    // The "Resource Profile Id" field was added in Spark 3.4.0
    val resourceProfileId = jsonOption(json.get("Resource Profile Id")) match {
      case Some(id) => id.extractInt
      case None => ResourceProfile.DEFAULT_RESOURCE_PROFILE_ID
    }
    // The "Registration Time" field was added in Spark 3.4.0
    val registrationTs = jsonOption(json.get("Registration Time")) map { ts =>
      ts.extractLong
    }
    // The "Request Time" field was added in Spark 3.4.0
    val requestTs = jsonOption(json.get("Request Time")) map { ts =>
      ts.extractLong
    }

    new ExecutorInfo(executorHost, totalCores, logUrls, attributes.toMap, resources.toMap,
      resourceProfileId, registrationTs, requestTs)
  }

  def blockUpdatedInfoFromJson(json: JsonNode): BlockUpdatedInfo = {
    val blockManagerId = blockManagerIdFromJson(json.get("Block Manager ID"))
    val blockId = BlockId(json.get("Block ID").extractString)
    val storageLevel = storageLevelFromJson(json.get("Storage Level"))
    val memorySize = json.get("Memory Size").extractLong
    val diskSize = json.get("Disk Size").extractLong
    BlockUpdatedInfo(blockManagerId, blockId, storageLevel, memorySize, diskSize)
  }

  def resourcesMapFromJson(json: JsonNode): Map[String, ResourceInformation] = {
    assert(json.isObject, s"expected object, got ${json.getNodeType}")
    json.fields.asScala.map { field =>
      val resourceInfo = ResourceInformation.parseJson(field.getValue.toString)
      (field.getKey, resourceInfo)
    }.toMap
  }

  /** -------------------------------- *
   * Util JSON deserialization methods |
   * --------------------------------- */

  def mapFromJson(json: JsonNode): Map[String, String] = {
    assert(json.isObject, s"expected object, got ${json.getNodeType}")
    json.fields.asScala.map { field =>
      (field.getKey, field.getValue.extractString)
    }.toMap
  }

  def propertiesFromJson(json: JsonNode): Properties = {
    jsonOption(json).map { value =>
      val properties = new Properties
      mapFromJson(value).foreach { case (k, v) => properties.setProperty(k, v) }
      properties
    }.orNull
  }

  def UUIDFromJson(json: JsonNode): UUID = {
    val leastSignificantBits = json.get("Least Significant Bits").extractLong
    val mostSignificantBits = json.get("Most Significant Bits").extractLong
    new UUID(leastSignificantBits, mostSignificantBits)
  }

  def stackTraceFromJson(json: JsonNode): Array[StackTraceElement] = {
    jsonOption(json).map(_.extractElements.map { line =>
      val declaringClass = line.get("Declaring Class").extractString
      val methodName = line.get("Method Name").extractString
      val fileName = jsonOption(line.get("File Name")).map(_.extractString).orNull
      val lineNumber = line.get("Line Number").extractInt
      new StackTraceElement(declaringClass, methodName, fileName, lineNumber)
    }.toArray).getOrElse(Array[StackTraceElement]())
  }

  def exceptionFromJson(json: JsonNode): Exception = {
    val message = jsonOption(json.get("Message")).map(_.extractString).orNull
    val e = new Exception(message)
    e.setStackTrace(stackTraceFromJson(json.get("Stack Trace")))
    e
  }

  /** Return an option that translates NullNode to None */
  private def jsonOption(json: JsonNode): Option[JsonNode] = {
    if (json == null || json.isNull) {
      None
    } else {
      Some(json)
    }
  }

  /**
   * Implicit conversions to add methods to JsonNode that perform type-checking when
   * reading fields. This ensures that JSON parsing will fail if we process JSON with
   * unexpected input types (instead of silently falling back to default values).
   */
  private implicit class JsonNodeImplicits(json: JsonNode) {
    def extractElements: Iterator[JsonNode] = {
      require(json.isContainerNode, s"Expected container, got ${json.getNodeType}")
      json.elements.asScala
    }
<<<<<<< HEAD

    def extractBoolean: Boolean = {
      require(json.isBoolean, s"Expected boolean, got ${json.getNodeType}")
      json.booleanValue
    }

    def extractInt: Int = {
      require(json.isNumber, s"Expected number, got ${json.getNodeType}")
      json.intValue
    }

    def extractLong: Long = {
      require(json.isNumber, s"Expected number, got ${json.getNodeType}")
      json.longValue
    }

=======

    def extractBoolean: Boolean = {
      require(json.isBoolean, s"Expected boolean, got ${json.getNodeType}")
      json.booleanValue
    }

    def extractInt: Int = {
      require(json.isNumber, s"Expected number, got ${json.getNodeType}")
      json.intValue
    }

    def extractLong: Long = {
      require(json.isNumber, s"Expected number, got ${json.getNodeType}")
      json.longValue
    }

>>>>>>> 54d5087c
    def extractDouble: Double = {
      require(json.isNumber, s"Expected number, got ${json.getNodeType}")
      json.doubleValue
    }

    def extractString: String = {
      require(json.isTextual || json.isNull, s"Expected string or NULL, got ${json.getNodeType}")
      json.textValue
    }
  }
}<|MERGE_RESOLUTION|>--- conflicted
+++ resolved
@@ -115,12 +115,8 @@
     g.writeStartObject()
     g.writeStringField("Event", SPARK_LISTENER_EVENT_FORMATTED_CLASS_NAMES.stageSubmitted)
     g.writeFieldName("Stage Info")
-<<<<<<< HEAD
-    stageInfoToJson(stageSubmitted.stageInfo, g)
-=======
     // SPARK-42205: don't log accumulables in start events:
     stageInfoToJson(stageSubmitted.stageInfo, g, includeAccumulables = false)
->>>>>>> 54d5087c
     Option(stageSubmitted.properties).foreach { properties =>
       g.writeFieldName("Properties")
       propertiesToJson(properties, g)
@@ -132,11 +128,7 @@
     g.writeStartObject()
     g.writeStringField("Event", SPARK_LISTENER_EVENT_FORMATTED_CLASS_NAMES.stageCompleted)
     g.writeFieldName("Stage Info")
-<<<<<<< HEAD
-    stageInfoToJson(stageCompleted.stageInfo, g)
-=======
     stageInfoToJson(stageCompleted.stageInfo, g, includeAccumulables = true)
->>>>>>> 54d5087c
     g.writeEndObject()
   }
 
@@ -146,12 +138,8 @@
     g.writeNumberField("Stage ID", taskStart.stageId)
     g.writeNumberField("Stage Attempt ID", taskStart.stageAttemptId)
     g.writeFieldName("Task Info")
-<<<<<<< HEAD
-    taskInfoToJson(taskStart.taskInfo, g)
-=======
     // SPARK-42205: don't log accumulables in start events:
     taskInfoToJson(taskStart.taskInfo, g, includeAccumulables = false)
->>>>>>> 54d5087c
     g.writeEndObject()
   }
 
@@ -162,12 +150,8 @@
     g.writeStartObject()
     g.writeStringField("Event", SPARK_LISTENER_EVENT_FORMATTED_CLASS_NAMES.taskGettingResult)
     g.writeFieldName("Task Info")
-<<<<<<< HEAD
-    taskInfoToJson(taskInfo, g)
-=======
     // SPARK-42205: don't log accumulables in "task getting result" events:
     taskInfoToJson(taskInfo, g, includeAccumulables = false)
->>>>>>> 54d5087c
     g.writeEndObject()
   }
 
@@ -180,11 +164,7 @@
     g.writeFieldName("Task End Reason")
     taskEndReasonToJson(taskEnd.reason, g)
     g.writeFieldName("Task Info")
-<<<<<<< HEAD
-    taskInfoToJson(taskEnd.taskInfo, g)
-=======
     taskInfoToJson(taskEnd.taskInfo, g, includeAccumulables = true)
->>>>>>> 54d5087c
     g.writeFieldName("Task Executor Metrics")
     executorMetricsToJson(taskEnd.taskExecutorMetrics, g)
     Option(taskEnd.taskMetrics).foreach { m =>
@@ -200,16 +180,12 @@
     g.writeNumberField("Job ID", jobStart.jobId)
     g.writeNumberField("Submission Time", jobStart.time)
     g.writeArrayFieldStart("Stage Infos")  // Added in Spark 1.2.0
-<<<<<<< HEAD
-    jobStart.stageInfos.foreach(stageInfoToJson(_, g))
-=======
     // SPARK-42205: here, we purposely include accumulables so that we accurately log all
     // available information about stages that may have already completed by the time
     // the job was submitted: it is technically possible for a stage to belong to multiple
     // concurrent jobs, so this situation can arise even without races occurring between
     // event logging and stage completion.
     jobStart.stageInfos.foreach(stageInfoToJson(_, g, includeAccumulables = true))
->>>>>>> 54d5087c
     g.writeEndArray()
     g.writeArrayFieldStart("Stage IDs")
     jobStart.stageIds.foreach(g.writeNumber)
@@ -405,14 +381,10 @@
    * JSON serialization methods for classes SparkListenerEvents depend on |
    * -------------------------------------------------------------------- */
 
-<<<<<<< HEAD
-  def stageInfoToJson(stageInfo: StageInfo, g: JsonGenerator): Unit = {
-=======
   def stageInfoToJson(
       stageInfo: StageInfo,
       g: JsonGenerator,
       includeAccumulables: Boolean): Unit = {
->>>>>>> 54d5087c
     g.writeStartObject()
     g.writeNumberField("Stage ID", stageInfo.stageId)
     g.writeNumberField("Stage Attempt ID", stageInfo.attemptNumber)
@@ -429,30 +401,22 @@
     stageInfo.completionTime.foreach(g.writeNumberField("Completion Time", _))
     stageInfo.failureReason.foreach(g.writeStringField("Failure Reason", _))
     g.writeFieldName("Accumulables")
-<<<<<<< HEAD
-    accumulablesToJson(stageInfo.accumulables.values, g)
-=======
     if (includeAccumulables) {
       accumulablesToJson(stageInfo.accumulables.values, g)
     } else {
       g.writeStartArray()
       g.writeEndArray()
     }
->>>>>>> 54d5087c
     g.writeNumberField("Resource Profile Id", stageInfo.resourceProfileId)
     g.writeBooleanField("Shuffle Push Enabled", stageInfo.isShufflePushEnabled)
     g.writeNumberField("Shuffle Push Mergers Count", stageInfo.shuffleMergerCount)
     g.writeEndObject()
   }
 
-<<<<<<< HEAD
-  def taskInfoToJson(taskInfo: TaskInfo, g: JsonGenerator): Unit = {
-=======
   def taskInfoToJson(
       taskInfo: TaskInfo,
       g: JsonGenerator,
       includeAccumulables: Boolean): Unit = {
->>>>>>> 54d5087c
     g.writeStartObject()
     g.writeNumberField("Task ID", taskInfo.taskId)
     g.writeNumberField("Index", taskInfo.index)
@@ -468,16 +432,12 @@
     g.writeBooleanField("Failed", taskInfo.failed)
     g.writeBooleanField("Killed", taskInfo.killed)
     g.writeFieldName("Accumulables")
-<<<<<<< HEAD
-    accumulablesToJson(taskInfo.accumulables, g)
-=======
     if (includeAccumulables) {
       accumulablesToJson(taskInfo.accumulables, g)
     } else {
       g.writeStartArray()
       g.writeEndArray()
     }
->>>>>>> 54d5087c
     g.writeEndObject()
   }
 
@@ -1639,7 +1599,6 @@
       require(json.isContainerNode, s"Expected container, got ${json.getNodeType}")
       json.elements.asScala
     }
-<<<<<<< HEAD
 
     def extractBoolean: Boolean = {
       require(json.isBoolean, s"Expected boolean, got ${json.getNodeType}")
@@ -1656,24 +1615,6 @@
       json.longValue
     }
 
-=======
-
-    def extractBoolean: Boolean = {
-      require(json.isBoolean, s"Expected boolean, got ${json.getNodeType}")
-      json.booleanValue
-    }
-
-    def extractInt: Int = {
-      require(json.isNumber, s"Expected number, got ${json.getNodeType}")
-      json.intValue
-    }
-
-    def extractLong: Long = {
-      require(json.isNumber, s"Expected number, got ${json.getNodeType}")
-      json.longValue
-    }
-
->>>>>>> 54d5087c
     def extractDouble: Double = {
       require(json.isNumber, s"Expected number, got ${json.getNodeType}")
       json.doubleValue
