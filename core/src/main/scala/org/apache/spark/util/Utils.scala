--- conflicted
+++ resolved
@@ -1774,9 +1774,6 @@
   /**
    * Counts the number of elements of an iterator.
    */
-<<<<<<< HEAD
-  def getIteratorSize(iterator: Iterator[_]): Long = Iterators.size(iterator)
-=======
   def getIteratorSize(iterator: Iterator[_]): Long = {
     if (iterator.knownSize >= 0) iterator.knownSize.toLong
     else {
@@ -1788,7 +1785,6 @@
       count
     }
   }
->>>>>>> 54d5087c
 
   /**
    * Generate a zipWithIndex iterator, avoid index value overflowing problem
@@ -2142,12 +2138,7 @@
 
   /** Return a heap dump. Used to capture dumps for the web UI */
   def getHeapHistogram(): Array[String] = {
-<<<<<<< HEAD
-    // From Java 9+, we can use 'ProcessHandle.current().pid()'
-    val pid = getProcessName().split("@").head
-=======
     val pid = String.valueOf(ProcessHandle.current().pid())
->>>>>>> 54d5087c
     val jmap = System.getProperty("java.home") + "/bin/jmap"
     val builder = new ProcessBuilder(jmap, "-histo:live", pid)
     val p = builder.start()
@@ -2205,13 +2196,9 @@
       Option(threadInfo.getLockName),
       Option(threadInfo.getLockOwnerName),
       threadInfo.isSuspended,
-<<<<<<< HEAD
-      threadInfo.isInNative)
-=======
       threadInfo.isInNative,
       threadInfo.isDaemon,
       threadInfo.getPriority)
->>>>>>> 54d5087c
   }
 
   /**
