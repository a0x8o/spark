/*
 * Licensed to the Apache Software Foundation (ASF) under one or more
 * contributor license agreements.  See the NOTICE file distributed with
 * this work for additional information regarding copyright ownership.
 * The ASF licenses this file to You under the Apache License, Version 2.0
 * (the "License"); you may not use this file except in compliance with
 * the License.  You may obtain a copy of the License at
 *
 *    http://www.apache.org/licenses/LICENSE-2.0
 *
 * Unless required by applicable law or agreed to in writing, software
 * distributed under the License is distributed on an "AS IS" BASIS,
 * WITHOUT WARRANTIES OR CONDITIONS OF ANY KIND, either express or implied.
 * See the License for the specific language governing permissions and
 * limitations under the License.
 */

package org.apache.spark.executor

import java.net.URL
import java.nio.ByteBuffer
import java.util.Locale
import java.util.concurrent.ConcurrentHashMap
import java.util.concurrent.atomic.AtomicBoolean

import scala.util.{Failure, Success}
import scala.util.control.NonFatal

import io.netty.util.internal.PlatformDependent
import org.json4s.DefaultFormats

import org.apache.spark._
import org.apache.spark.TaskState.TaskState
import org.apache.spark.deploy.SparkHadoopUtil
import org.apache.spark.deploy.worker.WorkerWatcher
import org.apache.spark.internal.Logging
import org.apache.spark.internal.config._
import org.apache.spark.network.netty.SparkTransportConf
import org.apache.spark.network.util.NettyUtils
import org.apache.spark.resource.ResourceInformation
import org.apache.spark.resource.ResourceProfile
import org.apache.spark.resource.ResourceProfile._
import org.apache.spark.resource.ResourceUtils._
import org.apache.spark.rpc._
import org.apache.spark.scheduler.{ExecutorLossMessage, ExecutorLossReason, TaskDescription}
import org.apache.spark.scheduler.cluster.CoarseGrainedClusterMessages._
import org.apache.spark.util.{ChildFirstURLClassLoader, MutableURLClassLoader, SignalUtils, ThreadUtils, Utils}

private[spark] class CoarseGrainedExecutorBackend(
    override val rpcEnv: RpcEnv,
    driverUrl: String,
    executorId: String,
    bindAddress: String,
    hostname: String,
    cores: Int,
    env: SparkEnv,
    resourcesFileOpt: Option[String],
    resourceProfile: ResourceProfile)
  extends IsolatedThreadSafeRpcEndpoint with ExecutorBackend with Logging {

  import CoarseGrainedExecutorBackend._

  private implicit val formats = DefaultFormats

  private[spark] val stopping = new AtomicBoolean(false)
  var executor: Executor = null
  @volatile var driver: Option[RpcEndpointRef] = None

  private var _resources = Map.empty[String, ResourceInformation]

  /**
   * Map each taskId to the information about the resource allocated to it, Please refer to
   * [[ResourceInformation]] for specifics.
   * CHM is used to ensure thread-safety (https://issues.apache.org/jira/browse/SPARK-45227)
   * Exposed for testing only.
   */
  private[executor] val taskResources = new ConcurrentHashMap[
    Long, Map[String, ResourceInformation]
  ]

  private var decommissioned = false

  override def onStart(): Unit = {
    if (env.conf.get(DECOMMISSION_ENABLED)) {
      val signal = env.conf.get(EXECUTOR_DECOMMISSION_SIGNAL)
      logInfo(s"Registering SIG$signal handler to trigger decommissioning.")
      SignalUtils.register(signal, s"Failed to register SIG$signal handler - disabling" +
        s" executor decommission feature.") (self.askSync[Boolean](ExecutorDecommissionSigReceived))
    }

    logInfo("Connecting to driver: " + driverUrl)
    try {
      val shuffleClientTransportConf = SparkTransportConf.fromSparkConf(env.conf, "shuffle")
      if (NettyUtils.preferDirectBufs(shuffleClientTransportConf) &&
          PlatformDependent.maxDirectMemory() < env.conf.get(MAX_REMOTE_BLOCK_SIZE_FETCH_TO_MEM)) {
        throw new SparkException(s"Netty direct memory should at least be bigger than " +
          s"'${MAX_REMOTE_BLOCK_SIZE_FETCH_TO_MEM.key}', but got " +
          s"${PlatformDependent.maxDirectMemory()} bytes < " +
          s"${env.conf.get(MAX_REMOTE_BLOCK_SIZE_FETCH_TO_MEM)}")
      }

      _resources = parseOrFindResources(resourcesFileOpt)
    } catch {
      case NonFatal(e) =>
        exitExecutor(1, "Unable to create executor due to " + e.getMessage, e)
    }
    rpcEnv.asyncSetupEndpointRefByURI(driverUrl).flatMap { ref =>
      // This is a very fast action so we can use "ThreadUtils.sameThread"
      driver = Some(ref)
      env.executorBackend = Option(this)
      ref.ask[Boolean](RegisterExecutor(executorId, self, hostname, cores, extractLogUrls,
        extractAttributes, _resources, resourceProfile.id))
    }(ThreadUtils.sameThread).onComplete {
      case Success(_) =>
        self.send(RegisteredExecutor)
      case Failure(e) =>
        exitExecutor(1, s"Cannot register with driver: $driverUrl", e, notifyDriver = false)
    }(ThreadUtils.sameThread)
  }

  /**
   * Create a classLoader for use for resource discovery. The user could provide a class
   * as a substitute for the default one so we have to be able to load it from a user specified
   * jar.
   */
  private def createClassLoader(): MutableURLClassLoader = {
    val currentLoader = Utils.getContextOrSparkClassLoader
    val urls = getUserClassPath.toArray
    if (env.conf.get(EXECUTOR_USER_CLASS_PATH_FIRST)) {
      new ChildFirstURLClassLoader(urls, currentLoader)
    } else {
      new MutableURLClassLoader(urls, currentLoader)
    }
  }

  // visible for testing
  def parseOrFindResources(resourcesFileOpt: Option[String]): Map[String, ResourceInformation] = {
    // use a classloader that includes the user classpath in case they specified a class for
    // resource discovery
    val urlClassLoader = createClassLoader()
    logDebug(s"Resource profile id is: ${resourceProfile.id}")
    Utils.withContextClassLoader(urlClassLoader) {
      val resources = getOrDiscoverAllResourcesForResourceProfile(
        resourcesFileOpt,
        SPARK_EXECUTOR_PREFIX,
        resourceProfile,
        env.conf)
      logResourceInfo(SPARK_EXECUTOR_PREFIX, resources)
      resources
    }
  }

  def getUserClassPath: Seq[URL] = Nil

  def extractLogUrls: Map[String, String] = {
    val prefix = "SPARK_LOG_URL_"
    sys.env.filterKeys(_.startsWith(prefix))
      .map(e => (e._1.substring(prefix.length).toLowerCase(Locale.ROOT), e._2)).toMap
  }

  def extractAttributes: Map[String, String] = {
    val prefix = "SPARK_EXECUTOR_ATTRIBUTE_"
    sys.env.filterKeys(_.startsWith(prefix))
      .map(e => (e._1.substring(prefix.length).toUpperCase(Locale.ROOT), e._2)).toMap
  }

  def notifyDriverAboutPushCompletion(shuffleId: Int, shuffleMergeId: Int, mapIndex: Int): Unit = {
    val msg = ShufflePushCompletion(shuffleId, shuffleMergeId, mapIndex)
    driver.foreach(_.send(msg))
  }

  override def receive: PartialFunction[Any, Unit] = {
    case RegisteredExecutor =>
      logInfo("Successfully registered with driver")
      try {
        executor = new Executor(executorId, hostname, env, getUserClassPath, isLocal = false,
          resources = _resources)
        driver.get.send(LaunchedExecutor(executorId))
      } catch {
        case NonFatal(e) =>
          exitExecutor(1, "Unable to create executor due to " + e.getMessage, e)
      }
    case UpdateExecutorLogLevel(newLogLevel) =>
      Utils.setLogLevelIfNeeded(newLogLevel)

    case LaunchTask(data) =>
      if (executor == null) {
        exitExecutor(1, "Received LaunchTask command but executor was null")
      } else {
        val taskDesc = TaskDescription.decode(data.value)
        logInfo("Got assigned task " + taskDesc.taskId)
        taskResources.put(taskDesc.taskId, taskDesc.resources)
        executor.launchTask(this, taskDesc)
      }

    case KillTask(taskId, _, interruptThread, reason) =>
      if (executor == null) {
        exitExecutor(1, "Received KillTask command but executor was null")
      } else {
        executor.killTask(taskId, interruptThread, reason)
      }

    case StopExecutor =>
      stopping.set(true)
      logInfo("Driver commanded a shutdown")
      // Cannot shutdown here because an ack may need to be sent back to the caller. So send
      // a message to self to actually do the shutdown.
      self.send(Shutdown)

    case Shutdown =>
      stopping.set(true)
      new Thread("CoarseGrainedExecutorBackend-stop-executor") {
        override def run(): Unit = {
          // `executor` can be null if there's any error in `CoarseGrainedExecutorBackend.onStart`
          // or fail to create `Executor`.
          if (executor == null) {
            System.exit(1)
          } else {
            // executor.stop() will call `SparkEnv.stop()` which waits until RpcEnv stops totally.
            // However, if `executor.stop()` runs in some thread of RpcEnv, RpcEnv won't be able to
            // stop until `executor.stop()` returns, which becomes a dead-lock (See SPARK-14180).
            // Therefore, we put this line in a new thread.
            executor.stop()
          }
        }
      }.start()

    case UpdateDelegationTokens(tokenBytes) =>
      logInfo(s"Received tokens of ${tokenBytes.length} bytes")
      SparkHadoopUtil.get.addDelegationTokens(tokenBytes, env.conf)

    case DecommissionExecutor =>
      decommissionSelf()
  }

  override def receiveAndReply(context: RpcCallContext): PartialFunction[Any, Unit] = {
    case ExecutorDecommissionSigReceived =>
      var driverNotified = false
      try {
        driver.foreach { driverRef =>
          // Tell driver that we are starting decommissioning so it stops trying to schedule us
          driverNotified = driverRef.askSync[Boolean](ExecutorDecommissioning(executorId))
          if (driverNotified) decommissionSelf()
        }
      } catch {
        case e: Exception =>
          if (driverNotified) {
            logError("Fail to decommission self (but driver has been notified).", e)
          } else {
            logError("Fail to tell driver that we are starting decommissioning", e)
          }
          decommissioned = false
      }
      context.reply(decommissioned)

    case TaskThreadDump(taskId) =>
      context.reply(executor.getTaskThreadDump(taskId))
  }

  override def onDisconnected(remoteAddress: RpcAddress): Unit = {
    if (stopping.get()) {
      logInfo(s"Driver from $remoteAddress disconnected during shutdown")
    } else if (driver.exists(_.address == remoteAddress)) {
      exitExecutor(1, s"Driver $remoteAddress disassociated! Shutting down.", null,
        notifyDriver = false)
    } else {
      logWarning(s"An unknown ($remoteAddress) driver disconnected.")
    }
  }

  override def statusUpdate(taskId: Long, state: TaskState, data: ByteBuffer): Unit = {
<<<<<<< HEAD
    val resources = taskResources.getOrElse(taskId, Map.empty[String, ResourceInformation])
=======
    val resources = taskResources.getOrDefault(taskId, Map.empty[String, ResourceInformation])
>>>>>>> 54d5087c
    val cpus = executor.runningTasks.get(taskId).taskDescription.cpus
    val msg = StatusUpdate(executorId, taskId, state, data, cpus, resources)
    if (TaskState.isFinished(state)) {
      taskResources.remove(taskId)
    }
    driver match {
      case Some(driverRef) => driverRef.send(msg)
      case None => logWarning(s"Drop $msg because has not yet connected to driver")
    }
  }

  /**
   * This function can be overloaded by other child classes to handle
   * executor exits differently. For e.g. when an executor goes down,
   * back-end may not want to take the parent process down.
   */
  protected def exitExecutor(code: Int,
                             reason: String,
                             throwable: Throwable = null,
                             notifyDriver: Boolean = true) = {
    if (stopping.compareAndSet(false, true)) {
      val message = "Executor self-exiting due to : " + reason
      if (throwable != null) {
        logError(message, throwable)
      } else {
        if (code == 0) {
          logInfo(message)
        } else {
          logError(message)
        }
      }

      if (notifyDriver && driver.nonEmpty) {
        driver.get.send(RemoveExecutor(executorId, new ExecutorLossReason(reason)))
      }
      self.send(Shutdown)
    } else {
      logInfo("Skip exiting executor since it's been already asked to exit before.")
    }
  }

  private def decommissionSelf(): Unit = {
    if (!env.conf.get(DECOMMISSION_ENABLED)) {
      logWarning(s"Receive decommission request, but decommission feature is disabled.")
      return
    } else if (decommissioned) {
      logWarning(s"Executor $executorId already started decommissioning.")
      return
    }
    val msg = s"Decommission executor $executorId."
    logInfo(msg)
    try {
      decommissioned = true
      val migrationEnabled = env.conf.get(STORAGE_DECOMMISSION_ENABLED) &&
        (env.conf.get(STORAGE_DECOMMISSION_RDD_BLOCKS_ENABLED) ||
          env.conf.get(STORAGE_DECOMMISSION_SHUFFLE_BLOCKS_ENABLED))
      if (migrationEnabled) {
        env.blockManager.decommissionBlockManager()
      } else if (env.conf.get(STORAGE_DECOMMISSION_ENABLED)) {
        logError(s"Storage decommissioning attempted but neither " +
          s"${STORAGE_DECOMMISSION_SHUFFLE_BLOCKS_ENABLED.key} or " +
          s"${STORAGE_DECOMMISSION_RDD_BLOCKS_ENABLED.key} is enabled ")
      }
      if (executor != null) {
        executor.decommission()
      }
      // Shutdown the executor once all tasks are gone & any configured migrations completed.
      // Detecting migrations completion doesn't need to be perfect and we want to minimize the
      // overhead for executors that are not in decommissioning state as overall that will be
      // more of the executors. For example, this will not catch a block which is already in
      // the process of being put from a remote executor before migration starts. This trade-off
      // is viewed as acceptable to minimize introduction of any new locking structures in critical
      // code paths.

      val shutdownThread = new Thread("wait-for-blocks-to-migrate") {
        override def run(): Unit = {
          var lastTaskRunningTime = System.nanoTime()
          val sleep_time = 1000 // 1s
          // This config is internal and only used by unit tests to force an executor
          // to hang around for longer when decommissioned.
          val initialSleepMillis = env.conf.getInt(
            "spark.test.executor.decommission.initial.sleep.millis", sleep_time)
          if (initialSleepMillis > 0) {
            Thread.sleep(initialSleepMillis)
          }
          while (true) {
            logInfo("Checking to see if we can shutdown.")
            if (executor == null || executor.numRunningTasks == 0) {
              if (migrationEnabled) {
                logInfo("No running tasks, checking migrations")
                val (migrationTime, allBlocksMigrated) = env.blockManager.lastMigrationInfo()
                // We can only trust allBlocksMigrated boolean value if there were no tasks running
                // since the start of computing it.
                if (allBlocksMigrated && (migrationTime > lastTaskRunningTime)) {
                  logInfo("No running tasks, all blocks migrated, stopping.")
                  exitExecutor(0, ExecutorLossMessage.decommissionFinished, notifyDriver = true)
                } else {
                  logInfo("All blocks not yet migrated.")
                }
              } else {
                logInfo("No running tasks, no block migration configured, stopping.")
                exitExecutor(0, ExecutorLossMessage.decommissionFinished, notifyDriver = true)
              }
            } else {
              logInfo(s"Blocked from shutdown by ${executor.numRunningTasks} running tasks")
              // If there is a running task it could store blocks, so make sure we wait for a
              // migration loop to complete after the last task is done.
              // Note: this is only advanced if there is a running task, if there
              // is no running task but the blocks are not done migrating this does not
              // move forward.
              lastTaskRunningTime = System.nanoTime()
            }
            Thread.sleep(sleep_time)
          }
        }
      }
      shutdownThread.setDaemon(true)
      shutdownThread.start()

      logInfo("Will exit when finished decommissioning")
    } catch {
      case e: Exception =>
        decommissioned = false
        logError("Unexpected error while decommissioning self", e)
    }
  }
}

private[spark] object CoarseGrainedExecutorBackend extends Logging {

  // Message used internally to start the executor when the driver successfully accepted the
  // registration request.
  case object RegisteredExecutor

  case class Arguments(
      driverUrl: String,
      executorId: String,
      bindAddress: String,
      hostname: String,
      cores: Int,
      appId: String,
      workerUrl: Option[String],
      resourcesFileOpt: Option[String],
      resourceProfileId: Int)

  def main(args: Array[String]): Unit = {
    val createFn: (RpcEnv, Arguments, SparkEnv, ResourceProfile) =>
      CoarseGrainedExecutorBackend = { case (rpcEnv, arguments, env, resourceProfile) =>
      new CoarseGrainedExecutorBackend(rpcEnv, arguments.driverUrl, arguments.executorId,
        arguments.bindAddress, arguments.hostname, arguments.cores,
        env, arguments.resourcesFileOpt, resourceProfile)
    }
    run(parseArguments(args, this.getClass.getCanonicalName.stripSuffix("$")), createFn)
    System.exit(0)
  }

  def run(
      arguments: Arguments,
      backendCreateFn: (RpcEnv, Arguments, SparkEnv, ResourceProfile) =>
        CoarseGrainedExecutorBackend): Unit = {

    Utils.initDaemon(log)

    SparkHadoopUtil.get.runAsSparkUser { () =>
      // Debug code
      Utils.checkHost(arguments.hostname)

      // Bootstrap to fetch the driver's Spark properties.
      val executorConf = new SparkConf
      val fetcher = RpcEnv.create(
        "driverPropsFetcher",
        arguments.bindAddress,
        arguments.hostname,
        -1,
        executorConf,
        new SecurityManager(executorConf),
        numUsableCores = 0,
        clientMode = true)

      var driver: RpcEndpointRef = null
      val nTries = 3
      for (i <- 0 until nTries if driver == null) {
        try {
          driver = fetcher.setupEndpointRefByURI(arguments.driverUrl)
        } catch {
          case e: Throwable => if (i == nTries - 1) {
            throw e
          }
        }
      }

      val cfg = driver.askSync[SparkAppConfig](RetrieveSparkAppConfig(arguments.resourceProfileId))
      val props = cfg.sparkProperties ++ Seq[(String, String)](("spark.app.id", arguments.appId))
      fetcher.shutdown()

      // Create SparkEnv using properties we fetched from the driver.
      val driverConf = new SparkConf()
      for ((key, value) <- props) {
        // this is required for SSL in standalone mode
        if (SparkConf.isExecutorStartupConf(key)) {
          driverConf.setIfMissing(key, value)
        } else {
          driverConf.set(key, value)
        }
      }

      cfg.hadoopDelegationCreds.foreach { tokens =>
        SparkHadoopUtil.get.addDelegationTokens(tokens, driverConf)
      }

      driverConf.set(EXECUTOR_ID, arguments.executorId)
      cfg.logLevel.foreach(logLevel => Utils.setLogLevelIfNeeded(logLevel))

      val env = SparkEnv.createExecutorEnv(driverConf, arguments.executorId, arguments.bindAddress,
        arguments.hostname, arguments.cores, cfg.ioEncryptionKey, isLocal = false)
      // Set the application attemptId in the BlockStoreClient if available.
      val appAttemptId = env.conf.get(APP_ATTEMPT_ID)
      appAttemptId.foreach(attemptId =>
        env.blockManager.blockStoreClient.setAppAttemptId(attemptId)
      )
      val backend = backendCreateFn(env.rpcEnv, arguments, env, cfg.resourceProfile)
      env.rpcEnv.setupEndpoint("Executor", backend)
      arguments.workerUrl.foreach { url =>
        env.rpcEnv.setupEndpoint("WorkerWatcher",
          new WorkerWatcher(env.rpcEnv, url, isChildProcessStopping = backend.stopping))
      }
      env.rpcEnv.awaitTermination()
    }
  }

  def parseArguments(args: Array[String], classNameForEntry: String): Arguments = {
    var driverUrl: String = null
    var executorId: String = null
    var bindAddress: String = null
    var hostname: String = null
    var cores: Int = 0
    var resourcesFileOpt: Option[String] = None
    var appId: String = null
    var workerUrl: Option[String] = None
    var resourceProfileId: Int = DEFAULT_RESOURCE_PROFILE_ID

    var argv = args.toList
    while (!argv.isEmpty) {
      argv match {
        case ("--driver-url") :: value :: tail =>
          driverUrl = value
          argv = tail
        case ("--executor-id") :: value :: tail =>
          executorId = value
          argv = tail
        case ("--bind-address") :: value :: tail =>
          bindAddress = value
          argv = tail
        case ("--hostname") :: value :: tail =>
          hostname = value
          argv = tail
        case ("--cores") :: value :: tail =>
          cores = value.toInt
          argv = tail
        case ("--resourcesFile") :: value :: tail =>
          resourcesFileOpt = Some(value)
          argv = tail
        case ("--app-id") :: value :: tail =>
          appId = value
          argv = tail
        case ("--worker-url") :: value :: tail =>
          // Worker url is used in spark standalone mode to enforce fate-sharing with worker
          workerUrl = Some(value)
          argv = tail
        case ("--resourceProfileId") :: value :: tail =>
          resourceProfileId = value.toInt
          argv = tail
        case Nil =>
        case tail =>
          // scalastyle:off println
          System.err.println(s"Unrecognized options: ${tail.mkString(" ")}")
          // scalastyle:on println
          printUsageAndExit(classNameForEntry)
      }
    }

    if (hostname == null) {
      hostname = Utils.localHostName()
      log.info(s"Executor hostname is not provided, will use '$hostname' to advertise itself")
    }

    if (driverUrl == null || executorId == null || cores <= 0 || appId == null) {
      printUsageAndExit(classNameForEntry)
    }

    if (bindAddress == null) {
      bindAddress = hostname
    }

    Arguments(driverUrl, executorId, bindAddress, hostname, cores, appId, workerUrl,
      resourcesFileOpt, resourceProfileId)
  }

  private def printUsageAndExit(classNameForEntry: String): Unit = {
    // scalastyle:off println
    System.err.println(
      s"""
      |Usage: $classNameForEntry [options]
      |
      | Options are:
      |   --driver-url <driverUrl>
      |   --executor-id <executorId>
      |   --bind-address <bindAddress>
      |   --hostname <hostname>
      |   --cores <cores>
      |   --resourcesFile <fileWithJSONResourceInformation>
      |   --app-id <appid>
      |   --worker-url <workerUrl>
      |   --resourceProfileId <id>
      |""".stripMargin)
    // scalastyle:on println
    System.exit(1)
  }
}<|MERGE_RESOLUTION|>--- conflicted
+++ resolved
@@ -269,11 +269,7 @@
   }
 
   override def statusUpdate(taskId: Long, state: TaskState, data: ByteBuffer): Unit = {
-<<<<<<< HEAD
-    val resources = taskResources.getOrElse(taskId, Map.empty[String, ResourceInformation])
-=======
     val resources = taskResources.getOrDefault(taskId, Map.empty[String, ResourceInformation])
->>>>>>> 54d5087c
     val cpus = executor.runningTasks.get(taskId).taskDescription.cpus
     val msg = StatusUpdate(executorId, taskId, state, data, cpus, resources)
     if (TaskState.isFinished(state)) {
