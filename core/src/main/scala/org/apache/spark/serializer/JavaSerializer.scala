--- conflicted
+++ resolved
@@ -80,11 +80,7 @@
       // scalastyle:off classforname
       val resolved = ifaces.map(iface => Class.forName(iface, false, loader))
       // scalastyle:on classforname
-<<<<<<< HEAD
-      java.lang.reflect.Proxy.getProxyClass(loader, resolved: _*)
-=======
       Proxy.newProxyInstance(loader, resolved, DummyInvocationHandler).getClass
->>>>>>> 54d5087c
     }
 
   }
