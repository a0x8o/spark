--- conflicted
+++ resolved
@@ -76,11 +76,7 @@
   @GuardedBy("self")
   private var daemonPort: Int = 0
   @GuardedBy("self")
-<<<<<<< HEAD
-  private val daemonWorkers = new mutable.WeakHashMap[PythonWorker, Int]()
-=======
   private val daemonWorkers = new mutable.WeakHashMap[PythonWorker, Long]()
->>>>>>> 54d5087c
   @GuardedBy("self")
   private val idleWorkers = new mutable.Queue[PythonWorker]()
   @GuardedBy("self")
@@ -95,11 +91,7 @@
     envVars.getOrElse("PYTHONPATH", ""),
     sys.env.getOrElse("PYTHONPATH", ""))
 
-<<<<<<< HEAD
-  def create(): (PythonWorker, Option[Int]) = {
-=======
   def create(): (PythonWorker, Option[Long]) = {
->>>>>>> 54d5087c
     if (useDaemon) {
       self.synchronized {
         if (idleWorkers.nonEmpty) {
@@ -119,15 +111,9 @@
    * processes itself to avoid the high cost of forking from Java. This currently only works
    * on UNIX-based systems.
    */
-<<<<<<< HEAD
-  private def createThroughDaemon(): (PythonWorker, Option[Int]) = {
-
-    def createWorker(): (PythonWorker, Option[Int]) = {
-=======
   private def createThroughDaemon(): (PythonWorker, Option[Long]) = {
 
     def createWorker(): (PythonWorker, Option[Long]) = {
->>>>>>> 54d5087c
       val socketChannel = SocketChannel.open(new InetSocketAddress(daemonHost, daemonPort))
       // These calls are blocking.
       val pid = new DataInputStream(Channels.newInputStream(socketChannel)).readInt()
@@ -167,11 +153,7 @@
   /**
    * Launch a worker by executing worker.py (by default) directly and telling it to connect to us.
    */
-<<<<<<< HEAD
-  private[spark] def createSimpleWorker(blockingMode: Boolean): (PythonWorker, Option[Int]) = {
-=======
   private[spark] def createSimpleWorker(blockingMode: Boolean): (PythonWorker, Option[Long]) = {
->>>>>>> 54d5087c
     var serverSocketChannel: ServerSocketChannel = null
     try {
       serverSocketChannel = ServerSocketChannel.open()
@@ -207,12 +189,7 @@
       try {
         val socketChannel = serverSocketChannel.accept()
         authHelper.authClient(socketChannel.socket())
-<<<<<<< HEAD
-        // TODO: When we drop JDK 8, we can just use workerProcess.pid()
-        val pid = new DataInputStream(Channels.newInputStream(socketChannel)).readInt()
-=======
         val pid = workerProcess.toHandle.pid()
->>>>>>> 54d5087c
         if (pid < 0) {
           throw new IllegalStateException("Python failed to launch worker with code " + pid)
         }
