--- conflicted
+++ resolved
@@ -293,15 +293,9 @@
     } else {
       // Convert ArrayType collected from DataFrame to Java array
       // Collected data of ArrayType from a DataFrame is observed to be of
-<<<<<<< HEAD
-      // type "scala.collection.mutable.WrappedArray"
-      val value = obj match {
-        case wa: mutable.WrappedArray[_] => wa.array
-=======
       // type "scala.collection.mutable.ArraySeq"
       val value = obj match {
         case wa: mutable.ArraySeq[_] => wa.array
->>>>>>> 54d5087c
         case other => other
       }
 
