/*
 * Licensed to the Apache Software Foundation (ASF) under one or more
 * contributor license agreements.  See the NOTICE file distributed with
 * this work for additional information regarding copyright ownership.
 * The ASF licenses this file to You under the Apache License, Version 2.0
 * (the "License"); you may not use this file except in compliance with
 * the License.  You may obtain a copy of the License at
 *
 *    http://www.apache.org/licenses/LICENSE-2.0
 *
 * Unless required by applicable law or agreed to in writing, software
 * distributed under the License is distributed on an "AS IS" BASIS,
 * WITHOUT WARRANTIES OR CONDITIONS OF ANY KIND, either express or implied.
 * See the License for the specific language governing permissions and
 * limitations under the License.
 */

package org.apache.spark.api.python

import java.io._
import java.net._
import java.nio.ByteBuffer
import java.nio.channels.SelectionKey
<<<<<<< HEAD
import java.nio.charset.StandardCharsets
=======
>>>>>>> 54d5087c
import java.nio.charset.StandardCharsets.UTF_8
import java.nio.file.{Files => JavaFiles, Path}
import java.util.concurrent.ConcurrentHashMap
import java.util.concurrent.atomic.AtomicBoolean

import scala.jdk.CollectionConverters._
import scala.util.control.NonFatal

import org.apache.spark._
import org.apache.spark.internal.Logging
import org.apache.spark.internal.config.{BUFFER_SIZE, EXECUTOR_CORES}
import org.apache.spark.internal.config.Python._
import org.apache.spark.rdd.InputFileBlockHolder
import org.apache.spark.resource.ResourceProfile.{EXECUTOR_CORES_LOCAL_PROPERTY, PYSPARK_MEMORY_LOCAL_PROPERTY}
import org.apache.spark.security.SocketAuthHelper
import org.apache.spark.util._


/**
 * Enumerate the type of command that will be sent to the Python worker
 */
private[spark] object PythonEvalType {
  val NON_UDF = 0

  val SQL_BATCHED_UDF = 100
  val SQL_ARROW_BATCHED_UDF = 101

  val SQL_SCALAR_PANDAS_UDF = 200
  val SQL_GROUPED_MAP_PANDAS_UDF = 201
  val SQL_GROUPED_AGG_PANDAS_UDF = 202
  val SQL_WINDOW_AGG_PANDAS_UDF = 203
  val SQL_SCALAR_PANDAS_ITER_UDF = 204
  val SQL_MAP_PANDAS_ITER_UDF = 205
  val SQL_COGROUPED_MAP_PANDAS_UDF = 206
  val SQL_MAP_ARROW_ITER_UDF = 207
  val SQL_GROUPED_MAP_PANDAS_UDF_WITH_STATE = 208

  val SQL_TABLE_UDF = 300
  val SQL_ARROW_TABLE_UDF = 301

  def toString(pythonEvalType: Int): String = pythonEvalType match {
    case NON_UDF => "NON_UDF"
    case SQL_BATCHED_UDF => "SQL_BATCHED_UDF"
    case SQL_ARROW_BATCHED_UDF => "SQL_ARROW_BATCHED_UDF"
    case SQL_SCALAR_PANDAS_UDF => "SQL_SCALAR_PANDAS_UDF"
    case SQL_GROUPED_MAP_PANDAS_UDF => "SQL_GROUPED_MAP_PANDAS_UDF"
    case SQL_GROUPED_AGG_PANDAS_UDF => "SQL_GROUPED_AGG_PANDAS_UDF"
    case SQL_WINDOW_AGG_PANDAS_UDF => "SQL_WINDOW_AGG_PANDAS_UDF"
    case SQL_SCALAR_PANDAS_ITER_UDF => "SQL_SCALAR_PANDAS_ITER_UDF"
    case SQL_MAP_PANDAS_ITER_UDF => "SQL_MAP_PANDAS_ITER_UDF"
    case SQL_COGROUPED_MAP_PANDAS_UDF => "SQL_COGROUPED_MAP_PANDAS_UDF"
    case SQL_MAP_ARROW_ITER_UDF => "SQL_MAP_ARROW_ITER_UDF"
    case SQL_GROUPED_MAP_PANDAS_UDF_WITH_STATE => "SQL_GROUPED_MAP_PANDAS_UDF_WITH_STATE"
    case SQL_TABLE_UDF => "SQL_TABLE_UDF"
    case SQL_ARROW_TABLE_UDF => "SQL_ARROW_TABLE_UDF"
  }
}

private object BasePythonRunner {

  private lazy val faultHandlerLogDir = Utils.createTempDir(namePrefix = "faulthandler")

  private def faultHandlerLogPath(pid: Long): Path = {
    new File(faultHandlerLogDir, pid.toString).toPath
  }
}

/**
 * A helper class to run Python mapPartition/UDFs in Spark.
 *
 * funcs is a list of independent Python functions, each one of them is a list of chained Python
 * functions (from bottom to top).
 */
private[spark] abstract class BasePythonRunner[IN, OUT](
    protected val funcs: Seq[ChainedPythonFunctions],
    protected val evalType: Int,
    protected val argOffsets: Array[Array[Int]],
    protected val jobArtifactUUID: Option[String])
  extends Logging {

  require(funcs.length == argOffsets.length, "argOffsets should have the same length as funcs")

  private val conf = SparkEnv.get.conf
  protected val bufferSize: Int = conf.get(BUFFER_SIZE)
  protected val timelyFlushEnabled: Boolean = false
  protected val timelyFlushTimeoutNanos: Long = 0
  protected val authSocketTimeout = conf.get(PYTHON_AUTH_SOCKET_TIMEOUT)
  private val reuseWorker = conf.get(PYTHON_WORKER_REUSE)
  private val faultHandlerEnabled = conf.get(PYTHON_WORKER_FAULTHANLDER_ENABLED)
  protected val simplifiedTraceback: Boolean = false

  // All the Python functions should have the same exec, version and envvars.
  protected val envVars: java.util.Map[String, String] = funcs.head.funcs.head.envVars
  protected val pythonExec: String = funcs.head.funcs.head.pythonExec
  protected val pythonVer: String = funcs.head.funcs.head.pythonVer

  // WARN: Both configurations, 'spark.python.daemon.module' and 'spark.python.worker.module' are
  // for very advanced users and they are experimental. This should be considered
  // as expert-only option, and shouldn't be used before knowing what it means exactly.

  // This configuration indicates the module to run the daemon to execute its Python workers.
  private val daemonModule =
    conf.get(PYTHON_DAEMON_MODULE).map { value =>
      logInfo(
        s"Python daemon module in PySpark is set to [$value] in '${PYTHON_DAEMON_MODULE.key}', " +
        "using this to start the daemon up. Note that this configuration only has an effect when " +
        s"'${PYTHON_USE_DAEMON.key}' is enabled and the platform is not Windows.")
      value
    }.getOrElse("pyspark.daemon")

  // This configuration indicates the module to run each Python worker.
  private val workerModule =
    conf.get(PYTHON_WORKER_MODULE).map { value =>
      logInfo(
        s"Python worker module in PySpark is set to [$value] in '${PYTHON_WORKER_MODULE.key}', " +
        "using this to start the worker up. Note that this configuration only has an effect when " +
        s"'${PYTHON_USE_DAEMON.key}' is disabled or the platform is Windows.")
      value
    }.getOrElse("pyspark.worker")

  // TODO: support accumulator in multiple UDF
  protected val accumulator: PythonAccumulatorV2 = funcs.head.funcs.head.accumulator

  // Python accumulator is always set in production except in tests. See SPARK-27893
  private val maybeAccumulator: Option[PythonAccumulatorV2] = Option(accumulator)

  // Expose a ServerSocket to support method calls via socket from Python side. Only relevant for
  // for tasks that are a part of barrier stage, refer [[BarrierTaskContext]] for details.
  private[spark] var serverSocket: Option[ServerSocket] = None

  // Authentication helper used when serving method calls via socket from Python side.
  private lazy val authHelper = new SocketAuthHelper(conf)

  // each python worker gets an equal part of the allocation. the worker pool will grow to the
  // number of concurrent tasks, which is determined by the number of cores in this executor.
  private def getWorkerMemoryMb(mem: Option[Long], cores: Int): Option[Long] = {
    mem.map(_ / cores)
  }

  def compute(
      inputIterator: Iterator[IN],
      partitionIndex: Int,
      context: TaskContext): Iterator[OUT] = {
    val startTime = System.currentTimeMillis
    val env = SparkEnv.get

    // Get the executor cores and pyspark memory, they are passed via the local properties when
    // the user specified them in a ResourceProfile.
    val execCoresProp = Option(context.getLocalProperty(EXECUTOR_CORES_LOCAL_PROPERTY))
    val memoryMb = Option(context.getLocalProperty(PYSPARK_MEMORY_LOCAL_PROPERTY)).map(_.toLong)
    val localdir = env.blockManager.diskBlockManager.localDirs.map(f => f.getPath()).mkString(",")
    // If OMP_NUM_THREADS is not explicitly set, override it with the number of task cpus.
    // See SPARK-42613 for details.
    if (conf.getOption("spark.executorEnv.OMP_NUM_THREADS").isEmpty) {
      envVars.put("OMP_NUM_THREADS", conf.get("spark.task.cpus", "1"))
    }
    envVars.put("SPARK_LOCAL_DIRS", localdir) // it's also used in monitor thread
    if (reuseWorker) {
      envVars.put("SPARK_REUSE_WORKER", "1")
    }
    if (simplifiedTraceback) {
      envVars.put("SPARK_SIMPLIFIED_TRACEBACK", "1")
    }
    // SPARK-30299 this could be wrong with standalone mode when executor
    // cores might not be correct because it defaults to all cores on the box.
    val execCores = execCoresProp.map(_.toInt).getOrElse(conf.get(EXECUTOR_CORES))
    val workerMemoryMb = getWorkerMemoryMb(memoryMb, execCores)
    if (workerMemoryMb.isDefined) {
      envVars.put("PYSPARK_EXECUTOR_MEMORY_MB", workerMemoryMb.get.toString)
    }
    envVars.put("SPARK_AUTH_SOCKET_TIMEOUT", authSocketTimeout.toString)
    envVars.put("SPARK_BUFFER_SIZE", bufferSize.toString)
    if (faultHandlerEnabled) {
      envVars.put("PYTHON_FAULTHANDLER_DIR", BasePythonRunner.faultHandlerLogDir.toString)
    }

    envVars.put("SPARK_JOB_ARTIFACT_UUID", jobArtifactUUID.getOrElse("default"))

<<<<<<< HEAD
    val (worker: PythonWorker, pid: Option[Int]) = env.createPythonWorker(
=======
    val (worker: PythonWorker, pid: Option[Long]) = env.createPythonWorker(
>>>>>>> 54d5087c
      pythonExec, workerModule, daemonModule, envVars.asScala.toMap)
    // Whether is the worker released into idle pool or closed. When any codes try to release or
    // close a worker, they should use `releasedOrClosed.compareAndSet` to flip the state to make
    // sure there is only one winner that is going to release or close the worker.
    val releasedOrClosed = new AtomicBoolean(false)

    // Start a thread to feed the process input from our parent's iterator
    val writer = newWriter(env, worker, inputIterator, partitionIndex, context)

    context.addTaskCompletionListener[Unit] { _ =>
      if (!reuseWorker || releasedOrClosed.compareAndSet(false, true)) {
        try {
          worker.stop()
        } catch {
          case e: Exception =>
            logWarning("Failed to stop worker")
        }
      }
    }

    if (reuseWorker) {
      val key = (worker, context.taskAttemptId)
      // SPARK-35009: avoid creating multiple monitor threads for the same python worker
      // and task context
      if (PythonRunner.runningMonitorThreads.add(key)) {
        new MonitorThread(SparkEnv.get, worker, context).start()
      }
    } else {
      new MonitorThread(SparkEnv.get, worker, context).start()
    }

    // Return an iterator that read lines from the process's stdout
    val dataIn = new DataInputStream(
      new BufferedInputStream(new ReaderInputStream(worker, writer), bufferSize))
    val stdoutIterator = newReaderIterator(
      dataIn, writer, startTime, env, worker, pid, releasedOrClosed, context)
    new InterruptibleIterator(context, stdoutIterator)
  }

  protected def newWriter(
      env: SparkEnv,
      worker: PythonWorker,
      inputIterator: Iterator[IN],
      partitionIndex: Int,
      context: TaskContext): Writer

  protected def newReaderIterator(
      stream: DataInputStream,
      writer: Writer,
      startTime: Long,
      env: SparkEnv,
      worker: PythonWorker,
<<<<<<< HEAD
      pid: Option[Int],
=======
      pid: Option[Long],
>>>>>>> 54d5087c
      releasedOrClosed: AtomicBoolean,
      context: TaskContext): Iterator[OUT]

  /**
   * Responsible for writing the data from the PythonRDD's parent iterator to the
   * Python process.
   */
  abstract class Writer(
      env: SparkEnv,
      worker: PythonWorker,
      inputIterator: Iterator[IN],
      partitionIndex: Int,
      context: TaskContext) {

    @volatile private var _exception: Throwable = _

    private val pythonIncludes = funcs.flatMap(_.funcs.flatMap(_.pythonIncludes.asScala)).toSet
    private val broadcastVars = funcs.flatMap(_.funcs.flatMap(_.broadcastVars.asScala))

    /** Contains the throwable thrown while writing the parent iterator to the Python process. */
    def exception: Option[Throwable] = Option(_exception)

    /**
     * Writes a command section to the stream connected to the Python worker.
     */
    protected def writeCommand(dataOut: DataOutputStream): Unit

    /**
     * Writes input data to the stream connected to the Python worker.
     * Returns true if any data was written to the stream, false if the input is exhausted.
     */
    def writeNextInputToStream(dataOut: DataOutputStream): Boolean

    def open(dataOut: DataOutputStream): Unit = Utils.logUncaughtExceptions {
      try {
        // Partition index
        dataOut.writeInt(partitionIndex)

        PythonWorkerUtils.writePythonVersion(pythonVer, dataOut)

        // Init a ServerSocket to accept method calls from Python side.
        val isBarrier = context.isInstanceOf[BarrierTaskContext]
        if (isBarrier) {
          serverSocket = Some(new ServerSocket(/* port */ 0,
            /* backlog */ 1,
            InetAddress.getByName("localhost")))
          // A call to accept() for ServerSocket shall block infinitely.
          serverSocket.foreach(_.setSoTimeout(0))
          new Thread("accept-connections") {
            setDaemon(true)

            override def run(): Unit = {
              while (!serverSocket.get.isClosed()) {
                var sock: Socket = null
                try {
                  sock = serverSocket.get.accept()
                  // Wait for function call from python side.
                  sock.setSoTimeout(10000)
                  authHelper.authClient(sock)
                  val input = new DataInputStream(sock.getInputStream())
                  val requestMethod = input.readInt()
                  // The BarrierTaskContext function may wait infinitely, socket shall not timeout
                  // before the function finishes.
                  sock.setSoTimeout(0)
                  requestMethod match {
                    case BarrierTaskContextMessageProtocol.BARRIER_FUNCTION =>
                      barrierAndServe(requestMethod, sock)
                    case BarrierTaskContextMessageProtocol.ALL_GATHER_FUNCTION =>
                      val message = PythonWorkerUtils.readUTF(input)
                      barrierAndServe(requestMethod, sock, message)
                    case _ =>
                      val out = new DataOutputStream(new BufferedOutputStream(
                        sock.getOutputStream))
                      writeUTF(BarrierTaskContextMessageProtocol.ERROR_UNRECOGNIZED_FUNCTION, out)
                  }
                } catch {
                  case e: SocketException if e.getMessage.contains("Socket closed") =>
                    // It is possible that the ServerSocket is not closed, but the native socket
                    // has already been closed, we shall catch and silently ignore this case.
                } finally {
                  if (sock != null) {
                    sock.close()
                  }
                }
              }
            }
          }.start()
        }
        val secret = if (isBarrier) {
          authHelper.secret
        } else {
          ""
        }
        if (isBarrier) {
          // Close ServerSocket on task completion.
          serverSocket.foreach { server =>
            context.addTaskCompletionListener[Unit](_ => server.close())
          }
          val boundPort: Int = serverSocket.map(_.getLocalPort).getOrElse(0)
          if (boundPort == -1) {
            val message = "ServerSocket failed to bind to Java side."
            logError(message)
            throw new SparkException(message)
          }
          logDebug(s"Started ServerSocket on port $boundPort.")
          dataOut.writeBoolean(/* isBarrier = */true)
          dataOut.writeInt(boundPort)
        } else {
          dataOut.writeBoolean(/* isBarrier = */false)
          dataOut.writeInt(0)
        }
        // Write out the TaskContextInfo
        val secretBytes = secret.getBytes(UTF_8)
        dataOut.writeInt(secretBytes.length)
        dataOut.write(secretBytes, 0, secretBytes.length)
        dataOut.writeInt(context.stageId())
        dataOut.writeInt(context.partitionId())
        dataOut.writeInt(context.attemptNumber())
        dataOut.writeLong(context.taskAttemptId())
        dataOut.writeInt(context.cpus())
        val resources = context.resources()
        dataOut.writeInt(resources.size)
        resources.foreach { case (k, v) =>
          PythonRDD.writeUTF(k, dataOut)
          PythonRDD.writeUTF(v.name, dataOut)
          dataOut.writeInt(v.addresses.size)
          v.addresses.foreach { case addr =>
            PythonRDD.writeUTF(addr, dataOut)
          }
        }
        val localProps = context.getLocalProperties.asScala
        dataOut.writeInt(localProps.size)
        localProps.foreach { case (k, v) =>
          PythonRDD.writeUTF(k, dataOut)
          PythonRDD.writeUTF(v, dataOut)
        }

        PythonWorkerUtils.writeSparkFiles(jobArtifactUUID, pythonIncludes, dataOut)
        PythonWorkerUtils.writeBroadcasts(broadcastVars, worker, env, dataOut)

        dataOut.writeInt(evalType)
        writeCommand(dataOut)

        dataOut.flush()
      } catch {
        case t: Throwable if NonFatal(t) || t.isInstanceOf[Exception] =>
          if (context.isCompleted || context.isInterrupted) {
            logDebug("Exception/NonFatal Error thrown after task completion (likely due to " +
              "cleanup)", t)
            if (worker.channel.isConnected) {
              Utils.tryLog(worker.channel.shutdownOutput())
            }
          } else {
            // We must avoid throwing exceptions/NonFatals here, because the thread uncaught
            // exception handler will kill the whole executor (see
            // org.apache.spark.executor.Executor).
            _exception = t
            if (worker.channel.isConnected) {
              Utils.tryLog(worker.channel.shutdownOutput())
            }
          }
      }
    }

    def close(dataOut: DataOutputStream): Unit = {
      dataOut.writeInt(SpecialLengths.END_OF_STREAM)
      dataOut.flush()
    }

    /**
     * Gateway to call BarrierTaskContext methods.
     */
    def barrierAndServe(requestMethod: Int, sock: Socket, message: String = ""): Unit = {
      require(
        serverSocket.isDefined,
        "No available ServerSocket to redirect the BarrierTaskContext method call."
      )
      val out = new DataOutputStream(new BufferedOutputStream(sock.getOutputStream))
      try {
        val messages = requestMethod match {
          case BarrierTaskContextMessageProtocol.BARRIER_FUNCTION =>
            context.asInstanceOf[BarrierTaskContext].barrier()
            Array(BarrierTaskContextMessageProtocol.BARRIER_RESULT_SUCCESS)
          case BarrierTaskContextMessageProtocol.ALL_GATHER_FUNCTION =>
            context.asInstanceOf[BarrierTaskContext].allGather(message)
        }
        out.writeInt(messages.length)
        messages.foreach(writeUTF(_, out))
      } catch {
        case e: SparkException =>
          writeUTF(e.getMessage, out)
      } finally {
        out.close()
      }
    }

    def writeUTF(str: String, dataOut: DataOutputStream): Unit = {
      PythonWorkerUtils.writeUTF(str, dataOut)
    }
  }

  abstract class ReaderIterator(
      stream: DataInputStream,
      writer: Writer,
      startTime: Long,
      env: SparkEnv,
      worker: PythonWorker,
<<<<<<< HEAD
      pid: Option[Int],
=======
      pid: Option[Long],
>>>>>>> 54d5087c
      releasedOrClosed: AtomicBoolean,
      context: TaskContext)
    extends Iterator[OUT] {

    private var nextObj: OUT = _
    private var eos = false

    override def hasNext: Boolean = nextObj != null || {
      if (!eos) {
        nextObj = read()
        hasNext
      } else {
        false
      }
    }

    override def next(): OUT = {
      if (hasNext) {
        val obj = nextObj
        nextObj = null.asInstanceOf[OUT]
        obj
      } else {
        Iterator.empty.next()
      }
    }

    /**
     * Reads next object from the stream.
     * When the stream reaches end of data, needs to process the following sections,
     * and then returns null.
     */
    protected def read(): OUT

    protected def handleTimingData(): Unit = {
      // Timing data from worker
      val bootTime = stream.readLong()
      val initTime = stream.readLong()
      val finishTime = stream.readLong()
      val boot = bootTime - startTime
      val init = initTime - bootTime
      val finish = finishTime - initTime
      val total = finishTime - startTime
      logInfo("Times: total = %s, boot = %s, init = %s, finish = %s".format(total, boot,
        init, finish))
      val memoryBytesSpilled = stream.readLong()
      val diskBytesSpilled = stream.readLong()
      context.taskMetrics.incMemoryBytesSpilled(memoryBytesSpilled)
      context.taskMetrics.incDiskBytesSpilled(diskBytesSpilled)
    }

    protected def handlePythonException(): PythonException = {
      // Signals that an exception has been thrown in python
<<<<<<< HEAD
      val exLength = stream.readInt()
      val obj = new Array[Byte](exLength)
      stream.readFully(obj)
      new PythonException(new String(obj, StandardCharsets.UTF_8),
        writer.exception.orNull)
=======
      val msg = PythonWorkerUtils.readUTF(stream)
      new PythonException(msg, writer.exception.orNull)
>>>>>>> 54d5087c
    }

    protected def handleEndOfDataSection(): Unit = {
      // We've finished the data section of the output, but we can still
      // read some accumulator updates:
      PythonWorkerUtils.receiveAccumulatorUpdates(maybeAccumulator, stream)

      // Check whether the worker is ready to be re-used.
      if (stream.readInt() == SpecialLengths.END_OF_STREAM) {
        if (reuseWorker && releasedOrClosed.compareAndSet(false, true)) {
          env.releasePythonWorker(
            pythonExec, workerModule, daemonModule, envVars.asScala.toMap, worker)
        }
      }
      eos = true
    }

    protected val handleException: PartialFunction[Throwable, OUT] = {
      case e: Exception if context.isInterrupted =>
        logDebug("Exception thrown after task interruption", e)
        throw new TaskKilledException(context.getKillReason().getOrElse("unknown reason"))

      case e: Exception if writer.exception.isDefined =>
        logError("Python worker exited unexpectedly (crashed)", e)
        logError("This may have been caused by a prior exception:", writer.exception.get)
        throw writer.exception.get

      case eof: EOFException if faultHandlerEnabled && pid.isDefined &&
          JavaFiles.exists(BasePythonRunner.faultHandlerLogPath(pid.get)) =>
        val path = BasePythonRunner.faultHandlerLogPath(pid.get)
        val error = String.join("\n", JavaFiles.readAllLines(path)) + "\n"
        JavaFiles.deleteIfExists(path)
        throw new SparkException(s"Python worker exited unexpectedly (crashed): $error", eof)

      case eof: EOFException =>
        throw new SparkException("Python worker exited unexpectedly (crashed)", eof)
    }
  }

  /**
   * It is necessary to have a monitor thread for python workers if the user cancels with
   * interrupts disabled. In that case we will need to explicitly kill the worker, otherwise the
   * threads can block indefinitely.
   */
  class MonitorThread(env: SparkEnv, worker: PythonWorker, context: TaskContext)
    extends Thread(s"Worker Monitor for $pythonExec") {

    /** How long to wait before killing the python worker if a task cannot be interrupted. */
    private val taskKillTimeout = env.conf.get(PYTHON_TASK_KILL_TIMEOUT)

    setDaemon(true)

    private def monitorWorker(): Unit = {
      // Kill the worker if it is interrupted, checking until task completion.
      // TODO: This has a race condition if interruption occurs, as completed may still become true.
      while (!context.isInterrupted && !context.isCompleted) {
        Thread.sleep(2000)
      }
      if (!context.isCompleted) {
        Thread.sleep(taskKillTimeout)
        if (!context.isCompleted) {
          try {
            // Mimic the task name used in `Executor` to help the user find out the task to blame.
            val taskName = s"${context.partitionId}.${context.attemptNumber} " +
              s"in stage ${context.stageId} (TID ${context.taskAttemptId})"
            logWarning(s"Incomplete task $taskName interrupted: Attempting to kill Python Worker")
            env.destroyPythonWorker(
              pythonExec, workerModule, daemonModule, envVars.asScala.toMap, worker)
          } catch {
            case e: Exception =>
              logError("Exception when trying to kill worker", e)
          }
        }
      }
    }

    override def run(): Unit = {
      try {
        monitorWorker()
      } finally {
        if (reuseWorker) {
          val key = (worker, context.taskAttemptId)
          PythonRunner.runningMonitorThreads.remove(key)
        }
      }
    }
  }

  class ReaderInputStream(worker: PythonWorker, writer: Writer) extends InputStream {
    private[this] var writerIfbhThreadLocalValue: Object = null
    private[this] val temp = new Array[Byte](1)
    private[this] val bufferStream = new DirectByteBufferOutputStream()
    /**
     * Buffers data to be written to the Python worker until the socket is
     * available for write.
     * A best-effort attempt is made to not grow the buffer beyond "spark.buffer.size". See
     * `writeAdditionalInputToPythonWorker()` for details.
     */
    private[this] var buffer: ByteBuffer = _
    private[this] var hasInput = true

    writer.open(new DataOutputStream(bufferStream))
    buffer = bufferStream.toByteBuffer

    override def read(): Int = {
      val n = read(temp)
      if (n <= 0) {
        -1
      } else {
        // Signed byte to unsigned integer
        temp(0) & 0xff
      }
    }

    override def read(b: Array[Byte], off: Int, len: Int): Int = {
      // The code below manipulates the InputFileBlockHolder thread local in order
      // to prevent behavior changes in the input_file_name() expression due to the switch from
      // multi-threaded to single-threaded Python execution (SPARK-44705).
      //
      // Prior to that change, scan operations feeding into PythonRunner would be evaluated in
      // "writer" threads that were child threads of the main task thread. As a result, when
      // a scan operation hit end-of-input and called InputFileBlockHolder.unset(), the effects
      // of unset() would only occur in the writer thread and not the main task thread: this
      // meant that code "downstream" of a PythonRunner would continue to observe the writer's
      // last pre-unset() value (i.e. the last read filename).
      //
      // Switching to a single-threaded Python runner changed this behavior: now, unset() would
      // impact operators both upstream and downstream of the PythonRunner and this would cause
      // unset()'s effects to be immediately visible to downstream operators, in turn causing the
      // input_file_name() expression to return empty filenames in situations where it previously
      // would have returned the last non-empty filename.
      //
      // To avoid this behavior change, the code below simulates the behavior of the
      // InputFileBlockHolder's inheritable thread local:
      //
      //  - Detect whether code that previously would have run in the writer thread has changed
      //    the thread local value itself. Note that the thread local holds a mutable
      //    AtomicReference, so the thread local's value only changes objects when unset() is
      //    called.
      //  - If an object change was detected, then henceforth we will swap between the "main"
      //    and "writer" thread local values when context switching between upstream and
      //    downstream operator execution.
      //
      // This issue is subtle and several other alternative approaches were considered
      val buf = ByteBuffer.wrap(b, off, len)
      var n = 0
      while (n == 0) {
        worker.selector.select()
        if (worker.selectionKey.isReadable) {
          n = worker.channel.read(buf)
        }
        if (worker.selectionKey.isWritable) {
          val mainIfbhThreadLocalValue = InputFileBlockHolder.getThreadLocalValue()
          // Check whether the writer's thread local value has diverged from its parent's value:
          if (writerIfbhThreadLocalValue eq null) {
            // Default case (which is why it appears first): the writer's thread local value
            // is the same object as the main code, so no need to swap before executing the
            // writer code.
            try {
              // Execute the writer code:
              writeAdditionalInputToPythonWorker()
            } finally {
              // Check whether the writer code changed the thread local value:
              val maybeNewIfbh = InputFileBlockHolder.getThreadLocalValue()
              if (maybeNewIfbh ne mainIfbhThreadLocalValue) {
                // The writer thread change the thread local, so henceforth we need to
                // swap. Store the writer thread's value and restore the old main thread
                // value:
                writerIfbhThreadLocalValue = maybeNewIfbh
                InputFileBlockHolder.setThreadLocalValue(mainIfbhThreadLocalValue)
              }
            }
          } else {
            // The writer thread and parent thread have different values, so we must swap
            // them when switching between writer and parent code:
            try {
              // Swap in the writer value:
              InputFileBlockHolder.setThreadLocalValue(writerIfbhThreadLocalValue)
              try {
                // Execute the writer code:
                writeAdditionalInputToPythonWorker()
              } finally {
                // Store an updated writer thread value:
                writerIfbhThreadLocalValue = InputFileBlockHolder.getThreadLocalValue()
              }
            } finally {
              // Restore the main thread's value:
              InputFileBlockHolder.setThreadLocalValue(mainIfbhThreadLocalValue)
            }
          }
        }
      }
      n
    }

    private var lastFlushTime = System.nanoTime()

    /**
     * Returns false if `timelyFlushEnabled` is disabled.
     *
     * Otherwise, returns true if `buffer` should be flushed before any additional data is
     * written to it.
     * For small input rows the data might stay in the buffer for long before it is sent to the
     * Python worker. We should flush the buffer periodically so that the downstream can make
     * continued progress.
     */
    private def shouldFlush(): Boolean = {
      if (!timelyFlushEnabled) {
        false
      } else {
        val currentTime = System.nanoTime()
        if (currentTime - lastFlushTime > timelyFlushTimeoutNanos) {
          lastFlushTime = currentTime
          bufferStream.size() > 0
        } else {
          false
        }
      }
    }

    /**
     * Reads input data from `writer.inputIterator` into `buffer` and writes the buffer to the
     * Python worker if the socket is available for writing.
     */
    private def writeAdditionalInputToPythonWorker(): Unit = {
      var acceptsInput = true
      while (acceptsInput && (hasInput || buffer.hasRemaining)) {
        if (!buffer.hasRemaining && hasInput) {
          // No buffered data is available. Try to read input into the buffer.
          bufferStream.reset()
          // Set the `buffer` to null to make it eligible for GC
          buffer = null

          val dataOut = new DataOutputStream(bufferStream)
          // Try not to grow the buffer much beyond `bufferSize`. This is inevitable for large
          // input rows.
          while (bufferStream.size() < bufferSize && hasInput && !shouldFlush()) {
            hasInput = writer.writeNextInputToStream(dataOut)
          }
          if (!hasInput) {
            // Reached the end of the input.
            writer.close(dataOut)
          }
          buffer = bufferStream.toByteBuffer
        }

        // Try to write as much buffered data as possible to the socket.
        while (buffer.hasRemaining && acceptsInput) {
          val n = worker.channel.write(buffer)
          acceptsInput = n > 0
        }
      }

      if (!hasInput && !buffer.hasRemaining) {
        // We no longer have any data to write to the socket.
        worker.selectionKey.interestOps(SelectionKey.OP_READ)
        bufferStream.close()
      }
    }
  }

}

private[spark] object PythonRunner {

  // already running worker monitor threads for worker and task attempts ID pairs
  val runningMonitorThreads = ConcurrentHashMap.newKeySet[(PythonWorker, Long)]()

  private val printPythonInfo: AtomicBoolean = new AtomicBoolean(true)

  def apply(func: PythonFunction, jobArtifactUUID: Option[String]): PythonRunner = {
    if (printPythonInfo.compareAndSet(true, false)) {
      PythonUtils.logPythonInfo(func.pythonExec)
    }
    new PythonRunner(Seq(ChainedPythonFunctions(Seq(func))), jobArtifactUUID)
  }
}

/**
 * A helper class to run Python mapPartition in Spark.
 */
private[spark] class PythonRunner(
    funcs: Seq[ChainedPythonFunctions], jobArtifactUUID: Option[String])
  extends BasePythonRunner[Array[Byte], Array[Byte]](
    funcs, PythonEvalType.NON_UDF, Array(Array(0)), jobArtifactUUID) {

  protected override def newWriter(
      env: SparkEnv,
      worker: PythonWorker,
      inputIterator: Iterator[Array[Byte]],
      partitionIndex: Int,
      context: TaskContext): Writer = {
    new Writer(env, worker, inputIterator, partitionIndex, context) {

      protected override def writeCommand(dataOut: DataOutputStream): Unit = {
        PythonWorkerUtils.writePythonFunction(funcs.head.funcs.head, dataOut)
      }

      override def writeNextInputToStream(dataOut: DataOutputStream): Boolean = {
        if (PythonRDD.writeNextElementToStream(inputIterator, dataOut)) {
          true
        } else {
          dataOut.writeInt(SpecialLengths.END_OF_DATA_SECTION)
          false
        }
      }
    }
  }

  protected override def newReaderIterator(
      stream: DataInputStream,
      writer: Writer,
      startTime: Long,
      env: SparkEnv,
      worker: PythonWorker,
<<<<<<< HEAD
      pid: Option[Int],
=======
      pid: Option[Long],
>>>>>>> 54d5087c
      releasedOrClosed: AtomicBoolean,
      context: TaskContext): Iterator[Array[Byte]] = {
    new ReaderIterator(
      stream, writer, startTime, env, worker, pid, releasedOrClosed, context) {

      protected override def read(): Array[Byte] = {
        if (writer.exception.isDefined) {
          throw writer.exception.get
        }
        try {
          stream.readInt() match {
            case length if length >= 0 =>
              PythonWorkerUtils.readBytes(length, stream)
            case SpecialLengths.TIMING_DATA =>
              handleTimingData()
              read()
            case SpecialLengths.PYTHON_EXCEPTION_THROWN =>
              throw handlePythonException()
            case SpecialLengths.END_OF_DATA_SECTION =>
              handleEndOfDataSection()
              null
          }
        } catch handleException
      }
    }
  }
}

private[spark] object SpecialLengths {
  val END_OF_DATA_SECTION = -1
  val PYTHON_EXCEPTION_THROWN = -2
  val TIMING_DATA = -3
  val END_OF_STREAM = -4
  val NULL = -5
  val START_ARROW_STREAM = -6
  val END_OF_MICRO_BATCH = -7
}

private[spark] object BarrierTaskContextMessageProtocol {
  val BARRIER_FUNCTION = 1
  val ALL_GATHER_FUNCTION = 2
  val BARRIER_RESULT_SUCCESS = "success"
  val ERROR_UNRECOGNIZED_FUNCTION = "Not recognized function call from python side."
}<|MERGE_RESOLUTION|>--- conflicted
+++ resolved
@@ -21,10 +21,6 @@
 import java.net._
 import java.nio.ByteBuffer
 import java.nio.channels.SelectionKey
-<<<<<<< HEAD
-import java.nio.charset.StandardCharsets
-=======
->>>>>>> 54d5087c
 import java.nio.charset.StandardCharsets.UTF_8
 import java.nio.file.{Files => JavaFiles, Path}
 import java.util.concurrent.ConcurrentHashMap
@@ -203,11 +199,7 @@
 
     envVars.put("SPARK_JOB_ARTIFACT_UUID", jobArtifactUUID.getOrElse("default"))
 
-<<<<<<< HEAD
-    val (worker: PythonWorker, pid: Option[Int]) = env.createPythonWorker(
-=======
     val (worker: PythonWorker, pid: Option[Long]) = env.createPythonWorker(
->>>>>>> 54d5087c
       pythonExec, workerModule, daemonModule, envVars.asScala.toMap)
     // Whether is the worker released into idle pool or closed. When any codes try to release or
     // close a worker, they should use `releasedOrClosed.compareAndSet` to flip the state to make
@@ -260,11 +252,7 @@
       startTime: Long,
       env: SparkEnv,
       worker: PythonWorker,
-<<<<<<< HEAD
-      pid: Option[Int],
-=======
       pid: Option[Long],
->>>>>>> 54d5087c
       releasedOrClosed: AtomicBoolean,
       context: TaskContext): Iterator[OUT]
 
@@ -472,11 +460,7 @@
       startTime: Long,
       env: SparkEnv,
       worker: PythonWorker,
-<<<<<<< HEAD
-      pid: Option[Int],
-=======
       pid: Option[Long],
->>>>>>> 54d5087c
       releasedOrClosed: AtomicBoolean,
       context: TaskContext)
     extends Iterator[OUT] {
@@ -529,16 +513,8 @@
 
     protected def handlePythonException(): PythonException = {
       // Signals that an exception has been thrown in python
-<<<<<<< HEAD
-      val exLength = stream.readInt()
-      val obj = new Array[Byte](exLength)
-      stream.readFully(obj)
-      new PythonException(new String(obj, StandardCharsets.UTF_8),
-        writer.exception.orNull)
-=======
       val msg = PythonWorkerUtils.readUTF(stream)
       new PythonException(msg, writer.exception.orNull)
->>>>>>> 54d5087c
     }
 
     protected def handleEndOfDataSection(): Unit = {
@@ -854,11 +830,7 @@
       startTime: Long,
       env: SparkEnv,
       worker: PythonWorker,
-<<<<<<< HEAD
-      pid: Option[Int],
-=======
       pid: Option[Long],
->>>>>>> 54d5087c
       releasedOrClosed: AtomicBoolean,
       context: TaskContext): Iterator[Array[Byte]] = {
     new ReaderIterator(
