/*
 * Licensed to the Apache Software Foundation (ASF) under one or more
 * contributor license agreements.  See the NOTICE file distributed with
 * this work for additional information regarding copyright ownership.
 * The ASF licenses this file to You under the Apache License, Version 2.0
 * (the "License"); you may not use this file except in compliance with
 * the License.  You may obtain a copy of the License at
 *
 *    http://www.apache.org/licenses/LICENSE-2.0
 *
 * Unless required by applicable law or agreed to in writing, software
 * distributed under the License is distributed on an "AS IS" BASIS,
 * WITHOUT WARRANTIES OR CONDITIONS OF ANY KIND, either express or implied.
 * See the License for the specific language governing permissions and
 * limitations under the License.
 */

package org.apache.spark.api.python

import java.io._
import java.net._
import java.nio.ByteBuffer
import java.nio.channels.SelectionKey
import java.nio.charset.StandardCharsets.UTF_8
import java.nio.file.{Files => JavaFiles, Path}
import java.util.concurrent.ConcurrentHashMap
import java.util.concurrent.atomic.AtomicBoolean

import scala.jdk.CollectionConverters._
import scala.util.control.NonFatal

import org.apache.spark._
import org.apache.spark.internal.Logging
import org.apache.spark.internal.config.{BUFFER_SIZE, EXECUTOR_CORES}
import org.apache.spark.internal.config.Python._
import org.apache.spark.rdd.InputFileBlockHolder
import org.apache.spark.resource.ResourceProfile.{EXECUTOR_CORES_LOCAL_PROPERTY, PYSPARK_MEMORY_LOCAL_PROPERTY}
import org.apache.spark.security.SocketAuthHelper
import org.apache.spark.util._


/**
 * Enumerate the type of command that will be sent to the Python worker
 */
private[spark] object PythonEvalType {
  val NON_UDF = 0

  val SQL_BATCHED_UDF = 100
  val SQL_ARROW_BATCHED_UDF = 101

  val SQL_SCALAR_PANDAS_UDF = 200
  val SQL_GROUPED_MAP_PANDAS_UDF = 201
  val SQL_GROUPED_AGG_PANDAS_UDF = 202
  val SQL_WINDOW_AGG_PANDAS_UDF = 203
  val SQL_SCALAR_PANDAS_ITER_UDF = 204
  val SQL_MAP_PANDAS_ITER_UDF = 205
  val SQL_COGROUPED_MAP_PANDAS_UDF = 206
  val SQL_MAP_ARROW_ITER_UDF = 207
  val SQL_GROUPED_MAP_PANDAS_UDF_WITH_STATE = 208

  val SQL_TABLE_UDF = 300
  val SQL_ARROW_TABLE_UDF = 301

  def toString(pythonEvalType: Int): String = pythonEvalType match {
    case NON_UDF => "NON_UDF"
    case SQL_BATCHED_UDF => "SQL_BATCHED_UDF"
    case SQL_ARROW_BATCHED_UDF => "SQL_ARROW_BATCHED_UDF"
    case SQL_SCALAR_PANDAS_UDF => "SQL_SCALAR_PANDAS_UDF"
    case SQL_GROUPED_MAP_PANDAS_UDF => "SQL_GROUPED_MAP_PANDAS_UDF"
    case SQL_GROUPED_AGG_PANDAS_UDF => "SQL_GROUPED_AGG_PANDAS_UDF"
    case SQL_WINDOW_AGG_PANDAS_UDF => "SQL_WINDOW_AGG_PANDAS_UDF"
    case SQL_SCALAR_PANDAS_ITER_UDF => "SQL_SCALAR_PANDAS_ITER_UDF"
    case SQL_MAP_PANDAS_ITER_UDF => "SQL_MAP_PANDAS_ITER_UDF"
    case SQL_COGROUPED_MAP_PANDAS_UDF => "SQL_COGROUPED_MAP_PANDAS_UDF"
    case SQL_MAP_ARROW_ITER_UDF => "SQL_MAP_ARROW_ITER_UDF"
    case SQL_GROUPED_MAP_PANDAS_UDF_WITH_STATE => "SQL_GROUPED_MAP_PANDAS_UDF_WITH_STATE"
    case SQL_TABLE_UDF => "SQL_TABLE_UDF"
    case SQL_ARROW_TABLE_UDF => "SQL_ARROW_TABLE_UDF"
  }
}

private object BasePythonRunner {

  private lazy val faultHandlerLogDir = Utils.createTempDir(namePrefix = "faulthandler")

  private def faultHandlerLogPath(pid: Long): Path = {
    new File(faultHandlerLogDir, pid.toString).toPath
  }
}

/**
 * A helper class to run Python mapPartition/UDFs in Spark.
 *
 * funcs is a list of independent Python functions, each one of them is a list of chained Python
 * functions (from bottom to top).
 */
private[spark] abstract class BasePythonRunner[IN, OUT](
    protected val funcs: Seq[ChainedPythonFunctions],
    protected val evalType: Int,
    protected val argOffsets: Array[Array[Int]],
    protected val jobArtifactUUID: Option[String])
  extends Logging {

  require(funcs.length == argOffsets.length, "argOffsets should have the same length as funcs")

  private val conf = SparkEnv.get.conf
  protected val bufferSize: Int = conf.get(BUFFER_SIZE)
  protected val timelyFlushEnabled: Boolean = false
  protected val timelyFlushTimeoutNanos: Long = 0
  protected val authSocketTimeout = conf.get(PYTHON_AUTH_SOCKET_TIMEOUT)
  private val reuseWorker = conf.get(PYTHON_WORKER_REUSE)
  private val faultHandlerEnabled = conf.get(PYTHON_WORKER_FAULTHANLDER_ENABLED)
  protected val simplifiedTraceback: Boolean = false

  // All the Python functions should have the same exec, version and envvars.
  protected val envVars: java.util.Map[String, String] = funcs.head.funcs.head.envVars
  protected val pythonExec: String = funcs.head.funcs.head.pythonExec
  protected val pythonVer: String = funcs.head.funcs.head.pythonVer

  // WARN: Both configurations, 'spark.python.daemon.module' and 'spark.python.worker.module' are
  // for very advanced users and they are experimental. This should be considered
  // as expert-only option, and shouldn't be used before knowing what it means exactly.

  // This configuration indicates the module to run the daemon to execute its Python workers.
  private val daemonModule =
    conf.get(PYTHON_DAEMON_MODULE).map { value =>
      logInfo(
        s"Python daemon module in PySpark is set to [$value] in '${PYTHON_DAEMON_MODULE.key}', " +
        "using this to start the daemon up. Note that this configuration only has an effect when " +
        s"'${PYTHON_USE_DAEMON.key}' is enabled and the platform is not Windows.")
      value
    }.getOrElse("pyspark.daemon")

  // This configuration indicates the module to run each Python worker.
  private val workerModule =
    conf.get(PYTHON_WORKER_MODULE).map { value =>
      logInfo(
        s"Python worker module in PySpark is set to [$value] in '${PYTHON_WORKER_MODULE.key}', " +
        "using this to start the worker up. Note that this configuration only has an effect when " +
        s"'${PYTHON_USE_DAEMON.key}' is disabled or the platform is Windows.")
      value
    }.getOrElse("pyspark.worker")

  // TODO: support accumulator in multiple UDF
  protected val accumulator: PythonAccumulatorV2 = funcs.head.funcs.head.accumulator

  // Python accumulator is always set in production except in tests. See SPARK-27893
  private val maybeAccumulator: Option[PythonAccumulatorV2] = Option(accumulator)

  // Expose a ServerSocket to support method calls via socket from Python side. Only relevant for
  // for tasks that are a part of barrier stage, refer [[BarrierTaskContext]] for details.
  private[spark] var serverSocket: Option[ServerSocket] = None

  // Authentication helper used when serving method calls via socket from Python side.
  private lazy val authHelper = new SocketAuthHelper(conf)

  // each python worker gets an equal part of the allocation. the worker pool will grow to the
  // number of concurrent tasks, which is determined by the number of cores in this executor.
  private def getWorkerMemoryMb(mem: Option[Long], cores: Int): Option[Long] = {
    mem.map(_ / cores)
  }

  def compute(
      inputIterator: Iterator[IN],
      partitionIndex: Int,
      context: TaskContext): Iterator[OUT] = {
    val startTime = System.currentTimeMillis
    val env = SparkEnv.get

    // Get the executor cores and pyspark memory, they are passed via the local properties when
    // the user specified them in a ResourceProfile.
    val execCoresProp = Option(context.getLocalProperty(EXECUTOR_CORES_LOCAL_PROPERTY))
    val memoryMb = Option(context.getLocalProperty(PYSPARK_MEMORY_LOCAL_PROPERTY)).map(_.toLong)
    val localdir = env.blockManager.diskBlockManager.localDirs.map(f => f.getPath()).mkString(",")
    // If OMP_NUM_THREADS is not explicitly set, override it with the number of task cpus.
    // See SPARK-42613 for details.
    if (conf.getOption("spark.executorEnv.OMP_NUM_THREADS").isEmpty) {
      envVars.put("OMP_NUM_THREADS", conf.get("spark.task.cpus", "1"))
    }
    envVars.put("SPARK_LOCAL_DIRS", localdir) // it's also used in monitor thread
    if (reuseWorker) {
      envVars.put("SPARK_REUSE_WORKER", "1")
    }
    if (simplifiedTraceback) {
      envVars.put("SPARK_SIMPLIFIED_TRACEBACK", "1")
    }
    // SPARK-30299 this could be wrong with standalone mode when executor
    // cores might not be correct because it defaults to all cores on the box.
    val execCores = execCoresProp.map(_.toInt).getOrElse(conf.get(EXECUTOR_CORES))
    val workerMemoryMb = getWorkerMemoryMb(memoryMb, execCores)
    if (workerMemoryMb.isDefined) {
      envVars.put("PYSPARK_EXECUTOR_MEMORY_MB", workerMemoryMb.get.toString)
    }
    envVars.put("SPARK_AUTH_SOCKET_TIMEOUT", authSocketTimeout.toString)
    envVars.put("SPARK_BUFFER_SIZE", bufferSize.toString)
    if (faultHandlerEnabled) {
      envVars.put("PYTHON_FAULTHANDLER_DIR", BasePythonRunner.faultHandlerLogDir.toString)
    }

    envVars.put("SPARK_JOB_ARTIFACT_UUID", jobArtifactUUID.getOrElse("default"))

    val (worker: PythonWorker, pid: Option[Long]) = env.createPythonWorker(
      pythonExec, workerModule, daemonModule, envVars.asScala.toMap)
    // Whether is the worker released into idle pool or closed. When any codes try to release or
    // close a worker, they should use `releasedOrClosed.compareAndSet` to flip the state to make
    // sure there is only one winner that is going to release or close the worker.
    val releasedOrClosed = new AtomicBoolean(false)

    // Start a thread to feed the process input from our parent's iterator
    val writer = newWriter(env, worker, inputIterator, partitionIndex, context)

    context.addTaskCompletionListener[Unit] { _ =>
      if (!reuseWorker || releasedOrClosed.compareAndSet(false, true)) {
        try {
          worker.stop()
        } catch {
          case e: Exception =>
            logWarning("Failed to stop worker")
        }
      }
    }

    if (reuseWorker) {
      val key = (worker, context.taskAttemptId())
      // SPARK-35009: avoid creating multiple monitor threads for the same python worker
      // and task context
      if (PythonRunner.runningMonitorThreads.add(key)) {
        new MonitorThread(SparkEnv.get, worker, context).start()
      }
    } else {
      new MonitorThread(SparkEnv.get, worker, context).start()
    }

    // Return an iterator that read lines from the process's stdout
    val dataIn = new DataInputStream(
      new BufferedInputStream(new ReaderInputStream(worker, writer), bufferSize))
    val stdoutIterator = newReaderIterator(
      dataIn, writer, startTime, env, worker, pid, releasedOrClosed, context)
    new InterruptibleIterator(context, stdoutIterator)
  }

  protected def newWriter(
      env: SparkEnv,
      worker: PythonWorker,
      inputIterator: Iterator[IN],
      partitionIndex: Int,
      context: TaskContext): Writer

  protected def newReaderIterator(
      stream: DataInputStream,
      writer: Writer,
      startTime: Long,
      env: SparkEnv,
      worker: PythonWorker,
      pid: Option[Long],
      releasedOrClosed: AtomicBoolean,
      context: TaskContext): Iterator[OUT]

  /**
   * Responsible for writing the data from the PythonRDD's parent iterator to the
   * Python process.
   */
  abstract class Writer(
      env: SparkEnv,
      worker: PythonWorker,
      inputIterator: Iterator[IN],
      partitionIndex: Int,
      context: TaskContext) {

    @volatile private var _exception: Throwable = _

    private val pythonIncludes = funcs.flatMap(_.funcs.flatMap(_.pythonIncludes.asScala)).toSet
    private val broadcastVars = funcs.flatMap(_.funcs.flatMap(_.broadcastVars.asScala))

    /** Contains the throwable thrown while writing the parent iterator to the Python process. */
    def exception: Option[Throwable] = Option(_exception)

    /**
     * Writes a command section to the stream connected to the Python worker.
     */
    protected def writeCommand(dataOut: DataOutputStream): Unit

    /**
     * Writes input data to the stream connected to the Python worker.
     * Returns true if any data was written to the stream, false if the input is exhausted.
     */
    def writeNextInputToStream(dataOut: DataOutputStream): Boolean

    def open(dataOut: DataOutputStream): Unit = Utils.logUncaughtExceptions {
      try {
        // Partition index
        dataOut.writeInt(partitionIndex)

        PythonWorkerUtils.writePythonVersion(pythonVer, dataOut)

        // Init a ServerSocket to accept method calls from Python side.
        val isBarrier = context.isInstanceOf[BarrierTaskContext]
        if (isBarrier) {
          serverSocket = Some(new ServerSocket(/* port */ 0,
            /* backlog */ 1,
            InetAddress.getByName("localhost")))
          // A call to accept() for ServerSocket shall block infinitely.
          serverSocket.foreach(_.setSoTimeout(0))
          new Thread("accept-connections") {
            setDaemon(true)

            override def run(): Unit = {
              while (!serverSocket.get.isClosed()) {
                var sock: Socket = null
                try {
                  sock = serverSocket.get.accept()
                  // Wait for function call from python side.
                  sock.setSoTimeout(10000)
                  authHelper.authClient(sock)
                  val input = new DataInputStream(sock.getInputStream())
                  val requestMethod = input.readInt()
                  // The BarrierTaskContext function may wait infinitely, socket shall not timeout
                  // before the function finishes.
                  sock.setSoTimeout(0)
                  requestMethod match {
                    case BarrierTaskContextMessageProtocol.BARRIER_FUNCTION =>
                      barrierAndServe(requestMethod, sock)
                    case BarrierTaskContextMessageProtocol.ALL_GATHER_FUNCTION =>
                      val message = PythonWorkerUtils.readUTF(input)
                      barrierAndServe(requestMethod, sock, message)
                    case _ =>
                      val out = new DataOutputStream(new BufferedOutputStream(
                        sock.getOutputStream))
                      writeUTF(BarrierTaskContextMessageProtocol.ERROR_UNRECOGNIZED_FUNCTION, out)
                  }
                } catch {
                  case e: SocketException if e.getMessage.contains("Socket closed") =>
                    // It is possible that the ServerSocket is not closed, but the native socket
                    // has already been closed, we shall catch and silently ignore this case.
                } finally {
                  if (sock != null) {
                    sock.close()
                  }
                }
              }
            }
          }.start()
        }
        val secret = if (isBarrier) {
          authHelper.secret
        } else {
          ""
        }
        if (isBarrier) {
          // Close ServerSocket on task completion.
          serverSocket.foreach { server =>
            context.addTaskCompletionListener[Unit](_ => server.close())
          }
          val boundPort: Int = serverSocket.map(_.getLocalPort).getOrElse(0)
          if (boundPort == -1) {
            val message = "ServerSocket failed to bind to Java side."
            logError(message)
            throw new SparkException(message)
          }
          logDebug(s"Started ServerSocket on port $boundPort.")
          dataOut.writeBoolean(/* isBarrier = */true)
          dataOut.writeInt(boundPort)
        } else {
          dataOut.writeBoolean(/* isBarrier = */false)
          dataOut.writeInt(0)
        }
        // Write out the TaskContextInfo
        val secretBytes = secret.getBytes(UTF_8)
        dataOut.writeInt(secretBytes.length)
        dataOut.write(secretBytes, 0, secretBytes.length)
        dataOut.writeInt(context.stageId())
        dataOut.writeInt(context.partitionId())
        dataOut.writeInt(context.attemptNumber())
        dataOut.writeLong(context.taskAttemptId())
        dataOut.writeInt(context.cpus())
        val resources = context.resources()
        dataOut.writeInt(resources.size)
        resources.foreach { case (k, v) =>
          PythonRDD.writeUTF(k, dataOut)
          PythonRDD.writeUTF(v.name, dataOut)
          dataOut.writeInt(v.addresses.size)
          v.addresses.foreach { case addr =>
            PythonRDD.writeUTF(addr, dataOut)
          }
        }
        val localProps = context.getLocalProperties.asScala
        dataOut.writeInt(localProps.size)
        localProps.foreach { case (k, v) =>
          PythonRDD.writeUTF(k, dataOut)
          PythonRDD.writeUTF(v, dataOut)
        }

        PythonWorkerUtils.writeSparkFiles(jobArtifactUUID, pythonIncludes, dataOut)
        PythonWorkerUtils.writeBroadcasts(broadcastVars, worker, env, dataOut)

        dataOut.writeInt(evalType)
        writeCommand(dataOut)

        dataOut.flush()
      } catch {
        case t: Throwable if NonFatal(t) || t.isInstanceOf[Exception] =>
<<<<<<< HEAD
          if (context.isCompleted || context.isInterrupted) {
=======
          if (context.isCompleted() || context.isInterrupted()) {
>>>>>>> ecee7133
            logDebug("Exception/NonFatal Error thrown after task completion (likely due to " +
              "cleanup)", t)
            if (worker.channel.isConnected) {
              Utils.tryLog(worker.channel.shutdownOutput())
            }
          } else {
            // We must avoid throwing exceptions/NonFatals here, because the thread uncaught
            // exception handler will kill the whole executor (see
            // org.apache.spark.executor.Executor).
            _exception = t
            if (worker.channel.isConnected) {
              Utils.tryLog(worker.channel.shutdownOutput())
            }
          }
      }
    }

    def close(dataOut: DataOutputStream): Unit = {
      dataOut.writeInt(SpecialLengths.END_OF_STREAM)
      dataOut.flush()
    }

    /**
     * Gateway to call BarrierTaskContext methods.
     */
    def barrierAndServe(requestMethod: Int, sock: Socket, message: String = ""): Unit = {
      require(
        serverSocket.isDefined,
        "No available ServerSocket to redirect the BarrierTaskContext method call."
      )
      val out = new DataOutputStream(new BufferedOutputStream(sock.getOutputStream))
      try {
        val messages = requestMethod match {
          case BarrierTaskContextMessageProtocol.BARRIER_FUNCTION =>
            context.asInstanceOf[BarrierTaskContext].barrier()
            Array(BarrierTaskContextMessageProtocol.BARRIER_RESULT_SUCCESS)
          case BarrierTaskContextMessageProtocol.ALL_GATHER_FUNCTION =>
            context.asInstanceOf[BarrierTaskContext].allGather(message)
        }
        out.writeInt(messages.length)
        messages.foreach(writeUTF(_, out))
      } catch {
        case e: SparkException =>
          writeUTF(e.getMessage, out)
      } finally {
        out.close()
      }
    }

    def writeUTF(str: String, dataOut: DataOutputStream): Unit = {
      PythonWorkerUtils.writeUTF(str, dataOut)
    }
  }

  abstract class ReaderIterator(
      stream: DataInputStream,
      writer: Writer,
      startTime: Long,
      env: SparkEnv,
      worker: PythonWorker,
      pid: Option[Long],
      releasedOrClosed: AtomicBoolean,
      context: TaskContext)
    extends Iterator[OUT] {

    private var nextObj: OUT = _
    private var eos = false

    override def hasNext: Boolean = nextObj != null || {
      if (!eos) {
        nextObj = read()
        hasNext
      } else {
        false
      }
    }

    override def next(): OUT = {
      if (hasNext) {
        val obj = nextObj
        nextObj = null.asInstanceOf[OUT]
        obj
      } else {
        Iterator.empty.next()
      }
    }

    /**
     * Reads next object from the stream.
     * When the stream reaches end of data, needs to process the following sections,
     * and then returns null.
     */
    protected def read(): OUT

    protected def handleTimingData(): Unit = {
      // Timing data from worker
      val bootTime = stream.readLong()
      val initTime = stream.readLong()
      val finishTime = stream.readLong()
      val boot = bootTime - startTime
      val init = initTime - bootTime
      val finish = finishTime - initTime
      val total = finishTime - startTime
      logInfo("Times: total = %s, boot = %s, init = %s, finish = %s".format(total, boot,
        init, finish))
      val memoryBytesSpilled = stream.readLong()
      val diskBytesSpilled = stream.readLong()
      context.taskMetrics().incMemoryBytesSpilled(memoryBytesSpilled)
      context.taskMetrics().incDiskBytesSpilled(diskBytesSpilled)
    }

    protected def handlePythonException(): PythonException = {
      // Signals that an exception has been thrown in python
      val msg = PythonWorkerUtils.readUTF(stream)
      new PythonException(msg, writer.exception.orNull)
    }

    protected def handleEndOfDataSection(): Unit = {
      // We've finished the data section of the output, but we can still
      // read some accumulator updates:
      PythonWorkerUtils.receiveAccumulatorUpdates(maybeAccumulator, stream)

      // Check whether the worker is ready to be re-used.
      if (stream.readInt() == SpecialLengths.END_OF_STREAM) {
        if (reuseWorker && releasedOrClosed.compareAndSet(false, true)) {
          env.releasePythonWorker(
            pythonExec, workerModule, daemonModule, envVars.asScala.toMap, worker)
        }
      }
      eos = true
    }

    protected val handleException: PartialFunction[Throwable, OUT] = {
      case e: Exception if context.isInterrupted() =>
        logDebug("Exception thrown after task interruption", e)
        throw new TaskKilledException(context.getKillReason().getOrElse("unknown reason"))

      case e: Exception if writer.exception.isDefined =>
        logError("Python worker exited unexpectedly (crashed)", e)
        logError("This may have been caused by a prior exception:", writer.exception.get)
        throw writer.exception.get

      case eof: EOFException if faultHandlerEnabled && pid.isDefined &&
          JavaFiles.exists(BasePythonRunner.faultHandlerLogPath(pid.get)) =>
        val path = BasePythonRunner.faultHandlerLogPath(pid.get)
        val error = String.join("\n", JavaFiles.readAllLines(path)) + "\n"
        JavaFiles.deleteIfExists(path)
        throw new SparkException(s"Python worker exited unexpectedly (crashed): $error", eof)

      case eof: EOFException =>
        throw new SparkException("Python worker exited unexpectedly (crashed)", eof)
    }
  }

  /**
   * It is necessary to have a monitor thread for python workers if the user cancels with
   * interrupts disabled. In that case we will need to explicitly kill the worker, otherwise the
   * threads can block indefinitely.
   */
  class MonitorThread(env: SparkEnv, worker: PythonWorker, context: TaskContext)
    extends Thread(s"Worker Monitor for $pythonExec") {

    /** How long to wait before killing the python worker if a task cannot be interrupted. */
    private val taskKillTimeout = env.conf.get(PYTHON_TASK_KILL_TIMEOUT)

    setDaemon(true)

    private def monitorWorker(): Unit = {
      // Kill the worker if it is interrupted, checking until task completion.
      // TODO: This has a race condition if interruption occurs, as completed may still become true.
      while (!context.isInterrupted() && !context.isCompleted()) {
        Thread.sleep(2000)
      }
      if (!context.isCompleted()) {
        Thread.sleep(taskKillTimeout)
        if (!context.isCompleted()) {
          try {
            // Mimic the task name used in `Executor` to help the user find out the task to blame.
            val taskName = s"${context.partitionId()}.${context.attemptNumber()} " +
              s"in stage ${context.stageId()} (TID ${context.taskAttemptId()})"
            logWarning(s"Incomplete task $taskName interrupted: Attempting to kill Python Worker")
            env.destroyPythonWorker(
              pythonExec, workerModule, daemonModule, envVars.asScala.toMap, worker)
          } catch {
            case e: Exception =>
              logError("Exception when trying to kill worker", e)
          }
        }
      }
    }

    override def run(): Unit = {
      try {
        monitorWorker()
      } finally {
        if (reuseWorker) {
          val key = (worker, context.taskAttemptId())
          PythonRunner.runningMonitorThreads.remove(key)
        }
      }
    }
  }

  class ReaderInputStream(worker: PythonWorker, writer: Writer) extends InputStream {
    private[this] var writerIfbhThreadLocalValue: Object = null
    private[this] val temp = new Array[Byte](1)
    private[this] val bufferStream = new DirectByteBufferOutputStream()
    /**
     * Buffers data to be written to the Python worker until the socket is
     * available for write.
     * A best-effort attempt is made to not grow the buffer beyond "spark.buffer.size". See
     * `writeAdditionalInputToPythonWorker()` for details.
     */
    private[this] var buffer: ByteBuffer = _
    private[this] var hasInput = true

    writer.open(new DataOutputStream(bufferStream))
    buffer = bufferStream.toByteBuffer

    override def read(): Int = {
      val n = read(temp)
      if (n <= 0) {
        -1
      } else {
        // Signed byte to unsigned integer
        temp(0) & 0xff
      }
    }

    override def read(b: Array[Byte], off: Int, len: Int): Int = {
      // The code below manipulates the InputFileBlockHolder thread local in order
      // to prevent behavior changes in the input_file_name() expression due to the switch from
      // multi-threaded to single-threaded Python execution (SPARK-44705).
      //
      // Prior to that change, scan operations feeding into PythonRunner would be evaluated in
      // "writer" threads that were child threads of the main task thread. As a result, when
      // a scan operation hit end-of-input and called InputFileBlockHolder.unset(), the effects
      // of unset() would only occur in the writer thread and not the main task thread: this
      // meant that code "downstream" of a PythonRunner would continue to observe the writer's
      // last pre-unset() value (i.e. the last read filename).
      //
      // Switching to a single-threaded Python runner changed this behavior: now, unset() would
      // impact operators both upstream and downstream of the PythonRunner and this would cause
      // unset()'s effects to be immediately visible to downstream operators, in turn causing the
      // input_file_name() expression to return empty filenames in situations where it previously
      // would have returned the last non-empty filename.
      //
      // To avoid this behavior change, the code below simulates the behavior of the
      // InputFileBlockHolder's inheritable thread local:
      //
      //  - Detect whether code that previously would have run in the writer thread has changed
      //    the thread local value itself. Note that the thread local holds a mutable
      //    AtomicReference, so the thread local's value only changes objects when unset() is
      //    called.
      //  - If an object change was detected, then henceforth we will swap between the "main"
      //    and "writer" thread local values when context switching between upstream and
      //    downstream operator execution.
      //
      // This issue is subtle and several other alternative approaches were considered
      val buf = ByteBuffer.wrap(b, off, len)
      var n = 0
      while (n == 0) {
        worker.selector.select()
        if (worker.selectionKey.isReadable) {
          n = worker.channel.read(buf)
        }
        if (worker.selectionKey.isWritable) {
          val mainIfbhThreadLocalValue = InputFileBlockHolder.getThreadLocalValue()
          // Check whether the writer's thread local value has diverged from its parent's value:
          if (writerIfbhThreadLocalValue eq null) {
            // Default case (which is why it appears first): the writer's thread local value
            // is the same object as the main code, so no need to swap before executing the
            // writer code.
            try {
              // Execute the writer code:
              writeAdditionalInputToPythonWorker()
            } finally {
              // Check whether the writer code changed the thread local value:
              val maybeNewIfbh = InputFileBlockHolder.getThreadLocalValue()
              if (maybeNewIfbh ne mainIfbhThreadLocalValue) {
                // The writer thread change the thread local, so henceforth we need to
                // swap. Store the writer thread's value and restore the old main thread
                // value:
                writerIfbhThreadLocalValue = maybeNewIfbh
                InputFileBlockHolder.setThreadLocalValue(mainIfbhThreadLocalValue)
              }
            }
          } else {
            // The writer thread and parent thread have different values, so we must swap
            // them when switching between writer and parent code:
            try {
              // Swap in the writer value:
              InputFileBlockHolder.setThreadLocalValue(writerIfbhThreadLocalValue)
              try {
                // Execute the writer code:
                writeAdditionalInputToPythonWorker()
              } finally {
                // Store an updated writer thread value:
                writerIfbhThreadLocalValue = InputFileBlockHolder.getThreadLocalValue()
              }
            } finally {
              // Restore the main thread's value:
              InputFileBlockHolder.setThreadLocalValue(mainIfbhThreadLocalValue)
            }
          }
        }
      }
      n
    }

    private var lastFlushTime = System.nanoTime()

    /**
     * Returns false if `timelyFlushEnabled` is disabled.
     *
     * Otherwise, returns true if `buffer` should be flushed before any additional data is
     * written to it.
     * For small input rows the data might stay in the buffer for long before it is sent to the
     * Python worker. We should flush the buffer periodically so that the downstream can make
     * continued progress.
     */
    private def shouldFlush(): Boolean = {
      if (!timelyFlushEnabled) {
        false
      } else {
        val currentTime = System.nanoTime()
        if (currentTime - lastFlushTime > timelyFlushTimeoutNanos) {
          lastFlushTime = currentTime
          bufferStream.size() > 0
        } else {
          false
        }
      }
    }

    /**
     * Reads input data from `writer.inputIterator` into `buffer` and writes the buffer to the
     * Python worker if the socket is available for writing.
     */
    private def writeAdditionalInputToPythonWorker(): Unit = {
      var acceptsInput = true
      while (acceptsInput && (hasInput || buffer.hasRemaining)) {
        if (!buffer.hasRemaining && hasInput) {
          // No buffered data is available. Try to read input into the buffer.
          bufferStream.reset()
          // Set the `buffer` to null to make it eligible for GC
          buffer = null

          val dataOut = new DataOutputStream(bufferStream)
          // Try not to grow the buffer much beyond `bufferSize`. This is inevitable for large
          // input rows.
          while (bufferStream.size() < bufferSize && hasInput && !shouldFlush()) {
            hasInput = writer.writeNextInputToStream(dataOut)
          }
          if (!hasInput) {
            // Reached the end of the input.
            writer.close(dataOut)
          }
          buffer = bufferStream.toByteBuffer
        }

        // Try to write as much buffered data as possible to the socket.
        while (buffer.hasRemaining && acceptsInput) {
          val n = worker.channel.write(buffer)
          acceptsInput = n > 0
        }
      }

      if (!hasInput && !buffer.hasRemaining) {
        // We no longer have any data to write to the socket.
        worker.selectionKey.interestOps(SelectionKey.OP_READ)
        bufferStream.close()
      }
    }
  }

}

private[spark] object PythonRunner {

  // already running worker monitor threads for worker and task attempts ID pairs
  val runningMonitorThreads = ConcurrentHashMap.newKeySet[(PythonWorker, Long)]()

  private val printPythonInfo: AtomicBoolean = new AtomicBoolean(true)

  def apply(func: PythonFunction, jobArtifactUUID: Option[String]): PythonRunner = {
    if (printPythonInfo.compareAndSet(true, false)) {
      PythonUtils.logPythonInfo(func.pythonExec)
    }
    new PythonRunner(Seq(ChainedPythonFunctions(Seq(func))), jobArtifactUUID)
  }
}

/**
 * A helper class to run Python mapPartition in Spark.
 */
private[spark] class PythonRunner(
    funcs: Seq[ChainedPythonFunctions], jobArtifactUUID: Option[String])
  extends BasePythonRunner[Array[Byte], Array[Byte]](
    funcs, PythonEvalType.NON_UDF, Array(Array(0)), jobArtifactUUID) {

  protected override def newWriter(
      env: SparkEnv,
      worker: PythonWorker,
      inputIterator: Iterator[Array[Byte]],
      partitionIndex: Int,
      context: TaskContext): Writer = {
    new Writer(env, worker, inputIterator, partitionIndex, context) {

      protected override def writeCommand(dataOut: DataOutputStream): Unit = {
        PythonWorkerUtils.writePythonFunction(funcs.head.funcs.head, dataOut)
      }

      override def writeNextInputToStream(dataOut: DataOutputStream): Boolean = {
        if (PythonRDD.writeNextElementToStream(inputIterator, dataOut)) {
          true
        } else {
          dataOut.writeInt(SpecialLengths.END_OF_DATA_SECTION)
          false
        }
      }
    }
  }

  protected override def newReaderIterator(
      stream: DataInputStream,
      writer: Writer,
      startTime: Long,
      env: SparkEnv,
      worker: PythonWorker,
      pid: Option[Long],
      releasedOrClosed: AtomicBoolean,
      context: TaskContext): Iterator[Array[Byte]] = {
    new ReaderIterator(
      stream, writer, startTime, env, worker, pid, releasedOrClosed, context) {

      protected override def read(): Array[Byte] = {
        if (writer.exception.isDefined) {
          throw writer.exception.get
        }
        try {
          stream.readInt() match {
            case length if length >= 0 =>
              PythonWorkerUtils.readBytes(length, stream)
            case SpecialLengths.TIMING_DATA =>
              handleTimingData()
              read()
            case SpecialLengths.PYTHON_EXCEPTION_THROWN =>
              throw handlePythonException()
            case SpecialLengths.END_OF_DATA_SECTION =>
              handleEndOfDataSection()
              null
          }
        } catch handleException
      }
    }
  }
}

private[spark] object SpecialLengths {
  val END_OF_DATA_SECTION = -1
  val PYTHON_EXCEPTION_THROWN = -2
  val TIMING_DATA = -3
  val END_OF_STREAM = -4
  val NULL = -5
  val START_ARROW_STREAM = -6
  val END_OF_MICRO_BATCH = -7
}

private[spark] object BarrierTaskContextMessageProtocol {
  val BARRIER_FUNCTION = 1
  val ALL_GATHER_FUNCTION = 2
  val BARRIER_RESULT_SUCCESS = "success"
  val ERROR_UNRECOGNIZED_FUNCTION = "Not recognized function call from python side."
}<|MERGE_RESOLUTION|>--- conflicted
+++ resolved
@@ -399,11 +399,7 @@
         dataOut.flush()
       } catch {
         case t: Throwable if NonFatal(t) || t.isInstanceOf[Exception] =>
-<<<<<<< HEAD
-          if (context.isCompleted || context.isInterrupted) {
-=======
           if (context.isCompleted() || context.isInterrupted()) {
->>>>>>> ecee7133
             logDebug("Exception/NonFatal Error thrown after task completion (likely due to " +
               "cleanup)", t)
             if (worker.channel.isConnected) {
