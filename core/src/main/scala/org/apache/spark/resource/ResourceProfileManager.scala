/*
 * Licensed to the Apache Software Foundation (ASF) under one or more
 * contributor license agreements.  See the NOTICE file distributed with
 * this work for additional information regarding copyright ownership.
 * The ASF licenses this file to You under the Apache License, Version 2.0
 * (the "License"); you may not use this file except in compliance with
 * the License.  You may obtain a copy of the License at
 *
 *    http://www.apache.org/licenses/LICENSE-2.0
 *
 * Unless required by applicable law or agreed to in writing, software
 * distributed under the License is distributed on an "AS IS" BASIS,
 * WITHOUT WARRANTIES OR CONDITIONS OF ANY KIND, either express or implied.
 * See the License for the specific language governing permissions and
 * limitations under the License.
 */

package org.apache.spark.resource

import java.util.concurrent.locks.ReentrantReadWriteLock

import scala.collection.mutable.HashMap

import org.apache.spark.{SparkConf, SparkException}
import org.apache.spark.annotation.Evolving
import org.apache.spark.internal.{config, Logging}
import org.apache.spark.internal.config.Tests._
import org.apache.spark.scheduler.{LiveListenerBus, SparkListenerResourceProfileAdded}
import org.apache.spark.util.Utils
import org.apache.spark.util.Utils.isTesting

/**
 * Manager of resource profiles. The manager allows one place to keep the actual ResourceProfiles
 * and everywhere else we can use the ResourceProfile Id to save on space.
 * Note we never remove a resource profile at this point. Its expected this number is small
 * so this shouldn't be much overhead.
 */
@Evolving
private[spark] class ResourceProfileManager(sparkConf: SparkConf,
    listenerBus: LiveListenerBus) extends Logging {
  private val resourceProfileIdToResourceProfile = new HashMap[Int, ResourceProfile]()

  private val (readLock, writeLock) = {
    val lock = new ReentrantReadWriteLock()
    (lock.readLock(), lock.writeLock())
  }

  private val defaultProfile = ResourceProfile.getOrCreateDefaultProfile(sparkConf)
  addResourceProfile(defaultProfile)

  def defaultResourceProfile: ResourceProfile = defaultProfile

  private val dynamicEnabled = Utils.isDynamicAllocationEnabled(sparkConf)
  private val master = sparkConf.getOption("spark.master")
  private val isYarn = master.isDefined && master.get.equals("yarn")
  private val isK8s = master.isDefined && master.get.startsWith("k8s://")
  private val isStandaloneOrLocalCluster = master.isDefined && (
      master.get.startsWith("spark://") || master.get.startsWith("local-cluster")
    )
  private val notRunningUnitTests = !isTesting
  private val testExceptionThrown = sparkConf.get(RESOURCE_PROFILE_MANAGER_TESTING)

  /**
   * If we use anything except the default profile, it's supported on YARN, Kubernetes and
   * Standalone with dynamic allocation enabled, and task resource profile with dynamic allocation
   * disabled on Standalone. Throw an exception if not supported.
   */
  private[spark] def isSupported(rp: ResourceProfile): Boolean = {
    if (rp.isInstanceOf[TaskResourceProfile] && !dynamicEnabled) {
<<<<<<< HEAD
      if ((notRunningUnitTests || testExceptionThrown) && !isStandaloneOrLocalCluster) {
        throw new SparkException("TaskResourceProfiles are only supported for Standalone " +
          "cluster for now when dynamic allocation is disabled.")
=======
      if ((notRunningUnitTests || testExceptionThrown) && !(isStandaloneOrLocalCluster || isYarn)) {
        throw new SparkException("TaskResourceProfiles are only supported for Standalone and " +
          "Yarn cluster for now when dynamic allocation is disabled.")
>>>>>>> 54d5087c
      }
    } else {
      val isNotDefaultProfile = rp.id != ResourceProfile.DEFAULT_RESOURCE_PROFILE_ID
      val notYarnOrK8sOrStandaloneAndNotDefaultProfile =
        isNotDefaultProfile && !(isYarn || isK8s || isStandaloneOrLocalCluster)
      val YarnOrK8sOrStandaloneNotDynAllocAndNotDefaultProfile =
        isNotDefaultProfile && (isYarn || isK8s || isStandaloneOrLocalCluster) && !dynamicEnabled

      // We want the exception to be thrown only when we are specifically testing for the
      // exception or in a real application. Otherwise in all other testing scenarios we want
      // to skip throwing the exception so that we can test in other modes to make testing easier.
      if ((notRunningUnitTests || testExceptionThrown) &&
        (notYarnOrK8sOrStandaloneAndNotDefaultProfile ||
          YarnOrK8sOrStandaloneNotDynAllocAndNotDefaultProfile)) {
        throw new SparkException("ResourceProfiles are only supported on YARN and Kubernetes " +
          "and Standalone with dynamic allocation enabled.")
      }

      if (isStandaloneOrLocalCluster && dynamicEnabled && rp.getExecutorCores.isEmpty &&
        sparkConf.getOption(config.EXECUTOR_CORES.key).isEmpty) {
        logWarning("Neither executor cores is set for resource profile, nor spark.executor.cores " +
          "is explicitly set, you may get more executors allocated than expected. " +
          "It's recommended to set executor cores explicitly. " +
          "Please check SPARK-30299 for more details.")
      }
    }

    true
  }

  /**
   * Check whether a task with specific taskRpId can be scheduled to executors
   * with executorRpId.
   *
   * Here are the rules:
   * 1. When dynamic allocation is disabled, only [[TaskResourceProfile]] is supported,
   *    and tasks with [[TaskResourceProfile]] can be scheduled to executors with default
   *    resource profile.
   * 2. For other scenarios(when dynamic allocation is enabled), tasks can be scheduled to
   *    executors where resource profile exactly matches.
   */
  private[spark] def canBeScheduled(taskRpId: Int, executorRpId: Int): Boolean = {
    assert(resourceProfileIdToResourceProfile.contains(taskRpId) &&
      resourceProfileIdToResourceProfile.contains(executorRpId),
      "Tasks and executors must have valid resource profile id")
    val taskRp = resourceProfileFromId(taskRpId)

    // When dynamic allocation disabled, tasks with TaskResourceProfile can always reuse
    // all the executors with default resource profile.
    taskRpId == executorRpId || (!dynamicEnabled && taskRp.isInstanceOf[TaskResourceProfile])
  }

  def addResourceProfile(rp: ResourceProfile): Unit = {
    isSupported(rp)
    var putNewProfile = false
    writeLock.lock()
    try {
      if (!resourceProfileIdToResourceProfile.contains(rp.id)) {
        val prev = resourceProfileIdToResourceProfile.put(rp.id, rp)
        if (prev.isEmpty) putNewProfile = true
      }
    } finally {
      writeLock.unlock()
    }
    // do this outside the write lock only when we add a new profile
    if (putNewProfile) {
      // force the computation of maxTasks and limitingResource now so we don't have cost later
      rp.limitingResource(sparkConf)
      logInfo(s"Added ResourceProfile id: ${rp.id}")
      listenerBus.post(SparkListenerResourceProfileAdded(rp))
    }
  }

  /*
   * Gets the ResourceProfile associated with the id, if a profile doesn't exist
   * it returns the default ResourceProfile created from the application level configs.
   */
  def resourceProfileFromId(rpId: Int): ResourceProfile = {
    readLock.lock()
    try {
      resourceProfileIdToResourceProfile.getOrElse(rpId,
        throw new SparkException(s"ResourceProfileId $rpId not found!")
      )
    } finally {
      readLock.unlock()
    }
  }

  /*
   * If the ResourceProfile passed in is equivalent to an existing one, return the
   * existing one, other return None
   */
  def getEquivalentProfile(rp: ResourceProfile): Option[ResourceProfile] = {
    readLock.lock()
    try {
      resourceProfileIdToResourceProfile.find { case (_, rpEntry) =>
        rpEntry.resourcesEqual(rp)
      }.map(_._2)
    } finally {
      readLock.unlock()
    }
  }
}<|MERGE_RESOLUTION|>--- conflicted
+++ resolved
@@ -67,15 +67,9 @@
    */
   private[spark] def isSupported(rp: ResourceProfile): Boolean = {
     if (rp.isInstanceOf[TaskResourceProfile] && !dynamicEnabled) {
-<<<<<<< HEAD
-      if ((notRunningUnitTests || testExceptionThrown) && !isStandaloneOrLocalCluster) {
-        throw new SparkException("TaskResourceProfiles are only supported for Standalone " +
-          "cluster for now when dynamic allocation is disabled.")
-=======
       if ((notRunningUnitTests || testExceptionThrown) && !(isStandaloneOrLocalCluster || isYarn)) {
         throw new SparkException("TaskResourceProfiles are only supported for Standalone and " +
           "Yarn cluster for now when dynamic allocation is disabled.")
->>>>>>> 54d5087c
       }
     } else {
       val isNotDefaultProfile = rp.id != ResourceProfile.DEFAULT_RESOURCE_PROFILE_ID
