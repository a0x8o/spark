/*
 * Licensed to the Apache Software Foundation (ASF) under one or more
 * contributor license agreements.  See the NOTICE file distributed with
 * this work for additional information regarding copyright ownership.
 * The ASF licenses this file to You under the Apache License, Version 2.0
 * (the "License"); you may not use this file except in compliance with
 * the License.  You may obtain a copy of the License at
 *
 *    http://www.apache.org/licenses/LICENSE-2.0
 *
 * Unless required by applicable law or agreed to in writing, software
 * distributed under the License is distributed on an "AS IS" BASIS,
 * WITHOUT WARRANTIES OR CONDITIONS OF ANY KIND, either express or implied.
 * See the License for the specific language governing permissions and
 * limitations under the License.
 */

package org.apache.spark.status

import java.io.File
import java.nio.file.Files

import scala.annotation.meta.getter
import scala.jdk.CollectionConverters._
import scala.reflect.{classTag, ClassTag}

import com.fasterxml.jackson.annotation.JsonInclude
import com.fasterxml.jackson.module.scala.DefaultScalaModule
import org.fusesource.leveldbjni.internal.NativeDB
import org.rocksdb.RocksDBException

import org.apache.spark.SparkConf
import org.apache.spark.deploy.history.{FsHistoryProvider, FsHistoryProviderMetadata}
import org.apache.spark.internal.{Logging, MDC}
import org.apache.spark.internal.LogKeys._
import org.apache.spark.internal.config.History
import org.apache.spark.internal.config.History.HYBRID_STORE_DISK_BACKEND
import org.apache.spark.internal.config.History.HybridStoreDiskBackend
import org.apache.spark.internal.config.History.HybridStoreDiskBackend._
import org.apache.spark.status.protobuf.KVStoreProtobufSerializer
import org.apache.spark.util.Utils
import org.apache.spark.util.kvstore._

private[spark] object KVUtils extends Logging {

  /** Use this to annotate constructor params to be used as KVStore indices. */
  type KVIndexParam = KVIndex @getter

  private def backend(conf: SparkConf, live: Boolean) = {
    if (live) {
      // For the disk-based KV store of live UI, let's simply make it ROCKSDB only for now,
      // instead of supporting both LevelDB and RocksDB. RocksDB is built based on LevelDB with
      // improvements on writes and reads.
      HybridStoreDiskBackend.ROCKSDB
    } else {
      HybridStoreDiskBackend.withName(conf.get(HYBRID_STORE_DISK_BACKEND))
    }
  }

  private def serializer(conf: SparkConf, live: Boolean) = {
    if (live) {
      // For the disk-based KV store of live UI, let's simply use protobuf serializer only.
      // The default serializer is slow since it is using JSON+GZip encoding.
      new KVStoreProtobufSerializer()
    } else {
      serializerForHistoryServer(conf)
    }
  }

  /**
   * A KVStoreSerializer that provides Scala types serialization too, and uses the same options as
   * the API serializer.
   */
  private[spark] class KVStoreScalaSerializer extends KVStoreSerializer {

    mapper.registerModule(DefaultScalaModule)
    mapper.setSerializationInclusion(JsonInclude.Include.NON_ABSENT)

  }

  /**
   * Open or create a disk-based KVStore.
   *
   * @param path Location of the store.
   * @param metadata Metadata value to compare to the data in the store. If the store does not
   *                 contain any metadata (e.g. it's a new store), this value is written as
   *                 the store's metadata.
   * @param conf SparkConf use to get `HYBRID_STORE_DISK_BACKEND`
   */
  def open[M: ClassTag](
      path: File,
      metadata: M,
      conf: SparkConf,
      live: Boolean): KVStore = {
    require(metadata != null, "Metadata is required.")

    val kvSerializer = serializer(conf, live)
    val db = backend(conf, live) match {
<<<<<<< HEAD
      case LEVELDB => new LevelDB(path, kvSerializer)
=======
      case LEVELDB =>
        logWarning("The LEVELDB is deprecated. Please use ROCKSDB instead.")
        new LevelDB(path, kvSerializer)
>>>>>>> 0c30df19
      case ROCKSDB => new RocksDB(path, kvSerializer)
    }
    val dbMeta = db.getMetadata(classTag[M].runtimeClass)
    if (dbMeta == null) {
      db.setMetadata(metadata)
    } else if (dbMeta != metadata) {
      db.close()
      throw new MetadataMismatchException()
    }

    db
  }

  def serializerForHistoryServer(conf: SparkConf): KVStoreScalaSerializer = {
    History.LocalStoreSerializer.withName(conf.get(History.LOCAL_STORE_SERIALIZER)) match {
      case History.LocalStoreSerializer.JSON =>
        new KVStoreScalaSerializer()
      case History.LocalStoreSerializer.PROTOBUF =>
        new KVStoreProtobufSerializer()
      case other =>
        throw new IllegalArgumentException(s"Unrecognized KV store serializer $other")
    }
  }

  def createKVStore(
      storePath: Option[File],
      live: Boolean,
      conf: SparkConf): KVStore = {
    storePath.map { path =>
      val diskBackend = backend(conf, live)

      val dir = diskBackend match {
        case LEVELDB => "listing.ldb"
        case ROCKSDB => "listing.rdb"
      }

      val dbPath = Files.createDirectories(new File(path, dir).toPath()).toFile()
      Utils.chmod700(dbPath)

      val metadata = FsHistoryProviderMetadata(
        FsHistoryProvider.CURRENT_LISTING_VERSION,
        AppStatusStore.CURRENT_VERSION,
        conf.get(History.HISTORY_LOG_DIR))

      try {
        open(dbPath, metadata, conf, live)
      } catch {
        // If there's an error, remove the listing database and any existing UI database
        // from the store directory, since it's extremely likely that they'll all contain
        // incompatible information.
        case _: UnsupportedStoreVersionException | _: MetadataMismatchException =>
          logInfo("Detected incompatible DB versions, deleting...")
          path.listFiles().foreach(Utils.deleteRecursively)
          open(dbPath, metadata, conf, live)
        case dbExc @ (_: NativeDB.DBException | _: RocksDBException) =>
          // Get rid of the corrupted data and re-create it.
          logWarning(log"Failed to load disk store ${MDC(PATH, dbPath)} :", dbExc)
          Utils.deleteRecursively(dbPath)
          open(dbPath, metadata, conf, live)
      }
    }.getOrElse(new InMemoryStore())
  }

  /** Turns a KVStoreView into a Scala sequence, applying a filter. */
  def viewToSeq[T](
      view: KVStoreView[T],
      max: Int)
      (filter: T => Boolean): Seq[T] = {
    val iter = view.closeableIterator()
    try {
      iter.asScala.filter(filter).take(max).toList
    } finally {
      iter.close()
    }
  }

  /** Turns an interval of KVStoreView into a Scala sequence, applying a filter. */
  def viewToSeq[T](
      view: KVStoreView[T],
      from: Int,
      until: Int)(filter: T => Boolean): Seq[T] = {
    Utils.tryWithResource(view.closeableIterator()) { iter =>
      iter.asScala.filter(filter).slice(from, until).toList
    }
  }

  /** Turns a KVStoreView into a Scala sequence. */
  def viewToSeq[T](view: KVStoreView[T]): Seq[T] = {
    Utils.tryWithResource(view.closeableIterator()) { iter =>
      iter.asScala.toList
    }
  }

  /** Counts the number of elements in the KVStoreView which satisfy a predicate. */
  def count[T](view: KVStoreView[T])(countFunc: T => Boolean): Int = {
    Utils.tryWithResource(view.closeableIterator()) { iter =>
      iter.asScala.count(countFunc)
    }
  }

  /** Applies a function f to all values produced by KVStoreView. */
  def foreach[T](view: KVStoreView[T])(foreachFunc: T => Unit): Unit = {
    Utils.tryWithResource(view.closeableIterator()) { iter =>
      iter.asScala.foreach(foreachFunc)
    }
  }

  /** Maps all values of KVStoreView to new values using a transformation function. */
  def mapToSeq[T, B](view: KVStoreView[T])(mapFunc: T => B): Seq[B] = {
    Utils.tryWithResource(view.closeableIterator()) { iter =>
      iter.asScala.map(mapFunc).toList
    }
  }

  def size[T](view: KVStoreView[T]): Int = {
    Utils.tryWithResource(view.closeableIterator()) { iter =>
      iter.asScala.size
    }
  }

  private[spark] class MetadataMismatchException extends Exception

}<|MERGE_RESOLUTION|>--- conflicted
+++ resolved
@@ -96,13 +96,9 @@
 
     val kvSerializer = serializer(conf, live)
     val db = backend(conf, live) match {
-<<<<<<< HEAD
-      case LEVELDB => new LevelDB(path, kvSerializer)
-=======
       case LEVELDB =>
         logWarning("The LEVELDB is deprecated. Please use ROCKSDB instead.")
         new LevelDB(path, kvSerializer)
->>>>>>> 0c30df19
       case ROCKSDB => new RocksDB(path, kvSerializer)
     }
     val dbMeta = db.getMetadata(classTag[M].runtimeClass)
