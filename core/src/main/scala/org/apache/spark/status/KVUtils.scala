--- conflicted
+++ resolved
@@ -45,10 +45,6 @@
   /** Use this to annotate constructor params to be used as KVStore indices. */
   type KVIndexParam = KVIndex @getter
 
-<<<<<<< HEAD
-  private def backend(conf: SparkConf) =
-    HybridStoreDiskBackend.withName(conf.get(HYBRID_STORE_DISK_BACKEND))
-=======
   private def backend(conf: SparkConf, live: Boolean) = {
     if (live) {
       // For the disk-based KV store of live UI, let's simply make it ROCKSDB only for now,
@@ -69,7 +65,6 @@
       serializerForHistoryServer(conf)
     }
   }
->>>>>>> 294e9b3a
 
   /**
    * A KVStoreSerializer that provides Scala types serialization too, and uses the same options as
@@ -95,20 +90,11 @@
       path: File,
       metadata: M,
       conf: SparkConf,
-<<<<<<< HEAD
-      diskBackend: Option[HybridStoreDiskBackend.Value] = None,
-      serializer: Option[KVStoreSerializer] = None): KVStore = {
-    require(metadata != null, "Metadata is required.")
-
-    val kvSerializer = serializer.getOrElse(new KVStoreScalaSerializer())
-    val db = diskBackend.getOrElse(backend(conf)) match {
-=======
       live: Boolean): KVStore = {
     require(metadata != null, "Metadata is required.")
 
     val kvSerializer = serializer(conf, live)
     val db = backend(conf, live) match {
->>>>>>> 294e9b3a
       case LEVELDB => new LevelDB(path, kvSerializer)
       case ROCKSDB => new RocksDB(path, kvSerializer)
     }
@@ -123,8 +109,6 @@
     db
   }
 
-<<<<<<< HEAD
-=======
   def serializerForHistoryServer(conf: SparkConf): KVStoreScalaSerializer = {
     History.LocalStoreSerializer.withName(conf.get(History.LOCAL_STORE_SERIALIZER)) match {
       case History.LocalStoreSerializer.JSON =>
@@ -136,32 +120,12 @@
     }
   }
 
->>>>>>> 294e9b3a
   def createKVStore(
       storePath: Option[File],
       live: Boolean,
       conf: SparkConf): KVStore = {
     storePath.map { path =>
-<<<<<<< HEAD
-      val diskBackend = if (live) {
-        // For the disk-based KV store of live UI, let's simply make it ROCKSDB only for now,
-        // instead of supporting both LevelDB and RocksDB. RocksDB is built based on LevelDB with
-        // improvements on writes and reads.
-        HybridStoreDiskBackend.ROCKSDB
-      } else {
-        HybridStoreDiskBackend.withName(conf.get(History.HYBRID_STORE_DISK_BACKEND))
-      }
-
-      val serializer = if (live) {
-        // For the disk-based KV store of live UI, let's simply use protobuf serializer only.
-        // The default serializer is slow since it is using JSON+GZip encoding.
-        Some(new KVStoreProtobufSerializer())
-      } else {
-        None
-      }
-=======
       val diskBackend = backend(conf, live)
->>>>>>> 294e9b3a
 
       val dir = diskBackend match {
         case LEVELDB => "listing.ldb"
@@ -177,11 +141,7 @@
         conf.get(History.HISTORY_LOG_DIR))
 
       try {
-<<<<<<< HEAD
-        open(dbPath, metadata, conf, Some(diskBackend), serializer)
-=======
         open(dbPath, metadata, conf, live)
->>>>>>> 294e9b3a
       } catch {
         // If there's an error, remove the listing database and any existing UI database
         // from the store directory, since it's extremely likely that they'll all contain
@@ -189,20 +149,12 @@
         case _: UnsupportedStoreVersionException | _: MetadataMismatchException =>
           logInfo("Detected incompatible DB versions, deleting...")
           path.listFiles().foreach(Utils.deleteRecursively)
-<<<<<<< HEAD
-          open(dbPath, metadata, conf, Some(diskBackend), serializer)
-=======
           open(dbPath, metadata, conf, live)
->>>>>>> 294e9b3a
         case dbExc @ (_: NativeDB.DBException | _: RocksDBException) =>
           // Get rid of the corrupted data and re-create it.
           logWarning(s"Failed to load disk store $dbPath :", dbExc)
           Utils.deleteRecursively(dbPath)
-<<<<<<< HEAD
-          open(dbPath, metadata, conf, Some(diskBackend), serializer)
-=======
           open(dbPath, metadata, conf, live)
->>>>>>> 294e9b3a
       }
     }.getOrElse(new InMemoryStore())
   }
