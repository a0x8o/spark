--- conflicted
+++ resolved
@@ -95,13 +95,9 @@
 
     val kvSerializer = serializer(conf, live)
     val db = backend(conf, live) match {
-<<<<<<< HEAD
-      case LEVELDB => new LevelDB(path, kvSerializer)
-=======
       case LEVELDB =>
         logWarning("The LEVELDB is deprecated. Please use ROCKSDB instead.")
         new LevelDB(path, kvSerializer)
->>>>>>> 54d5087c
       case ROCKSDB => new RocksDB(path, kvSerializer)
     }
     val dbMeta = db.getMetadata(classTag[M].runtimeClass)
