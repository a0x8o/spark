--- conflicted
+++ resolved
@@ -540,34 +540,21 @@
     lockName: Option[String],
     lockOwnerName: Option[String],
     suspended: Boolean,
-<<<<<<< HEAD
-    inNative: Boolean) {
-=======
     inNative: Boolean,
     isDaemon: Boolean,
     priority: Int) {
->>>>>>> 54d5087c
 
   /**
    * Returns a string representation of this thread stack trace
    * w.r.t java.lang.management.ThreadInfo(JDK 8)'s toString.
    *
-<<<<<<< HEAD
-   * TODO(SPARK-44895): Considering 'daemon', 'priority' from higher JDKs
-   *
-=======
->>>>>>> 54d5087c
    * TODO(SPARK-44896): Also considering adding information os_prio, cpu, elapsed, tid, nid, etc.,
    *   from the jstack tool
    */
   override def toString: String = {
-<<<<<<< HEAD
-    val sb = new StringBuilder(s""""$threadName" Id=$threadId $threadState""")
-=======
     val daemon = if (isDaemon) " daemon" else ""
     val sb = new StringBuilder(
       s""""$threadName"$daemon prio=$priority Id=$threadId $threadState""")
->>>>>>> 54d5087c
     lockName.foreach(lock => sb.append(s" on $lock"))
     lockOwnerName.foreach {
       owner => sb.append(s"""owned by "$owner"""")
