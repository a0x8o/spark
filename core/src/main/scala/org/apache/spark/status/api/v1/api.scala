/*
 * Licensed to the Apache Software Foundation (ASF) under one or more
 * contributor license agreements.  See the NOTICE file distributed with
 * this work for additional information regarding copyright ownership.
 * The ASF licenses this file to You under the Apache License, Version 2.0
 * (the "License"); you may not use this file except in compliance with
 * the License.  You may obtain a copy of the License at
 *
 *    http://www.apache.org/licenses/LICENSE-2.0
 *
 * Unless required by applicable law or agreed to in writing, software
 * distributed under the License is distributed on an "AS IS" BASIS,
 * WITHOUT WARRANTIES OR CONDITIONS OF ANY KIND, either express or implied.
 * See the License for the specific language governing permissions and
 * limitations under the License.
 */
package org.apache.spark.status.api.v1

import java.lang.{Long => JLong}
import java.util.Date

import scala.xml.{NodeSeq, Text}

import com.fasterxml.jackson.annotation.JsonIgnoreProperties
import com.fasterxml.jackson.core.{JsonGenerator, JsonParser}
import com.fasterxml.jackson.core.`type`.TypeReference
import com.fasterxml.jackson.databind.{DeserializationContext, JsonDeserializer, JsonSerializer, SerializerProvider}
import com.fasterxml.jackson.databind.annotation.{JsonDeserialize, JsonSerialize}

import org.apache.spark.JobExecutionStatus
import org.apache.spark.executor.ExecutorMetrics
import org.apache.spark.metrics.ExecutorMetricType
import org.apache.spark.resource.{ExecutorResourceRequest, ResourceInformation, TaskResourceRequest}

case class ApplicationInfo private[spark](
    id: String,
    name: String,
    coresGranted: Option[Int],
    maxCores: Option[Int],
    coresPerExecutor: Option[Int],
    memoryPerExecutorMB: Option[Int],
    attempts: collection.Seq[ApplicationAttemptInfo])

@JsonIgnoreProperties(
  value = Array("startTimeEpoch", "endTimeEpoch", "lastUpdatedEpoch"),
  allowGetters = true)
case class ApplicationAttemptInfo private[spark](
    attemptId: Option[String],
    startTime: Date,
    endTime: Date,
    lastUpdated: Date,
    duration: Long,
    sparkUser: String,
    completed: Boolean = false,
    appSparkVersion: String) {

  def getStartTimeEpoch: Long = startTime.getTime

  def getEndTimeEpoch: Long = endTime.getTime

  def getLastUpdatedEpoch: Long = lastUpdated.getTime

}

class ResourceProfileInfo private[spark](
    val id: Int,
    val executorResources: Map[String, ExecutorResourceRequest],
    val taskResources: Map[String, TaskResourceRequest])

class ExecutorStageSummary private[spark](
    val taskTime : Long,
    val failedTasks : Int,
    val succeededTasks : Int,
    val killedTasks : Int,
    val inputBytes : Long,
    val inputRecords : Long,
    val outputBytes : Long,
    val outputRecords : Long,
    val shuffleRead : Long,
    val shuffleReadRecords : Long,
    val shuffleWrite : Long,
    val shuffleWriteRecords : Long,
    val memoryBytesSpilled : Long,
    val diskBytesSpilled : Long,
    @deprecated("use isExcludedForStage instead", "3.1.0")
    val isBlacklistedForStage: Boolean,
    @JsonSerialize(using = classOf[ExecutorMetricsJsonSerializer])
    @JsonDeserialize(using = classOf[ExecutorMetricsJsonDeserializer])
    val peakMemoryMetrics: Option[ExecutorMetrics],
    val isExcludedForStage: Boolean)

class SpeculationStageSummary private[spark](
   val numTasks: Int,
   val numActiveTasks: Int,
   val numCompletedTasks: Int,
   val numFailedTasks: Int,
   val numKilledTasks: Int)

class ExecutorSummary private[spark](
    val id: String,
    val hostPort: String,
    val isActive: Boolean,
    val rddBlocks: Int,
    val memoryUsed: Long,
    val diskUsed: Long,
    val totalCores: Int,
    val maxTasks: Int,
    val activeTasks: Int,
    val failedTasks: Int,
    val completedTasks: Int,
    val totalTasks: Int,
    val totalDuration: Long,
    val totalGCTime: Long,
    val totalInputBytes: Long,
    val totalShuffleRead: Long,
    val totalShuffleWrite: Long,
    @deprecated("use isExcluded instead", "3.1.0")
    val isBlacklisted: Boolean,
    val maxMemory: Long,
    val addTime: Date,
    val removeTime: Option[Date],
    val removeReason: Option[String],
    val executorLogs: Map[String, String],
    val memoryMetrics: Option[MemoryMetrics],
    @deprecated("use excludedInStages instead", "3.1.0")
    val blacklistedInStages: Set[Int],
    @JsonSerialize(using = classOf[ExecutorMetricsJsonSerializer])
    @JsonDeserialize(using = classOf[ExecutorMetricsJsonDeserializer])
    val peakMemoryMetrics: Option[ExecutorMetrics],
    val attributes: Map[String, String],
    val resources: Map[String, ResourceInformation],
    val resourceProfileId: Int,
    val isExcluded: Boolean,
    val excludedInStages: Set[Int])

class MemoryMetrics private[spark](
    val usedOnHeapStorageMemory: Long,
    val usedOffHeapStorageMemory: Long,
    val totalOnHeapStorageMemory: Long,
    val totalOffHeapStorageMemory: Long)

/** deserializer for peakMemoryMetrics: convert map to ExecutorMetrics */
private[spark] class ExecutorMetricsJsonDeserializer
    extends JsonDeserializer[Option[ExecutorMetrics]] {
  override def deserialize(
      jsonParser: JsonParser,
      deserializationContext: DeserializationContext): Option[ExecutorMetrics] = {
    val metricsMap = jsonParser.readValueAs[Option[Map[String, Long]]](
      new TypeReference[Option[Map[String, java.lang.Long]]] {})
    metricsMap.map(metrics => new ExecutorMetrics(metrics))
  }

  override def getNullValue(ctxt: DeserializationContext): Option[ExecutorMetrics] = {
    None
  }
}
/** serializer for peakMemoryMetrics: convert ExecutorMetrics to map with metric name as key */
private[spark] class ExecutorMetricsJsonSerializer
    extends JsonSerializer[Option[ExecutorMetrics]] {
  override def serialize(
      metrics: Option[ExecutorMetrics],
      jsonGenerator: JsonGenerator,
      serializerProvider: SerializerProvider): Unit = {
    if (metrics.isEmpty) {
      jsonGenerator.writeNull()
    } else {
      metrics.foreach { m: ExecutorMetrics =>
        val metricsMap = ExecutorMetricType.metricToOffset.map { case (metric, _) =>
          metric -> m.getMetricValue(metric)
        }
        jsonGenerator.writeObject(metricsMap)
      }
    }
  }

  override def isEmpty(provider: SerializerProvider, value: Option[ExecutorMetrics]): Boolean =
    value.isEmpty
}

private[spark] class ExecutorPeakMetricsDistributionsJsonSerializer
  extends JsonSerializer[ExecutorPeakMetricsDistributions] {
  override def serialize(
    metrics: ExecutorPeakMetricsDistributions,
    jsonGenerator: JsonGenerator,
    serializerProvider: SerializerProvider): Unit = {
    val metricsMap = ExecutorMetricType.metricToOffset.map { case (metric, _) =>
      metric -> metrics.getMetricDistribution(metric)
    }
    jsonGenerator.writeObject(metricsMap)
  }
}

class JobData private[spark](
    val jobId: Int,
    val name: String,
    val description: Option[String],
    val submissionTime: Option[Date],
    val completionTime: Option[Date],
    val stageIds: collection.Seq[Int],
    val jobGroup: Option[String],
    val status: JobExecutionStatus,
    val numTasks: Int,
    val numActiveTasks: Int,
    val numCompletedTasks: Int,
    val numSkippedTasks: Int,
    val numFailedTasks: Int,
    val numKilledTasks: Int,
    val numCompletedIndices: Int,
    val numActiveStages: Int,
    val numCompletedStages: Int,
    val numSkippedStages: Int,
    val numFailedStages: Int,
    val killedTasksSummary: Map[String, Int])

class RDDStorageInfo private[spark](
    val id: Int,
    val name: String,
    val numPartitions: Int,
    val numCachedPartitions: Int,
    val storageLevel: String,
    val memoryUsed: Long,
    val diskUsed: Long,
    val dataDistribution: Option[collection.Seq[RDDDataDistribution]],
    val partitions: Option[collection.Seq[RDDPartitionInfo]])

class RDDDataDistribution private[spark](
    val address: String,
    val memoryUsed: Long,
    val memoryRemaining: Long,
    val diskUsed: Long,
    @JsonDeserialize(contentAs = classOf[JLong])
    val onHeapMemoryUsed: Option[Long],
    @JsonDeserialize(contentAs = classOf[JLong])
    val offHeapMemoryUsed: Option[Long],
    @JsonDeserialize(contentAs = classOf[JLong])
    val onHeapMemoryRemaining: Option[Long],
    @JsonDeserialize(contentAs = classOf[JLong])
    val offHeapMemoryRemaining: Option[Long])

class RDDPartitionInfo private[spark](
    val blockName: String,
    val storageLevel: String,
    val memoryUsed: Long,
    val diskUsed: Long,
    val executors: collection.Seq[String])

class StageData private[spark](
    val status: StageStatus,
    val stageId: Int,
    val attemptId: Int,
    val numTasks: Int,
    val numActiveTasks: Int,
    val numCompleteTasks: Int,
    val numFailedTasks: Int,
    val numKilledTasks: Int,
    val numCompletedIndices: Int,

    val submissionTime: Option[Date],
    val firstTaskLaunchedTime: Option[Date],
    val completionTime: Option[Date],
    val failureReason: Option[String],

    val executorDeserializeTime: Long,
    val executorDeserializeCpuTime: Long,
    val executorRunTime: Long,
    val executorCpuTime: Long,
    val resultSize: Long,
    val jvmGcTime: Long,
    val resultSerializationTime: Long,
    val memoryBytesSpilled: Long,
    val diskBytesSpilled: Long,
    val peakExecutionMemory: Long,
    val inputBytes: Long,
    val inputRecords: Long,
    val outputBytes: Long,
    val outputRecords: Long,
    val shuffleRemoteBlocksFetched: Long,
    val shuffleLocalBlocksFetched: Long,
    val shuffleFetchWaitTime: Long,
    val shuffleRemoteBytesRead: Long,
    val shuffleRemoteBytesReadToDisk: Long,
    val shuffleLocalBytesRead: Long,
    val shuffleReadBytes: Long,
    val shuffleReadRecords: Long,
    val shuffleWriteBytes: Long,
    val shuffleWriteTime: Long,
    val shuffleWriteRecords: Long,

    val name: String,
    val description: Option[String],
    val details: String,
    val schedulingPool: String,

    val rddIds: Seq[Int],
    val accumulatorUpdates: Seq[AccumulableInfo],
    val tasks: Option[Map[Long, TaskData]],
    val executorSummary: Option[Map[String, ExecutorStageSummary]],
    val speculationSummary: Option[SpeculationStageSummary],
    val killedTasksSummary: Map[String, Int],
    val resourceProfileId: Int,
    @JsonSerialize(using = classOf[ExecutorMetricsJsonSerializer])
    @JsonDeserialize(using = classOf[ExecutorMetricsJsonDeserializer])
    val peakExecutorMetrics: Option[ExecutorMetrics],
    val taskMetricsDistributions: Option[TaskMetricDistributions],
    val executorMetricsDistributions: Option[ExecutorMetricsDistributions])

class TaskData private[spark](
    val taskId: Long,
    val index: Int,
    val attempt: Int,
    val partitionId: Int,
    val launchTime: Date,
    val resultFetchStart: Option[Date],
    @JsonDeserialize(contentAs = classOf[JLong])
    val duration: Option[Long],
    val executorId: String,
    val host: String,
    val status: String,
    val taskLocality: String,
    val speculative: Boolean,
    val accumulatorUpdates: collection.Seq[AccumulableInfo],
    val errorMessage: Option[String] = None,
    val taskMetrics: Option[TaskMetrics] = None,
    val executorLogs: Map[String, String],
    val schedulerDelay: Long,
    val gettingResultTime: Long)

class TaskMetrics private[spark](
    val executorDeserializeTime: Long,
    val executorDeserializeCpuTime: Long,
    val executorRunTime: Long,
    val executorCpuTime: Long,
    val resultSize: Long,
    val jvmGcTime: Long,
    val resultSerializationTime: Long,
    val memoryBytesSpilled: Long,
    val diskBytesSpilled: Long,
    val peakExecutionMemory: Long,
    val inputMetrics: InputMetrics,
    val outputMetrics: OutputMetrics,
    val shuffleReadMetrics: ShuffleReadMetrics,
    val shuffleWriteMetrics: ShuffleWriteMetrics)

class InputMetrics private[spark](
    val bytesRead: Long,
    val recordsRead: Long)

class OutputMetrics private[spark](
    val bytesWritten: Long,
    val recordsWritten: Long)

class ShuffleReadMetrics private[spark](
    val remoteBlocksFetched: Long,
    val localBlocksFetched: Long,
    val fetchWaitTime: Long,
    val remoteBytesRead: Long,
    val remoteBytesReadToDisk: Long,
    val localBytesRead: Long,
    val recordsRead: Long)

class ShuffleWriteMetrics private[spark](
    val bytesWritten: Long,
    val writeTime: Long,
    val recordsWritten: Long)

class TaskMetricDistributions private[spark](
    val quantiles: IndexedSeq[Double],

    val duration: IndexedSeq[Double],
    val executorDeserializeTime: IndexedSeq[Double],
    val executorDeserializeCpuTime: IndexedSeq[Double],
    val executorRunTime: IndexedSeq[Double],
    val executorCpuTime: IndexedSeq[Double],
    val resultSize: IndexedSeq[Double],
    val jvmGcTime: IndexedSeq[Double],
    val resultSerializationTime: IndexedSeq[Double],
    val gettingResultTime: IndexedSeq[Double],
    val schedulerDelay: IndexedSeq[Double],
    val peakExecutionMemory: IndexedSeq[Double],
    val memoryBytesSpilled: IndexedSeq[Double],
    val diskBytesSpilled: IndexedSeq[Double],

    val inputMetrics: InputMetricDistributions,
    val outputMetrics: OutputMetricDistributions,
    val shuffleReadMetrics: ShuffleReadMetricDistributions,
    val shuffleWriteMetrics: ShuffleWriteMetricDistributions)

class InputMetricDistributions private[spark](
    val bytesRead: IndexedSeq[Double],
    val recordsRead: IndexedSeq[Double])

class OutputMetricDistributions private[spark](
    val bytesWritten: IndexedSeq[Double],
    val recordsWritten: IndexedSeq[Double])

class ExecutorMetricsDistributions private[spark](
  val quantiles: IndexedSeq[Double],

  val taskTime: IndexedSeq[Double],
  val failedTasks: IndexedSeq[Double],
  val succeededTasks: IndexedSeq[Double],
  val killedTasks: IndexedSeq[Double],
  val inputBytes: IndexedSeq[Double],
  val inputRecords: IndexedSeq[Double],
  val outputBytes: IndexedSeq[Double],
  val outputRecords: IndexedSeq[Double],
  val shuffleRead: IndexedSeq[Double],
  val shuffleReadRecords: IndexedSeq[Double],
  val shuffleWrite: IndexedSeq[Double],
  val shuffleWriteRecords: IndexedSeq[Double],
  val memoryBytesSpilled: IndexedSeq[Double],
  val diskBytesSpilled: IndexedSeq[Double],
  @JsonSerialize(using = classOf[ExecutorPeakMetricsDistributionsJsonSerializer])
  val peakMemoryMetrics: ExecutorPeakMetricsDistributions
)

@JsonSerialize(using = classOf[ExecutorPeakMetricsDistributionsJsonSerializer])
class ExecutorPeakMetricsDistributions private[spark](
  val quantiles: IndexedSeq[Double],
  val executorMetrics: IndexedSeq[ExecutorMetrics]) {
  private lazy val count = executorMetrics.length
  private lazy val indices = quantiles.map { q => math.min((q * count).toLong, count - 1) }

  /** Returns the distributions for the specified metric. */
  def getMetricDistribution(metricName: String): IndexedSeq[Double] = {
    val sorted = executorMetrics.map(_.getMetricValue(metricName)).sorted
    indices.map(i => sorted(i.toInt).toDouble)
  }
}

class ShuffleReadMetricDistributions private[spark](
    val readBytes: IndexedSeq[Double],
    val readRecords: IndexedSeq[Double],
    val remoteBlocksFetched: IndexedSeq[Double],
    val localBlocksFetched: IndexedSeq[Double],
    val fetchWaitTime: IndexedSeq[Double],
    val remoteBytesRead: IndexedSeq[Double],
    val remoteBytesReadToDisk: IndexedSeq[Double],
    val totalBlocksFetched: IndexedSeq[Double])

class ShuffleWriteMetricDistributions private[spark](
    val writeBytes: IndexedSeq[Double],
    val writeRecords: IndexedSeq[Double],
    val writeTime: IndexedSeq[Double])

class AccumulableInfo private[spark](
    val id: Long,
    val name: String,
    val update: Option[String],
    val value: String)

class VersionInfo private[spark](
  val spark: String)

// Note the resourceProfiles information are only added here on return from the
// REST call, they are not stored with it.
class ApplicationEnvironmentInfo private[spark] (
    val runtime: RuntimeInfo,
<<<<<<< HEAD
    val sparkProperties: Seq[(String, String)],
    val hadoopProperties: Seq[(String, String)],
    val systemProperties: Seq[(String, String)],
    val metricsProperties: Seq[(String, String)],
    val classpathEntries: Seq[(String, String)],
    val resourceProfiles: Seq[ResourceProfileInfo])
=======
    val sparkProperties: collection.Seq[(String, String)],
    val hadoopProperties: collection.Seq[(String, String)],
    val systemProperties: collection.Seq[(String, String)],
    val metricsProperties: collection.Seq[(String, String)],
    val classpathEntries: collection.Seq[(String, String)],
    val resourceProfiles: collection.Seq[ResourceProfileInfo])
>>>>>>> 294e9b3a

class RuntimeInfo private[spark](
    val javaVersion: String,
    val javaHome: String,
    val scalaVersion: String)

case class StackTrace(elems: Seq[String]) {
  override def toString: String = elems.mkString

  def html: NodeSeq = {
    val withNewLine = elems.foldLeft(NodeSeq.Empty) { (acc, elem) =>
      if (acc.isEmpty) {
        acc :+ Text(elem)
      } else {
        acc :+ <br /> :+ Text(elem)
      }
    }

    withNewLine
  }

  def mkString(start: String, sep: String, end: String): String = {
    elems.mkString(start, sep, end)
  }
}

case class ThreadStackTrace(
    val threadId: Long,
    val threadName: String,
    val threadState: Thread.State,
    val stackTrace: StackTrace,
    val blockedByThreadId: Option[Long],
    val blockedByLock: String,
    val holdingLocks: Seq[String])

class ProcessSummary private[spark](
     val id: String,
     val hostPort: String,
     val isActive: Boolean,
     val totalCores: Int,
     val addTime: Date,
     val removeTime: Option[Date],
     val processLogs: Map[String, String])<|MERGE_RESOLUTION|>--- conflicted
+++ resolved
@@ -456,21 +456,12 @@
 // REST call, they are not stored with it.
 class ApplicationEnvironmentInfo private[spark] (
     val runtime: RuntimeInfo,
-<<<<<<< HEAD
-    val sparkProperties: Seq[(String, String)],
-    val hadoopProperties: Seq[(String, String)],
-    val systemProperties: Seq[(String, String)],
-    val metricsProperties: Seq[(String, String)],
-    val classpathEntries: Seq[(String, String)],
-    val resourceProfiles: Seq[ResourceProfileInfo])
-=======
     val sparkProperties: collection.Seq[(String, String)],
     val hadoopProperties: collection.Seq[(String, String)],
     val systemProperties: collection.Seq[(String, String)],
     val metricsProperties: collection.Seq[(String, String)],
     val classpathEntries: collection.Seq[(String, String)],
     val resourceProfiles: collection.Seq[ResourceProfileInfo])
->>>>>>> 294e9b3a
 
 class RuntimeInfo private[spark](
     val javaVersion: String,
