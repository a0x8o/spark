<?xml version="1.0" encoding="UTF-8"?>
<!--
  ~ Licensed to the Apache Software Foundation (ASF) under one or more
  ~ contributor license agreements.  See the NOTICE file distributed with
  ~ this work for additional information regarding copyright ownership.
  ~ The ASF licenses this file to You under the Apache License, Version 2.0
  ~ (the "License"); you may not use this file except in compliance with
  ~ the License.  You may obtain a copy of the License at
  ~
  ~    http://www.apache.org/licenses/LICENSE-2.0
  ~
  ~ Unless required by applicable law or agreed to in writing, software
  ~ distributed under the License is distributed on an "AS IS" BASIS,
  ~ WITHOUT WARRANTIES OR CONDITIONS OF ANY KIND, either express or implied.
  ~ See the License for the specific language governing permissions and
  ~ limitations under the License.
  -->

<project xmlns="http://maven.apache.org/POM/4.0.0" xmlns:xsi="http://www.w3.org/2001/XMLSchema-instance" xsi:schemaLocation="http://maven.apache.org/POM/4.0.0 http://maven.apache.org/xsd/maven-4.0.0.xsd">
  <modelVersion>4.0.0</modelVersion>
  <parent>
    <groupId>org.apache.spark</groupId>
<<<<<<< HEAD
    <artifactId>spark-parent_2.12</artifactId>
=======
    <artifactId>spark-parent_2.13</artifactId>
>>>>>>> 54d5087c
    <version>4.0.0-SNAPSHOT</version>
    <relativePath>../pom.xml</relativePath>
  </parent>

  <artifactId>spark-repl_2.13</artifactId>
  <packaging>jar</packaging>
  <name>Spark Project REPL</name>
  <url>https://spark.apache.org/</url>

  <properties>
    <sbt.project.name>repl</sbt.project.name>
  </properties>

  <dependencies>
    <dependency>
      <groupId>org.apache.spark</groupId>
      <artifactId>spark-core_${scala.binary.version}</artifactId>
      <version>${project.version}</version>
    </dependency>
    <dependency>
      <groupId>org.apache.spark</groupId>
      <artifactId>spark-core_${scala.binary.version}</artifactId>
      <version>${project.version}</version>
      <type>test-jar</type>
      <scope>test</scope>
    </dependency>
    <dependency>
      <groupId>org.apache.spark</groupId>
      <artifactId>spark-mllib_${scala.binary.version}</artifactId>
      <version>${project.version}</version>
      <scope>runtime</scope>
    </dependency>
    <dependency>
      <groupId>org.apache.spark</groupId>
      <artifactId>spark-sql_${scala.binary.version}</artifactId>
      <version>${project.version}</version>
    </dependency>
    <dependency>
      <groupId>org.scala-lang</groupId>
      <artifactId>scala-compiler</artifactId>
      <version>${scala.version}</version>
    </dependency>
    <dependency>
      <groupId>org.scala-lang</groupId>
      <artifactId>scala-reflect</artifactId>
      <version>${scala.version}</version>
    </dependency>
     <dependency>
      <groupId>org.slf4j</groupId>
      <artifactId>jul-to-slf4j</artifactId>
    </dependency>
    <dependency>
      <groupId>org.scalacheck</groupId>
      <artifactId>scalacheck_${scala.binary.version}</artifactId>
      <scope>test</scope>
    </dependency>
    <dependency>
      <groupId>org.mockito</groupId>
      <artifactId>mockito-core</artifactId>
      <scope>test</scope>
    </dependency>
    <dependency>
      <groupId>org.apache.spark</groupId>
      <artifactId>spark-tags_${scala.binary.version}</artifactId>
    </dependency>

    <!--
      This spark-tags test-dep is needed even though it isn't used in this module, otherwise testing-cmds that exclude
      them will yield errors.
    -->
    <dependency>
      <groupId>org.apache.spark</groupId>
      <artifactId>spark-tags_${scala.binary.version}</artifactId>
      <type>test-jar</type>
      <scope>test</scope>
    </dependency>

    <dependency>
      <groupId>org.apache.xbean</groupId>
      <artifactId>xbean-asm9-shaded</artifactId>
    </dependency>

    <!-- Explicit listing of transitive deps that are shaded. Otherwise, odd compiler crashes. -->
    <dependency>
      <groupId>org.eclipse.jetty</groupId>
      <artifactId>jetty-server</artifactId>
    </dependency>
    <dependency>
      <groupId>org.eclipse.jetty</groupId>
      <artifactId>jetty-plus</artifactId>
    </dependency>
    <dependency>
      <groupId>org.eclipse.jetty</groupId>
      <artifactId>jetty-util</artifactId>
    </dependency>
    <dependency>
      <groupId>org.eclipse.jetty</groupId>
      <artifactId>jetty-http</artifactId>
    </dependency>
    <!-- End of shaded deps. -->

    <dependency>
      <groupId>org.scala-lang</groupId>
      <artifactId>scala-library</artifactId>
    </dependency>
  </dependencies>
  <build>
    <outputDirectory>target/scala-${scala.binary.version}/classes</outputDirectory>
    <testOutputDirectory>target/scala-${scala.binary.version}/test-classes</testOutputDirectory>
  </build>

</project><|MERGE_RESOLUTION|>--- conflicted
+++ resolved
@@ -20,11 +20,7 @@
   <modelVersion>4.0.0</modelVersion>
   <parent>
     <groupId>org.apache.spark</groupId>
-<<<<<<< HEAD
-    <artifactId>spark-parent_2.12</artifactId>
-=======
     <artifactId>spark-parent_2.13</artifactId>
->>>>>>> 54d5087c
     <version>4.0.0-SNAPSHOT</version>
     <relativePath>../pom.xml</relativePath>
   </parent>
