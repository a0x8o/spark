--- conflicted
+++ resolved
@@ -756,8 +756,6 @@
         "PyPy"  # Skip these tests under PyPy since they require numpy, pandas, and pyarrow and
         # they aren't available there
     ],
-<<<<<<< HEAD
-=======
 )
 
 pyspark_errors = Module(
@@ -768,7 +766,6 @@
         # unittests
         "pyspark.errors.tests.test_errors",
     ],
->>>>>>> 11e30a61
 )
 
 sparkr = Module(
