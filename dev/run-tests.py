--- conflicted
+++ resolved
@@ -361,14 +361,6 @@
     if excluded_tags:
         test_profiles += ["-Dtest.exclude.tags=" + ",".join(excluded_tags)]
 
-<<<<<<< HEAD
-    # set up java11 env if this is a pull request build with 'test-java11' in the title
-    if "ghprbPullTitle" in os.environ:
-        if "test-java11" in os.environ["ghprbPullTitle"].lower():
-            os.environ["JAVA_HOME"] = "/usr/java/jdk-11.0.1"
-            os.environ["PATH"] = "%s/bin:%s" % (os.environ["JAVA_HOME"], os.environ["PATH"])
-            test_profiles += ["-Djava.version=11"]
-=======
     # SPARK-45296: legacy code for Jenkins. If we move to Jenkins, we should
     # revive this logic with a different combination of JDK.
     # if "ghprbPullTitle" in os.environ:
@@ -376,7 +368,6 @@
     #         os.environ["JAVA_HOME"] = "/usr/java/jdk-11.0.1"
     #         os.environ["PATH"] = "%s/bin:%s" % (os.environ["JAVA_HOME"], os.environ["PATH"])
     #         test_profiles += ["-Djava.version=11"]
->>>>>>> 54d5087c
 
     if build_tool == "maven":
         run_scala_tests_maven(test_profiles)
@@ -399,10 +390,7 @@
     if test_modules != [modules.root]:
         command.append("--modules=%s" % ",".join(m.name for m in test_modules))
     command.append("--parallelism=%i" % parallelism)
-<<<<<<< HEAD
-=======
     command.append("--python-executables=%s" % test_pythons)
->>>>>>> 54d5087c
     run_cmd(command)
 
 
@@ -429,27 +417,18 @@
 
 def parse_opts():
     parser = ArgumentParser(prog="run-tests")
-<<<<<<< HEAD
     parser.add_argument(
         "-p",
         "--parallelism",
         type=int,
         default=8,
         help="The number of suites to test in parallel (default %(default)d)",
-=======
-    parser.add_argument(
-        "-p",
-        "--parallelism",
-        type=int,
-        default=8,
-        help="The number of suites to test in parallel (default %(default)d)",
     )
     parser.add_argument(
         "--python-executables",
         type=str,
         default="python3.9",
         help="A comma-separated list of Python executables to test against (default: %(default)s)",
->>>>>>> 54d5087c
     )
     parser.add_argument(
         "-m",
