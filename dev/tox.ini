--- conflicted
+++ resolved
@@ -30,10 +30,7 @@
     # Examples contain some unused variables.
     examples/src/main/python/sql/datasource.py: F841,
     # Exclude * imports in test files
-<<<<<<< HEAD
-=======
     python/pyspark/errors/tests/*.py: F403,
->>>>>>> 11e30a61
     python/pyspark/ml/tests/*.py: F403,
     python/pyspark/mllib/tests/*.py: F403,
     python/pyspark/pandas/tests/*.py: F401 F403,
