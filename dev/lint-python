--- conflicted
+++ resolved
@@ -125,10 +125,7 @@
 
     echo "starting mypy annotations test..."
     MYPY_REPORT=$( ($MYPY_BUILD \
-<<<<<<< HEAD
-=======
       --python-executable $PYTHON_EXECUTABLE \
->>>>>>> 0c30df19
       --namespace-packages \
       --config-file python/mypy.ini \
       --cache-dir /tmp/.mypy_cache/ \
@@ -188,10 +185,7 @@
     echo "starting mypy examples test..."
 
     MYPY_REPORT=$( (MYPYPATH=python $MYPY_BUILD \
-<<<<<<< HEAD
-=======
       --python-executable $PYTHON_EXECUTABLE \
->>>>>>> 0c30df19
       --namespace-packages \
       --config-file python/mypy.ini \
       --exclude "mllib/*" \
