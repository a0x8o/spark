#!/usr/bin/env bash
#
# Licensed to the Apache Software Foundation (ASF) under one or more
# contributor license agreements.  See the NOTICE file distributed with
# this work for additional information regarding copyright ownership.
# The ASF licenses this file to You under the Apache License, Version 2.0
# (the "License"); you may not use this file except in compliance with
# the License.  You may obtain a copy of the License at
#
#    http://www.apache.org/licenses/LICENSE-2.0
#
# Unless required by applicable law or agreed to in writing, software
# distributed under the License is distributed on an "AS IS" BASIS,
# WITHOUT WARRANTIES OR CONDITIONS OF ANY KIND, either express or implied.
# See the License for the specific language governing permissions and
# limitations under the License.
#
# define test binaries + versions
FLAKE8_BUILD="flake8"
MINIMUM_FLAKE8="3.9.0"
MINIMUM_MYPY="0.920"
MYPY_BUILD="mypy"
PYTEST_BUILD="pytest"

PYTHON_EXECUTABLE="${PYTHON_EXECUTABLE:-python3}"

BLACK_BUILD="$PYTHON_EXECUTABLE -m black"

function satisfies_min_version {
    local provided_version="$1"
    local expected_version="$2"
    echo "$(
        "$PYTHON_EXECUTABLE" << EOM
from setuptools.extern.packaging import version
print(version.parse('$provided_version') >= version.parse('$expected_version'))
EOM
    )"
}

function compile_python_test {
    local COMPILE_STATUS=
    local COMPILE_REPORT=

    if [[ ! "$1" ]]; then
        echo "No python files found!  Something is very wrong -- exiting."
        exit 1;
    fi

    # compileall: https://docs.python.org/3/library/compileall.html
    echo "starting python compilation test..."
    COMPILE_REPORT=$( ("$PYTHON_EXECUTABLE" -B -mcompileall -q -l -x "[/\\\\][.]git" $1) 2>&1)
    COMPILE_STATUS=$?

    if [ $COMPILE_STATUS -ne 0 ]; then
        echo "Python compilation failed with the following errors:"
        echo "$COMPILE_REPORT"
        echo "$COMPILE_STATUS"
        exit "$COMPILE_STATUS"
    else
        echo "python compilation succeeded."
        echo
    fi
}


function mypy_annotation_test {
    local MYPY_REPORT=
    local MYPY_STATUS=

    echo "starting mypy annotations test..."
    MYPY_REPORT=$( ($MYPY_BUILD \
      --namespace-packages \
      --config-file python/mypy.ini \
      --cache-dir /tmp/.mypy_cache/ \
      python/pyspark) 2>&1)
    MYPY_STATUS=$?

    if [ "$MYPY_STATUS" -ne 0 ]; then
        echo "annotations failed mypy checks:"
        echo "$MYPY_REPORT"
        echo "$MYPY_STATUS"
        exit "$MYPY_STATUS"
    else
        echo "annotations passed mypy checks."
        echo
    fi
}


function mypy_data_test {
    local PYTEST_REPORT=
    local PYTEST_STATUS=

    echo "starting mypy data test..."

    $PYTHON_EXECUTABLE -c "import importlib.util; import sys; \
               sys.exit(0 if importlib.util.find_spec('pytest_mypy_plugins') else 1)"

    if [ $? -ne 0 ]; then
      echo "pytest-mypy-plugins missing. Skipping for now."
      return
    fi

    PYTEST_REPORT=$( (MYPYPATH=python $PYTEST_BUILD \
      -c dev/pyproject.toml \
      --rootdir python \
      --mypy-only-local-stub \
      --mypy-ini-file python/mypy.ini \
      python/pyspark ) 2>&1)

    PYTEST_STATUS=$?

    if [ "$PYTEST_STATUS" -ne 0 ]; then
        echo "annotations failed data checks:"
        echo "$PYTEST_REPORT"
        echo "$PYTEST_STATUS"
        exit "$PYTEST_STATUS"
    else
      echo "annotations passed data checks."
      echo
    fi
}

function mypy_examples_test {
    local MYPY_REPORT=
    local MYPY_STATUS=

    echo "starting mypy examples test..."

    MYPY_REPORT=$( (MYPYPATH=python $MYPY_BUILD \
<<<<<<< HEAD
=======
      --namespace-packages \
>>>>>>> 294e9b3a
      --config-file python/mypy.ini \
      --exclude "mllib/*" \
      examples/src/main/python/) 2>&1)

    MYPY_STATUS=$?

    if [ "$MYPY_STATUS" -ne 0 ]; then
        echo "examples failed mypy checks:"
        echo "$MYPY_REPORT"
        echo "$MYPY_STATUS"
        exit "$MYPY_STATUS"
    else
      echo "examples passed mypy checks."
      echo
    fi
}


function mypy_test {
    if ! hash "$MYPY_BUILD" 2> /dev/null; then
        echo "The $MYPY_BUILD command was not found. Skipping for now."
        return
    fi

    _MYPY_VERSION=($($MYPY_BUILD --version))
    MYPY_VERSION="${_MYPY_VERSION[1]}"
    EXPECTED_MYPY="$(satisfies_min_version $MYPY_VERSION $MINIMUM_MYPY)"

    if [[ "$EXPECTED_MYPY" == "False" ]]; then
        echo "The minimum mypy version needs to be $MINIMUM_MYPY. Your current version is $MYPY_VERSION. Skipping for now."
        return
    fi

    mypy_annotation_test
    mypy_examples_test
    mypy_data_test
}


function flake8_test {
    local FLAKE8_VERSION=
    local EXPECTED_FLAKE8=
    local FLAKE8_REPORT=
    local FLAKE8_STATUS=

    if ! hash "$FLAKE8_BUILD" 2> /dev/null; then
        echo "The flake8 command was not found."
        echo "flake8 checks failed."
        exit 1
    fi

    _FLAKE8_VERSION=($($FLAKE8_BUILD --version))
    FLAKE8_VERSION="${_FLAKE8_VERSION[0]}"
    EXPECTED_FLAKE8="$(satisfies_min_version $FLAKE8_VERSION $MINIMUM_FLAKE8)"

    if [[ "$EXPECTED_FLAKE8" == "False" ]]; then
        echo "\
The minimum flake8 version needs to be $MINIMUM_FLAKE8. Your current version is $FLAKE8_VERSION

flake8 checks failed."
        exit 1
    fi

    echo "starting $FLAKE8_BUILD test..."
    FLAKE8_REPORT=$( ($FLAKE8_BUILD --append-config dev/tox.ini --count --show-source --statistics .) 2>&1)
    FLAKE8_STATUS=$?

    if [ "$FLAKE8_STATUS" -ne 0 ]; then
        echo "flake8 checks failed:"
        echo "$FLAKE8_REPORT"
        echo "$FLAKE8_STATUS"
        exit "$FLAKE8_STATUS"
    else
        echo "flake8 checks passed."
        echo
    fi
}

function black_test {
    local BLACK_REPORT=
    local BLACK_STATUS=

    # Skip check if black is not installed.
    $PYTHON_EXECUTABLE -c 'import black' &> /dev/null
    if [ $? -ne 0 ]; then
        echo "The Python library providing 'black' module was not found. Skipping black checks for now."
        echo
        return
    fi

    echo "starting black test..."
    BLACK_REPORT=$( ($BLACK_BUILD  --config dev/pyproject.toml --check python/pyspark dev) 2>&1)
    BLACK_STATUS=$?

    if [ "$BLACK_STATUS" -ne 0 ]; then
        echo "black checks failed:"
        echo "$BLACK_REPORT"
        echo "Please run 'dev/reformat-python' script."
        echo "$BLACK_STATUS"
        exit "$BLACK_STATUS"
    else
        echo "black checks passed."
        echo
    fi
}

SCRIPT_DIR="$( cd "$( dirname "$0" )" && pwd )"
SPARK_ROOT_DIR="$(dirname "${SCRIPT_DIR}")"

pushd "$SPARK_ROOT_DIR" &> /dev/null

PYTHON_SOURCE="$(git ls-files '*.py')"

compile_python_test "$PYTHON_SOURCE"
black_test
flake8_test
mypy_test

echo
echo "all lint-python tests passed!"

popd &> /dev/null<|MERGE_RESOLUTION|>--- conflicted
+++ resolved
@@ -128,10 +128,7 @@
     echo "starting mypy examples test..."
 
     MYPY_REPORT=$( (MYPYPATH=python $MYPY_BUILD \
-<<<<<<< HEAD
-=======
       --namespace-packages \
->>>>>>> 294e9b3a
       --config-file python/mypy.ini \
       --exclude "mllib/*" \
       examples/src/main/python/) 2>&1)
