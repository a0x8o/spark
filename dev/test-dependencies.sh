--- conflicted
+++ resolved
@@ -30,11 +30,7 @@
 
 # NOTE: These should match those in the release publishing script, and be kept in sync with
 #   dev/create-release/release-build.sh
-<<<<<<< HEAD
-HADOOP_MODULE_PROFILES="-Phive-thriftserver -Pmesos -Pkubernetes -Pyarn -Phive \
-=======
 HADOOP_MODULE_PROFILES="-Phive-thriftserver -Pkubernetes -Pyarn -Phive \
->>>>>>> 54d5087c
     -Pspark-ganglia-lgpl -Pkinesis-asl -Phadoop-cloud"
 MVN="build/mvn"
 HADOOP_HIVE_PROFILES=(
@@ -66,11 +62,7 @@
     -Dexec.args='${scala.binary.version}' \
     --non-recursive \
     org.codehaus.mojo:exec-maven-plugin:1.6.0:exec | grep -E '[0-9]+\.[0-9]+')
-<<<<<<< HEAD
-if [[ "$SCALA_BINARY_VERSION" != "2.12" ]]; then
-=======
 if [[ "$SCALA_BINARY_VERSION" != "2.13" ]]; then
->>>>>>> 54d5087c
   echo "Skip dependency testing on $SCALA_BINARY_VERSION"
   exit 0
 fi
