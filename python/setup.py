#!/usr/bin/env python3

#
# Licensed to the Apache Software Foundation (ASF) under one or more
# contributor license agreements.  See the NOTICE file distributed with
# this work for additional information regarding copyright ownership.
# The ASF licenses this file to You under the Apache License, Version 2.0
# (the "License"); you may not use this file except in compliance with
# the License.  You may obtain a copy of the License at
#
#    http://www.apache.org/licenses/LICENSE-2.0
#
# Unless required by applicable law or agreed to in writing, software
# distributed under the License is distributed on an "AS IS" BASIS,
# WITHOUT WARRANTIES OR CONDITIONS OF ANY KIND, either express or implied.
# See the License for the specific language governing permissions and
# limitations under the License.

import importlib.util
import glob
import os
import sys
import ctypes
from setuptools import setup
from setuptools.command.install import install
from shutil import copyfile, copytree, rmtree

try:
    exec(open("pyspark/version.py").read())
except IOError:
    print(
        "Failed to load PySpark version file for packaging. You must be in Spark's python dir.",
        file=sys.stderr,
    )
    sys.exit(-1)
try:
    spec = importlib.util.spec_from_file_location("install", "pyspark/install.py")
    install_module = importlib.util.module_from_spec(spec)
    spec.loader.exec_module(install_module)
except IOError:
    print(
        "Failed to load the installing module (pyspark/install.py) which had to be "
        "packaged together.",
        file=sys.stderr,
    )
    sys.exit(-1)
VERSION = __version__  # noqa
# A temporary path so we can access above the Python project root and fetch scripts and jars we need
TEMP_PATH = "deps"
SPARK_HOME = os.path.abspath("../")

# Provide guidance about how to use setup.py
incorrect_invocation_message = """
If you are installing pyspark from spark source, you must first build Spark and
run sdist.

    To build Spark with maven you can run:
      ./build/mvn -DskipTests clean package
    Building the source dist is done in the Python directory:
      cd python
      python setup.py sdist
      pip install dist/*.tar.gz"""

# Figure out where the jars are we need to package with PySpark.
JARS_PATH = glob.glob(os.path.join(SPARK_HOME, "assembly/target/scala-*/jars/"))

if len(JARS_PATH) == 1:
    JARS_PATH = JARS_PATH[0]
elif os.path.isfile("../RELEASE") and len(glob.glob("../jars/spark*core*.jar")) == 1:
    # Release mode puts the jars in a jars directory
    JARS_PATH = os.path.join(SPARK_HOME, "jars")
elif len(JARS_PATH) > 1:
    print(
        "Assembly jars exist for multiple scalas ({0}), please cleanup assembly/target".format(
            JARS_PATH
        ),
        file=sys.stderr,
    )
    sys.exit(-1)
elif len(JARS_PATH) == 0 and not os.path.exists(TEMP_PATH):
    print(incorrect_invocation_message, file=sys.stderr)
    sys.exit(-1)

EXAMPLES_PATH = os.path.join(SPARK_HOME, "examples/src/main/python")
SCRIPTS_PATH = os.path.join(SPARK_HOME, "bin")
USER_SCRIPTS_PATH = os.path.join(SPARK_HOME, "sbin")
DATA_PATH = os.path.join(SPARK_HOME, "data")
LICENSES_PATH = os.path.join(SPARK_HOME, "licenses")

SCRIPTS_TARGET = os.path.join(TEMP_PATH, "bin")
USER_SCRIPTS_TARGET = os.path.join(TEMP_PATH, "sbin")
JARS_TARGET = os.path.join(TEMP_PATH, "jars")
EXAMPLES_TARGET = os.path.join(TEMP_PATH, "examples")
DATA_TARGET = os.path.join(TEMP_PATH, "data")
LICENSES_TARGET = os.path.join(TEMP_PATH, "licenses")

# Check and see if we are under the spark path in which case we need to build the symlink farm.
# This is important because we only want to build the symlink farm while under Spark otherwise we
# want to use the symlink farm. And if the symlink farm exists under while under Spark (e.g. a
# partially built sdist) we should error and have the user sort it out.
in_spark = os.path.isfile("../core/src/main/scala/org/apache/spark/SparkContext.scala") or (
    os.path.isfile("../RELEASE") and len(glob.glob("../jars/spark*core*.jar")) == 1
)


def _supports_symlinks():
    """Check if the system supports symlinks (e.g. *nix) or not."""
    return hasattr(os, "symlink") and (
        (not hasattr(ctypes, "windll"))  # Non-Windows
        or (
            # In some Windows, `os.symlink` works but only for admins.
            hasattr(ctypes.windll, "shell32")
            and hasattr(ctypes.windll.shell32, "IsUserAnAdmin")
            and bool(ctypes.windll.shell32.IsUserAnAdmin())
        )
    )


if in_spark:
    # Construct links for setup
    try:
        os.mkdir(TEMP_PATH)
    except BaseException:
        print(
            "Temp path for symlink to parent already exists {0}".format(TEMP_PATH), file=sys.stderr
        )
        sys.exit(-1)

# If you are changing the versions here, please also change ./python/pyspark/sql/pandas/utils.py
# For Arrow, you should also check ./pom.xml and ensure there are no breaking changes in the
# binary format protocol with the Java version, see ARROW_HOME/format/* for specifications.
# Also don't forget to update python/docs/source/getting_started/install.rst.
_minimum_pandas_version = "1.0.5"
_minimum_pyarrow_version = "1.0.0"
_minimum_grpc_version = "1.48.1"
_minimum_googleapis_common_protos_version = "1.56.4"


class InstallCommand(install):
    # TODO(SPARK-32837) leverage pip's custom options

    def run(self):
        install.run(self)

        # Make sure the destination is always clean.
        spark_dist = os.path.join(self.install_lib, "pyspark", "spark-distribution")
        rmtree(spark_dist, ignore_errors=True)

        if ("PYSPARK_HADOOP_VERSION" in os.environ) or ("PYSPARK_HIVE_VERSION" in os.environ):
            # Note that PYSPARK_VERSION environment is just a testing purpose.
            # PYSPARK_HIVE_VERSION environment variable is also internal for now in case
            # we support another version of Hive in the future.
            spark_version, hadoop_version, hive_version = install_module.checked_versions(
                os.environ.get("PYSPARK_VERSION", VERSION).lower(),
                os.environ.get("PYSPARK_HADOOP_VERSION", install_module.DEFAULT_HADOOP).lower(),
                os.environ.get("PYSPARK_HIVE_VERSION", install_module.DEFAULT_HIVE).lower(),
            )

            if "PYSPARK_VERSION" not in os.environ and (
                (install_module.DEFAULT_HADOOP, install_module.DEFAULT_HIVE)
                == (hadoop_version, hive_version)
            ):
                # Do not download and install if they are same as default.
                return

            install_module.install_spark(
                dest=spark_dist,
                spark_version=spark_version,
                hadoop_version=hadoop_version,
                hive_version=hive_version,
            )


try:
    # We copy the shell script to be under pyspark/python/pyspark so that the launcher scripts
    # find it where expected. The rest of the files aren't copied because they are accessed
    # using Python imports instead which will be resolved correctly.
    try:
        os.makedirs("pyspark/python/pyspark")
    except OSError:
        # Don't worry if the directory already exists.
        pass
    copyfile("pyspark/shell.py", "pyspark/python/pyspark/shell.py")

    if in_spark:
        # Construct the symlink farm - this is necessary since we can't refer to the path above the
        # package root and we need to copy the jars and scripts which are up above the python root.
        if _supports_symlinks():
            os.symlink(JARS_PATH, JARS_TARGET)
            os.symlink(SCRIPTS_PATH, SCRIPTS_TARGET)
            os.symlink(USER_SCRIPTS_PATH, USER_SCRIPTS_TARGET)
            os.symlink(EXAMPLES_PATH, EXAMPLES_TARGET)
            os.symlink(DATA_PATH, DATA_TARGET)
            os.symlink(LICENSES_PATH, LICENSES_TARGET)
        else:
            # For windows fall back to the slower copytree
            copytree(JARS_PATH, JARS_TARGET)
            copytree(SCRIPTS_PATH, SCRIPTS_TARGET)
            copytree(USER_SCRIPTS_PATH, USER_SCRIPTS_TARGET)
            copytree(EXAMPLES_PATH, EXAMPLES_TARGET)
            copytree(DATA_PATH, DATA_TARGET)
            copytree(LICENSES_PATH, LICENSES_TARGET)
    else:
        # If we are not inside of SPARK_HOME verify we have the required symlink farm
        if not os.path.exists(JARS_TARGET):
            print(
                "To build packaging must be in the python directory under the SPARK_HOME.",
                file=sys.stderr,
            )

    if not os.path.isdir(SCRIPTS_TARGET):
        print(incorrect_invocation_message, file=sys.stderr)
        sys.exit(-1)

    # Scripts directive requires a list of each script path and does not take wild cards.
    script_names = os.listdir(SCRIPTS_TARGET)
    scripts = list(map(lambda script: os.path.join(SCRIPTS_TARGET, script), script_names))
    # We add find_spark_home.py to the bin directory we install so that pip installed PySpark
    # will search for SPARK_HOME with Python.
    scripts.append("pyspark/find_spark_home.py")

    with open("README.md") as f:
        long_description = f.read()

    setup(
        name="pyspark",
        version=VERSION,
        description="Apache Spark Python API",
        long_description=long_description,
        long_description_content_type="text/markdown",
        author="Spark Developers",
        author_email="dev@spark.apache.org",
        url="https://github.com/apache/spark/tree/master/python",
        packages=[
            "pyspark",
            "pyspark.cloudpickle",
            "pyspark.mllib",
            "pyspark.mllib.linalg",
            "pyspark.mllib.stat",
            "pyspark.ml",
            "pyspark.ml.linalg",
            "pyspark.ml.param",
            "pyspark.ml.torch",
            "pyspark.sql",
            "pyspark.sql.avro",
            "pyspark.sql.connect",
            "pyspark.sql.connect.proto",
            "pyspark.sql.pandas",
            "pyspark.sql.protobuf",
            "pyspark.sql.streaming",
            "pyspark.streaming",
            "pyspark.bin",
            "pyspark.sbin",
            "pyspark.jars",
            "pyspark.pandas",
            "pyspark.pandas.data_type_ops",
            "pyspark.pandas.indexes",
            "pyspark.pandas.missing",
            "pyspark.pandas.plot",
            "pyspark.pandas.spark",
            "pyspark.pandas.typedef",
            "pyspark.pandas.usage_logging",
            "pyspark.python.pyspark",
            "pyspark.python.lib",
            "pyspark.data",
            "pyspark.licenses",
            "pyspark.resource",
<<<<<<< HEAD
=======
            "pyspark.errors",
>>>>>>> 11e30a61
            "pyspark.examples.src.main.python",
        ],
        include_package_data=True,
        package_dir={
            "pyspark.jars": "deps/jars",
            "pyspark.bin": "deps/bin",
            "pyspark.sbin": "deps/sbin",
            "pyspark.python.lib": "lib",
            "pyspark.data": "deps/data",
            "pyspark.licenses": "deps/licenses",
            "pyspark.examples.src.main.python": "deps/examples",
        },
        package_data={
            "pyspark.jars": ["*.jar"],
            "pyspark.bin": ["*"],
            "pyspark.sbin": [
                "spark-config.sh",
                "spark-daemon.sh",
                "start-history-server.sh",
                "stop-history-server.sh",
            ],
            "pyspark.python.lib": ["*.zip"],
            "pyspark.data": ["*.txt", "*.data"],
            "pyspark.licenses": ["*.txt"],
            "pyspark.examples.src.main.python": ["*.py", "*/*.py"],
        },
        scripts=scripts,
        license="http://www.apache.org/licenses/LICENSE-2.0",
        # Don't forget to update python/docs/source/getting_started/install.rst
        # if you're updating the versions or dependencies.
        install_requires=["py4j==0.10.9.7"],
        extras_require={
            "ml": ["numpy>=1.15"],
            "mllib": ["numpy>=1.15"],
            "sql": [
                "pandas>=%s" % _minimum_pandas_version,
                "pyarrow>=%s" % _minimum_pyarrow_version,
                "numpy>=1.15",
            ],
            "pandas_on_spark": [
                "pandas>=%s" % _minimum_pandas_version,
                "pyarrow>=%s" % _minimum_pyarrow_version,
                "numpy>=1.15",
            ],
            "connect": [
                "pandas>=%s" % _minimum_pandas_version,
                "pyarrow>=%s" % _minimum_pyarrow_version,
                "grpcio>=%s" % _minimum_grpc_version,
                "grpcio-status>=%s" % _minimum_grpc_version,
                "googleapis-common-protos>=%s" % _minimum_googleapis_common_protos_version,
                "numpy>=1.15",
            ],
        },
        python_requires=">=3.7",
        classifiers=[
            "Development Status :: 5 - Production/Stable",
            "License :: OSI Approved :: Apache Software License",
            "Programming Language :: Python :: 3.7",
            "Programming Language :: Python :: 3.8",
            "Programming Language :: Python :: 3.9",
            "Programming Language :: Python :: 3.10",
            "Programming Language :: Python :: 3.11",
            "Programming Language :: Python :: Implementation :: CPython",
            "Programming Language :: Python :: Implementation :: PyPy",
            "Typing :: Typed",
        ],
        cmdclass={
            "install": InstallCommand,
        },
    )
finally:
    # We only cleanup the symlink farm if we were in Spark, otherwise we are installing rather than
    # packaging.
    if in_spark:
        # Depending on cleaning up the symlink farm or copied version
        if _supports_symlinks():
            os.remove(os.path.join(TEMP_PATH, "jars"))
            os.remove(os.path.join(TEMP_PATH, "bin"))
            os.remove(os.path.join(TEMP_PATH, "sbin"))
            os.remove(os.path.join(TEMP_PATH, "examples"))
            os.remove(os.path.join(TEMP_PATH, "data"))
            os.remove(os.path.join(TEMP_PATH, "licenses"))
        else:
            rmtree(os.path.join(TEMP_PATH, "jars"))
            rmtree(os.path.join(TEMP_PATH, "bin"))
            rmtree(os.path.join(TEMP_PATH, "sbin"))
            rmtree(os.path.join(TEMP_PATH, "examples"))
            rmtree(os.path.join(TEMP_PATH, "data"))
            rmtree(os.path.join(TEMP_PATH, "licenses"))
        os.rmdir(TEMP_PATH)<|MERGE_RESOLUTION|>--- conflicted
+++ resolved
@@ -265,10 +265,7 @@
             "pyspark.data",
             "pyspark.licenses",
             "pyspark.resource",
-<<<<<<< HEAD
-=======
             "pyspark.errors",
->>>>>>> 11e30a61
             "pyspark.examples.src.main.python",
         ],
         include_package_data=True,
