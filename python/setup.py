#!/usr/bin/env python3

#
# Licensed to the Apache Software Foundation (ASF) under one or more
# contributor license agreements.  See the NOTICE file distributed with
# this work for additional information regarding copyright ownership.
# The ASF licenses this file to You under the Apache License, Version 2.0
# (the "License"); you may not use this file except in compliance with
# the License.  You may obtain a copy of the License at
#
#    http://www.apache.org/licenses/LICENSE-2.0
#
# Unless required by applicable law or agreed to in writing, software
# distributed under the License is distributed on an "AS IS" BASIS,
# WITHOUT WARRANTIES OR CONDITIONS OF ANY KIND, either express or implied.
# See the License for the specific language governing permissions and
# limitations under the License.

import importlib.util
import glob
import os
import sys
from setuptools import setup
from setuptools.command.install import install
from shutil import copyfile, copytree, rmtree

try:
    exec(open('pyspark/version.py').read())
except IOError:
    print("Failed to load PySpark version file for packaging. You must be in Spark's python dir.",
          file=sys.stderr)
    sys.exit(-1)
try:
    spec = importlib.util.spec_from_file_location("install", "pyspark/install.py")
    install_module = importlib.util.module_from_spec(spec)
    spec.loader.exec_module(install_module)
except IOError:
    print("Failed to load the installing module (pyspark/install.py) which had to be "
          "packaged together.",
          file=sys.stderr)
    sys.exit(-1)
VERSION = __version__  # noqa
# A temporary path so we can access above the Python project root and fetch scripts and jars we need
TEMP_PATH = "deps"
SPARK_HOME = os.path.abspath("../")

# Provide guidance about how to use setup.py
incorrect_invocation_message = """
If you are installing pyspark from spark source, you must first build Spark and
run sdist.

    To build Spark with maven you can run:
      ./build/mvn -DskipTests clean package
    Building the source dist is done in the Python directory:
      cd python
      python setup.py sdist
      pip install dist/*.tar.gz"""

# Figure out where the jars are we need to package with PySpark.
JARS_PATH = glob.glob(os.path.join(SPARK_HOME, "assembly/target/scala-*/jars/"))

if len(JARS_PATH) == 1:
    JARS_PATH = JARS_PATH[0]
elif (os.path.isfile("../RELEASE") and len(glob.glob("../jars/spark*core*.jar")) == 1):
    # Release mode puts the jars in a jars directory
    JARS_PATH = os.path.join(SPARK_HOME, "jars")
elif len(JARS_PATH) > 1:
    print("Assembly jars exist for multiple scalas ({0}), please cleanup assembly/target".format(
        JARS_PATH), file=sys.stderr)
    sys.exit(-1)
elif len(JARS_PATH) == 0 and not os.path.exists(TEMP_PATH):
    print(incorrect_invocation_message, file=sys.stderr)
    sys.exit(-1)

EXAMPLES_PATH = os.path.join(SPARK_HOME, "examples/src/main/python")
SCRIPTS_PATH = os.path.join(SPARK_HOME, "bin")
USER_SCRIPTS_PATH = os.path.join(SPARK_HOME, "sbin")
DATA_PATH = os.path.join(SPARK_HOME, "data")
LICENSES_PATH = os.path.join(SPARK_HOME, "licenses")

SCRIPTS_TARGET = os.path.join(TEMP_PATH, "bin")
USER_SCRIPTS_TARGET = os.path.join(TEMP_PATH, "sbin")
JARS_TARGET = os.path.join(TEMP_PATH, "jars")
EXAMPLES_TARGET = os.path.join(TEMP_PATH, "examples")
DATA_TARGET = os.path.join(TEMP_PATH, "data")
LICENSES_TARGET = os.path.join(TEMP_PATH, "licenses")

# Check and see if we are under the spark path in which case we need to build the symlink farm.
# This is important because we only want to build the symlink farm while under Spark otherwise we
# want to use the symlink farm. And if the symlink farm exists under while under Spark (e.g. a
# partially built sdist) we should error and have the user sort it out.
in_spark = (os.path.isfile("../core/src/main/scala/org/apache/spark/SparkContext.scala") or
            (os.path.isfile("../RELEASE") and len(glob.glob("../jars/spark*core*.jar")) == 1))


def _supports_symlinks():
    """Check if the system supports symlinks (e.g. *nix) or not."""
    return getattr(os, "symlink", None) is not None


if (in_spark):
    # Construct links for setup
    try:
        os.mkdir(TEMP_PATH)
    except BaseException:
        print("Temp path for symlink to parent already exists {0}".format(TEMP_PATH),
              file=sys.stderr)
        sys.exit(-1)

# If you are changing the versions here, please also change ./python/pyspark/sql/pandas/utils.py
# For Arrow, you should also check ./pom.xml and ensure there are no breaking changes in the
# binary format protocol with the Java version, see ARROW_HOME/format/* for specifications.
# Also don't forget to update python/docs/source/getting_started/install.rst.
_minimum_pandas_version = "1.0.5"
_minimum_pyarrow_version = "1.0.0"
_minimum_grpc_version = "1.48.1"
<<<<<<< HEAD
=======
_minimum_googleapis_common_protos_version = "1.56.4"
>>>>>>> 294e9b3a


class InstallCommand(install):
    # TODO(SPARK-32837) leverage pip's custom options

    def run(self):
        install.run(self)

        # Make sure the destination is always clean.
        spark_dist = os.path.join(self.install_lib, "pyspark", "spark-distribution")
        rmtree(spark_dist, ignore_errors=True)

        if ("PYSPARK_HADOOP_VERSION" in os.environ) or ("PYSPARK_HIVE_VERSION" in os.environ):
            # Note that PYSPARK_VERSION environment is just a testing purpose.
            # PYSPARK_HIVE_VERSION environment variable is also internal for now in case
            # we support another version of Hive in the future.
            spark_version, hadoop_version, hive_version = install_module.checked_versions(
                os.environ.get("PYSPARK_VERSION", VERSION).lower(),
                os.environ.get("PYSPARK_HADOOP_VERSION", install_module.DEFAULT_HADOOP).lower(),
                os.environ.get("PYSPARK_HIVE_VERSION", install_module.DEFAULT_HIVE).lower())

            if ("PYSPARK_VERSION" not in os.environ and
                ((install_module.DEFAULT_HADOOP, install_module.DEFAULT_HIVE) ==
                    (hadoop_version, hive_version))):
                # Do not download and install if they are same as default.
                return

            install_module.install_spark(
                dest=spark_dist,
                spark_version=spark_version,
                hadoop_version=hadoop_version,
                hive_version=hive_version)


try:
    # We copy the shell script to be under pyspark/python/pyspark so that the launcher scripts
    # find it where expected. The rest of the files aren't copied because they are accessed
    # using Python imports instead which will be resolved correctly.
    try:
        os.makedirs("pyspark/python/pyspark")
    except OSError:
        # Don't worry if the directory already exists.
        pass
    copyfile("pyspark/shell.py", "pyspark/python/pyspark/shell.py")

    if (in_spark):
        # Construct the symlink farm - this is necessary since we can't refer to the path above the
        # package root and we need to copy the jars and scripts which are up above the python root.
        if _supports_symlinks():
            os.symlink(JARS_PATH, JARS_TARGET)
            os.symlink(SCRIPTS_PATH, SCRIPTS_TARGET)
            os.symlink(USER_SCRIPTS_PATH, USER_SCRIPTS_TARGET)
            os.symlink(EXAMPLES_PATH, EXAMPLES_TARGET)
            os.symlink(DATA_PATH, DATA_TARGET)
            os.symlink(LICENSES_PATH, LICENSES_TARGET)
        else:
            # For windows fall back to the slower copytree
            copytree(JARS_PATH, JARS_TARGET)
            copytree(SCRIPTS_PATH, SCRIPTS_TARGET)
            copytree(USER_SCRIPTS_PATH, USER_SCRIPTS_TARGET)
            copytree(EXAMPLES_PATH, EXAMPLES_TARGET)
            copytree(DATA_PATH, DATA_TARGET)
            copytree(LICENSES_PATH, LICENSES_TARGET)
    else:
        # If we are not inside of SPARK_HOME verify we have the required symlink farm
        if not os.path.exists(JARS_TARGET):
            print("To build packaging must be in the python directory under the SPARK_HOME.",
                  file=sys.stderr)

    if not os.path.isdir(SCRIPTS_TARGET):
        print(incorrect_invocation_message, file=sys.stderr)
        sys.exit(-1)

    # Scripts directive requires a list of each script path and does not take wild cards.
    script_names = os.listdir(SCRIPTS_TARGET)
    scripts = list(map(lambda script: os.path.join(SCRIPTS_TARGET, script), script_names))
    # We add find_spark_home.py to the bin directory we install so that pip installed PySpark
    # will search for SPARK_HOME with Python.
    scripts.append("pyspark/find_spark_home.py")

    with open('README.md') as f:
        long_description = f.read()

    setup(
        name='pyspark',
        version=VERSION,
        description='Apache Spark Python API',
        long_description=long_description,
        long_description_content_type="text/markdown",
        author='Spark Developers',
        author_email='dev@spark.apache.org',
        url='https://github.com/apache/spark/tree/master/python',
        packages=['pyspark',
                  'pyspark.cloudpickle',
                  'pyspark.mllib',
                  'pyspark.mllib.linalg',
                  'pyspark.mllib.stat',
                  'pyspark.ml',
                  'pyspark.ml.linalg',
                  'pyspark.ml.param',
                  'pyspark.sql',
                  'pyspark.sql.avro',
                  'pyspark.sql.connect',
                  'pyspark.sql.connect.proto',
                  'pyspark.sql.pandas',
                  'pyspark.sql.protobuf',
                  'pyspark.sql.streaming',
                  'pyspark.streaming',
                  'pyspark.bin',
                  'pyspark.sbin',
                  'pyspark.jars',
                  'pyspark.pandas',
                  'pyspark.pandas.data_type_ops',
                  'pyspark.pandas.indexes',
                  'pyspark.pandas.missing',
                  'pyspark.pandas.plot',
                  'pyspark.pandas.spark',
                  'pyspark.pandas.typedef',
                  'pyspark.pandas.usage_logging',
                  'pyspark.python.pyspark',
                  'pyspark.python.lib',
                  'pyspark.data',
                  'pyspark.licenses',
                  'pyspark.resource',
                  'pyspark.examples.src.main.python'],
        include_package_data=True,
        package_dir={
            'pyspark.jars': 'deps/jars',
            'pyspark.bin': 'deps/bin',
            'pyspark.sbin': 'deps/sbin',
            'pyspark.python.lib': 'lib',
            'pyspark.data': 'deps/data',
            'pyspark.licenses': 'deps/licenses',
            'pyspark.examples.src.main.python': 'deps/examples',
        },
        package_data={
            'pyspark.jars': ['*.jar'],
            'pyspark.bin': ['*'],
            'pyspark.sbin': ['spark-config.sh', 'spark-daemon.sh',
                             'start-history-server.sh',
                             'stop-history-server.sh', ],
            'pyspark.python.lib': ['*.zip'],
            'pyspark.data': ['*.txt', '*.data'],
            'pyspark.licenses': ['*.txt'],
            'pyspark.examples.src.main.python': ['*.py', '*/*.py']},
        scripts=scripts,
        license='http://www.apache.org/licenses/LICENSE-2.0',
        # Don't forget to update python/docs/source/getting_started/install.rst
        # if you're updating the versions or dependencies.
        install_requires=['py4j==0.10.9.7'],
        extras_require={
            'ml': ['numpy>=1.15'],
            'mllib': ['numpy>=1.15'],
            'sql': [
                'pandas>=%s' % _minimum_pandas_version,
                'pyarrow>=%s' % _minimum_pyarrow_version,
                'numpy>=1.15',
            ],
            'pandas_on_spark': [
                'pandas>=%s' % _minimum_pandas_version,
                'pyarrow>=%s' % _minimum_pyarrow_version,
                'numpy>=1.15',
            ],
            'connect': [
                'pandas>=%s' % _minimum_pandas_version,
                'pyarrow>=%s' % _minimum_pyarrow_version,
<<<<<<< HEAD
                'grpc>=%s' % _minimum_grpc_version,
=======
                'grpcio>=%s' % _minimum_grpc_version,
                'grpcio-status>=%s' % _minimum_grpc_version,
                'googleapis-common-protos>=%s' % _minimum_googleapis_common_protos_version,
>>>>>>> 294e9b3a
                'numpy>=1.15',
            ],
        },
        python_requires='>=3.7',
        classifiers=[
            'Development Status :: 5 - Production/Stable',
            'License :: OSI Approved :: Apache Software License',
            'Programming Language :: Python :: 3.7',
            'Programming Language :: Python :: 3.8',
            'Programming Language :: Python :: 3.9',
            'Programming Language :: Python :: 3.10',
            'Programming Language :: Python :: 3.11',
            'Programming Language :: Python :: Implementation :: CPython',
            'Programming Language :: Python :: Implementation :: PyPy',
            'Typing :: Typed'],
        cmdclass={
            'install': InstallCommand,
        },
    )
finally:
    # We only cleanup the symlink farm if we were in Spark, otherwise we are installing rather than
    # packaging.
    if (in_spark):
        # Depending on cleaning up the symlink farm or copied version
        if _supports_symlinks():
            os.remove(os.path.join(TEMP_PATH, "jars"))
            os.remove(os.path.join(TEMP_PATH, "bin"))
            os.remove(os.path.join(TEMP_PATH, "sbin"))
            os.remove(os.path.join(TEMP_PATH, "examples"))
            os.remove(os.path.join(TEMP_PATH, "data"))
            os.remove(os.path.join(TEMP_PATH, "licenses"))
        else:
            rmtree(os.path.join(TEMP_PATH, "jars"))
            rmtree(os.path.join(TEMP_PATH, "bin"))
            rmtree(os.path.join(TEMP_PATH, "sbin"))
            rmtree(os.path.join(TEMP_PATH, "examples"))
            rmtree(os.path.join(TEMP_PATH, "data"))
            rmtree(os.path.join(TEMP_PATH, "licenses"))
        os.rmdir(TEMP_PATH)<|MERGE_RESOLUTION|>--- conflicted
+++ resolved
@@ -114,10 +114,7 @@
 _minimum_pandas_version = "1.0.5"
 _minimum_pyarrow_version = "1.0.0"
 _minimum_grpc_version = "1.48.1"
-<<<<<<< HEAD
-=======
 _minimum_googleapis_common_protos_version = "1.56.4"
->>>>>>> 294e9b3a
 
 
 class InstallCommand(install):
@@ -284,13 +281,9 @@
             'connect': [
                 'pandas>=%s' % _minimum_pandas_version,
                 'pyarrow>=%s' % _minimum_pyarrow_version,
-<<<<<<< HEAD
-                'grpc>=%s' % _minimum_grpc_version,
-=======
                 'grpcio>=%s' % _minimum_grpc_version,
                 'grpcio-status>=%s' % _minimum_grpc_version,
                 'googleapis-common-protos>=%s' % _minimum_googleapis_common_protos_version,
->>>>>>> 294e9b3a
                 'numpy>=1.15',
             ],
         },
