--- conflicted
+++ resolved
@@ -25,10 +25,6 @@
 from inspect import getfullargspec
 import json
 from typing import Any, Callable, Iterable, Iterator
-<<<<<<< HEAD
-
-=======
->>>>>>> 54d5087c
 import faulthandler
 
 from pyspark.accumulators import _accumulatorRegistry
@@ -55,9 +51,6 @@
     ApplyInPandasWithStateSerializer,
 )
 from pyspark.sql.pandas.types import to_arrow_type
-<<<<<<< HEAD
-from pyspark.sql.types import BinaryType, Row, StringType, StructType, _parse_datatype_json_string
-=======
 from pyspark.sql.types import (
     BinaryType,
     Row,
@@ -66,7 +59,6 @@
     _create_row,
     _parse_datatype_json_string,
 )
->>>>>>> 54d5087c
 from pyspark.util import fail_on_stopiteration, handle_worker_exception
 from pyspark import shuffle
 from pyspark.errors import PySparkRuntimeError, PySparkTypeError
@@ -102,20 +94,11 @@
         return args_kwargs_offsets, lambda *a: toInternal(func(*a))
     else:
         return args_kwargs_offsets, lambda *a: func(*a)
-<<<<<<< HEAD
-=======
-
->>>>>>> 54d5087c
+
 
 def wrap_scalar_pandas_udf(f, args_offsets, kwargs_offsets, return_type):
     func, args_kwargs_offsets = wrap_kwargs_support(f, args_offsets, kwargs_offsets)
 
-<<<<<<< HEAD
-def wrap_scalar_pandas_udf(f, args_offsets, kwargs_offsets, return_type):
-    func, args_kwargs_offsets = wrap_kwargs_support(f, args_offsets, kwargs_offsets)
-
-=======
->>>>>>> 54d5087c
     arrow_return_type = to_arrow_type(return_type)
 
     def verify_result_type(result):
@@ -202,7 +185,6 @@
                     "actual": type(result).__name__,
                 },
             )
-<<<<<<< HEAD
         return result
 
     def verify_element(elem):
@@ -304,108 +286,6 @@
 
     def verify_element(elem):
         import pyarrow as pa
-=======
-        return result
-
-    def verify_element(elem):
-        import pandas as pd
-
-        if not isinstance(elem, pd.DataFrame if type(return_type) == StructType else pd.Series):
-            raise PySparkTypeError(
-                error_class="UDF_RETURN_TYPE",
-                message_parameters={
-                    "expected": "iterator of {}".format(iter_type_label),
-                    "actual": "iterator of {}".format(type(elem).__name__),
-                },
-            )
-
-        verify_pandas_result(
-            elem, return_type, assign_cols_by_name=True, truncate_return_schema=True
-        )
-
-        return elem
-
-    return lambda *iterator: map(
-        lambda res: (res, arrow_return_type), map(verify_element, verify_result(f(*iterator)))
-    )
-
-
-def verify_pandas_result(result, return_type, assign_cols_by_name, truncate_return_schema):
-    import pandas as pd
-
-    if type(return_type) == StructType:
-        if not isinstance(result, pd.DataFrame):
-            raise PySparkTypeError(
-                error_class="UDF_RETURN_TYPE",
-                message_parameters={
-                    "expected": "pandas.DataFrame",
-                    "actual": type(result).__name__,
-                },
-            )
-
-        # check the schema of the result only if it is not empty or has columns
-        if not result.empty or len(result.columns) != 0:
-            # if any column name of the result is a string
-            # the column names of the result have to match the return type
-            #   see create_array in pyspark.sql.pandas.serializers.ArrowStreamPandasSerializer
-            field_names = set([field.name for field in return_type.fields])
-            # only the first len(field_names) result columns are considered
-            # when truncating the return schema
-            result_columns = (
-                result.columns[: len(field_names)] if truncate_return_schema else result.columns
-            )
-            column_names = set(result_columns)
-            if (
-                assign_cols_by_name
-                and any(isinstance(name, str) for name in result.columns)
-                and column_names != field_names
-            ):
-                missing = sorted(list(field_names.difference(column_names)))
-                missing = f" Missing: {', '.join(missing)}." if missing else ""
-
-                extra = sorted(list(column_names.difference(field_names)))
-                extra = f" Unexpected: {', '.join(extra)}." if extra else ""
-
-                raise PySparkRuntimeError(
-                    error_class="RESULT_COLUMNS_MISMATCH_FOR_PANDAS_UDF",
-                    message_parameters={
-                        "missing": missing,
-                        "extra": extra,
-                    },
-                )
-            # otherwise the number of columns of result have to match the return type
-            elif len(result_columns) != len(return_type):
-                raise PySparkRuntimeError(
-                    error_class="RESULT_LENGTH_MISMATCH_FOR_PANDAS_UDF",
-                    message_parameters={
-                        "expected": str(len(return_type)),
-                        "actual": str(len(result.columns)),
-                    },
-                )
-    else:
-        if not isinstance(result, pd.Series):
-            raise PySparkTypeError(
-                error_class="UDF_RETURN_TYPE",
-                message_parameters={"expected": "pandas.Series", "actual": type(result).__name__},
-            )
-
-
-def wrap_arrow_batch_iter_udf(f, return_type):
-    arrow_return_type = to_arrow_type(return_type)
-
-    def verify_result(result):
-        if not isinstance(result, Iterator) and not hasattr(result, "__iter__"):
-            raise PySparkTypeError(
-                error_class="UDF_RETURN_TYPE",
-                message_parameters={
-                    "expected": "iterator of pyarrow.RecordBatch",
-                    "actual": type(result).__name__,
-                },
-            )
-        return result
-
-    def verify_element(elem):
-        import pyarrow as pa
 
         if not isinstance(elem, pa.RecordBatch):
             raise PySparkTypeError(
@@ -421,27 +301,8 @@
     return lambda *iterator: map(
         lambda res: (res, arrow_return_type), map(verify_element, verify_result(f(*iterator)))
     )
->>>>>>> 54d5087c
-
-        if not isinstance(elem, pa.RecordBatch):
-            raise PySparkTypeError(
-                error_class="UDF_RETURN_TYPE",
-                message_parameters={
-                    "expected": "iterator of pyarrow.RecordBatch",
-                    "actual": "iterator of {}".format(type(elem).__name__),
-                },
-            )
-
-<<<<<<< HEAD
-        return elem
-
-    return lambda *iterator: map(
-        lambda res: (res, arrow_return_type), map(verify_element, verify_result(f(*iterator)))
-    )
-
-
-=======
->>>>>>> 54d5087c
+
+
 def wrap_cogrouped_map_pandas_udf(f, return_type, argspec, runner_conf):
     _assign_cols_by_name = assign_cols_by_name(runner_conf)
 
@@ -806,11 +667,7 @@
         # Each row is a group so do not batch but send one by one.
         ser = BatchedSerializer(CPickleSerializer(), 1)
 
-<<<<<<< HEAD
-    # See `PythonUDTFRunner.PythonUDFWriterThread.writeCommand'
-=======
     # See 'PythonUDTFRunner.PythonUDFWriterThread.writeCommand'
->>>>>>> 54d5087c
     num_arg = read_int(infile)
     args_offsets = []
     kwargs_offsets = {}
@@ -823,8 +680,6 @@
             args_offsets.append(offset)
     num_partition_child_indexes = read_int(infile)
     partition_child_indexes = [read_int(infile) for i in range(num_partition_child_indexes)]
-<<<<<<< HEAD
-=======
     has_pickled_analyze_result = read_bool(infile)
     if has_pickled_analyze_result:
         pickled_analyze_result = pickleSer._read_with_length(infile)
@@ -833,7 +688,6 @@
     # Initially we assume that the UDTF __init__ method accepts the pickled AnalyzeResult,
     # although we may set this to false later if we find otherwise.
     udtf_init_method_accepts_analyze_result = True
->>>>>>> 54d5087c
     handler = read_command(pickleSer, infile)
     if not isinstance(handler, type):
         raise PySparkRuntimeError(
@@ -847,8 +701,6 @@
             f"The return type of a UDTF must be a struct type, but got {type(return_type)}."
         )
 
-<<<<<<< HEAD
-=======
     # Update the handler that creates a new UDTF instance to first try calling the UDTF constructor
     # with one argument containing the previous AnalyzeResult. If that fails, then try a constructor
     # with no arguments. In this way each UDTF class instance can decide if it wants to inspect the
@@ -872,7 +724,6 @@
 
         handler = construct_udtf
 
->>>>>>> 54d5087c
     class UDTFWithPartitions:
         """
         This implements the logic of a UDTF that accepts an input TABLE argument with one or more
@@ -922,16 +773,12 @@
                             yield row
                 self._udtf = self._create_udtf()
             if self._udtf.eval is not None:
-<<<<<<< HEAD
-                result = self._udtf.eval(*args, **kwargs)
-=======
                 # Filter the arguments to exclude projected PARTITION BY values added by Catalyst.
                 filtered_args = [self._remove_partition_by_exprs(arg) for arg in args]
                 filtered_kwargs = {
                     key: self._remove_partition_by_exprs(value) for (key, value) in kwargs.items()
                 }
                 result = self._udtf.eval(*filtered_args, **filtered_kwargs)
->>>>>>> 54d5087c
                 if result is not None:
                     for row in result:
                         yield row
@@ -941,13 +788,10 @@
                 return self._udtf.terminate()
             return iter(())
 
-<<<<<<< HEAD
-=======
         def cleanup(self) -> None:
             if hasattr(self._udtf, "cleanup"):
                 self._udtf.cleanup()
 
->>>>>>> 54d5087c
         def _check_partition_boundaries(self, arguments: list) -> bool:
             result = False
             if len(self._prev_arguments) > 0:
@@ -955,16 +799,9 @@
                 prev_table_arg = self._get_table_arg(self._prev_arguments)
                 cur_partitions_args = []
                 prev_partitions_args = []
-<<<<<<< HEAD
-                for i in partition_child_indexes:
-                    cur_partitions_args.append(cur_table_arg[i])
-                    prev_partitions_args.append(prev_table_arg[i])
-                self._prev_arguments = arguments
-=======
                 for i in self._partition_child_indexes:
                     cur_partitions_args.append(cur_table_arg[i])
                     prev_partitions_args.append(prev_table_arg[i])
->>>>>>> 54d5087c
                 result = any(k != v for k, v in zip(cur_partitions_args, prev_partitions_args))
             self._prev_arguments = arguments
             return result
@@ -972,8 +809,6 @@
         def _get_table_arg(self, inputs: list) -> Row:
             return [x for x in inputs if type(x) is Row][0]
 
-<<<<<<< HEAD
-=======
         def _remove_partition_by_exprs(self, arg: Any) -> Any:
             if isinstance(arg, Row):
                 new_row_keys = []
@@ -986,7 +821,6 @@
             else:
                 return arg
 
->>>>>>> 54d5087c
     # Instantiate the UDTF class.
     try:
         if len(partition_child_indexes) > 0:
@@ -1095,28 +929,19 @@
         else:
             terminate = None
 
-<<<<<<< HEAD
-=======
         cleanup = getattr(udtf, "cleanup") if hasattr(udtf, "cleanup") else None
 
->>>>>>> 54d5087c
         def mapper(_, it):
             try:
                 for a in it:
                     # The eval function yields an iterator. Each element produced by this
                     # iterator is a tuple in the form of (pandas.DataFrame, arrow_return_type).
                     yield from eval(*[a[o] for o in args_kwargs_offsets])
-<<<<<<< HEAD
-            finally:
-                if terminate is not None:
-                    yield from terminate()
-=======
                 if terminate is not None:
                     yield from terminate()
             finally:
                 if cleanup is not None:
                     cleanup()
->>>>>>> 54d5087c
 
         return mapper, None, ser, ser
 
@@ -1191,27 +1016,18 @@
         else:
             terminate = None
 
-<<<<<<< HEAD
-=======
         cleanup = getattr(udtf, "cleanup") if hasattr(udtf, "cleanup") else None
 
->>>>>>> 54d5087c
         # Return an iterator of iterators.
         def mapper(_, it):
             try:
                 for a in it:
                     yield eval(*[a[o] for o in args_kwargs_offsets])
-<<<<<<< HEAD
-            finally:
-                if terminate is not None:
-                    yield terminate()
-=======
                 if terminate is not None:
                     yield terminate()
             finally:
                 if cleanup is not None:
                     cleanup()
->>>>>>> 54d5087c
 
         return mapper, None, ser, ser
 
@@ -1602,10 +1418,4 @@
     java_port = int(os.environ["PYTHON_WORKER_FACTORY_PORT"])
     auth_secret = os.environ["PYTHON_WORKER_FACTORY_SECRET"]
     (sock_file, _) = local_connect_and_auth(java_port, auth_secret)
-<<<<<<< HEAD
-    # TODO: Remove the following two lines and use `Process.pid()` when we drop JDK 8.
-    write_int(os.getpid(), sock_file)
-    sock_file.flush()
-=======
->>>>>>> 54d5087c
     main(sock_file, sock_file)