--- conflicted
+++ resolved
@@ -27,11 +27,10 @@
 import typing
 from types import TracebackType
 from typing import Any, Callable, IO, Iterator, List, Optional, TextIO, Tuple, Union
-<<<<<<< HEAD
+
+from py4j.clientserver import ClientServer
 
 from pyspark.errors import PySparkRuntimeError
-
-from py4j.clientserver import ClientServer
 
 __all__: List[str] = []
 
@@ -39,24 +38,8 @@
 
 if typing.TYPE_CHECKING:
     from pyspark.sql import SparkSession
-=======
-
-from py4j.clientserver import ClientServer
-
-from pyspark.errors import PySparkRuntimeError
->>>>>>> 54d5087c
-
-__all__: List[str] = []
-
-<<<<<<< HEAD
-=======
-from py4j.java_gateway import JavaObject
-
-if typing.TYPE_CHECKING:
-    from pyspark.sql import SparkSession
-
-
->>>>>>> 54d5087c
+
+
 def print_exec(stream: TextIO) -> None:
     ei = sys.exc_info()
     traceback.print_exception(ei[0], ei[1], ei[2], None, stream)
