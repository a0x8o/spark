--- conflicted
+++ resolved
@@ -17,8 +17,6 @@
 
 import sys
 from abc import abstractmethod, ABCMeta
-from typing import Any, Dict, Optional, TYPE_CHECKING
-
 from typing import Any, Dict, Optional, TYPE_CHECKING
 
 from pyspark import since, keyword_only
@@ -370,7 +368,6 @@
                        var - explained variance.""",
         typeConverter=TypeConverters.toString,  # type: ignore[arg-type]
     )
-<<<<<<< HEAD
 
     throughOrigin: Param[bool] = Param(
         Params._dummy(),
@@ -379,16 +376,6 @@
         typeConverter=TypeConverters.toBoolean,
     )
 
-=======
-
-    throughOrigin: Param[bool] = Param(
-        Params._dummy(),
-        "throughOrigin",
-        "whether the regression is through the origin.",
-        typeConverter=TypeConverters.toBoolean,
-    )
-
->>>>>>> 54d5087c
     _input_kwargs: Dict[str, Any]
 
     @keyword_only
