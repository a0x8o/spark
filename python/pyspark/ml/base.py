#
# Licensed to the Apache Software Foundation (ASF) under one or more
# contributor license agreements.  See the NOTICE file distributed with
# this work for additional information regarding copyright ownership.
# The ASF licenses this file to You under the Apache License, Version 2.0
# (the "License"); you may not use this file except in compliance with
# the License.  You may obtain a copy of the License at
#
#    http://www.apache.org/licenses/LICENSE-2.0
#
# Unless required by applicable law or agreed to in writing, software
# distributed under the License is distributed on an "AS IS" BASIS,
# WITHOUT WARRANTIES OR CONDITIONS OF ANY KIND, either express or implied.
# See the License for the specific language governing permissions and
# limitations under the License.
#

from abc import ABCMeta, abstractmethod
<<<<<<< HEAD

=======
>>>>>>> 54d5087c
import copy
import threading
from typing import (
    Any,
    Callable,
    Generic,
    Iterator,
    List,
    Optional,
    Sequence,
    Tuple,
    TypeVar,
    Union,
    cast,
    overload,
    TYPE_CHECKING,
)

from typing import (
    Any,
    Callable,
    Generic,
    Iterator,
    List,
    Optional,
    Sequence,
    Tuple,
    TypeVar,
    Union,
    cast,
    overload,
    TYPE_CHECKING,
)

from pyspark import since
from pyspark.ml.param import P
from pyspark.ml.common import inherit_doc
from pyspark.ml.param.shared import (
    HasInputCol,
    HasOutputCol,
    HasLabelCol,
    HasFeaturesCol,
    HasPredictionCol,
    Params,
)
from pyspark.sql.dataframe import DataFrame
from pyspark.sql.functions import udf
from pyspark.sql.types import DataType, StructField, StructType

if TYPE_CHECKING:
    from pyspark.ml._typing import ParamMap

T = TypeVar("T")
M = TypeVar("M", bound="Transformer")


class _FitMultipleIterator(Generic[M]):
    """
    Used by default implementation of Estimator.fitMultiple to produce models in a thread safe
    iterator. This class handles the simple case of fitMultiple where each param map should be
    fit independently.

    Parameters
    ----------
    fitSingleModel : function
        Callable[[int], Transformer] which fits an estimator to a dataset.
        `fitSingleModel` may be called up to `numModels` times, with a unique index each time.
        Each call to `fitSingleModel` with an index should return the Model associated with
        that index.
    numModel : int
        Number of models this iterator should produce.

    Notes
    -----
    See :py:meth:`Estimator.fitMultiple` for more info.
    """

    def __init__(self, fitSingleModel: Callable[[int], M], numModels: int):
        """ """
        self.fitSingleModel = fitSingleModel
        self.numModel = numModels
        self.counter = 0
        self.lock = threading.Lock()

    def __iter__(self) -> Iterator[Tuple[int, M]]:
        return self

    def __next__(self) -> Tuple[int, M]:
        with self.lock:
            index = self.counter
            if index >= self.numModel:
                raise StopIteration("No models remaining.")
            self.counter += 1
        return index, self.fitSingleModel(index)

    def next(self) -> Tuple[int, M]:
        """For python2 compatibility."""
        return self.__next__()


@inherit_doc
class Estimator(Params, Generic[M], metaclass=ABCMeta):
    """
    Abstract class for estimators that fit models to data.

    .. versionadded:: 1.3.0
    """

    @abstractmethod
    def _fit(self, dataset: DataFrame) -> M:
        """
        Fits a model to the input dataset. This is called by the default implementation of fit.


        Parameters
        ----------
        dataset : :py:class:`pyspark.sql.DataFrame`
            input dataset

        Returns
        -------
        :class:`Transformer`
            fitted model
        """
        raise NotImplementedError()

    def fitMultiple(
        self, dataset: DataFrame, paramMaps: Sequence["ParamMap"]
    ) -> Iterator[Tuple[int, M]]:
        """
        Fits a model to the input dataset for each param map in `paramMaps`.

        .. versionadded:: 2.3.0

        Parameters
        ----------
        dataset : :py:class:`pyspark.sql.DataFrame`
            input dataset.
        paramMaps : :py:class:`collections.abc.Sequence`
            A Sequence of param maps.

        Returns
        -------
        :py:class:`_FitMultipleIterator`
            A thread safe iterable which contains one model for each param map. Each
            call to `next(modelIterator)` will return `(index, model)` where model was fit
            using `paramMaps[index]`. `index` values may not be sequential.
        """
        estimator = self.copy()

        def fitSingleModel(index: int) -> M:
            return estimator.fit(dataset, paramMaps[index])

        return _FitMultipleIterator(fitSingleModel, len(paramMaps))

    @overload
    def fit(self, dataset: DataFrame, params: Optional["ParamMap"] = ...) -> M:
        ...

    @overload
    def fit(
        self, dataset: DataFrame, params: Union[List["ParamMap"], Tuple["ParamMap"]]
    ) -> List[M]:
        ...

    def fit(
        self,
        dataset: DataFrame,
        params: Optional[Union["ParamMap", List["ParamMap"], Tuple["ParamMap"]]] = None,
    ) -> Union[M, List[M]]:
        """
        Fits a model to the input dataset with optional parameters.

        .. versionadded:: 1.3.0

        Parameters
        ----------
        dataset : :py:class:`pyspark.sql.DataFrame`
            input dataset.
        params : dict or list or tuple, optional
            an optional param map that overrides embedded params. If a list/tuple of
            param maps is given, this calls fit on each param map and returns a list of
            models.

        Returns
        -------
        :py:class:`Transformer` or a list of :py:class:`Transformer`
            fitted model(s)
        """
        if params is None:
            params = dict()
        if isinstance(params, (list, tuple)):
            models: List[Optional[M]] = [None] * len(params)
            for index, model in self.fitMultiple(dataset, params):
                models[index] = model
            return cast(List[M], models)
        elif isinstance(params, dict):
            if params:
                return self.copy(params)._fit(dataset)
            else:
                return self._fit(dataset)
        else:
            raise TypeError(
                "Params must be either a param map or a list/tuple of param maps, "
                "but got %s." % type(params)
            )


@inherit_doc
class Transformer(Params, metaclass=ABCMeta):
    """
    Abstract class for transformers that transform one dataset into another.

    .. versionadded:: 1.3.0
    """

    @abstractmethod
    def _transform(self, dataset: DataFrame) -> DataFrame:
        """
        Transforms the input dataset.

        Parameters
        ----------
        dataset : :py:class:`pyspark.sql.DataFrame`
            input dataset.

        Returns
        -------
        :py:class:`pyspark.sql.DataFrame`
            transformed dataset
        """
        raise NotImplementedError()

    def transform(self, dataset: DataFrame, params: Optional["ParamMap"] = None) -> DataFrame:
        """
        Transforms the input dataset with optional parameters.

        .. versionadded:: 1.3.0

        Parameters
        ----------
        dataset : :py:class:`pyspark.sql.DataFrame`
            input dataset
        params : dict, optional
            an optional param map that overrides embedded params.

        Returns
        -------
        :py:class:`pyspark.sql.DataFrame`
            transformed dataset
        """
        if params is None:
            params = dict()
        if isinstance(params, dict):
            if params:
                return self.copy(params)._transform(dataset)
            else:
                return self._transform(dataset)
        else:
            raise TypeError("Params must be a param map but got %s." % type(params))


@inherit_doc
class Model(Transformer, metaclass=ABCMeta):
    """
    Abstract class for models that are fitted by estimators.

    .. versionadded:: 1.4.0
    """

    pass


@inherit_doc
class UnaryTransformer(HasInputCol, HasOutputCol, Transformer):
    """
    Abstract class for transformers that take one input column, apply transformation,
    and output the result as a new column.

    .. versionadded:: 2.3.0
    """

    def setInputCol(self: P, value: str) -> P:
        """
        Sets the value of :py:attr:`inputCol`.
        """
        return self._set(inputCol=value)

    def setOutputCol(self: P, value: str) -> P:
        """
        Sets the value of :py:attr:`outputCol`.
        """
        return self._set(outputCol=value)

    @abstractmethod
    def createTransformFunc(self) -> Callable[..., Any]:
        """
        Creates the transform function using the given param map. The input param map already takes
        account of the embedded param map. So the param values should be determined
        solely by the input param map.
        """
        raise NotImplementedError()

    @abstractmethod
    def outputDataType(self) -> DataType:
        """
        Returns the data type of the output column.
        """
        raise NotImplementedError()

    @abstractmethod
    def validateInputType(self, inputType: DataType) -> None:
        """
        Validates the input type. Throw an exception if it is invalid.
        """
        raise NotImplementedError()

    def transformSchema(self, schema: StructType) -> StructType:
        inputType = schema[self.getInputCol()].dataType
        self.validateInputType(inputType)
        if self.getOutputCol() in schema.names:
            raise ValueError("Output column %s already exists." % self.getOutputCol())
        outputFields = copy.copy(schema.fields)
        outputFields.append(StructField(self.getOutputCol(), self.outputDataType(), nullable=False))
        return StructType(outputFields)

    def _transform(self, dataset: DataFrame) -> DataFrame:
        self.transformSchema(dataset.schema)
        transformUDF = udf(self.createTransformFunc(), self.outputDataType())
        transformedDataset = dataset.withColumn(
            self.getOutputCol(), transformUDF(dataset[self.getInputCol()])
        )
        return transformedDataset


@inherit_doc
class _PredictorParams(HasLabelCol, HasFeaturesCol, HasPredictionCol):
    """
    Params for :py:class:`Predictor` and :py:class:`PredictorModel`.

    .. versionadded:: 3.0.0
    """

    pass


@inherit_doc
class Predictor(Estimator[M], _PredictorParams, metaclass=ABCMeta):
    """
    Estimator for prediction tasks (regression and classification).
    """

    @since("3.0.0")
    def setLabelCol(self: P, value: str) -> P:
        """
        Sets the value of :py:attr:`labelCol`.
        """
        return self._set(labelCol=value)

    @since("3.0.0")
    def setFeaturesCol(self: P, value: str) -> P:
        """
        Sets the value of :py:attr:`featuresCol`.
        """
        return self._set(featuresCol=value)

    @since("3.0.0")
    def setPredictionCol(self: P, value: str) -> P:
        """
        Sets the value of :py:attr:`predictionCol`.
        """
        return self._set(predictionCol=value)


@inherit_doc
class PredictionModel(Model, _PredictorParams, Generic[T], metaclass=ABCMeta):
    """
    Model for prediction tasks (regression and classification).
    """

    @since("3.0.0")
    def setFeaturesCol(self: P, value: str) -> P:
        """
        Sets the value of :py:attr:`featuresCol`.
        """
        return self._set(featuresCol=value)

    @since("3.0.0")
    def setPredictionCol(self: P, value: str) -> P:
        """
        Sets the value of :py:attr:`predictionCol`.
        """
        return self._set(predictionCol=value)

    @property
    @abstractmethod
    @since("2.1.0")
    def numFeatures(self) -> int:
        """
        Returns the number of features the model was trained on. If unknown, returns -1
        """
        raise NotImplementedError()

    @abstractmethod
    @since("3.0.0")
    def predict(self, value: T) -> float:
        """
        Predict label for the given features.
        """
        raise NotImplementedError()<|MERGE_RESOLUTION|>--- conflicted
+++ resolved
@@ -16,10 +16,6 @@
 #
 
 from abc import ABCMeta, abstractmethod
-<<<<<<< HEAD
-
-=======
->>>>>>> 54d5087c
 import copy
 import threading
 from typing import (
@@ -38,22 +34,6 @@
     TYPE_CHECKING,
 )
 
-from typing import (
-    Any,
-    Callable,
-    Generic,
-    Iterator,
-    List,
-    Optional,
-    Sequence,
-    Tuple,
-    TypeVar,
-    Union,
-    cast,
-    overload,
-    TYPE_CHECKING,
-)
-
 from pyspark import since
 from pyspark.ml.param import P
 from pyspark.ml.common import inherit_doc
