--- conflicted
+++ resolved
@@ -27,10 +27,6 @@
     Union,
     cast,
 )
-<<<<<<< HEAD
-
-=======
->>>>>>> 54d5087c
 import cProfile
 import inspect
 import pstats
@@ -49,7 +45,6 @@
 
 from pyspark.accumulators import AccumulatorParam
 from pyspark.errors import PySparkRuntimeError
-<<<<<<< HEAD
 
 if TYPE_CHECKING:
     from pyspark.context import SparkContext
@@ -58,16 +53,6 @@
 LineProfile = Tuple[int, Optional[MemoryTuple]]
 CodeMapDict = Dict[str, List[LineProfile]]
 
-=======
-
-if TYPE_CHECKING:
-    from pyspark.context import SparkContext
-
-MemoryTuple = Tuple[float, float, int]
-LineProfile = Tuple[int, Optional[MemoryTuple]]
-CodeMapDict = Dict[str, List[LineProfile]]
-
->>>>>>> 54d5087c
 
 class ProfilerCollector:
     """
@@ -348,21 +333,12 @@
 
         # Adds a new profile to the existing accumulated value
         self._accumulator.add(st)  # type: ignore[arg-type]
-<<<<<<< HEAD
 
         return ret
 
     def stats(self) -> pstats.Stats:
         return cast(pstats.Stats, self._accumulator.value)
 
-=======
-
-        return ret
-
-    def stats(self) -> pstats.Stats:
-        return cast(pstats.Stats, self._accumulator.value)
-
->>>>>>> 54d5087c
     def show(self, id: int) -> None:
         """Print the profile stats to stdout, id is the RDD id"""
         stats = self.stats()
