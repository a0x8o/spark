#
# Licensed to the Apache Software Foundation (ASF) under one or more
# contributor license agreements.  See the NOTICE file distributed with
# this work for additional information regarding copyright ownership.
# The ASF licenses this file to You under the Apache License, Version 2.0
# (the "License"); you may not use this file except in compliance with
# the License.  You may obtain a copy of the License at
#
#    http://www.apache.org/licenses/LICENSE-2.0
#
# Unless required by applicable law or agreed to in writing, software
# distributed under the License is distributed on an "AS IS" BASIS,
# WITHOUT WARRANTIES OR CONDITIONS OF ANY KIND, either express or implied.
# See the License for the specific language governing permissions and
# limitations under the License.
#

"""
MLflow-related functions to load models and apply them to pandas-on-Spark dataframes.
"""
from typing import List, Union
<<<<<<< HEAD
=======
from typing import Any
>>>>>>> 54d5087c

import pandas as pd
import numpy as np

<<<<<<< HEAD
=======
from pyspark.sql.types import DataType
>>>>>>> 54d5087c
from pyspark.pandas._typing import Label, Dtype
from pyspark.pandas.utils import lazy_property, default_session
from pyspark.pandas.frame import DataFrame
from pyspark.pandas.series import Series, first_series
from pyspark.pandas.typedef import as_spark_type

__all__ = ["PythonModelWrapper", "load_model"]


class PythonModelWrapper:
    """
    A wrapper around MLflow's Python object model.

    This wrapper acts as a predictor on pandas-on-Spark

    """

    def __init__(self, model_uri: str, return_type_hint: Union[str, type, Dtype]):
        self._model_uri = model_uri
        self._return_type_hint = return_type_hint

    @lazy_property
    def _return_type(self) -> DataType:
        hint = self._return_type_hint
        # The logic is simple for now, because it corresponds to the default
        # case: continuous predictions
        # TODO: do something smarter, for example when there is a sklearn.Classifier (it should
        # return an integer or a categorical)
        # We can do the same for pytorch/tensorflow/keras models by looking at the output types.
        # However, this is probably better done in mlflow than here.
        if hint == "infer" or not hint:
            hint = np.float64
        return as_spark_type(hint)

    @lazy_property
    def _model(self) -> Any:
        """
        The return object has to follow the API of mlflow.pyfunc.PythonModel.
        """
        from mlflow import pyfunc

        return pyfunc.load_model(model_uri=self._model_uri)

    @lazy_property
    def _model_udf(self) -> Any:
        from mlflow import pyfunc

        spark = default_session()
        return pyfunc.spark_udf(spark, model_uri=self._model_uri, result_type=self._return_type)

    def __str__(self) -> str:
        return "PythonModelWrapper({})".format(str(self._model))

    def __repr__(self) -> str:
        return "PythonModelWrapper({})".format(repr(self._model))

    def predict(self, data: Union[DataFrame, pd.DataFrame]) -> Union[Series, pd.Series]:
        """
        Returns a prediction on the data.

        If the data is a pandas-on-Spark DataFrame, the return is a pandas-on-Spark Series.

        If the data is a pandas Dataframe, the return is the expected output of the underlying
        pyfunc object (typically a pandas Series or a numpy array).
        """
        if isinstance(data, pd.DataFrame):
            return self._model.predict(data)
        elif isinstance(data, DataFrame):
            return_col = self._model_udf(*data._internal.data_spark_columns)
            # TODO: the columns should be named according to the mlflow spec
            # However, this is only possible with spark >= 3.0
            # s = F.struct(*data.columns)
            # return_col = self._model_udf(s)
            column_labels: List[Label] = [
                (col,) for col in data._internal.spark_frame.select(return_col).columns
            ]
            internal = data._internal.copy(
                column_labels=column_labels, data_spark_columns=[return_col], data_fields=None
            )
            return first_series(DataFrame(internal))
        else:
            raise ValueError("unknown data type: {}".format(type(data).__name__))


def load_model(
    model_uri: str, predict_type: Union[str, type, Dtype] = "infer"
) -> PythonModelWrapper:
    """
    Loads an MLflow model into a wrapper that can be used both for pandas and pandas-on-Spark
    DataFrame.

    Parameters
    ----------
    model_uri : str
        URI pointing to the model. See MLflow documentation for more details.
    predict_type : a python basic type, a numpy basic type, a Spark type or 'infer'.
       This is the return type that is expected when calling the predict function of the model.
       If 'infer' is specified, the wrapper will attempt to automatically determine the return type
       based on the model type.

    Returns
    -------
    PythonModelWrapper
        A wrapper around MLflow PythonModel objects. This wrapper is expected to adhere to the
        interface of mlflow.pyfunc.PythonModel.

    Examples
    --------
    Here is a full example that creates a model with scikit-learn and saves the model with
     MLflow. The model is then loaded as a predictor that can be applied on a pandas-on-Spark
     Dataframe.

    We first initialize our MLflow environment:

    >>> from mlflow.tracking import MlflowClient, set_tracking_uri
    >>> import mlflow.sklearn
    >>> from tempfile import mkdtemp
    >>> d = mkdtemp("pandas_on_spark_mlflow")
    >>> set_tracking_uri("file:%s"%d)
    >>> client = MlflowClient()
    >>> exp_id = mlflow.create_experiment("my_experiment")
    >>> exp = mlflow.set_experiment("my_experiment")

    We aim at learning this numerical function using a simple linear regressor.

    >>> from sklearn.linear_model import LinearRegression
    >>> train = pd.DataFrame({"x1": np.arange(8), "x2": np.arange(8)**2,
    ...                       "y": np.log(2 + np.arange(8))})
    >>> train_x = train[["x1", "x2"]]
    >>> train_y = train[["y"]]
    >>> with mlflow.start_run():
    ...     lr = LinearRegression()
    ...     lr.fit(train_x, train_y)
    ...     mlflow.sklearn.log_model(lr, "model")
    LinearRegression...

    Now that our model is logged using MLflow, we load it back and apply it on a pandas-on-Spark
    dataframe:

    >>> from pyspark.pandas.mlflow import load_model
    >>> run_info = client.search_runs(exp_id)[-1].info
    >>> model = load_model("runs:/{run_id}/model".format(run_id=run_info.run_id))
    >>> prediction_df = ps.DataFrame({"x1": [2.0], "x2": [4.0]})
    >>> prediction_df["prediction"] = model.predict(prediction_df)
    >>> prediction_df
        x1   x2  prediction
    0  2.0  4.0    1.355551

    The model also works on pandas DataFrames as expected:

    >>> model.predict(prediction_df[["x1", "x2"]].to_pandas())
    array([[1.35555142]])

    Notes
    -----
    Currently, the model prediction can only be merged back with the existing dataframe.
    Other columns must be manually joined.
    For example, this code will not work:

    >>> df = ps.DataFrame({"x1": [2.0], "x2": [3.0], "z": [-1]})
    >>> features = df[["x1", "x2"]]
    >>> y = model.predict(features)
    >>> # Works:
    >>> features["y"] = y   # doctest: +SKIP
    >>> # Will fail with a message about dataframes not aligned.
    >>> df["y"] = y   # doctest: +SKIP

    A current workaround is to use the .merge() function, using the feature values
    as merging keys.

    >>> features['y'] = y
    >>> everything = df.merge(features, on=['x1', 'x2'])
    >>> everything
        x1   x2  z         y
    0  2.0  3.0 -1  1.376932
    """
    return PythonModelWrapper(model_uri, predict_type)


def _test() -> None:
    import os
    import doctest
    import sys
    from pyspark.sql import SparkSession
    import pyspark.pandas.mlflow

    os.chdir(os.environ["SPARK_HOME"])

    globs = pyspark.pandas.mlflow.__dict__.copy()
    globs["ps"] = pyspark.pandas
    spark = (
        SparkSession.builder.master("local[4]").appName("pyspark.pandas.mlflow tests").getOrCreate()
    )
    (failure_count, test_count) = doctest.testmod(
        pyspark.pandas.mlflow,
        globs=globs,
        optionflags=doctest.ELLIPSIS | doctest.NORMALIZE_WHITESPACE,
    )
    spark.stop()
    if failure_count:
        sys.exit(-1)


if __name__ == "__main__":
    try:
        import mlflow  # noqa: F401
        import sklearn  # noqa: F401

        _test()
    except ImportError:
        pass<|MERGE_RESOLUTION|>--- conflicted
+++ resolved
@@ -19,18 +19,12 @@
 MLflow-related functions to load models and apply them to pandas-on-Spark dataframes.
 """
 from typing import List, Union
-<<<<<<< HEAD
-=======
 from typing import Any
->>>>>>> 54d5087c
 
 import pandas as pd
 import numpy as np
 
-<<<<<<< HEAD
-=======
 from pyspark.sql.types import DataType
->>>>>>> 54d5087c
 from pyspark.pandas._typing import Label, Dtype
 from pyspark.pandas.utils import lazy_property, default_session
 from pyspark.pandas.frame import DataFrame
