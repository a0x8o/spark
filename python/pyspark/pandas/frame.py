#
# Licensed to the Apache Software Foundation (ASF) under one or more
# contributor license agreements.  See the NOTICE file distributed with
# this work for additional information regarding copyright ownership.
# The ASF licenses this file to You under the Apache License, Version 2.0
# (the "License"); you may not use this file except in compliance with
# the License.  You may obtain a copy of the License at
#
#    http://www.apache.org/licenses/LICENSE-2.0
#
# Unless required by applicable law or agreed to in writing, software
# distributed under the License is distributed on an "AS IS" BASIS,
# WITHOUT WARRANTIES OR CONDITIONS OF ANY KIND, either express or implied.
# See the License for the specific language governing permissions and
# limitations under the License.
#

"""
A wrapper class for Spark DataFrame to behave like pandas DataFrame.
"""
from collections import defaultdict, namedtuple
from collections.abc import Mapping
import re
import warnings
import inspect
import json
import types
from functools import partial, reduce
import sys
from itertools import zip_longest, chain
from types import TracebackType
from typing import (
    Any,
    Callable,
    Dict,
    Generic,
    IO,
    Iterable,
    Iterator,
    List,
    Optional,
    Sequence,
    Tuple,
    Type,
    Union,
    cast,
    no_type_check,
    TYPE_CHECKING,
)
import datetime

import numpy as np
import pandas as pd
from pandas.api.types import (  # type: ignore[attr-defined]
    is_bool_dtype,
    is_list_like,
    is_dict_like,
    is_scalar,
)
from pandas.tseries.frequencies import DateOffset, to_offset

from pyspark.errors import PySparkValueError

if TYPE_CHECKING:
    from pandas.io.formats.style import Styler

from pandas.core.dtypes.common import infer_dtype_from_object
from pandas.core.accessor import CachedAccessor
from pandas.core.dtypes.inference import is_sequence

from pyspark.errors import PySparkValueError
from pyspark import StorageLevel
from pyspark.sql import Column as PySparkColumn, DataFrame as PySparkDataFrame, functions as F
from pyspark.sql.functions import pandas_udf
from pyspark.sql.types import (
    ArrayType,
    BooleanType,
    DataType,
    DoubleType,
    NumericType,
    Row,
    StringType,
    StructField,
    StructType,
    DecimalType,
    TimestampType,
    TimestampNTZType,
    NullType,
)
from pyspark.sql.window import Window
from pyspark import pandas as ps  # For running doctests and reference resolution in PyCharm.
from pyspark.pandas._typing import (
    Axis,
    DataFrameOrSeries,
    Dtype,
    Label,
    Name,
    Scalar,
    T,
)
from pyspark.pandas.accessors import PandasOnSparkFrameMethods
from pyspark.pandas.config import option_context, get_option
from pyspark.pandas.correlation import (
    compute,
    CORRELATION_VALUE_1_COLUMN,
    CORRELATION_VALUE_2_COLUMN,
    CORRELATION_CORR_OUTPUT_COLUMN,
    CORRELATION_COUNT_OUTPUT_COLUMN,
)
from pyspark.pandas.spark import functions as SF
from pyspark.pandas.spark.accessors import SparkFrameMethods, CachedSparkFrameMethods
from pyspark.pandas.utils import (
    align_diff_frames,
    column_labels_level,
    combine_frames,
    default_session,
    is_name_like_tuple,
    is_name_like_value,
    is_testing,
    name_like_string,
    same_anchor,
    scol_for,
    validate_arguments_and_invoke_function,
    validate_axis,
    validate_bool_kwarg,
    validate_how,
    validate_mode,
    verify_temp_column_name,
    log_advice,
)
from pyspark.pandas.generic import Frame
from pyspark.pandas.internal import (
    InternalField,
    InternalFrame,
    HIDDEN_COLUMNS,
    NATURAL_ORDER_COLUMN_NAME,
    SPARK_INDEX_NAME_FORMAT,
    SPARK_DEFAULT_INDEX_NAME,
    SPARK_DEFAULT_SERIES_NAME,
    SPARK_INDEX_NAME_PATTERN,
)
from pyspark.pandas.missing.frame import MissingPandasLikeDataFrame
from pyspark.pandas.typedef.typehints import (
    as_spark_type,
    infer_return_type,
    pandas_on_spark_type,
    spark_type_to_pandas_dtype,
    DataFrameType,
    SeriesType,
    ScalarType,
    create_tuple_for_frame_type,
)
from pyspark.pandas.plot import PandasOnSparkPlotAccessor
from pyspark.sql.utils import get_column_class, get_dataframe_class

# For supporting Spark Connect
from pyspark.sql.utils import get_column_class, get_dataframe_class

if TYPE_CHECKING:
    from pyspark.sql._typing import OptionalPrimitiveType

    from pyspark.pandas.groupby import DataFrameGroupBy
    from pyspark.pandas.resample import DataFrameResampler
    from pyspark.pandas.indexes import Index
    from pyspark.pandas.series import Series


# These regular expression patterns are compiled and defined here to avoid compiling the same
# pattern every time it is used in _repr_ and _repr_html_ in DataFrame.
# Two patterns basically seek the footer string from Pandas'
REPR_PATTERN = re.compile(r"\n\n\[(?P<rows>[0-9]+) rows x (?P<columns>[0-9]+) columns\]$")
REPR_HTML_PATTERN = re.compile(
    r"\n\<p\>(?P<rows>[0-9]+) rows × (?P<columns>[0-9]+) columns\<\/p\>\n\<\/div\>$"
)


_flex_doc_FRAME = """
Get {desc} of dataframe and other, element-wise (binary operator `{op_name}`).

Equivalent to ``{equiv}``. With the reverse version, `{reverse}`.

Among flexible wrappers (`add`, `sub`, `mul`, `div`) to
arithmetic operators: `+`, `-`, `*`, `/`, `//`.

Parameters
----------
other : scalar
    Any single data

Returns
-------
DataFrame
    Result of the arithmetic operation.

Examples
--------
>>> df = ps.DataFrame({{'angles': [0, 3, 4],
...                    'degrees': [360, 180, 360]}},
...                   index=['circle', 'triangle', 'rectangle'],
...                   columns=['angles', 'degrees'])
>>> df
           angles  degrees
circle          0      360
triangle        3      180
rectangle       4      360

Add a scalar with operator version which returns the same
results. Also, the reverse version.

>>> df + 1
           angles  degrees
circle          1      361
triangle        4      181
rectangle       5      361

>>> df.add(1)
           angles  degrees
circle          1      361
triangle        4      181
rectangle       5      361

>>> df.add(df)
           angles  degrees
circle          0      720
triangle        6      360
rectangle       8      720

>>> df + df + df
           angles  degrees
circle          0     1080
triangle        9      540
rectangle      12     1080

>>> df.radd(1)
           angles  degrees
circle          1      361
triangle        4      181
rectangle       5      361

Divide and true divide by constant with reverse version.

>>> df / 10
           angles  degrees
circle        0.0     36.0
triangle      0.3     18.0
rectangle     0.4     36.0

>>> df.div(10)
           angles  degrees
circle        0.0     36.0
triangle      0.3     18.0
rectangle     0.4     36.0

>>> df.rdiv(10)
             angles   degrees
circle          inf  0.027778
triangle   3.333333  0.055556
rectangle  2.500000  0.027778

>>> df.truediv(10)
           angles  degrees
circle        0.0     36.0
triangle      0.3     18.0
rectangle     0.4     36.0

>>> df.rtruediv(10)
             angles   degrees
circle          inf  0.027778
triangle   3.333333  0.055556
rectangle  2.500000  0.027778

Subtract by constant with reverse version.

>>> df - 1
           angles  degrees
circle         -1      359
triangle        2      179
rectangle       3      359

>>> df.sub(1)
           angles  degrees
circle         -1      359
triangle        2      179
rectangle       3      359

>>> df.rsub(1)
           angles  degrees
circle          1     -359
triangle       -2     -179
rectangle      -3     -359

Multiply by constant with the reverse version.

>>> df * 1
           angles  degrees
circle          0      360
triangle        3      180
rectangle       4      360

>>> df.mul(1)
           angles  degrees
circle          0      360
triangle        3      180
rectangle       4      360

>>> df.rmul(1)
           angles  degrees
circle          0      360
triangle        3      180
rectangle       4      360

Floor Divide by constant with reverse version.

>>> df // 10
           angles  degrees
circle        0.0     36.0
triangle      0.0     18.0
rectangle     0.0     36.0

>>> df.floordiv(10)
           angles  degrees
circle        0.0     36.0
triangle      0.0     18.0
rectangle     0.0     36.0

>>> df.rfloordiv(10)  # doctest: +SKIP
           angles  degrees
circle        inf      0.0
triangle      3.0      0.0
rectangle     2.0      0.0

Mod by constant with reverse version.

>>> df % 2
           angles  degrees
circle          0        0
triangle        1        0
rectangle       0        0

>>> df.mod(2)
           angles  degrees
circle          0        0
triangle        1        0
rectangle       0        0

>>> df.rmod(2)
           angles  degrees
circle        NaN        2
triangle      2.0        2
rectangle     2.0        2

Power by constant with reverse version.

>>> df ** 2
           angles   degrees
circle        0.0  129600.0
triangle      9.0   32400.0
rectangle    16.0  129600.0

>>> df.pow(2)
           angles   degrees
circle        0.0  129600.0
triangle      9.0   32400.0
rectangle    16.0  129600.0

>>> df.rpow(2)
           angles        degrees
circle        1.0  2.348543e+108
triangle      8.0   1.532496e+54
rectangle    16.0  2.348543e+108
"""


class DataFrame(Frame, Generic[T]):
    """
    pandas-on-Spark DataFrame that corresponds to pandas DataFrame logically. This holds Spark
    DataFrame internally.

    :ivar _internal: an internal immutable Frame to manage metadata.
    :type _internal: InternalFrame

    Parameters
    ----------
    data : numpy ndarray (structured or homogeneous), dict, pandas DataFrame,
        Spark DataFrame, pandas-on-Spark DataFrame or pandas-on-Spark Series.
        Dict can contain Series, arrays, constants, or list-like objects
    index : Index or array-like
        Index to use for the resulting frame. Will default to RangeIndex if
        no indexing information part of input data and no index provided
    columns : Index or array-like
        Column labels to use for the resulting frame. Will default to
        RangeIndex (0, 1, 2, ..., n) if no column labels are provided
    dtype : dtype, default None
        Data type to force. Only a single dtype is allowed. If None, infer
    copy : boolean, default False
        Copy data from inputs. Only affects DataFrame / 2d ndarray input

    .. versionchanged:: 3.4.0
        Since 3.4.0, it deals with `data` and `index` in this approach:
        1, when `data` is a distributed dataset (Internal DataFrame/Spark DataFrame/
        pandas-on-Spark DataFrame/pandas-on-Spark Series), it will first parallelize
        the `index` if necessary, and then try to combine the `data` and `index`;
        Note that if `data` and `index` doesn't have the same anchor, then
        `compute.ops_on_diff_frames` should be turned on;
        2, when `data` is a local dataset (Pandas DataFrame/numpy ndarray/list/etc),
        it will first collect the `index` to driver if necessary, and then apply
        the `pandas.DataFrame(...)` creation internally;

    Examples
    --------
    Constructing DataFrame from a dictionary.

    >>> d = {'col1': [1, 2], 'col2': [3, 4]}
    >>> df = ps.DataFrame(data=d, columns=['col1', 'col2'])
    >>> df
       col1  col2
    0     1     3
    1     2     4

    Constructing DataFrame from pandas DataFrame

    >>> df = ps.DataFrame(pd.DataFrame(data=d, columns=['col1', 'col2']))
    >>> df
       col1  col2
    0     1     3
    1     2     4

    Notice that the inferred dtype is int64.

    >>> df.dtypes
    col1    int64
    col2    int64
    dtype: object

    To enforce a single dtype:

    >>> df = ps.DataFrame(data=d, dtype=np.int8)
    >>> df.dtypes
    col1    int8
    col2    int8
    dtype: object

    Constructing DataFrame from numpy ndarray:

    >>> import numpy as np
    >>> ps.DataFrame(data=np.array([[1, 2, 3, 4, 5], [6, 7, 8, 9, 0]]),
    ...     columns=['a', 'b', 'c', 'd', 'e'])
       a  b  c  d  e
    0  1  2  3  4  5
    1  6  7  8  9  0

    Constructing DataFrame from numpy ndarray with Pandas index:

    >>> import numpy as np
    >>> import pandas as pd

    >>> ps.DataFrame(data=np.array([[1, 2, 3, 4, 5], [6, 7, 8, 9, 0]]),
    ...     index=pd.Index([1, 4]), columns=['a', 'b', 'c', 'd', 'e'])
       a  b  c  d  e
    1  1  2  3  4  5
    4  6  7  8  9  0

    Constructing DataFrame from numpy ndarray with pandas-on-Spark index:

    >>> import numpy as np
    >>> import pandas as pd
    >>> ps.DataFrame(data=np.array([[1, 2, 3, 4, 5], [6, 7, 8, 9, 0]]),
    ...     index=ps.Index([1, 4]), columns=['a', 'b', 'c', 'd', 'e'])
       a  b  c  d  e
    1  1  2  3  4  5
    4  6  7  8  9  0

    Constructing DataFrame from Pandas DataFrame with Pandas index:

    >>> import numpy as np
    >>> import pandas as pd
    >>> pdf = pd.DataFrame(data=np.array([[1, 2, 3, 4, 5], [6, 7, 8, 9, 0]]),
    ...     columns=['a', 'b', 'c', 'd', 'e'])
    >>> ps.DataFrame(data=pdf, index=pd.Index([1, 4]))
         a    b    c    d    e
    1  6.0  7.0  8.0  9.0  0.0
    4  NaN  NaN  NaN  NaN  NaN

    Constructing DataFrame from Pandas DataFrame with pandas-on-Spark index:

    >>> import numpy as np
    >>> import pandas as pd
    >>> pdf = pd.DataFrame(data=np.array([[1, 2, 3, 4, 5], [6, 7, 8, 9, 0]]),
    ...     columns=['a', 'b', 'c', 'd', 'e'])
    >>> ps.DataFrame(data=pdf, index=ps.Index([1, 4]))
         a    b    c    d    e
    1  6.0  7.0  8.0  9.0  0.0
    4  NaN  NaN  NaN  NaN  NaN

    Constructing DataFrame from Spark DataFrame with Pandas index:

    >>> import pandas as pd
    >>> sdf = spark.createDataFrame([("Data", 1), ("Bricks", 2)], ["x", "y"])
    >>> ps.DataFrame(data=sdf, index=pd.Index([0, 1, 2]))
    Traceback (most recent call last):
      ...
    ValueError: Cannot combine the series or dataframe...'compute.ops_on_diff_frames' option.

    Enable 'compute.ops_on_diff_frames' to combine SparkDataFrame and Pandas index

    >>> with ps.option_context("compute.ops_on_diff_frames", True):
    ...     ps.DataFrame(data=sdf, index=pd.Index([0, 1, 2]))
            x    y
    0    Data  1.0
    1  Bricks  2.0
    2    None  NaN

    Constructing DataFrame from Spark DataFrame with pandas-on-Spark index:

    >>> import pandas as pd
    >>> sdf = spark.createDataFrame([("Data", 1), ("Bricks", 2)], ["x", "y"])
    >>> ps.DataFrame(data=sdf, index=ps.Index([0, 1, 2]))
    Traceback (most recent call last):
      ...
    ValueError: Cannot combine the series or dataframe...'compute.ops_on_diff_frames' option.

    Enable 'compute.ops_on_diff_frames' to combine Spark DataFrame and pandas-on-Spark index

    >>> with ps.option_context("compute.ops_on_diff_frames", True):
    ...     ps.DataFrame(data=sdf, index=ps.Index([0, 1, 2]))
            x    y
    0    Data  1.0
    1  Bricks  2.0
    2    None  NaN
    """

    def __init__(  # type: ignore[no-untyped-def]
        self, data=None, index=None, columns=None, dtype=None, copy=False
    ):
        SparkDataFrame = get_dataframe_class()
        index_assigned = False
        if isinstance(data, InternalFrame):
            assert columns is None
            assert dtype is None
            assert not copy
            if index is None:
                internal = data
        elif isinstance(data, SparkDataFrame):
            assert columns is None
            assert dtype is None
            assert not copy
            if index is None:
                internal = InternalFrame(spark_frame=data, index_spark_columns=None)
        elif isinstance(data, ps.DataFrame):
            assert columns is None
            assert dtype is None
            assert not copy
            if index is None:
                internal = data._internal
        elif isinstance(data, ps.Series):
            assert dtype is None
            assert not copy
            # For pandas compatibility when `columns` contains only one valid column.
            if columns is not None:
                assert isinstance(columns, (dict, list, tuple))
                assert len(columns) == 1
                columns = list(columns.keys()) if isinstance(columns, dict) else columns
                assert columns[0] == data._internal.data_spark_column_names[0]
            if index is None:
                internal = data.to_frame()._internal
        else:
            from pyspark.pandas.indexes.base import Index

            if index is not None and isinstance(index, Index):
                # with local data, collect ps.Index to driver
                # to avoid mismatched results between
                # ps.DataFrame([1, 2], index=ps.Index([1, 2]))
                # and
                # pd.DataFrame([1, 2], index=pd.Index([1, 2]))
                index = index._to_pandas()

            pdf = pd.DataFrame(data=data, index=index, columns=columns, dtype=dtype, copy=copy)
            internal = InternalFrame.from_pandas(pdf)
            index_assigned = True

        if index is not None and not index_assigned:
            # TODO(SPARK-40226): Support MultiIndex
            if isinstance(index, (ps.MultiIndex, pd.MultiIndex)):
                raise ValueError("Cannot combine a Distributed Dataset with a MultiIndex")

            data_df = ps.DataFrame(data=data, index=None, columns=columns, dtype=dtype, copy=copy)
            index_ps = ps.Index(index)
            index_df = index_ps.to_frame()

            if same_anchor(data_df, index_df):
                data_labels = data_df._internal.column_labels
                data_pssers = [data_df._psser_for(label) for label in data_labels]
                index_labels = index_df._internal.column_labels
                index_pssers = [index_df._psser_for(label) for label in index_labels]
                internal = data_df._internal.with_new_columns(data_pssers + index_pssers)

                combined = ps.DataFrame(internal).set_index(index_labels)
                combined.index.name = index_ps.name
            else:
                # drop un-matched rows in `data`
                # note that `combine_frames` cannot work with a MultiIndex for now
                combined = combine_frames(data_df, index_df, how="right")
                combined_labels = combined._internal.column_labels
                index_labels = [label for label in combined_labels if label[0] == "that"]
                combined = combined.set_index(index_labels)

                combined._internal._column_labels = data_df._internal.column_labels
                combined._internal._column_label_names = data_df._internal._column_label_names
                combined._internal._index_names = index_df._internal.column_labels
                combined.index.name = index_ps.name

            internal = combined._internal

        object.__setattr__(self, "_internal_frame", internal)

    @property
    def _pssers(self) -> Dict[Label, "Series"]:
        """Return a dict of column label -> Series which anchors `self`."""
        from pyspark.pandas.series import Series

        if not hasattr(self, "_psseries"):
            object.__setattr__(
                self,
                "_psseries",
                {label: Series(data=self, index=label) for label in self._internal.column_labels},
            )
        else:
            psseries = cast(Dict[Label, Series], self._psseries)  # type: ignore[has-type]
            assert len(self._internal.column_labels) == len(psseries), (
                len(self._internal.column_labels),
                len(psseries),
            )
            if any(self is not psser._psdf for psser in psseries.values()):
                # Refresh the dict to contain only Series anchoring `self`.
                self._psseries = {
                    label: (
                        psseries[label]
                        if self is psseries[label]._psdf
                        else Series(data=self, index=label)
                    )
                    for label in self._internal.column_labels
                }
        return self._psseries

    @property
    def _internal(self) -> InternalFrame:
        return cast(InternalFrame, self._internal_frame)  # type: ignore[has-type]

    def _update_internal_frame(
        self,
        internal: InternalFrame,
        check_same_anchor: bool = True,
        anchor_force_disconnect: bool = False,
    ) -> None:
        """
        Update InternalFrame with the given one.

        If the column_label is changed or the new InternalFrame is not the same `anchor` or the
        `anchor_force_disconnect` flag is set to True, disconnect the original anchor and create
        a new one.

        If `check_same_anchor` is `False`, checking whether the same anchor is ignored
        and force to update the InternalFrame, e.g., replacing the internal with the resolved_copy,
        updating the underlying Spark DataFrame which need to combine a different Spark DataFrame.

        Parameters
        ----------
        internal : InternalFrame
            The new InternalFrame
        check_same_anchor : bool
            Whether checking the same anchor
        anchor_force_disconnect : bool
            Force to disconnect the original anchor and create a new one
        """
        from pyspark.pandas.series import Series

        if hasattr(self, "_psseries"):
            psseries = {}

            for old_label, new_label in zip_longest(
                self._internal.column_labels, internal.column_labels
            ):
                if old_label is not None:
                    psser = self._pssers[old_label]

                    renamed = old_label != new_label
                    not_same_anchor = check_same_anchor and not same_anchor(internal, psser)

                    if renamed or not_same_anchor or anchor_force_disconnect:
                        psdf: DataFrame = DataFrame(self._internal.select_column(old_label))
                        psser._update_anchor(psdf)
                        psser = None
                else:
                    psser = None
                if new_label is not None:
                    if psser is None:
                        psser = Series(data=self, index=new_label)
                    psseries[new_label] = psser

            self._psseries = psseries

        self._internal_frame = internal

        if hasattr(self, "_repr_pandas_cache"):
            del self._repr_pandas_cache

    @property
    def ndim(self) -> int:
        """
        Return an int representing the number of array dimensions.

        return 2 for DataFrame.

        Examples
        --------

        >>> df = ps.DataFrame([[1, 2], [4, 5], [7, 8]],
        ...                   index=['cobra', 'viper', None],
        ...                   columns=['max_speed', 'shield'])
        >>> df  # doctest: +SKIP
               max_speed  shield
        cobra          1       2
        viper          4       5
        None           7       8
        >>> df.ndim
        2
        """
        return 2

    @property
    def axes(self) -> List:
        """
        Return a list representing the axes of the DataFrame.

        It has the row axis labels and column axis labels as the only members.
        They are returned in that order.

        Examples
        --------

        >>> df = ps.DataFrame({'col1': [1, 2], 'col2': [3, 4]})
        >>> df.axes
        [Index([0, 1], dtype='int64'), Index(['col1', 'col2'], dtype='object')]
        """
        return [self.index, self.columns]

    def _reduce_for_stat_function(
        self,
        sfun: Callable[["Series"], PySparkColumn],
        name: str,
        axis: Optional[Axis] = None,
<<<<<<< HEAD
        numeric_only: bool = True,
=======
        numeric_only: bool = False,
>>>>>>> 54d5087c
        skipna: bool = True,
        **kwargs: Any,
    ) -> "Series":
        """
        Applies sfun to each column and returns a pd.Series where the number of rows equals the
        number of columns.

        Parameters
        ----------
        sfun : either an 1-arg function that takes a Column and returns a Column, or
            a 2-arg function that takes a Column and its DataType and returns a Column.
            axis: used only for sanity check because the series only supports index axis.
        name : original pandas API name.
        axis : axis to apply. 0 or 1, or 'index' or 'columns.
<<<<<<< HEAD
        numeric_only : bool, default True
            Include only float, int, boolean columns. False is not supported. This parameter
            is mainly for pandas compatibility. Only 'DataFrame.count' uses this parameter
            currently.
=======
        numeric_only : bool, default False
            Include only float, int, boolean columns.
>>>>>>> 54d5087c
        skipna : bool, default True
            Exclude NA/null values when computing the result.
        """
        from pyspark.pandas.series import Series, first_series

        axis = validate_axis(axis)
        if axis == 0:
            min_count = kwargs.get("min_count", 0)

            exprs = [F.lit(None).cast(StringType()).alias(SPARK_DEFAULT_INDEX_NAME)]
            new_column_labels = []
            for label in self._internal.column_labels:
                psser = self._psser_for(label)

                is_numeric_or_boolean = isinstance(
                    psser.spark.data_type, (NumericType, BooleanType)
                )
                keep_column = not numeric_only or is_numeric_or_boolean

                if keep_column:
                    if not skipna and get_option("compute.eager_check") and psser.hasnans:
                        scol = F.first(F.lit(np.nan))
                    else:
                        scol = sfun(psser)

                    if min_count > 0:
                        scol = F.when(Frame._count_expr(psser) >= min_count, scol)

                    exprs.append(scol.alias(name_like_string(label)))
                    new_column_labels.append(label)

            if len(exprs) == 1:
                return Series([], dtype="float64")

            sdf = self._internal.spark_frame.select(*exprs)

            # The data is expected to be small so it's fine to transpose/use the default index.
            with ps.option_context("compute.max_rows", 1):
                internal = InternalFrame(
                    spark_frame=sdf,
                    index_spark_columns=[scol_for(sdf, SPARK_DEFAULT_INDEX_NAME)],
                    column_labels=new_column_labels,
                    column_label_names=self._internal.column_label_names,
                )
                return first_series(DataFrame(internal).transpose())

        else:
            # Here we execute with the first 1000 to get the return type.
            # If the records were less than 1000, it uses pandas API directly for a shortcut.
            limit = get_option("compute.shortcut_limit")
            pdf = self.head(limit + 1)._to_internal_pandas()
            pser = getattr(pdf, name)(axis=axis, numeric_only=numeric_only, **kwargs)
            if len(pdf) <= limit:
                return Series(pser)

            @pandas_udf(returnType=as_spark_type(pser.dtype.type))  # type: ignore[call-overload]
            def calculate_columns_axis(*cols: pd.Series) -> pd.Series:
                return getattr(pd.concat(cols, axis=1), name)(
                    axis=axis, numeric_only=numeric_only, **kwargs
                )

            column_name = verify_temp_column_name(
                self._internal.spark_frame.select(self._internal.index_spark_columns),
                "__calculate_columns_axis__",
            )
            sdf = self._internal.spark_frame.select(
                self._internal.index_spark_columns
                + [calculate_columns_axis(*self._internal.data_spark_columns).alias(column_name)]
            )
            internal = InternalFrame(
                spark_frame=sdf,
                index_spark_columns=[
                    scol_for(sdf, col) for col in self._internal.index_spark_column_names
                ],
                index_names=self._internal.index_names,
                index_fields=self._internal.index_fields,
            )
            return first_series(DataFrame(internal)).rename(pser.name)

    def _psser_for(self, label: Label) -> "Series":
        """
        Create Series with a proper column label.

        The given label must be verified to exist in `InternalFrame.column_labels`.

        For example, in some method, self is like:

        >>> self = ps.range(3)

        `self._psser_for(label)` can be used with `InternalFrame.column_labels`:

        >>> self._psser_for(self._internal.column_labels[0])
        0    0
        1    1
        2    2
        Name: id, dtype: int64

        `self._psser_for(label)` must not be used directly with user inputs.
        In that case, `self[label]` should be used instead, which checks the label exists or not:

        >>> self['id']
        0    0
        1    1
        2    2
        Name: id, dtype: int64
        """
        return self._pssers[label]

    def _apply_series_op(
        self,
        op: Callable[["Series"], Union["Series", PySparkColumn]],
        should_resolve: bool = False,
    ) -> "DataFrame":
        applied = []
        for label in self._internal.column_labels:
            applied.append(op(self._psser_for(label)))
        internal = self._internal.with_new_columns(applied)
        if should_resolve:
            internal = internal.resolved_copy
        return DataFrame(internal)

    # Arithmetic Operators
    def _map_series_op(self, op: str, other: Any) -> "DataFrame":
        from pyspark.pandas.base import IndexOpsMixin

        if not isinstance(other, DataFrame) and (
            isinstance(other, IndexOpsMixin) or is_sequence(other)
        ):
            raise TypeError(
                "%s with a sequence is currently not supported; "
                "however, got %s." % (op, type(other).__name__)
            )

        if isinstance(other, DataFrame):
            if self._internal.column_labels_level != other._internal.column_labels_level:
                raise ValueError("cannot join with no overlapping index names")

            if not same_anchor(self, other):
                # Different DataFrames
                def apply_op(
                    psdf: DataFrame,
                    this_column_labels: List[Label],
                    that_column_labels: List[Label],
                ) -> Iterator[Tuple["Series", Label]]:
                    for this_label, that_label in zip(this_column_labels, that_column_labels):
                        yield (
                            getattr(psdf._psser_for(this_label), op)(
                                psdf._psser_for(that_label)
                            ).rename(this_label),
                            this_label,
                        )

                return align_diff_frames(apply_op, self, other, fillna=True, how="full")
            else:
                applied = []
                column_labels = []
                for label in self._internal.column_labels:
                    if label in other._internal.column_labels:
                        applied.append(getattr(self._psser_for(label), op)(other._psser_for(label)))
                    else:
                        applied.append(
                            F.lit(None)
                            .cast(self._internal.spark_type_for(label))
                            .alias(name_like_string(label))
                        )
                    column_labels.append(label)
                for label in other._internal.column_labels:
                    if label not in column_labels:
                        applied.append(
                            F.lit(None)
                            .cast(other._internal.spark_type_for(label))
                            .alias(name_like_string(label))
                        )
                        column_labels.append(label)
                internal = self._internal.with_new_columns(applied, column_labels=column_labels)
                return DataFrame(internal)
        else:
            return self._apply_series_op(lambda psser: getattr(psser, op)(other))

    def __add__(self, other: Any) -> "DataFrame":
        return self._map_series_op("add", other)

    def __radd__(self, other: Any) -> "DataFrame":
        return self._map_series_op("radd", other)

    def __truediv__(self, other: Any) -> "DataFrame":
        return self._map_series_op("truediv", other)

    def __rtruediv__(self, other: Any) -> "DataFrame":
        return self._map_series_op("rtruediv", other)

    def __mul__(self, other: Any) -> "DataFrame":
        return self._map_series_op("mul", other)

    def __rmul__(self, other: Any) -> "DataFrame":
        return self._map_series_op("rmul", other)

    def __sub__(self, other: Any) -> "DataFrame":
        return self._map_series_op("sub", other)

    def __rsub__(self, other: Any) -> "DataFrame":
        return self._map_series_op("rsub", other)

    def __pow__(self, other: Any) -> "DataFrame":
        return self._map_series_op("pow", other)

    def __rpow__(self, other: Any) -> "DataFrame":
        return self._map_series_op("rpow", other)

    def __mod__(self, other: Any) -> "DataFrame":
        return self._map_series_op("mod", other)

    def __rmod__(self, other: Any) -> "DataFrame":
        return self._map_series_op("rmod", other)

    def __floordiv__(self, other: Any) -> "DataFrame":
        return self._map_series_op("floordiv", other)

    def __rfloordiv__(self, other: Any) -> "DataFrame":
        return self._map_series_op("rfloordiv", other)

    def __abs__(self) -> "DataFrame":
        return self._apply_series_op(lambda psser: abs(psser))

    def __neg__(self) -> "DataFrame":
        return self._apply_series_op(lambda psser: -psser)

    def add(self, other: Any) -> "DataFrame":
        return self + other

    # create accessor for plot
    plot = CachedAccessor("plot", PandasOnSparkPlotAccessor)

    # create accessor for Spark related methods.
    spark = CachedAccessor("spark", SparkFrameMethods)

    # create accessor for pandas-on-Spark specific methods.
    pandas_on_spark = CachedAccessor("pandas_on_spark", PandasOnSparkFrameMethods)

    # keep the name "koalas" for backward compatibility.
    koalas = CachedAccessor("koalas", PandasOnSparkFrameMethods)

    @no_type_check
    def hist(self, bins=10, **kwds):
        return self.plot.hist(bins, **kwds)

    hist.__doc__ = PandasOnSparkPlotAccessor.hist.__doc__

    @no_type_check
    def boxplot(self, **kwds):
        return self.plot.box(**kwds)

    boxplot.__doc__ = PandasOnSparkPlotAccessor.box.__doc__

    @no_type_check
    def kde(self, bw_method=None, ind=None, **kwds):
        return self.plot.kde(bw_method, ind, **kwds)

    kde.__doc__ = PandasOnSparkPlotAccessor.kde.__doc__

    add.__doc__ = _flex_doc_FRAME.format(
        desc="Addition", op_name="+", equiv="dataframe + other", reverse="radd"
    )

    def radd(self, other: Any) -> "DataFrame":
        return other + self

    radd.__doc__ = _flex_doc_FRAME.format(
        desc="Addition", op_name="+", equiv="other + dataframe", reverse="add"
    )

    def div(self, other: Any) -> "DataFrame":
        return self / other

    div.__doc__ = _flex_doc_FRAME.format(
        desc="Floating division", op_name="/", equiv="dataframe / other", reverse="rdiv"
    )

    divide = div

    def rdiv(self, other: Any) -> "DataFrame":
        return other / self

    rdiv.__doc__ = _flex_doc_FRAME.format(
        desc="Floating division", op_name="/", equiv="other / dataframe", reverse="div"
    )

    def truediv(self, other: Any) -> "DataFrame":
        return self / other

    truediv.__doc__ = _flex_doc_FRAME.format(
        desc="Floating division", op_name="/", equiv="dataframe / other", reverse="rtruediv"
    )

    def rtruediv(self, other: Any) -> "DataFrame":
        return other / self

    rtruediv.__doc__ = _flex_doc_FRAME.format(
        desc="Floating division", op_name="/", equiv="other / dataframe", reverse="truediv"
    )

    def mul(self, other: Any) -> "DataFrame":
        return self * other

    mul.__doc__ = _flex_doc_FRAME.format(
        desc="Multiplication", op_name="*", equiv="dataframe * other", reverse="rmul"
    )

    multiply = mul

    def rmul(self, other: Any) -> "DataFrame":
        return other * self

    rmul.__doc__ = _flex_doc_FRAME.format(
        desc="Multiplication", op_name="*", equiv="other * dataframe", reverse="mul"
    )

    def sub(self, other: Any) -> "DataFrame":
        return self - other

    sub.__doc__ = _flex_doc_FRAME.format(
        desc="Subtraction", op_name="-", equiv="dataframe - other", reverse="rsub"
    )

    subtract = sub

    def rsub(self, other: Any) -> "DataFrame":
        return other - self

    rsub.__doc__ = _flex_doc_FRAME.format(
        desc="Subtraction", op_name="-", equiv="other - dataframe", reverse="sub"
    )

    def mod(self, other: Any) -> "DataFrame":
        return self % other

    mod.__doc__ = _flex_doc_FRAME.format(
        desc="Modulo", op_name="%", equiv="dataframe % other", reverse="rmod"
    )

    def rmod(self, other: Any) -> "DataFrame":
        return other % self

    rmod.__doc__ = _flex_doc_FRAME.format(
        desc="Modulo", op_name="%", equiv="other % dataframe", reverse="mod"
    )

    def pow(self, other: Any) -> "DataFrame":
        return self**other

    pow.__doc__ = _flex_doc_FRAME.format(
        desc="Exponential power of series", op_name="**", equiv="dataframe ** other", reverse="rpow"
    )

    def rpow(self, other: Any) -> "DataFrame":
        return other**self

    rpow.__doc__ = _flex_doc_FRAME.format(
        desc="Exponential power", op_name="**", equiv="other ** dataframe", reverse="pow"
    )

    def floordiv(self, other: Any) -> "DataFrame":
        return self // other

    floordiv.__doc__ = _flex_doc_FRAME.format(
        desc="Integer division", op_name="//", equiv="dataframe // other", reverse="rfloordiv"
    )

    def rfloordiv(self, other: Any) -> "DataFrame":
        return other // self

    rfloordiv.__doc__ = _flex_doc_FRAME.format(
        desc="Integer division", op_name="//", equiv="other // dataframe", reverse="floordiv"
    )

    # Comparison Operators
    def __eq__(self, other: Any) -> "DataFrame":  # type: ignore[override]
        return self._map_series_op("eq", other)

    def __ne__(self, other: Any) -> "DataFrame":  # type: ignore[override]
        return self._map_series_op("ne", other)

    def __lt__(self, other: Any) -> "DataFrame":
        return self._map_series_op("lt", other)

    def __le__(self, other: Any) -> "DataFrame":
        return self._map_series_op("le", other)

    def __ge__(self, other: Any) -> "DataFrame":
        return self._map_series_op("ge", other)

    def __gt__(self, other: Any) -> "DataFrame":
        return self._map_series_op("gt", other)

    def eq(self, other: Any) -> "DataFrame":
        """
        Compare if the current value is equal to the other.

        >>> df = ps.DataFrame({'a': [1, 2, 3, 4],
        ...                    'b': [1, np.nan, 1, np.nan]},
        ...                   index=['a', 'b', 'c', 'd'], columns=['a', 'b'])

        >>> df.eq(1)
               a      b
        a   True   True
        b  False  False
        c  False   True
        d  False  False
        """
        return self == other

    equals = eq

    def gt(self, other: Any) -> "DataFrame":
        """
        Compare if the current value is greater than the other.

        >>> df = ps.DataFrame({'a': [1, 2, 3, 4],
        ...                    'b': [1, np.nan, 1, np.nan]},
        ...                   index=['a', 'b', 'c', 'd'], columns=['a', 'b'])

        >>> df.gt(2)
               a      b
        a  False  False
        b  False  False
        c   True  False
        d   True  False
        """
        return self > other

    def ge(self, other: Any) -> "DataFrame":
        """
        Compare if the current value is greater than or equal to the other.

        >>> df = ps.DataFrame({'a': [1, 2, 3, 4],
        ...                    'b': [1, np.nan, 1, np.nan]},
        ...                   index=['a', 'b', 'c', 'd'], columns=['a', 'b'])

        >>> df.ge(1)
              a      b
        a  True   True
        b  True  False
        c  True   True
        d  True  False
        """
        return self >= other

    def lt(self, other: Any) -> "DataFrame":
        """
        Compare if the current value is less than the other.

        >>> df = ps.DataFrame({'a': [1, 2, 3, 4],
        ...                    'b': [1, np.nan, 1, np.nan]},
        ...                   index=['a', 'b', 'c', 'd'], columns=['a', 'b'])

        >>> df.lt(1)
               a      b
        a  False  False
        b  False  False
        c  False  False
        d  False  False
        """
        return self < other

    def le(self, other: Any) -> "DataFrame":
        """
        Compare if the current value is less than or equal to the other.

        >>> df = ps.DataFrame({'a': [1, 2, 3, 4],
        ...                    'b': [1, np.nan, 1, np.nan]},
        ...                   index=['a', 'b', 'c', 'd'], columns=['a', 'b'])

        >>> df.le(2)
               a      b
        a   True   True
        b   True  False
        c  False   True
        d  False  False
        """
        return self <= other

    def ne(self, other: Any) -> "DataFrame":
        """
        Compare if the current value is not equal to the other.

        >>> df = ps.DataFrame({'a': [1, 2, 3, 4],
        ...                    'b': [1, np.nan, 1, np.nan]},
        ...                   index=['a', 'b', 'c', 'd'], columns=['a', 'b'])

        >>> df.ne(1)
               a      b
        a  False  False
        b   True   True
        c   True  False
        d   True   True
        """
        return self != other

    def applymap(self, func: Callable[[Any], Any]) -> "DataFrame":
        """
        Apply a function to a Dataframe elementwise.

        This method applies a function that accepts and returns a scalar
        to every element of a DataFrame.

        .. deprecated:: 4.0.0

        .. note:: this API executes the function once to infer the type which is
             potentially expensive, for instance, when the dataset is created after
             aggregations or sorting.

             To avoid this, specify return type in ``func``, for instance, as below:

             >>> def square(x) -> np.int32:
             ...     return x ** 2

             pandas-on-Spark uses return type hints and does not try to infer the type.

        Parameters
        ----------
        func : callable
            Python function returns a single value from a single value.

        Returns
        -------
        DataFrame
            Transformed DataFrame.

        Examples
        --------
        >>> df = ps.DataFrame([[1, 2.12], [3.356, 4.567]])
        >>> df
               0      1
        0  1.000  2.120
        1  3.356  4.567

        >>> def str_len(x) -> int:
        ...     return len(str(x))
        >>> df.applymap(str_len)
           0  1
        0  3  4
        1  5  5

        >>> def power(x) -> float:
        ...     return x ** 2
        >>> df.applymap(power)
                   0          1
        0   1.000000   4.494400
        1  11.262736  20.857489

        You can omit type hints and let pandas-on-Spark infer its type.

        >>> df.applymap(lambda x: x ** 2)
                   0          1
        0   1.000000   4.494400
        1  11.262736  20.857489
        """
        warnings.warn(
            "DataFrame.applymap has been deprecated. Use DataFrame.map instead", FutureWarning
        )

        # TODO: We can implement shortcut theoretically since it creates new DataFrame
        #  anyway and we don't have to worry about operations on different DataFrames.
        return self.map(func=func)

    def map(self, func: Callable[[Any], Any]) -> "DataFrame":
        """
        Apply a function to a Dataframe elementwise.

        This method applies a function that accepts and returns a scalar
        to every element of a DataFrame.

        .. versionadded:: 4.0.0
            DataFrame.applymap was deprecated and renamed to DataFrame.map.

        .. note:: this API executes the function once to infer the type which is
             potentially expensive, for instance, when the dataset is created after
             aggregations or sorting.

             To avoid this, specify return type in ``func``, for instance, as below:

             >>> def square(x) -> np.int32:
             ...     return x ** 2

             pandas-on-Spark uses return type hints and does not try to infer the type.

        Parameters
        ----------
        func : callable
            Python function returns a single value from a single value.

        Returns
        -------
        DataFrame
            Transformed DataFrame.

        Examples
        --------
        >>> df = ps.DataFrame([[1, 2.12], [3.356, 4.567]])
        >>> df
               0      1
        0  1.000  2.120
        1  3.356  4.567

        >>> def str_len(x) -> int:
        ...     return len(str(x))
        >>> df.map(str_len)
           0  1
        0  3  4
        1  5  5

        >>> def power(x) -> float:
        ...     return x ** 2
        >>> df.map(power)
                   0          1
        0   1.000000   4.494400
        1  11.262736  20.857489

        You can omit type hints and let pandas-on-Spark infer its type.

        >>> df.map(lambda x: x ** 2)
                   0          1
        0   1.000000   4.494400
        1  11.262736  20.857489
        """
        # TODO: We can implement shortcut theoretically since it creates new DataFrame
        #  anyway and we don't have to worry about operations on different DataFrames.
        return self._apply_series_op(lambda psser: psser.apply(func))

    # TODO: not all arguments are implemented comparing to pandas' for now.
    def aggregate(self, func: Union[List[str], Dict[Name, List[str]]]) -> "DataFrame":
        """Aggregate using one or more operations over the specified axis.

        Parameters
        ----------
        func : dict or a list
             a dict mapping from column name (string) to
             aggregate functions (list of strings).
             If a list is given, the aggregation is performed against
             all columns.

        Returns
        -------
        DataFrame

        Notes
        -----
        `agg` is an alias for `aggregate`. Use the alias.

        See Also
        --------
        DataFrame.apply : Invoke function on DataFrame.
        DataFrame.transform : Only perform transforming type operations.
        DataFrame.groupby : Perform operations over groups.
        Series.aggregate : The equivalent function for Series.

        Examples
        --------
        >>> df = ps.DataFrame([[1, 2, 3],
        ...                    [4, 5, 6],
        ...                    [7, 8, 9],
        ...                    [np.nan, np.nan, np.nan]],
        ...                   columns=['A', 'B', 'C'])

        >>> df
             A    B    C
        0  1.0  2.0  3.0
        1  4.0  5.0  6.0
        2  7.0  8.0  9.0
        3  NaN  NaN  NaN

        Aggregate these functions over the rows.

        >>> df.agg(['sum', 'min'])[['A', 'B', 'C']].sort_index()
                A     B     C
        min   1.0   2.0   3.0
        sum  12.0  15.0  18.0

        Different aggregations per column.

        >>> df.agg({'A' : ['sum', 'min'], 'B' : ['min', 'max']})[['A', 'B']].sort_index()
                A    B
        max   NaN  8.0
        min   1.0  2.0
        sum  12.0  NaN

        For multi-index columns:

        >>> df.columns = pd.MultiIndex.from_tuples([("X", "A"), ("X", "B"), ("Y", "C")])
        >>> df.agg(['sum', 'min'])[[("X", "A"), ("X", "B"), ("Y", "C")]].sort_index()
                X           Y
                A     B     C
        min   1.0   2.0   3.0
        sum  12.0  15.0  18.0

        >>> aggregated = df.agg({("X", "A") : ['sum', 'min'], ("X", "B") : ['min', 'max']})
        >>> aggregated[[("X", "A"), ("X", "B")]].sort_index()  # doctest: +NORMALIZE_WHITESPACE
                X
                A    B
        max   NaN  8.0
        min   1.0  2.0
        sum  12.0  NaN
        """
        from pyspark.pandas.groupby import GroupBy

        if isinstance(func, list):
            if all((isinstance(f, str) for f in func)):
                func = dict([(column, func) for column in self.columns])
            else:
                raise ValueError(
                    "If the given function is a list, it "
                    "should only contains function names as strings."
                )

        if not isinstance(func, dict) or not all(
            is_name_like_value(key)
            and (
                isinstance(value, str)
                or (isinstance(value, list) and all(isinstance(v, str) for v in value))
            )
            for key, value in func.items()
        ):
            raise ValueError(
                "aggs must be a dict mapping from column name to aggregate "
                "functions (string or list of strings)."
            )

        with option_context("compute.default_index_type", "distributed"):
            psdf: DataFrame = DataFrame(GroupBy._spark_groupby(self, func))

            # The codes below basically convert:
            #
            #           A         B
            #         sum  min  min  max
            #     0  12.0  1.0  2.0  8.0
            #
            # to:
            #             A    B
            #     max   NaN  8.0
            #     min   1.0  2.0
            #     sum  12.0  NaN
            #
            # Aggregated output is usually pretty much small.

            return psdf.stack().droplevel(0)[list(func.keys())]

    agg = aggregate

    def corr(self, method: str = "pearson", min_periods: Optional[int] = None) -> "DataFrame":
        """
        Compute pairwise correlation of columns, excluding NA/null values.

        .. versionadded:: 3.3.0

        Parameters
        ----------
        method : {'pearson', 'spearman', 'kendall'}
            * pearson : standard correlation coefficient
            * spearman : Spearman rank correlation
            * kendall : Kendall Tau correlation coefficient

            .. versionchanged:: 3.4.0
               support 'kendall' for method parameter
        min_periods : int, optional
            Minimum number of observations required per pair of columns
            to have a valid result.

            .. versionadded:: 3.4.0

        Returns
        -------
        DataFrame

        See Also
        --------
        DataFrame.corrwith
        Series.corr

        Notes
        -----
        1. Pearson, Kendall and Spearman correlation are currently computed using pairwise
           complete observations.

        2. The complexity of Kendall correlation is O(#row * #row), if the dataset is too
           large, sampling ahead of correlation computation is recommended.

        Examples
        --------
        >>> df = ps.DataFrame([(.2, .3), (.0, .6), (.6, .0), (.2, .1)],
        ...                   columns=['dogs', 'cats'])
        >>> df.corr('pearson')
                  dogs      cats
        dogs  1.000000 -0.851064
        cats -0.851064  1.000000

        >>> df.corr('spearman')
                  dogs      cats
        dogs  1.000000 -0.948683
        cats -0.948683  1.000000

        >>> df.corr('kendall')
                  dogs      cats
        dogs  1.000000 -0.912871
        cats -0.912871  1.000000
        """
        if method not in ["pearson", "spearman", "kendall"]:
            raise ValueError(f"Invalid method {method}")
        if min_periods is not None and not isinstance(min_periods, int):
            raise TypeError(f"Invalid min_periods type {type(min_periods).__name__}")

        min_periods = 1 if min_periods is None else min_periods
        internal = self._internal.resolved_copy
        numeric_labels = [
            label
            for label in internal.column_labels
            if isinstance(internal.spark_type_for(label), (NumericType, BooleanType))
        ]
        numeric_scols = [
            internal.spark_column_for(label).cast("double") for label in numeric_labels
        ]
        numeric_col_names: List[str] = [name_like_string(label) for label in numeric_labels]
        num_scols = len(numeric_scols)

        sdf = internal.spark_frame
        index_1_col_name = verify_temp_column_name(sdf, "__corr_index_1_temp_column__")
        index_2_col_name = verify_temp_column_name(sdf, "__corr_index_2_temp_column__")

        # simple dataset
        # +---+---+----+
        # |  A|  B|   C|
        # +---+---+----+
        # |  1|  2| 3.0|
        # |  4|  1|NULL|
        # +---+---+----+

        pair_scols = []
        for i in range(0, num_scols):
            for j in range(i, num_scols):
                pair_scols.append(
                    F.struct(
                        F.lit(i).alias(index_1_col_name),
                        F.lit(j).alias(index_2_col_name),
                        numeric_scols[i].alias(CORRELATION_VALUE_1_COLUMN),
                        numeric_scols[j].alias(CORRELATION_VALUE_2_COLUMN),
                    )
                )

        # +-------------------+-------------------+-------------------+-------------------+
        # |__tmp_index_1_col__|__tmp_index_2_col__|__tmp_value_1_col__|__tmp_value_2_col__|
        # +-------------------+-------------------+-------------------+-------------------+
        # |                  0|                  0|                1.0|                1.0|
        # |                  0|                  1|                1.0|                2.0|
        # |                  0|                  2|                1.0|                3.0|
        # |                  1|                  1|                2.0|                2.0|
        # |                  1|                  2|                2.0|                3.0|
        # |                  2|                  2|                3.0|                3.0|
        # |                  0|                  0|                4.0|                4.0|
        # |                  0|                  1|                4.0|                1.0|
        # |                  0|                  2|               NULL|               NULL|
        # |                  1|                  1|                1.0|                1.0|
        # |                  1|                  2|               NULL|               NULL|
        # |                  2|                  2|               NULL|               NULL|
        # +-------------------+-------------------+-------------------+-------------------+
        sdf = sdf.select(F.inline(F.array(*pair_scols)))

        sdf = compute(sdf=sdf, groupKeys=[index_1_col_name, index_2_col_name], method=method)
        if method == "kendall":
            sdf = sdf.withColumn(
                CORRELATION_CORR_OUTPUT_COLUMN,
                F.when(F.col(index_1_col_name) == F.col(index_2_col_name), F.lit(1.0)).otherwise(
                    F.col(CORRELATION_CORR_OUTPUT_COLUMN)
                ),
            )

        sdf = sdf.withColumn(
            CORRELATION_CORR_OUTPUT_COLUMN,
            F.when(F.col(CORRELATION_COUNT_OUTPUT_COLUMN) < min_periods, F.lit(None)).otherwise(
                F.col(CORRELATION_CORR_OUTPUT_COLUMN)
            ),
        )

        # +-------------------+-------------------+----------------+
        # |__tmp_index_1_col__|__tmp_index_2_col__|__tmp_corr_col__|
        # +-------------------+-------------------+----------------+
        # |                  2|                  2|            NULL|
        # |                  1|                  2|            NULL|
        # |                  2|                  1|            NULL|
        # |                  1|                  1|             1.0|
        # |                  0|                  0|             1.0|
        # |                  0|                  1|            -1.0|
        # |                  1|                  0|            -1.0|
        # |                  0|                  2|            NULL|
        # |                  2|                  0|            NULL|
        # +-------------------+-------------------+----------------+

        auxiliary_col_name = verify_temp_column_name(sdf, "__corr_auxiliary_temp_column__")
        sdf = sdf.withColumn(
            auxiliary_col_name,
            F.explode(
                F.when(
                    F.col(index_1_col_name) == F.col(index_2_col_name),
                    F.lit([0]),
                ).otherwise(F.lit([0, 1]))
            ),
        ).select(
            F.when(F.col(auxiliary_col_name) == 0, F.col(index_1_col_name))
            .otherwise(F.col(index_2_col_name))
            .alias(index_1_col_name),
            F.when(F.col(auxiliary_col_name) == 0, F.col(index_2_col_name))
            .otherwise(F.col(index_1_col_name))
            .alias(index_2_col_name),
            F.col(CORRELATION_CORR_OUTPUT_COLUMN),
        )

        # +-------------------+--------------------+
        # |__tmp_index_1_col__|   __tmp_array_col__|
        # +-------------------+--------------------+
        # |                  0|[{0, 1.0}, {1, -1...|
        # |                  1|[{0, -1.0}, {1, 1...|
        # |                  2|[{0, null}, {1, n...|
        # +-------------------+--------------------+
        array_col_name = verify_temp_column_name(sdf, "__corr_array_temp_column__")
        sdf = (
            sdf.groupby(index_1_col_name)
            .agg(
                F.array_sort(
                    F.collect_list(
                        F.struct(F.col(index_2_col_name), F.col(CORRELATION_CORR_OUTPUT_COLUMN))
                    )
                ).alias(array_col_name)
            )
            .orderBy(index_1_col_name)
        )

        for i in range(0, num_scols):
            sdf = sdf.withColumn(auxiliary_col_name, F.get(F.col(array_col_name), i)).withColumn(
                numeric_col_names[i],
                F.col(f"{auxiliary_col_name}.{CORRELATION_CORR_OUTPUT_COLUMN}"),
            )

        index_col_names: List[str] = []
        if internal.column_labels_level > 1:
            for level in range(0, internal.column_labels_level):
                index_col_name = SPARK_INDEX_NAME_FORMAT(level)
                indices = [label[level] for label in numeric_labels]
                sdf = sdf.withColumn(index_col_name, F.get(F.lit(indices), F.col(index_1_col_name)))
                index_col_names.append(index_col_name)
        else:
            sdf = sdf.withColumn(
                SPARK_DEFAULT_INDEX_NAME,
                F.get(F.lit(numeric_col_names), F.col(index_1_col_name)),
            )
            index_col_names = [SPARK_DEFAULT_INDEX_NAME]

        sdf = sdf.select(*index_col_names, *numeric_col_names)

        return DataFrame(
            InternalFrame(
                spark_frame=sdf,
                index_spark_columns=[
                    scol_for(sdf, index_col_name) for index_col_name in index_col_names
                ],
                column_labels=numeric_labels,
                column_label_names=internal.column_label_names,
            )
        )

    def corrwith(
        self, other: DataFrameOrSeries, axis: Axis = 0, drop: bool = False, method: str = "pearson"
    ) -> "Series":
        """
        Compute pairwise correlation.

        Pairwise correlation is computed between rows or columns of
        DataFrame with rows or columns of Series or DataFrame. DataFrames
        are first aligned along both axes before computing the
        correlations.

        .. versionadded:: 3.4.0

        Parameters
        ----------
        other : DataFrame, Series
            Object with which to compute correlations.
        axis : int, default 0 or 'index'
            Can only be set to 0 now.
        drop : bool, default False
            Drop missing indices from result.
        method : {'pearson', 'spearman', 'kendall'}
            * pearson : standard correlation coefficient
            * spearman : Spearman rank correlation
            * kendall : Kendall Tau correlation coefficient

        Returns
        -------
        Series
            Pairwise correlations.

        See Also
        --------
        DataFrame.corr : Compute pairwise correlation of columns.

        Examples
        --------
        >>> df1 = ps.DataFrame({
        ...         "A":[1, 5, 7, 8],
        ...         "X":[5, 8, 4, 3],
        ...         "C":[10, 4, 9, 3]})
        >>> df1.corrwith(df1[["X", "C"]]).sort_index()
        A    NaN
        C    1.0
        X    1.0
        dtype: float64

        >>> df2 = ps.DataFrame({
        ...         "A":[5, 3, 6, 4],
        ...         "B":[11, 2, 4, 3],
        ...         "C":[4, 3, 8, 5]})

        >>> with ps.option_context("compute.ops_on_diff_frames", True):
        ...     df1.corrwith(df2).sort_index()
        A   -0.041703
        B         NaN
        C    0.395437
        X         NaN
        dtype: float64

        >>> with ps.option_context("compute.ops_on_diff_frames", True):
        ...     df1.corrwith(df2, method="kendall").sort_index()
        A    0.0
        B    NaN
        C    0.0
        X    NaN
        dtype: float64

        >>> with ps.option_context("compute.ops_on_diff_frames", True):
        ...     df1.corrwith(df2.B, method="spearman").sort_index()
        A   -0.4
        C    0.8
        X   -0.2
        dtype: float64

        >>> with ps.option_context("compute.ops_on_diff_frames", True):
        ...     df2.corrwith(df1.X).sort_index()
        A   -0.597614
        B   -0.151186
        C   -0.642857
        dtype: float64
        """
        from pyspark.pandas.series import Series, first_series

        axis = validate_axis(axis)
        if axis != 0:
            raise NotImplementedError("corrwith currently only works for axis=0")
        if method not in ["pearson", "spearman", "kendall"]:
            raise ValueError(f"Invalid method {method}")
        if not isinstance(other, (DataFrame, Series)):
            raise TypeError("unsupported type: {}".format(type(other).__name__))

        right_is_series = isinstance(other, Series)

        if same_anchor(self, other):
            combined = self
            this = self
            that = other
        else:
            combined = combine_frames(self, other, how="inner")
            this = combined["this"]
            that = combined["that"]

        sdf = combined._internal.spark_frame
        index_col_name = verify_temp_column_name(sdf, "__corrwith_index_temp_column__")

        this_numeric_column_labels: List[Label] = []
        for column_label in this._internal.column_labels:
            if isinstance(this._internal.spark_type_for(column_label), (NumericType, BooleanType)):
                this_numeric_column_labels.append(column_label)

        that_numeric_column_labels: List[Label] = []
        for column_label in that._internal.column_labels:
            if isinstance(that._internal.spark_type_for(column_label), (NumericType, BooleanType)):
                that_numeric_column_labels.append(column_label)

        intersect_numeric_column_labels: List[Label] = []
        diff_numeric_column_labels: List[Label] = []
        pair_scols = []
        if right_is_series:
            intersect_numeric_column_labels = this_numeric_column_labels
            that_scol = that._internal.spark_column_for(that_numeric_column_labels[0]).cast(
                "double"
            )
            for numeric_column_label in intersect_numeric_column_labels:
                this_scol = this._internal.spark_column_for(numeric_column_label).cast("double")
                pair_scols.append(
                    F.struct(
                        F.lit(name_like_string(numeric_column_label)).alias(index_col_name),
                        this_scol.alias(CORRELATION_VALUE_1_COLUMN),
                        that_scol.alias(CORRELATION_VALUE_2_COLUMN),
                    )
                )
        else:
            for numeric_column_label in this_numeric_column_labels:
                if numeric_column_label in that_numeric_column_labels:
                    intersect_numeric_column_labels.append(numeric_column_label)
                else:
                    diff_numeric_column_labels.append(numeric_column_label)
            for numeric_column_label in that_numeric_column_labels:
                if numeric_column_label not in this_numeric_column_labels:
                    diff_numeric_column_labels.append(numeric_column_label)
            for numeric_column_label in intersect_numeric_column_labels:
                this_scol = this._internal.spark_column_for(numeric_column_label).cast("double")
                that_scol = that._internal.spark_column_for(numeric_column_label).cast("double")
                pair_scols.append(
                    F.struct(
                        F.lit(name_like_string(numeric_column_label)).alias(index_col_name),
                        this_scol.alias(CORRELATION_VALUE_1_COLUMN),
                        that_scol.alias(CORRELATION_VALUE_2_COLUMN),
                    )
                )

        if len(pair_scols) > 0:
            sdf = sdf.select(F.inline(F.array(*pair_scols)))

            sdf = compute(sdf=sdf, groupKeys=[index_col_name], method=method).select(
                index_col_name, CORRELATION_CORR_OUTPUT_COLUMN
            )

        else:
            sdf = self._internal.spark_frame.select(
                F.lit(None).cast("string").alias(index_col_name),
                F.lit(None).cast("double").alias(CORRELATION_CORR_OUTPUT_COLUMN),
            ).limit(0)

        if not drop and len(diff_numeric_column_labels) > 0:
            sdf2 = (
                self._internal.spark_frame.select(
                    F.lit([name_like_string(label) for label in diff_numeric_column_labels]).alias(
                        index_col_name
                    )
                )
                .limit(1)
                .select(F.explode(index_col_name).alias(index_col_name))
            )
            sdf = sdf.unionByName(sdf2, allowMissingColumns=True)

        sdf = sdf.withColumn(
            NATURAL_ORDER_COLUMN_NAME,
            F.monotonically_increasing_id(),
        )

        internal = InternalFrame(
            spark_frame=sdf,
            index_spark_columns=[scol_for(sdf, index_col_name)],
            column_labels=[(CORRELATION_CORR_OUTPUT_COLUMN,)],
            column_label_names=self._internal.column_label_names,
        )
        sser = first_series(DataFrame(internal))
        sser.name = None
        return sser

    def items(self) -> Iterator[Tuple[Name, "Series"]]:
        """
        Iterator over (column name, Series) pairs.

        Iterates over the DataFrame columns, returning a tuple with
        the column name and the content as a Series.

        Returns
        -------
        label : object
            The column names for the DataFrame being iterated over.
        content : Series
            The column entries belonging to each label, as a Series.

        Examples
        --------
        >>> df = ps.DataFrame({'species': ['bear', 'bear', 'marsupial'],
        ...                    'population': [1864, 22000, 80000]},
        ...                   index=['panda', 'polar', 'koala'],
        ...                   columns=['species', 'population'])
        >>> df
                 species  population
        panda       bear        1864
        polar       bear       22000
        koala  marsupial       80000

        >>> for label, content in df.items():
        ...    print('label:', label)
        ...    print('content:', content.to_string())
        label: species
        content: panda         bear
        polar         bear
        koala    marsupial
        label: population
        content: panda     1864
        polar    22000
        koala    80000
        """
        return (
            (label if len(label) > 1 else label[0], self._psser_for(label))
            for label in self._internal.column_labels
        )

    def iterrows(self) -> Iterator[Tuple[Name, pd.Series]]:
        """
        Iterate over DataFrame rows as (index, Series) pairs.

        Yields
        ------
        index : label or tuple of label
            The index of the row. A tuple for a `MultiIndex`.
        data : pandas.Series
            The data of the row as a Series.

        it : generator
            A generator that iterates over the rows of the frame.

        Notes
        -----

        1. Because ``iterrows`` returns a Series for each row,
           it does **not** preserve dtypes across the rows (dtypes are
           preserved across columns for DataFrames). For example,

           >>> df = ps.DataFrame([[1, 1.5]], columns=['int', 'float'])
           >>> row = next(df.iterrows())[1]
           >>> row
           int      1.0
           float    1.5
           Name: 0, dtype: float64
           >>> print(row['int'].dtype)
           float64
           >>> print(df['int'].dtype)
           int64

           To preserve dtypes while iterating over the rows, it is better
           to use :meth:`itertuples` which returns namedtuples of the values
           and which is generally faster than ``iterrows``.

        2. You should **never modify** something you are iterating over.
           This is not guaranteed to work in all cases. Depending on the
           data types, the iterator returns a copy and not a view, and writing
           to it will have no effect.
        """

        columns = self.columns
        internal_index_columns = self._internal.index_spark_column_names
        internal_data_columns = self._internal.data_spark_column_names

        def extract_kv_from_spark_row(row: Row) -> Tuple[Name, Any]:
            k = (
                row[internal_index_columns[0]]
                if len(internal_index_columns) == 1
                else tuple(row[c] for c in internal_index_columns)
            )
            v = [row[c] for c in internal_data_columns]
            return k, v

        for k, v in map(
            extract_kv_from_spark_row, self._internal.resolved_copy.spark_frame.toLocalIterator()
        ):
            s = pd.Series(v, index=columns, name=k)
            yield k, s

    def itertuples(
        self, index: bool = True, name: Optional[str] = "PandasOnSpark"
    ) -> Iterator[Tuple]:
        """
        Iterate over DataFrame rows as namedtuples.

        Parameters
        ----------
        index : bool, default True
            If True, return the index as the first element of the tuple.
        name : str or None, default "PandasOnSpark"
            The name of the returned namedtuples or None to return regular
            tuples.

        Returns
        -------
        iterator
            An object to iterate over namedtuples for each row in the
            DataFrame with the first field possibly being the index and
            following fields being the column values.

        See Also
        --------
        DataFrame.iterrows : Iterate over DataFrame rows as (index, Series)
            pairs.
        DataFrame.items : Iterate over (column name, Series) pairs.

        Notes
        -----
        The column names will be renamed to positional names if they are
        invalid Python identifiers, repeated, or start with an underscore.

        Examples
        --------
        >>> df = ps.DataFrame({'num_legs': [4, 2], 'num_wings': [0, 2]},
        ...                   index=['dog', 'hawk'])
        >>> df
              num_legs  num_wings
        dog          4          0
        hawk         2          2

        >>> for row in df.itertuples():
        ...     print(row)
        ...
        PandasOnSpark(Index='dog', num_legs=4, num_wings=0)
        PandasOnSpark(Index='hawk', num_legs=2, num_wings=2)

        By setting the `index` parameter to False we can remove the index
        as the first element of the tuple:

        >>> for row in df.itertuples(index=False):
        ...     print(row)
        ...
        PandasOnSpark(num_legs=4, num_wings=0)
        PandasOnSpark(num_legs=2, num_wings=2)

        With the `name` parameter set we set a custom name for the yielded
        namedtuples:

        >>> for row in df.itertuples(name='Animal'):
        ...     print(row)
        ...
        Animal(Index='dog', num_legs=4, num_wings=0)
        Animal(Index='hawk', num_legs=2, num_wings=2)
        """
        fields = list(self.columns)
        if index:
            fields.insert(0, "Index")

        index_spark_column_names = self._internal.index_spark_column_names
        data_spark_column_names = self._internal.data_spark_column_names

        def extract_kv_from_spark_row(row: Row) -> Tuple[Name, Any]:
            k = (
                row[index_spark_column_names[0]]
                if len(index_spark_column_names) == 1
                else tuple(row[c] for c in index_spark_column_names)
            )
            v = [row[c] for c in data_spark_column_names]
            return k, v

        can_return_named_tuples = sys.version_info >= (3, 7) or len(self.columns) + index < 255

        if name is not None and can_return_named_tuples:
            itertuple = namedtuple(name, fields, rename=True)  # type: ignore[misc]
            for k, v in map(
                extract_kv_from_spark_row,
                self._internal.resolved_copy.spark_frame.toLocalIterator(),
            ):
                yield itertuple._make(([k] if index else []) + list(v))
        else:
            for k, v in map(
                extract_kv_from_spark_row,
                self._internal.resolved_copy.spark_frame.toLocalIterator(),
            ):
                yield tuple(([k] if index else []) + list(v))

    def to_clipboard(self, excel: bool = True, sep: Optional[str] = None, **kwargs: Any) -> None:
        """
        Copy object to the system clipboard.

        Write a text representation of object to the system clipboard.
        This can be pasted into Excel, for example.

        .. note:: This method should only be used if the resulting DataFrame is expected
            to be small, as all the data is loaded into the driver's memory.

        Parameters
        ----------
        excel : bool, default True
            - True, use the provided separator, writing in a csv format for
              allowing easy pasting into excel.
            - False, write a string representation of the object to the
              clipboard.

        sep : str, default ``'\\t'``
            Field delimiter.
        **kwargs
            These parameters will be passed to DataFrame.to_csv.

        Notes
        -----
        Requirements for your platform.

          - Linux : `xclip`, or `xsel` (with `gtk` or `PyQt4` modules)
          - Windows : none
          - OS X : none

        See Also
        --------
        read_clipboard : Read text from clipboard.

        Examples
        --------
        Copy the contents of a DataFrame to the clipboard.

        >>> df = ps.DataFrame([[1, 2, 3], [4, 5, 6]], columns=['A', 'B', 'C'])  # doctest: +SKIP
        >>> df.to_clipboard(sep=',')  # doctest: +SKIP
        ... # Wrote the following to the system clipboard:
        ... # ,A,B,C
        ... # 0,1,2,3
        ... # 1,4,5,6

        We can omit the index by passing the keyword `index` and setting
        it to false.

        >>> df.to_clipboard(sep=',', index=False)  # doctest: +SKIP
        ... # Wrote the following to the system clipboard:
        ... # A,B,C
        ... # 1,2,3
        ... # 4,5,6

        This function also works for Series:

        >>> df = ps.Series([1, 2, 3, 4, 5, 6, 7], name='x')  # doctest: +SKIP
        >>> df.to_clipboard(sep=',')  # doctest: +SKIP
        ... # Wrote the following to the system clipboard:
        ... # 0, 1
        ... # 1, 2
        ... # 2, 3
        ... # 3, 4
        ... # 4, 5
        ... # 5, 6
        ... # 6, 7
        """

        args = locals()
        psdf = self
        return validate_arguments_and_invoke_function(
            psdf._to_internal_pandas(), self.to_clipboard, pd.DataFrame.to_clipboard, args
        )

    def to_html(
        self,
        buf: Optional[IO[str]] = None,
        columns: Optional[Sequence[Name]] = None,
        col_space: Optional[Union[str, int, Dict[Name, Union[str, int]]]] = None,
        header: bool = True,
        index: bool = True,
        na_rep: str = "NaN",
        formatters: Optional[
            Union[List[Callable[[Any], str]], Dict[Name, Callable[[Any], str]]]
        ] = None,
        float_format: Optional[Callable[[float], str]] = None,
        sparsify: Optional[bool] = None,
        index_names: bool = True,
        justify: Optional[str] = None,
        max_rows: Optional[int] = None,
        max_cols: Optional[int] = None,
        show_dimensions: bool = False,
        decimal: str = ".",
        bold_rows: bool = True,
        classes: Optional[Union[str, list, tuple]] = None,
        escape: bool = True,
        notebook: bool = False,
        border: Optional[int] = None,
        table_id: Optional[str] = None,
        render_links: bool = False,
    ) -> Optional[str]:
        """
        Render a DataFrame as an HTML table.

        .. note:: This method should only be used if the resulting pandas object is expected
                  to be small, as all the data is loaded into the driver's memory. If the input
                  is large, set max_rows parameter.

        Parameters
        ----------
        buf : StringIO-like, optional
            Buffer to write to.
        columns : sequence, optional, default None
            The subset of columns to write. Writes all columns by default.
        col_space : int, optional
            The minimum width of each column.
        header : bool, optional
            Write out the column names. If a list of strings is given, it
            is assumed to be aliases for the column names
        index : bool, optional, default True
            Whether to print index (row) labels.
        na_rep : str, optional, default 'NaN'
            String representation of NAN to use.
        formatters : list or dict of one-param. functions, optional
            Formatter functions to apply to columns' elements by position or
            name.
            The result of each function must be a Unicode string.
            List must be of length equal to the number of columns.
        float_format : one-parameter function, optional, default None
            Formatter function to apply to columns' elements if they are
            floats. The result of this function must be a Unicode string.
        sparsify : bool, optional, default True
            Set to False for a DataFrame with a hierarchical index to print
            every multiindex key at each row.
        index_names : bool, optional, default True
            Prints the names of the indexes.
        justify : str, default None
            How to justify the column labels. If None uses the option from
            the print configuration (controlled by set_option), 'right' out
            of the box. Valid values are

            * left
            * right
            * center
            * justify
            * justify-all
            * start
            * end
            * inherit
            * match-parent
            * initial
            * unset.
        max_rows : int, optional
            Maximum number of rows to display in the console.
        max_cols : int, optional
            Maximum number of columns to display in the console.
        show_dimensions : bool, default False
            Display DataFrame dimensions (number of rows by number of columns).
        decimal : str, default '.'
            Character recognized as decimal separator, e.g. ',' in Europe.
        bold_rows : bool, default True
            Make the row labels bold in the output.
        classes : str or list or tuple, default None
            CSS class(es) to apply to the resulting html table.
        escape : bool, default True
            Convert the characters <, >, and & to HTML-safe sequences.
        notebook : {True, False}, default False
            Whether the generated HTML is for IPython Notebook.
        border : int
            A ``border=border`` attribute is included in the opening
            `<table>` tag. By default ``pd.options.html.border``.
        table_id : str, optional
            A css id is included in the opening `<table>` tag if specified.
        render_links : bool, default False
            Convert URLs to HTML links (only works with pandas 0.24+).

        Returns
        -------
        str (or Unicode, depending on data and options)
            String representation of the dataframe.

        See Also
        --------
        to_string : Convert DataFrame to a string.
        """
        # Make sure locals() call is at the top of the function so we don't capture local variables.
        args = locals()
        if max_rows is not None:
            psdf = self.head(max_rows)
        else:
            psdf = self

        return validate_arguments_and_invoke_function(
            psdf._to_internal_pandas(), self.to_html, pd.DataFrame.to_html, args
        )

    def to_string(
        self,
        buf: Optional[IO[str]] = None,
        columns: Optional[Sequence[Name]] = None,
        col_space: Optional[Union[str, int, Dict[Name, Union[str, int]]]] = None,
        header: bool = True,
        index: bool = True,
        na_rep: str = "NaN",
        formatters: Optional[
            Union[List[Callable[[Any], str]], Dict[Name, Callable[[Any], str]]]
        ] = None,
        float_format: Optional[Callable[[float], str]] = None,
        sparsify: Optional[bool] = None,
        index_names: bool = True,
        justify: Optional[str] = None,
        max_rows: Optional[int] = None,
        max_cols: Optional[int] = None,
        show_dimensions: bool = False,
        decimal: str = ".",
        line_width: Optional[int] = None,
    ) -> Optional[str]:
        """
        Render a DataFrame to a console-friendly tabular output.

        .. note:: This method should only be used if the resulting pandas object is expected
                  to be small, as all the data is loaded into the driver's memory. If the input
                  is large, set max_rows parameter.

        Parameters
        ----------
        buf : StringIO-like, optional
            Buffer to write to.
        columns : sequence, optional, default None
            The subset of columns to write. Writes all columns by default.
        col_space : int, optional
            The minimum width of each column.
        header : bool, optional
            Write out the column names. If a list of strings is given, it
            is assumed to be aliases for the column names
        index : bool, optional, default True
            Whether to print index (row) labels.
        na_rep : str, optional, default 'NaN'
            String representation of NAN to use.
        formatters : list or dict of one-param. functions, optional
            Formatter functions to apply to columns' elements by position or
            name.
            The result of each function must be a Unicode string.
            List must be of length equal to the number of columns.
        float_format : one-parameter function, optional, default None
            Formatter function to apply to columns' elements if they are
            floats. The result of this function must be a Unicode string.
        sparsify : bool, optional, default True
            Set to False for a DataFrame with a hierarchical index to print
            every multiindex key at each row.
        index_names : bool, optional, default True
            Prints the names of the indexes.
        justify : str, default None
            How to justify the column labels. If None uses the option from
            the print configuration (controlled by set_option), 'right' out
            of the box. Valid values are

            * left
            * right
            * center
            * justify
            * justify-all
            * start
            * end
            * inherit
            * match-parent
            * initial
            * unset.
        max_rows : int, optional
            Maximum number of rows to display in the console.
        max_cols : int, optional
            Maximum number of columns to display in the console.
        show_dimensions : bool, default False
            Display DataFrame dimensions (number of rows by number of columns).
        decimal : str, default '.'
            Character recognized as decimal separator, e.g. ',' in Europe.
        line_width : int, optional
            Width to wrap a line in characters.

        Returns
        -------
        str (or Unicode, depending on data and options)
            String representation of the dataframe.

        See Also
        --------
        to_html : Convert DataFrame to HTML.

        Examples
        --------
        >>> df = ps.DataFrame({'col1': [1, 2, 3], 'col2': [4, 5, 6]}, columns=['col1', 'col2'])
        >>> print(df.to_string())
           col1  col2
        0     1     4
        1     2     5
        2     3     6

        >>> print(df.to_string(max_rows=2))
           col1  col2
        0     1     4
        1     2     5
        """
        # Make sure locals() call is at the top of the function so we don't capture local variables.
        args = locals()
        if max_rows is not None:
            psdf = self.head(max_rows)
        else:
            psdf = self

        return validate_arguments_and_invoke_function(
            psdf._to_internal_pandas(), self.to_string, pd.DataFrame.to_string, args
        )

    def to_dict(self, orient: str = "dict", into: Type = dict) -> Union[List, Mapping]:
        """
        Convert the DataFrame to a dictionary.

        The type of the key-value pairs can be customized with the parameters
        (see below).

        .. note:: This method should only be used if the resulting pandas DataFrame is expected
            to be small, as all the data is loaded into the driver's memory.

        Parameters
        ----------
        orient : str {'dict', 'list', 'series', 'split', 'records', 'index'}
            Determines the type of the values of the dictionary.

            - 'dict' (default) : dict like {column -> {index -> value}}
            - 'list' : dict like {column -> [values]}
            - 'series' : dict like {column -> Series(values)}
            - 'split' : dict like
              {'index' -> [index], 'columns' -> [columns], 'data' -> [values]}
            - 'records' : list like
              [{column -> value}, ... , {column -> value}]
            - 'index' : dict like {index -> {column -> value}}

            Abbreviations are allowed. `s` indicates `series` and `sp`
            indicates `split`.

        into : class, default dict
            The collections.abc.Mapping subclass used for all Mappings
            in the return value.  Can be the actual class or an empty
            instance of the mapping type you want.  If you want a
            collections.defaultdict, you must pass it initialized.

        Returns
        -------
        dict, list or collections.abc.Mapping
            Return a collections.abc.Mapping object representing the DataFrame.
            The resulting transformation depends on the `orient` parameter.

        Examples
        --------
        >>> df = ps.DataFrame({'col1': [1, 2],
        ...                    'col2': [0.5, 0.75]},
        ...                   index=['row1', 'row2'],
        ...                   columns=['col1', 'col2'])
        >>> df
              col1  col2
        row1     1  0.50
        row2     2  0.75

        >>> df_dict = df.to_dict()
        >>> sorted([(key, sorted(values.items())) for key, values in df_dict.items()])
        [('col1', [('row1', 1), ('row2', 2)]), ('col2', [('row1', 0.5), ('row2', 0.75)])]

        You can specify the return orientation.

        >>> df_dict = df.to_dict('series')
        >>> sorted(df_dict.items())
        [('col1', row1    1
        row2    2
        Name: col1, dtype: int64), ('col2', row1    0.50
        row2    0.75
        Name: col2, dtype: float64)]

        >>> df_dict = df.to_dict('split')
        >>> sorted(df_dict.items())  # doctest: +ELLIPSIS
        [('columns', ['col1', 'col2']), ('data', [[1..., 0.75]]), ('index', ['row1', 'row2'])]

        >>> df_dict = df.to_dict('records')
        >>> [sorted(values.items()) for values in df_dict]  # doctest: +ELLIPSIS
        [[('col1', 1...), ('col2', 0.5)], [('col1', 2...), ('col2', 0.75)]]

        >>> df_dict = df.to_dict('index')
        >>> sorted([(key, sorted(values.items())) for key, values in df_dict.items()])
        [('row1', [('col1', 1), ('col2', 0.5)]), ('row2', [('col1', 2), ('col2', 0.75)])]

        You can also specify the mapping type.

        >>> from collections import OrderedDict, defaultdict
        >>> df.to_dict(into=OrderedDict)
        OrderedDict([('col1', OrderedDict([('row1', 1), ('row2', 2)])), \
('col2', OrderedDict([('row1', 0.5), ('row2', 0.75)]))])

        If you want a `defaultdict`, you need to initialize it:

        >>> dd = defaultdict(list)
        >>> df.to_dict('records', into=dd)  # doctest: +ELLIPSIS
        [defaultdict(<class 'list'>, {'col..., 'col...}), \
defaultdict(<class 'list'>, {'col..., 'col...})]
        """
        # Make sure locals() call is at the top of the function so we don't capture local variables.
        args = locals()
        psdf = self
        return validate_arguments_and_invoke_function(
            psdf._to_internal_pandas(), self.to_dict, pd.DataFrame.to_dict, args
        )

    def to_latex(
        self,
        buf: Optional[IO[str]] = None,
        columns: Optional[List[Name]] = None,
        header: bool = True,
        index: bool = True,
        na_rep: str = "NaN",
        formatters: Optional[
            Union[List[Callable[[Any], str]], Dict[Name, Callable[[Any], str]]]
        ] = None,
        float_format: Optional[Callable[[float], str]] = None,
        sparsify: Optional[bool] = None,
        index_names: bool = True,
        bold_rows: bool = False,
        column_format: Optional[str] = None,
        longtable: Optional[bool] = None,
        escape: Optional[bool] = None,
        encoding: Optional[str] = None,
        decimal: str = ".",
        multicolumn: Optional[bool] = None,
        multicolumn_format: Optional[str] = None,
        multirow: Optional[bool] = None,
    ) -> Optional[str]:
        r"""
        Render an object to a LaTeX tabular environment table.

        Render an object to a tabular environment table. You can splice this into a LaTeX
        document. Requires usepackage{booktabs}.

        .. note:: This method should only be used if the resulting pandas object is expected
                  to be small, as all the data is loaded into the driver's memory. If the input
                  is large, consider alternative formats.

        Parameters
        ----------
        buf : file descriptor or None
            Buffer to write to. If None, the output is returned as a string.
        columns : list of label, optional
            The subset of columns to write. Writes all columns by default.
        header : bool or list of str, default True
            Write out the column names. If a list of strings is given, it is assumed to be aliases
            for the column names.
        index : bool, default True
            Write row names (index).
        na_rep : str, default ‘NaN’
            Missing data representation.
        formatters : list of functions or dict of {str: function}, optional
            Formatter functions to apply to columns’ elements by position or name. The result of
            each function must be a Unicode string. List must be of length equal to the number of
            columns.
        float_format : str, optional
            Format string for floating point numbers.
        sparsify : bool, optional
            Set to False for a DataFrame with a hierarchical index to print every multiindex key at
            each row. By default the value will be read from the config module.
        index_names : bool, default True
            Prints the names of the indexes.
        bold_rows : bool, default False
            Make the row labels bold in the output.
        column_format : str, optional
            The columns format as specified in LaTeX table format e.g. ‘rcl’ for 3 columns. By
            default, ‘l’ will be used for all columns except columns of numbers, which default
            to ‘r’.
        longtable : bool, optional
            By default the value will be read from the pandas config module. Use a longtable
            environment instead of tabular. Requires adding a usepackage{longtable} to your LaTeX
            preamble.
        escape : bool, optional
            By default the value will be read from the pandas config module. When set to False
            prevents from escaping latex special characters in column names.
        encoding : str, optional
            A string representing the encoding to use in the output file, defaults to ‘ascii’ on
            Python 2 and ‘utf-8’ on Python 3.
        decimal : str, default ‘.’
            Character recognized as decimal separator, e.g. ‘,’ in Europe.
        multicolumn : bool, default True
            Use multicolumn to enhance MultiIndex columns. The default will be read from the config
            module.
        multicolumn_format : str, default ‘l’
            The alignment for multicolumns, similar to column_format The default will be read from
            the config module.
        multirow : bool, default False
            Use multirow to enhance MultiIndex rows. Requires adding a usepackage{multirow} to your
            LaTeX preamble. Will print centered labels (instead of top-aligned) across the contained
            rows, separating groups via clines. The default will be read from the pandas config
            module.

        Returns
        -------
        str or None
            If buf is None, returns the resulting LateX format as a string. Otherwise returns None.

        See Also
        --------
        DataFrame.to_string : Render a DataFrame to a console-friendly
            tabular output.
        DataFrame.to_html : Render a DataFrame as an HTML table.


        Examples
        --------
        >>> df = ps.DataFrame({'name': ['Raphael', 'Donatello'],
        ...                    'mask': ['red', 'purple'],
        ...                    'weapon': ['sai', 'bo staff']},
        ...                   columns=['name', 'mask', 'weapon'])
        >>> print(df.to_latex(index=False)) # doctest: +NORMALIZE_WHITESPACE
        \begin{tabular}{lll}
        \toprule
              name &    mask &    weapon \\
        \midrule
           Raphael &     red &       sai \\
         Donatello &  purple &  bo staff \\
        \bottomrule
        \end{tabular}
        """
        args = locals()
        psdf = self
        return validate_arguments_and_invoke_function(
            psdf._to_internal_pandas(), self.to_latex, pd.DataFrame.to_latex, args
        )

    # TODO: enable doctests once we drop Spark 2.3.x (due to type coercion logic
    #  when creating arrays)
    def transpose(self) -> "DataFrame":
        """
        Transpose index and columns.

        Reflect the DataFrame over its main diagonal by writing rows as columns
        and vice-versa. The property :attr:`.T` is an accessor to the method
        :meth:`transpose`.

        .. note:: This method is based on an expensive operation due to the nature
            of big data. Internally it needs to generate each row for each value, and
            then group twice - it is a huge operation. To prevent misuse, this method
            has the 'compute.max_rows' default limit of input length and raises a ValueError.

                >>> from pyspark.pandas.config import option_context
                >>> with option_context('compute.max_rows', 1000):  # doctest: +NORMALIZE_WHITESPACE
                ...     ps.DataFrame({'a': range(1001)}).transpose()
                Traceback (most recent call last):
                  ...
                ValueError: Current DataFrame's length exceeds the given limit of 1000 rows.
                Please set 'compute.max_rows' by using 'pyspark.pandas.config.set_option'
                to retrieve more than 1000 rows. Note that, before changing the
                'compute.max_rows', this operation is considerably expensive.

        Returns
        -------
        DataFrame
            The transposed DataFrame.

        Notes
        -----
        Transposing a DataFrame with mixed dtypes will result in a homogeneous
        DataFrame with the coerced dtype. For instance, if int and float have
        to be placed in same column, it becomes float. If type coercion is not
        possible, it fails.

        Also, note that the values in index should be unique because they become
        unique column names.

        In addition, if Spark 2.3 is used, the types should always be exactly same.

        Examples
        --------
        **Square DataFrame with homogeneous dtype**

        >>> d1 = {'col1': [1, 2], 'col2': [3, 4]}
        >>> df1 = ps.DataFrame(data=d1, columns=['col1', 'col2'])
        >>> df1
           col1  col2
        0     1     3
        1     2     4

        >>> df1_transposed = df1.T.sort_index()  # doctest: +SKIP
        >>> df1_transposed  # doctest: +SKIP
              0  1
        col1  1  2
        col2  3  4

        When the dtype is homogeneous in the original DataFrame, we get a
        transposed DataFrame with the same dtype:

        >>> df1.dtypes
        col1    int64
        col2    int64
        dtype: object
        >>> df1_transposed.dtypes  # doctest: +SKIP
        0    int64
        1    int64
        dtype: object

        **Non-square DataFrame with mixed dtypes**

        >>> d2 = {'score': [9.5, 8],
        ...       'kids': [0, 0],
        ...       'age': [12, 22]}
        >>> df2 = ps.DataFrame(data=d2, columns=['score', 'kids', 'age'])
        >>> df2
           score  kids  age
        0    9.5     0   12
        1    8.0     0   22

        >>> df2_transposed = df2.T.sort_index()  # doctest: +SKIP
        >>> df2_transposed  # doctest: +SKIP
                  0     1
        age    12.0  22.0
        kids    0.0   0.0
        score   9.5   8.0

        When the DataFrame has mixed dtypes, we get a transposed DataFrame with
        the coerced dtype:

        >>> df2.dtypes
        score    float64
        kids       int64
        age        int64
        dtype: object

        >>> df2_transposed.dtypes  # doctest: +SKIP
        0    float64
        1    float64
        dtype: object
        """
        max_compute_count = get_option("compute.max_rows")
        if max_compute_count is not None:
            pdf = self.head(max_compute_count + 1)._to_internal_pandas()
            if len(pdf) > max_compute_count:
                raise ValueError(
                    "Current DataFrame's length exceeds the given limit of {0} rows. "
                    "Please set 'compute.max_rows' by using 'pyspark.pandas.config.set_option' "
                    "to retrieve more than {0} rows. Note that, before changing the "
                    "'compute.max_rows', this operation is considerably expensive.".format(
                        max_compute_count
                    )
                )
            return DataFrame(pdf.transpose())

        # Explode the data to be pairs.
        #
        # For instance, if the current input DataFrame is as below:
        #
        # +------+------+------+------+------+
        # |index1|index2|(a,x1)|(a,x2)|(b,x3)|
        # +------+------+------+------+------+
        # |    y1|    z1|     1|     0|     0|
        # |    y2|    z2|     0|    50|     0|
        # |    y3|    z3|     3|     2|     1|
        # +------+------+------+------+------+
        #
        # Output of `exploded_df` becomes as below:
        #
        # +-----------------+-----------------+-----------------+-----+
        # |            index|__index_level_0__|__index_level_1__|value|
        # +-----------------+-----------------+-----------------+-----+
        # |{"a":["y1","z1"]}|                a|               x1|    1|
        # |{"a":["y1","z1"]}|                a|               x2|    0|
        # |{"a":["y1","z1"]}|                b|               x3|    0|
        # |{"a":["y2","z2"]}|                a|               x1|    0|
        # |{"a":["y2","z2"]}|                a|               x2|   50|
        # |{"a":["y2","z2"]}|                b|               x3|    0|
        # |{"a":["y3","z3"]}|                a|               x1|    3|
        # |{"a":["y3","z3"]}|                a|               x2|    2|
        # |{"a":["y3","z3"]}|                b|               x3|    1|
        # +-----------------+-----------------+-----------------+-----+
        pairs = F.explode(
            F.array(
                *[
                    F.struct(
                        *[
                            F.lit(col).alias(SPARK_INDEX_NAME_FORMAT(i))
                            for i, col in enumerate(label)
                        ],
                        *[self._internal.spark_column_for(label).alias("value")],
                    )
                    for label in self._internal.column_labels
                ]
            )
        )

        exploded_df = self._internal.spark_frame.withColumn("pairs", pairs).select(
            [
                F.to_json(
                    F.struct(
                        F.array(*[scol for scol in self._internal.index_spark_columns]).alias("a")
                    )
                ).alias("index"),
                F.col("pairs.*"),
            ]
        )

        # After that, executes pivot with key and its index column.
        # Note that index column should contain unique values since column names
        # should be unique.
        internal_index_columns = [
            SPARK_INDEX_NAME_FORMAT(i) for i in range(self._internal.column_labels_level)
        ]
        pivoted_df = exploded_df.groupBy(internal_index_columns).pivot("index")

        transposed_df = pivoted_df.agg(F.first(F.col("value")))

        new_data_columns = list(
            filter(lambda x: x not in internal_index_columns, transposed_df.columns)
        )

        column_labels = [
            None if len(label) == 1 and label[0] is None else label
            for label in (tuple(json.loads(col)["a"]) for col in new_data_columns)
        ]

        internal = InternalFrame(
            spark_frame=transposed_df,
            index_spark_columns=[scol_for(transposed_df, col) for col in internal_index_columns],
            index_names=self._internal.column_label_names,
            column_labels=column_labels,
            data_spark_columns=[scol_for(transposed_df, col) for col in new_data_columns],
            column_label_names=self._internal.index_names,
        )

        return DataFrame(internal)

    T = property(transpose)

    def apply(
        self, func: Callable, axis: Axis = 0, args: Sequence[Any] = (), **kwds: Any
    ) -> Union["Series", "DataFrame", "Index"]:
        """
        Apply a function along an axis of the DataFrame.

        Objects passed to the function are Series objects whose index is
        either the DataFrame's index (``axis=0``) or the DataFrame's columns
        (``axis=1``).

        See also `Transform and apply a function
        <https://spark.apache.org/docs/latest/api/python/user_guide/pandas_on_spark/transform_apply.html>`_.

        .. note:: when `axis` is 0 or 'index', the `func` is unable to access
            to the whole input series. pandas-on-Spark internally splits the input series into
            multiple batches and calls `func` with each batch multiple times. Therefore, operations
            such as global aggregations are impossible. See the example below.

            >>> # This case does not return the length of whole series but of the batch internally
            ... # used.
            ... def length(s) -> int:
            ...     return len(s)
            ...
            >>> df = ps.DataFrame({'A': range(1000)})
            >>> df.apply(length, axis=0)  # doctest: +SKIP
            0     83
            1     83
            2     83
            ...
            10    83
            11    83
            dtype: int32

        .. note:: this API executes the function once to infer the type which is
            potentially expensive, for instance, when the dataset is created after
            aggregations or sorting.

            To avoid this, specify the return type as `Series` or scalar value in ``func``,
            for instance, as below:

            >>> def square(s) -> ps.Series[np.int32]:
            ...     return s ** 2

            pandas-on-Spark uses return type hints and does not try to infer the type.

            In case when axis is 1, it requires to specify `DataFrame` or scalar value
            with type hints as below:

            >>> def plus_one(x) -> ps.DataFrame[int, [float, float]]:
            ...     return x + 1

            If the return type is specified as `DataFrame`, the output column names become
            `c0, c1, c2 ... cn`. These names are positionally mapped to the returned
            DataFrame in ``func``.

            To specify the column names, you can assign them in a pandas style as below:

            >>> def plus_one(x) -> ps.DataFrame[("index", int), [("a", float), ("b", float)]]:
            ...     return x + 1

            >>> pdf = pd.DataFrame({'a': [1, 2, 3], 'b': [3, 4, 5]})
            >>> def plus_one(x) -> ps.DataFrame[
            ...         (pdf.index.name, pdf.index.dtype), zip(pdf.dtypes, pdf.columns)]:
            ...     return x + 1

        Parameters
        ----------
        func : function
            Function to apply to each column or row.
        axis : {0 or 'index', 1 or 'columns'}, default 0
            Axis along which the function is applied:

            * 0 or 'index': apply function to each column.
            * 1 or 'columns': apply function to each row.
        args : tuple
            Positional arguments to pass to `func` in addition to the
            array/series.
        **kwds
            Additional keyword arguments to pass as keywords arguments to
            `func`.

        Returns
        -------
        Series or DataFrame
            Result of applying ``func`` along the given axis of the
            DataFrame.

        See Also
        --------
        DataFrame.applymap : For elementwise operations.
        DataFrame.aggregate : Only perform aggregating type operations.
        DataFrame.transform : Only perform transforming type operations.
        Series.apply : The equivalent function for Series.

        Examples
        --------
        >>> df = ps.DataFrame([[4, 9]] * 3, columns=['A', 'B'])
        >>> df
           A  B
        0  4  9
        1  4  9
        2  4  9

        Using a numpy universal function (in this case the same as
        ``np.sqrt(df)``):

        >>> def sqrt(x) -> ps.Series[float]:
        ...     return np.sqrt(x)
        ...
        >>> df.apply(sqrt, axis=0)
             A    B
        0  2.0  3.0
        1  2.0  3.0
        2  2.0  3.0

        You can omit type hints and let pandas-on-Spark infer its type.

        >>> df.apply(np.sqrt, axis=0)
             A    B
        0  2.0  3.0
        1  2.0  3.0
        2  2.0  3.0

        When `axis` is 1 or 'columns', it applies the function for each row.

        >>> def summation(x) -> np.int64:
        ...     return np.sum(x)
        ...
        >>> df.apply(summation, axis=1)
        0    13
        1    13
        2    13
        dtype: int64

        You can omit type hints and let pandas-on-Spark infer its type.

        >>> df.apply(np.sum, axis=1)
        0    13
        1    13
        2    13
        dtype: int64

        >>> df.apply(max, axis=1)
        0    9
        1    9
        2    9
        dtype: int64

        Returning a list-like will result in a Series

        >>> df.apply(lambda x: [1, 2], axis=1)
        0    [1, 2]
        1    [1, 2]
        2    [1, 2]
        dtype: object

        To specify the types when `axis` is '1', it should use DataFrame[...]
        annotation. In this case, the column names are automatically generated.

        >>> def identify(x) -> ps.DataFrame[('index', int), [('A', np.int64), ('B', np.int64)]]:
        ...     return x
        ...
        >>> df.apply(identify, axis=1)  # doctest: +NORMALIZE_WHITESPACE
               A  B
        index
        0      4  9
        1      4  9
        2      4  9

        You can also specify extra arguments.

        >>> def plus_two(a, b, c) -> ps.DataFrame[np.int64, [np.int64, np.int64]]:
        ...     return a + b + c
        ...
        >>> df.apply(plus_two, axis=1, args=(1,), c=3)
           c0  c1
        0   8  13
        1   8  13
        2   8  13
        """
        from pyspark.pandas.groupby import GroupBy
        from pyspark.pandas.series import first_series

        if not isinstance(func, types.FunctionType):
            assert callable(func), "the first argument should be a callable function."
            f = func
            # Note that the return type hints specified here affects actual return
            # type in Spark (e.g., infer_return_type). And MyPy does not allow
            # redefinition of a function.
            func = lambda *args, **kwargs: f(*args, **kwargs)  # noqa: E731

        axis = validate_axis(axis)
        should_return_series = False
        spec = inspect.getfullargspec(func)
        return_sig = spec.annotations.get("return", None)
        should_infer_schema = return_sig is None
        should_retain_index = should_infer_schema

        def apply_func(pdf: pd.DataFrame) -> pd.DataFrame:
            pdf_or_pser = pdf.apply(func, axis=axis, args=args, **kwds)  # type: ignore[arg-type]
            if isinstance(pdf_or_pser, pd.Series):
                return pdf_or_pser.to_frame()
            else:
                return pdf_or_pser

        self_applied: DataFrame = DataFrame(self._internal.resolved_copy)

        column_labels: Optional[List[Label]] = None
        if should_infer_schema:
            # Here we execute with the first 1000 to get the return type.
            # If the records were less than 1000, it uses pandas API directly for a shortcut.
            log_advice(
                "If the type hints is not specified for `apply`, "
                "it is expensive to infer the data type internally."
            )
            limit = get_option("compute.shortcut_limit")
            pdf = self_applied.head(limit + 1)._to_internal_pandas()
            applied = pdf.apply(func, axis=axis, args=args, **kwds)  # type: ignore[arg-type]
            psser_or_psdf = ps.from_pandas(applied)
            if len(pdf) <= limit:
                return psser_or_psdf

            psdf = psser_or_psdf
            if isinstance(psser_or_psdf, ps.Series):
                should_return_series = True
                psdf = psser_or_psdf._psdf

            index_fields = [field.normalize_spark_type() for field in psdf._internal.index_fields]
            data_fields = [field.normalize_spark_type() for field in psdf._internal.data_fields]

            return_schema = StructType([field.struct_field for field in index_fields + data_fields])

            output_func = GroupBy._make_pandas_df_builder_func(
                self_applied, apply_func, return_schema, retain_index=should_retain_index
            )
            sdf = self_applied._internal.to_internal_spark_frame.mapInPandas(
                lambda iterator: map(output_func, iterator), schema=return_schema
            )

            # If schema is inferred, we can restore indexes too.
            internal = psdf._internal.with_new_sdf(
                spark_frame=sdf, index_fields=index_fields, data_fields=data_fields
            )
        else:
            return_type = infer_return_type(func)
            require_index_axis = isinstance(return_type, SeriesType)
            require_column_axis = isinstance(return_type, DataFrameType)
            index_fields = None

            if require_index_axis:
                if axis != 0:
                    raise TypeError(
                        "The given function should specify a scalar or a series as its type "
                        "hints when axis is 0 or 'index'; however, the return type "
                        "was %s" % return_sig
                    )
                dtype = cast(SeriesType, return_type).dtype
                spark_type = cast(SeriesType, return_type).spark_type
                data_fields = [
                    InternalField(
                        dtype=dtype, struct_field=StructField(name=name, dataType=spark_type)
                    )
                    for name in self_applied.columns
                ]
                return_schema = StructType([field.struct_field for field in data_fields])
            elif require_column_axis:
                if axis != 1:
                    raise TypeError(
                        "The given function should specify a scalar or a frame as its type "
                        "hints when axis is 1 or 'column'; however, the return type "
                        "was %s" % return_sig
                    )
                index_fields = cast(DataFrameType, return_type).index_fields
                should_retain_index = len(index_fields) > 0
                data_fields = cast(DataFrameType, return_type).data_fields
                return_schema = cast(DataFrameType, return_type).spark_type
            else:
                # any axis is fine.
                should_return_series = True
                spark_type = cast(ScalarType, return_type).spark_type
                dtype = cast(ScalarType, return_type).dtype
                data_fields = [
                    InternalField(
                        dtype=dtype,
                        struct_field=StructField(
                            name=SPARK_DEFAULT_SERIES_NAME, dataType=spark_type
                        ),
                    )
                ]
                return_schema = StructType([field.struct_field for field in data_fields])
                column_labels = [None]

            output_func = GroupBy._make_pandas_df_builder_func(
                self_applied, apply_func, return_schema, retain_index=should_retain_index
            )
            sdf = self_applied._internal.to_internal_spark_frame.mapInPandas(
                lambda iterator: map(output_func, iterator), schema=return_schema
            )

            index_spark_columns = None
            index_names: Optional[List[Optional[Tuple[Any, ...]]]] = None

            if should_retain_index:
                index_spark_columns = [
                    scol_for(sdf, index_field.struct_field.name) for index_field in index_fields
                ]

                if not any(
                    [
                        SPARK_INDEX_NAME_PATTERN.match(index_field.struct_field.name)
                        for index_field in index_fields
                    ]
                ):
                    index_names = [(index_field.struct_field.name,) for index_field in index_fields]
            internal = InternalFrame(
                spark_frame=sdf,
                index_names=index_names,
                index_spark_columns=index_spark_columns,
                index_fields=index_fields,
                data_fields=data_fields,
                column_labels=column_labels,
            )

        result: DataFrame = DataFrame(internal)
        if should_return_series:
            return first_series(result)
        else:
            return result

    def transform(
        self, func: Callable[..., "Series"], axis: Axis = 0, *args: Any, **kwargs: Any
    ) -> "DataFrame":
        """
        Call ``func`` on self producing a Series with transformed values
        and that has the same length as its input.

        See also `Transform and apply a function
        <https://spark.apache.org/docs/latest/api/python/user_guide/pandas_on_spark/transform_apply.html>`_.

        .. note:: this API executes the function once to infer the type which is
             potentially expensive, for instance, when the dataset is created after
             aggregations or sorting.

             To avoid this, specify return type in ``func``, for instance, as below:

             >>> def square(x) -> ps.Series[np.int32]:
             ...     return x ** 2

             pandas-on-Spark uses return type hints and does not try to infer the type.

        .. note:: the series within ``func`` is actually multiple pandas series as the
            segments of the whole pandas-on-Spark series; therefore, the length of each series
            is not guaranteed. As an example, an aggregation against each series
            does work as a global aggregation but an aggregation of each segment. See
            below:

            >>> def func(x) -> ps.Series[np.int32]:
            ...     return x + sum(x)

        Parameters
        ----------
        func : function
            Function to use for transforming the data. It must work when pandas Series
            is passed.
        axis : int, default 0 or 'index'
            Can only be set to 0 now.
        *args
            Positional arguments to pass to func.
        **kwargs
            Keyword arguments to pass to func.

        Returns
        -------
        DataFrame
            A DataFrame that must have the same length as self.

        Raises
        ------
        Exception : If the returned DataFrame has a different length than self.

        See Also
        --------
        DataFrame.aggregate : Only perform aggregating type operations.
        DataFrame.apply : Invoke function on DataFrame.
        Series.transform : The equivalent function for Series.

        Examples
        --------
        >>> df = ps.DataFrame({'A': range(3), 'B': range(1, 4)}, columns=['A', 'B'])
        >>> df
           A  B
        0  0  1
        1  1  2
        2  2  3

        >>> def square(x) -> ps.Series[np.int32]:
        ...     return x ** 2
        >>> df.transform(square)
           A  B
        0  0  1
        1  1  4
        2  4  9

        You can omit type hints and let pandas-on-Spark infer its type.

        >>> df.transform(lambda x: x ** 2)
           A  B
        0  0  1
        1  1  4
        2  4  9

        For multi-index columns:

        >>> df.columns = [('X', 'A'), ('X', 'B')]
        >>> df.transform(square)  # doctest: +NORMALIZE_WHITESPACE
           X
           A  B
        0  0  1
        1  1  4
        2  4  9

        >>> (df * -1).transform(abs)  # doctest: +NORMALIZE_WHITESPACE
           X
           A  B
        0  0  1
        1  1  2
        2  2  3

        You can also specify extra arguments.

        >>> def calculation(x, y, z) -> ps.Series[int]:
        ...     return x ** y + z
        >>> df.transform(calculation, y=10, z=20)  # doctest: +NORMALIZE_WHITESPACE
              X
              A      B
        0    20     21
        1    21   1044
        2  1044  59069
        """
        if not isinstance(func, types.FunctionType):
            assert callable(func), "the first argument should be a callable function."
            f = func
            # Note that the return type hints specified here affects actual return
            # type in Spark (e.g., infer_return_type). And, MyPy does not allow
            # redefinition of a function.
            func = lambda *args, **kwargs: f(*args, **kwargs)  # noqa: E731

        axis = validate_axis(axis)
        if axis != 0:
            raise NotImplementedError('axis should be either 0 or "index" currently.')

        spec = inspect.getfullargspec(func)
        return_sig = spec.annotations.get("return", None)
        should_infer_schema = return_sig is None

        if should_infer_schema:
            # Here we execute with the first 1000 to get the return type.
            # If the records were less than 1000, it uses pandas API directly for a shortcut.
            log_advice(
                "If the type hints is not specified for `transform`, "
                "it is expensive to infer the data type internally."
            )
            limit = get_option("compute.shortcut_limit")
            pdf = self.head(limit + 1)._to_internal_pandas()
            transformed = pdf.transform(func, axis, *args, **kwargs)  # type: ignore[arg-type]
            psdf: DataFrame = DataFrame(transformed)
            if len(pdf) <= limit:
                return psdf

            applied = []
            data_fields = []
            for input_label, output_label in zip(
                self._internal.column_labels, psdf._internal.column_labels
            ):
                psser = self._psser_for(input_label)

                field = psdf._internal.field_for(output_label).normalize_spark_type()
                data_fields.append(field)

                return_schema = field.spark_type
                applied.append(
                    psser.pandas_on_spark._transform_batch(
                        func=lambda c: func(c, *args, **kwargs),
                        return_type=SeriesType(field.dtype, return_schema),
                    )
                )

            internal = self._internal.with_new_columns(applied, data_fields=data_fields)
            return DataFrame(internal)
        else:
            return self._apply_series_op(
                lambda psser: psser.pandas_on_spark.transform_batch(func, *args, **kwargs)
            )

    def pop(self, item: Name) -> "DataFrame":
        """
        Return item and drop from frame. Raise KeyError if not found.

        Parameters
        ----------
        item : str
            Label of column to be popped.

        Returns
        -------
        Series

        Examples
        --------
        >>> df = ps.DataFrame([('falcon', 'bird', 389.0),
        ...                    ('parrot', 'bird', 24.0),
        ...                    ('lion', 'mammal', 80.5),
        ...                    ('monkey','mammal', np.nan)],
        ...                   columns=('name', 'class', 'max_speed'))

        >>> df
             name   class  max_speed
        0  falcon    bird      389.0
        1  parrot    bird       24.0
        2    lion  mammal       80.5
        3  monkey  mammal        NaN

        >>> df.pop('class')
        0      bird
        1      bird
        2    mammal
        3    mammal
        Name: class, dtype: object

        >>> df
             name  max_speed
        0  falcon      389.0
        1  parrot       24.0
        2    lion       80.5
        3  monkey        NaN

        Also support for MultiIndex

        >>> df = ps.DataFrame([('falcon', 'bird', 389.0),
        ...                    ('parrot', 'bird', 24.0),
        ...                    ('lion', 'mammal', 80.5),
        ...                    ('monkey','mammal', np.nan)],
        ...                   columns=('name', 'class', 'max_speed'))
        >>> columns = [('a', 'name'), ('a', 'class'), ('b', 'max_speed')]
        >>> df.columns = pd.MultiIndex.from_tuples(columns)
        >>> df
                a                 b
             name   class max_speed
        0  falcon    bird     389.0
        1  parrot    bird      24.0
        2    lion  mammal      80.5
        3  monkey  mammal       NaN

        >>> df.pop('a')
             name   class
        0  falcon    bird
        1  parrot    bird
        2    lion  mammal
        3  monkey  mammal

        >>> df
                  b
          max_speed
        0     389.0
        1      24.0
        2      80.5
        3       NaN
        """
        result = self[item]
        self._update_internal_frame(self.drop(columns=item)._internal)
        return result

    # TODO: add axis parameter can work when '1' or 'columns'
    def xs(self, key: Name, axis: Axis = 0, level: Optional[int] = None) -> DataFrameOrSeries:
        """
        Return cross-section from the DataFrame.

        This method takes a `key` argument to select data at a particular
        level of a MultiIndex.

        Parameters
        ----------
        key : label or tuple of label
            Label contained in the index, or partially in a MultiIndex.
        axis : 0 or 'index', default 0
            Axis to retrieve cross-section on.
            currently only support 0 or 'index'
        level : object, defaults to first n levels (n=1 or len(key))
            In case of a key partially contained in a MultiIndex, indicate
            which levels are used. Levels can be referred by label or position.

        Returns
        -------
        DataFrame or Series
            Cross-section from the original DataFrame
            corresponding to the selected index levels.

        See Also
        --------
        DataFrame.loc : Access a group of rows and columns
            by label(s) or a boolean array.
        DataFrame.iloc : Purely integer-location based indexing
            for selection by position.

        Examples
        --------
        >>> d = {'num_legs': [4, 4, 2, 2],
        ...      'num_wings': [0, 0, 2, 2],
        ...      'class': ['mammal', 'mammal', 'mammal', 'bird'],
        ...      'animal': ['cat', 'dog', 'bat', 'penguin'],
        ...      'locomotion': ['walks', 'walks', 'flies', 'walks']}
        >>> df = ps.DataFrame(data=d)
        >>> df = df.set_index(['class', 'animal', 'locomotion'])
        >>> df  # doctest: +NORMALIZE_WHITESPACE
                                   num_legs  num_wings
        class  animal  locomotion
        mammal cat     walks              4          0
               dog     walks              4          0
               bat     flies              2          2
        bird   penguin walks              2          2

        Get values at specified index

        >>> df.xs('mammal')  # doctest: +NORMALIZE_WHITESPACE
                           num_legs  num_wings
        animal locomotion
        cat    walks              4          0
        dog    walks              4          0
        bat    flies              2          2

        Get values at several indexes

        >>> df.xs(('mammal', 'dog'))  # doctest: +NORMALIZE_WHITESPACE
                    num_legs  num_wings
        locomotion
        walks              4          0

        >>> df.xs(('mammal', 'dog', 'walks'))  # doctest: +NORMALIZE_WHITESPACE
        num_legs     4
        num_wings    0
        Name: (mammal, dog, walks), dtype: int64

        Get values at specified index and level

        >>> df.xs('cat', level=1)  # doctest: +NORMALIZE_WHITESPACE
                           num_legs  num_wings
        class  locomotion
        mammal walks              4          0
        """
        from pyspark.pandas.series import first_series

        if not is_name_like_value(key):
            raise TypeError("'key' should be a scalar value or tuple that contains scalar values")

        if level is not None and is_name_like_tuple(key):
            raise KeyError(key)

        axis = validate_axis(axis)
        if axis != 0:
            raise NotImplementedError('axis should be either 0 or "index" currently.')

        if not is_name_like_tuple(key):
            key = (key,)
        if len(key) > self._internal.index_level:
            raise KeyError(
                "Key length ({}) exceeds index depth ({})".format(
                    len(key), self._internal.index_level
                )
            )
        if level is None:
            level = 0

        rows = [
            self._internal.index_spark_columns[lvl] == index for lvl, index in enumerate(key, level)
        ]
        internal = self._internal.with_filter(reduce(lambda x, y: x & y, rows))

        if len(key) == self._internal.index_level:
            psdf: DataFrame = DataFrame(internal)
            pdf = psdf.head(2)._to_internal_pandas()
            if len(pdf) == 0:
                raise KeyError(key)
            elif len(pdf) > 1:
                return psdf
            else:
                return first_series(DataFrame(pdf.transpose()))
        else:
            index_spark_columns = (
                internal.index_spark_columns[:level]
                + internal.index_spark_columns[level + len(key) :]
            )
            index_names = internal.index_names[:level] + internal.index_names[level + len(key) :]
            index_fields = internal.index_fields[:level] + internal.index_fields[level + len(key) :]

            internal = internal.copy(
                index_spark_columns=index_spark_columns,
                index_names=index_names,
                index_fields=index_fields,
            ).resolved_copy
            return DataFrame(internal)

    def between_time(
        self,
        start_time: Union[datetime.time, str],
        end_time: Union[datetime.time, str],
        inclusive: str = "both",
        axis: Axis = 0,
    ) -> "DataFrame":
        """
        Select values between particular times of the day (example: 9:00-9:30 AM).

        By setting ``start_time`` to be later than ``end_time``,
        you can get the times that are *not* between the two times.

        Parameters
        ----------
        start_time : datetime.time or str
            Initial time as a time filter limit.
        end_time : datetime.time or str
            End time as a time filter limit.
        inclusive : {"both", "neither", "left", "right"}, default "both"
            Include boundaries; whether to set each bound as closed or open.

            .. versionadded:: 4.0.0

        axis : {0 or 'index', 1 or 'columns'}, default 0
            Determine range time on index or columns value.

        Returns
        -------
        DataFrame
            Data from the original object filtered to the specified dates range.

        Raises
        ------
        TypeError
            If the index is not  a :class:`DatetimeIndex`

        See Also
        --------
        at_time : Select values at a particular time of the day.
        first : Select initial periods of time series based on a date offset.
        last : Select final periods of time series based on a date offset.
        DatetimeIndex.indexer_between_time : Get just the index locations for
            values between particular times of the day.

        Examples
        --------
        >>> idx = pd.date_range('2018-04-09', periods=4, freq='1D20min')
        >>> psdf = ps.DataFrame({'A': [1, 2, 3, 4]}, index=idx)
        >>> psdf
                             A
        2018-04-09 00:00:00  1
        2018-04-10 00:20:00  2
        2018-04-11 00:40:00  3
        2018-04-12 01:00:00  4

        >>> psdf.between_time('0:15', '0:45')  # doctest: +SKIP
                             A
        2018-04-10 00:20:00  2
        2018-04-11 00:40:00  3

        You get the times that are *not* between two times by setting
        ``start_time`` later than ``end_time``:

        >>> psdf.between_time('0:45', '0:15')  # doctest: +SKIP
                             A
        2018-04-09 00:00:00  1
        2018-04-12 01:00:00  4
        """
        axis = validate_axis(axis)

        if axis != 0:
            raise NotImplementedError("between_time currently only works for axis=0")

        if not isinstance(self.index, ps.DatetimeIndex):
            raise TypeError("Index must be DatetimeIndex")

        allowed_inclusive_values = ["left", "right", "both", "neither"]
        if inclusive not in allowed_inclusive_values:
            raise PySparkValueError(
                error_class="VALUE_NOT_ALLOWED",
                message_parameters={
                    "arg_name": "inclusive",
                    "allowed_values": str(allowed_inclusive_values),
                },
            )

        psdf = self.copy()
        psdf.index.name = verify_temp_column_name(psdf, "__index_name__")
        return_types = [psdf.index.dtype] + list(psdf.dtypes)

        def pandas_between_time(  # type: ignore[no-untyped-def]
            pdf,
        ) -> ps.DataFrame[return_types]:  # type: ignore[valid-type]
            return pdf.between_time(start_time, end_time, inclusive).reset_index()

        # apply_batch will remove the index of the pandas-on-Spark DataFrame and attach a
        # default index, which will never be used. Use "distributed" index as a dummy to
        # avoid overhead.
        with option_context("compute.default_index_type", "distributed"):
            psdf = psdf.pandas_on_spark.apply_batch(pandas_between_time)

        return DataFrame(
            self._internal.copy(
                spark_frame=psdf._internal.spark_frame,
                index_spark_columns=psdf._internal.data_spark_columns[:1],
                index_fields=psdf._internal.data_fields[:1],
                data_spark_columns=psdf._internal.data_spark_columns[1:],
                data_fields=psdf._internal.data_fields[1:],
            )
        )

    # TODO: implement axis=1
    def at_time(
        self, time: Union[datetime.time, str], asof: bool = False, axis: Axis = 0
    ) -> "DataFrame":
        """
        Select values at particular time of day (example: 9:30AM).

        Parameters
        ----------
        time : datetime.time or str
        axis : {0 or 'index', 1 or 'columns'}, default 0

        Returns
        -------
        DataFrame

        Raises
        ------
        TypeError
            If the index is not  a :class:`DatetimeIndex`

        See Also
        --------
        between_time : Select values between particular times of the day.
        DatetimeIndex.indexer_at_time : Get just the index locations for
            values at particular time of the day.

        Examples
        --------
        >>> idx = pd.date_range('2018-04-09', periods=4, freq='12H')
        >>> psdf = ps.DataFrame({'A': [1, 2, 3, 4]}, index=idx)
        >>> psdf
                             A
        2018-04-09 00:00:00  1
        2018-04-09 12:00:00  2
        2018-04-10 00:00:00  3
        2018-04-10 12:00:00  4

        >>> psdf.at_time('12:00')
                             A
        2018-04-09 12:00:00  2
        2018-04-10 12:00:00  4
        """
        if asof:
            raise NotImplementedError("'asof' argument is not supported")

        axis = validate_axis(axis)

        if axis != 0:
            raise NotImplementedError("at_time currently only works for axis=0")

        if not isinstance(self.index, ps.DatetimeIndex):
            raise TypeError("Index must be DatetimeIndex")

        psdf = self.copy()
        psdf.index.name = verify_temp_column_name(psdf, "__index_name__")
        return_types = [psdf.index.dtype] + list(psdf.dtypes)

        def pandas_at_time(  # type: ignore[no-untyped-def]
            pdf,
        ) -> ps.DataFrame[return_types]:  # type: ignore[valid-type]
            return pdf.at_time(time, asof, axis).reset_index()

        # apply_batch will remove the index of the pandas-on-Spark DataFrame and attach
        # a default index, which will never be used. Use "distributed" index as a dummy
        # to avoid overhead.
        with option_context("compute.default_index_type", "distributed"):
            psdf = psdf.pandas_on_spark.apply_batch(pandas_at_time)

        return DataFrame(
            self._internal.copy(
                spark_frame=psdf._internal.spark_frame,
                index_spark_columns=psdf._internal.data_spark_columns[:1],
                index_fields=psdf._internal.data_fields[:1],
                data_spark_columns=psdf._internal.data_spark_columns[1:],
                data_fields=psdf._internal.data_fields[1:],
            )
        )

    def where(
        self,
        cond: DataFrameOrSeries,
        other: Union[DataFrameOrSeries, Any] = np.nan,
        axis: Axis = None,
    ) -> "DataFrame":
        """
        Replace values where the condition is False.

        Parameters
        ----------
        cond : boolean DataFrame
            Where cond is True, keep the original value. Where False,
            replace with corresponding value from other.
        other : scalar, DataFrame
            Entries where cond is False are replaced with corresponding value from other.
        axis : int, default None
            Can only be set to 0 now for compatibility with pandas.

        Returns
        -------
        DataFrame

        Examples
        --------

        >>> from pyspark.pandas.config import set_option, reset_option
        >>> set_option("compute.ops_on_diff_frames", True)
        >>> df1 = ps.DataFrame({'A': [0, 1, 2, 3, 4], 'B':[100, 200, 300, 400, 500]})
        >>> df2 = ps.DataFrame({'A': [0, -1, -2, -3, -4], 'B':[-100, -200, -300, -400, -500]})
        >>> df1
           A    B
        0  0  100
        1  1  200
        2  2  300
        3  3  400
        4  4  500
        >>> df2
           A    B
        0  0 -100
        1 -1 -200
        2 -2 -300
        3 -3 -400
        4 -4 -500

        >>> df1.where(df1 > 0).sort_index()
             A      B
        0  NaN  100.0
        1  1.0  200.0
        2  2.0  300.0
        3  3.0  400.0
        4  4.0  500.0

        >>> df1.where(df1 > 1, 10).sort_index()
            A    B
        0  10  100
        1  10  200
        2   2  300
        3   3  400
        4   4  500

        >>> df1.where(df1 > 1, df1 + 100).sort_index()
             A    B
        0  100  100
        1  101  200
        2    2  300
        3    3  400
        4    4  500

        >>> df1.where(df1 > 1, df2).sort_index()
           A    B
        0  0  100
        1 -1  200
        2  2  300
        3  3  400
        4  4  500

        When the column name of cond is different from self, it treats all values are False

        >>> cond = ps.DataFrame({'C': [0, -1, -2, -3, -4], 'D':[4, 3, 2, 1, 0]}) % 3 == 0
        >>> cond
               C      D
        0   True  False
        1  False   True
        2  False  False
        3   True  False
        4  False   True

        >>> df1.where(cond).sort_index()
            A   B
        0 NaN NaN
        1 NaN NaN
        2 NaN NaN
        3 NaN NaN
        4 NaN NaN

        When the type of cond is Series, it just check boolean regardless of column name

        >>> cond = ps.Series([1, 2]) > 1
        >>> cond
        0    False
        1     True
        dtype: bool

        >>> df1.where(cond).sort_index()
             A      B
        0  NaN    NaN
        1  1.0  200.0
        2  NaN    NaN
        3  NaN    NaN
        4  NaN    NaN

        >>> reset_option("compute.ops_on_diff_frames")
        """
        from pyspark.pandas.series import Series

        axis = validate_axis(axis)
        if axis != 0:
            raise NotImplementedError('axis should be either 0 or "index" currently.')

        tmp_cond_col_name = "__tmp_cond_col_{}__".format
        tmp_other_col_name = "__tmp_other_col_{}__".format

        psdf = self.copy()

        tmp_cond_col_names = [
            tmp_cond_col_name(name_like_string(label)) for label in self._internal.column_labels
        ]
        if isinstance(cond, DataFrame):
            cond = cond[
                [
                    (
                        cond._internal.spark_column_for(label)
                        if label in cond._internal.column_labels
                        else F.lit(False)
                    ).alias(name)
                    for label, name in zip(self._internal.column_labels, tmp_cond_col_names)
                ]
            ]
            psdf[tmp_cond_col_names] = cond
        elif isinstance(cond, Series):
            cond = cond.to_frame()
            cond = cond[
                [cond._internal.data_spark_columns[0].alias(name) for name in tmp_cond_col_names]
            ]
            psdf[tmp_cond_col_names] = cond
        else:
            raise TypeError("type of cond must be a DataFrame or Series")

        tmp_other_col_names = [
            tmp_other_col_name(name_like_string(label)) for label in self._internal.column_labels
        ]
        if isinstance(other, DataFrame):
            other = other[
                [
                    (
                        other._internal.spark_column_for(label)
                        if label in other._internal.column_labels
                        else F.lit(np.nan)
                    ).alias(name)
                    for label, name in zip(self._internal.column_labels, tmp_other_col_names)
                ]
            ]
            psdf[tmp_other_col_names] = other
        elif isinstance(other, Series):
            other = other.to_frame()
            other = other[
                [other._internal.data_spark_columns[0].alias(name) for name in tmp_other_col_names]
            ]
            psdf[tmp_other_col_names] = other
        else:
            for label in self._internal.column_labels:
                psdf[tmp_other_col_name(name_like_string(label))] = other

        # above logic make spark dataframe looks like below:
        # +-----------------+---+---+------------------+-------------------+------------------+--...
        # |__index_level_0__|  A|  B|__tmp_cond_col_A__|__tmp_other_col_A__|__tmp_cond_col_B__|__...
        # +-----------------+---+---+------------------+-------------------+------------------+--...
        # |                0|  0|100|              true|                  0|             false|  ...
        # |                1|  1|200|             false|                 -1|             false|  ...
        # |                3|  3|400|              true|                 -3|             false|  ...
        # |                2|  2|300|             false|                 -2|              true|  ...
        # |                4|  4|500|             false|                 -4|             false|  ...
        # +-----------------+---+---+------------------+-------------------+------------------+--...

        data_spark_columns = []
        for label in self._internal.column_labels:
            data_spark_columns.append(
                F.when(
                    psdf[tmp_cond_col_name(name_like_string(label))].spark.column,
                    psdf._internal.spark_column_for(label),
                )
                .otherwise(psdf[tmp_other_col_name(name_like_string(label))].spark.column)
                .alias(psdf._internal.spark_column_name_for(label))
            )

        return DataFrame(
            psdf._internal.with_new_columns(
                data_spark_columns, column_labels=self._internal.column_labels  # TODO: dtypes?
            )
        )

    def mask(
        self, cond: DataFrameOrSeries, other: Union[DataFrameOrSeries, Any] = np.nan
    ) -> "DataFrame":
        """
        Replace values where the condition is True.

        Parameters
        ----------
        cond : boolean DataFrame
            Where cond is False, keep the original value. Where True,
            replace with corresponding value from other.
        other : scalar, DataFrame
            Entries where cond is True are replaced with corresponding value from other.

        Returns
        -------
        DataFrame

        Examples
        --------

        >>> from pyspark.pandas.config import set_option, reset_option
        >>> set_option("compute.ops_on_diff_frames", True)
        >>> df1 = ps.DataFrame({'A': [0, 1, 2, 3, 4], 'B':[100, 200, 300, 400, 500]})
        >>> df2 = ps.DataFrame({'A': [0, -1, -2, -3, -4], 'B':[-100, -200, -300, -400, -500]})
        >>> df1
           A    B
        0  0  100
        1  1  200
        2  2  300
        3  3  400
        4  4  500
        >>> df2
           A    B
        0  0 -100
        1 -1 -200
        2 -2 -300
        3 -3 -400
        4 -4 -500

        >>> df1.mask(df1 > 0).sort_index()
             A   B
        0  0.0 NaN
        1  NaN NaN
        2  NaN NaN
        3  NaN NaN
        4  NaN NaN

        >>> df1.mask(df1 > 1, 10).sort_index()
            A   B
        0   0  10
        1   1  10
        2  10  10
        3  10  10
        4  10  10

        >>> df1.mask(df1 > 1, df1 + 100).sort_index()
             A    B
        0    0  200
        1    1  300
        2  102  400
        3  103  500
        4  104  600

        >>> df1.mask(df1 > 1, df2).sort_index()
           A    B
        0  0 -100
        1  1 -200
        2 -2 -300
        3 -3 -400
        4 -4 -500

        >>> reset_option("compute.ops_on_diff_frames")
        """
        from pyspark.pandas.series import Series

        if not isinstance(cond, (DataFrame, Series)):
            raise TypeError("type of cond must be a DataFrame or Series")

        cond_inversed = cond._apply_series_op(lambda psser: ~psser)
        return self.where(cond_inversed, other)

    @property
    def index(self) -> "Index":
        """The index (row labels) Column of the DataFrame.

        Currently not supported when the DataFrame has no index.

        See Also
        --------
        Index
        """
        from pyspark.pandas.indexes.base import Index

        return Index._new_instance(self)

    @property
    def empty(self) -> bool:
        """
        Returns true if the current DataFrame is empty. Otherwise, returns false.

        Examples
        --------
        >>> ps.range(10).empty
        False

        >>> ps.range(0).empty
        True

        >>> ps.DataFrame({}, index=list('abc')).empty
        True
        """
        return (
            len(self._internal.column_labels) == 0
            or self._internal.resolved_copy.spark_frame.isEmpty()
        )

    @property
    def style(self) -> "Styler":
        """
        Property returning a Styler object containing methods for
        building a styled HTML representation for the DataFrame.

        Examples
        --------
        >>> ps.range(1001).style  # doctest: +SKIP
        <pandas.io.formats.style.Styler object at ...>
        """
        max_results = get_option("compute.max_rows")
        if max_results is not None:
            pdf = self.head(max_results + 1)._to_internal_pandas()
            if len(pdf) > max_results:
                warnings.warn(
                    "'style' property will only use top %s rows." % max_results, UserWarning
                )
            return pdf.head(max_results).style
        else:
            return self._to_internal_pandas().style

    def set_index(
        self,
        keys: Union[Name, List[Name]],
        drop: bool = True,
        append: bool = False,
        inplace: bool = False,
    ) -> Optional["DataFrame"]:
        """Set the DataFrame index (row labels) using one or more existing columns.

        Set the DataFrame index (row labels) using one or more existing
        columns or arrays (of the correct length). The index can replace the
        existing index or expand on it.

        Parameters
        ----------
        keys : label or array-like or list of labels/arrays
            This parameter can be either a single column key, a single array of
            the same length as the calling DataFrame, or a list containing an
            arbitrary combination of column keys and arrays. Here, "array"
            encompasses :class:`Series`, :class:`Index` and ``np.ndarray``.
        drop : bool, default True
            Delete columns to be used as the new index.
        append : bool, default False
            Whether to append columns to existing index.
        inplace : bool, default False
            Modify the DataFrame in place (do not create a new object).

        Returns
        -------
        DataFrame
            Changed row labels.

        See Also
        --------
        DataFrame.reset_index : Opposite of set_index.

        Examples
        --------
        >>> df = ps.DataFrame({'month': [1, 4, 7, 10],
        ...                    'year': [2012, 2014, 2013, 2014],
        ...                    'sale': [55, 40, 84, 31]},
        ...                   columns=['month', 'year', 'sale'])
        >>> df
           month  year  sale
        0      1  2012    55
        1      4  2014    40
        2      7  2013    84
        3     10  2014    31

        Set the index to become the 'month' column:

        >>> df.set_index('month')  # doctest: +NORMALIZE_WHITESPACE
               year  sale
        month
        1      2012    55
        4      2014    40
        7      2013    84
        10     2014    31

        Create a MultiIndex using columns 'year' and 'month':

        >>> df.set_index(['year', 'month'])  # doctest: +NORMALIZE_WHITESPACE
                    sale
        year  month
        2012  1     55
        2014  4     40
        2013  7     84
        2014  10    31
        """
        inplace = validate_bool_kwarg(inplace, "inplace")
        key_list: List[Label]
        if is_name_like_tuple(keys):
            key_list = [cast(Label, keys)]
        elif is_name_like_value(keys):
            key_list = [(keys,)]
        else:
            key_list = [key if is_name_like_tuple(key) else (key,) for key in keys]
        columns = set(self._internal.column_labels)
        for key in key_list:
            if key not in columns:
                raise KeyError(name_like_string(key))

        if drop:
            column_labels = [
                label for label in self._internal.column_labels if label not in key_list
            ]
        else:
            column_labels = self._internal.column_labels
        if append:
            index_spark_columns = self._internal.index_spark_columns + [
                self._internal.spark_column_for(label) for label in key_list
            ]
            index_names = self._internal.index_names + key_list
            index_fields = self._internal.index_fields + [
                self._internal.field_for(label) for label in key_list
            ]
        else:
            index_spark_columns = [self._internal.spark_column_for(label) for label in key_list]
            index_names = key_list
            index_fields = [self._internal.field_for(label) for label in key_list]

        internal = self._internal.copy(
            index_spark_columns=index_spark_columns,
            index_names=index_names,
            index_fields=index_fields,
            column_labels=column_labels,
            data_spark_columns=[self._internal.spark_column_for(label) for label in column_labels],
            data_fields=[self._internal.field_for(label) for label in column_labels],
        )

        if inplace:
            self._update_internal_frame(internal)
            return None
        else:
            return DataFrame(internal)

    def reset_index(
        self,
        level: Optional[Union[int, Name, Sequence[Union[int, Name]]]] = None,
        drop: bool = False,
        inplace: bool = False,
        col_level: int = 0,
        col_fill: str = "",
    ) -> Optional["DataFrame"]:
        """Reset the index, or a level of it.

        For DataFrame with multi-level index, return new DataFrame with labeling information in
        the columns under the index names, defaulting to 'level_0', 'level_1', etc. if any are None.
        For a standard index, the index name will be used (if set), otherwise a default 'index' or
        'level_0' (if 'index' is already taken) will be used.

        Parameters
        ----------
        level : int, str, tuple, or list, default None
            Only remove the given levels from the index. Removes all levels by
            default.
        drop : bool, default False
            Do not try to insert index into dataframe columns. This reset
            the index to the default integer index.
        inplace : bool, default False
            Modify the DataFrame in place (do not create a new object).
        col_level : int or str, default 0
            If the columns have multiple levels, determines which level the
            labels are inserted into. By default it is inserted into the first
            level.
        col_fill : object, default ''
            If the columns have multiple levels, determines how the other
            levels are named. If None then the index name is repeated.

        Returns
        -------
        DataFrame
            DataFrame with the new index.

        See Also
        --------
        DataFrame.set_index : Opposite of reset_index.

        Examples
        --------
        >>> df = ps.DataFrame([('bird', 389.0),
        ...                    ('bird', 24.0),
        ...                    ('mammal', 80.5),
        ...                    ('mammal', np.nan)],
        ...                   index=['falcon', 'parrot', 'lion', 'monkey'],
        ...                   columns=('class', 'max_speed'))
        >>> df
                 class  max_speed
        falcon    bird      389.0
        parrot    bird       24.0
        lion    mammal       80.5
        monkey  mammal        NaN

        When we reset the index, the old index is added as a column. Unlike pandas, pandas-on-Spark
        does not automatically add a sequential index. The following 0, 1, 2, 3 are only
        there when we display the DataFrame.

        >>> df.reset_index()
            index   class  max_speed
        0  falcon    bird      389.0
        1  parrot    bird       24.0
        2    lion  mammal       80.5
        3  monkey  mammal        NaN

        We can use the `drop` parameter to avoid the old index being added as
        a column:

        >>> df.reset_index(drop=True)
            class  max_speed
        0    bird      389.0
        1    bird       24.0
        2  mammal       80.5
        3  mammal        NaN

        You can also use `reset_index` with `MultiIndex`.

        >>> index = pd.MultiIndex.from_tuples([('bird', 'falcon'),
        ...                                    ('bird', 'parrot'),
        ...                                    ('mammal', 'lion'),
        ...                                    ('mammal', 'monkey')],
        ...                                   names=['class', 'name'])
        >>> columns = pd.MultiIndex.from_tuples([('speed', 'max'),
        ...                                      ('species', 'type')])
        >>> df = ps.DataFrame([(389.0, 'fly'),
        ...                    ( 24.0, 'fly'),
        ...                    ( 80.5, 'run'),
        ...                    (np.nan, 'jump')],
        ...                   index=index,
        ...                   columns=columns)
        >>> df  # doctest: +NORMALIZE_WHITESPACE
                       speed species
                         max    type
        class  name
        bird   falcon  389.0     fly
               parrot   24.0     fly
        mammal lion     80.5     run
               monkey    NaN    jump

        If the index has multiple levels, we can reset a subset of them:

        >>> df.reset_index(level='class')  # doctest: +NORMALIZE_WHITESPACE
                 class  speed species
                          max    type
        name
        falcon    bird  389.0     fly
        parrot    bird   24.0     fly
        lion    mammal   80.5     run
        monkey  mammal    NaN    jump

        If we are not dropping the index, by default, it is placed in the top
        level. We can place it in another level:

        >>> df.reset_index(level='class', col_level=1)  # doctest: +NORMALIZE_WHITESPACE
                        speed species
                 class    max    type
        name
        falcon    bird  389.0     fly
        parrot    bird   24.0     fly
        lion    mammal   80.5     run
        monkey  mammal    NaN    jump

        When the index is inserted under another level, we can specify under
        which one with the parameter `col_fill`:

        >>> df.reset_index(level='class', col_level=1,
        ...                col_fill='species')  # doctest: +NORMALIZE_WHITESPACE
                      species  speed species
                        class    max    type
        name
        falcon           bird  389.0     fly
        parrot           bird   24.0     fly
        lion           mammal   80.5     run
        monkey         mammal    NaN    jump

        If we specify a nonexistent level for `col_fill`, it is created:

        >>> df.reset_index(level='class', col_level=1,
        ...                col_fill='genus')  # doctest: +NORMALIZE_WHITESPACE
                        genus  speed species
                        class    max    type
        name
        falcon           bird  389.0     fly
        parrot           bird   24.0     fly
        lion           mammal   80.5     run
        monkey         mammal    NaN    jump
        """
        inplace = validate_bool_kwarg(inplace, "inplace")
        multi_index = self._internal.index_level > 1

        def rename(index: int) -> Label:
            if multi_index:
                return ("level_{}".format(index),)
            else:
                if ("index",) not in self._internal.column_labels:
                    return ("index",)
                else:
                    return ("level_{}".format(index),)

        if level is None:
            new_column_labels = [
                name if name is not None else rename(i)
                for i, name in enumerate(self._internal.index_names)
            ]
            new_data_spark_columns = [
                scol.alias(name_like_string(label))
                for scol, label in zip(self._internal.index_spark_columns, new_column_labels)
            ]
            new_data_fields = self._internal.index_fields

            index_spark_columns = []
            index_names = []
            index_fields = []
        else:
            if is_list_like(level):
                level = list(cast(Sequence[Union[int, Name]], level))
            if isinstance(level, int) or is_name_like_tuple(level):
                level_list = [cast(Union[int, Label], level)]
            elif is_name_like_value(level):
                level_list = [(level,)]
            else:
                level_list = [
                    lvl if isinstance(lvl, int) or is_name_like_tuple(lvl) else (lvl,)
                    for lvl in level
                ]

            if all(isinstance(lvl, int) for lvl in level_list):
                int_level_list = cast(List[int], level_list)
                for lev in int_level_list:
                    if lev >= self._internal.index_level:
                        raise IndexError(
                            "Too many levels: Index has only {} level, not {}".format(
                                self._internal.index_level, lev + 1
                            )
                        )
                idx = int_level_list
            elif all(is_name_like_tuple(lev) for lev in level_list):
                idx = []
                for label in cast(List[Label], level_list):
                    try:
                        i = self._internal.index_names.index(label)
                        idx.append(i)
                    except ValueError:
                        if multi_index:
                            raise KeyError("Level unknown not found")
                        else:
                            raise KeyError(
                                "Level unknown must be same as name ({})".format(
                                    name_like_string(self._internal.index_names[0])
                                )
                            )
            else:
                raise ValueError("Level should be all int or all string.")
            idx.sort()

            new_column_labels = []
            new_data_spark_columns = []
            new_data_fields = []

            index_spark_columns = self._internal.index_spark_columns.copy()
            index_names = self._internal.index_names.copy()
            index_fields = self._internal.index_fields.copy()

            for i in idx[::-1]:
                name = index_names.pop(i)
                new_column_labels.insert(0, name if name is not None else rename(i))

                scol = index_spark_columns.pop(i)
                new_data_spark_columns.insert(0, scol.alias(name_like_string(name)))

                new_data_fields.insert(0, index_fields.pop(i).copy(name=name_like_string(name)))

        if drop:
            new_data_spark_columns = []
            new_column_labels = []
            new_data_fields = []

        for label in new_column_labels:
            if label in self._internal.column_labels:
                raise ValueError("cannot insert {}, already exists".format(name_like_string(label)))

        if self._internal.column_labels_level > 1:
            column_depth = len(self._internal.column_labels[0])
            if col_level >= column_depth:
                raise IndexError(
                    "Too many levels: Index has only {} levels, not {}".format(
                        column_depth, col_level + 1
                    )
                )
            if any(col_level + len(label) > column_depth for label in new_column_labels):
                raise ValueError("Item must have length equal to number of levels.")
            new_column_labels = [
                tuple(
                    ([col_fill] * col_level)
                    + list(label)
                    + ([col_fill] * (column_depth - (len(label) + col_level)))
                )
                for label in new_column_labels
            ]

        internal = self._internal.copy(
            index_spark_columns=index_spark_columns,
            index_names=index_names,
            index_fields=index_fields,
            column_labels=new_column_labels + self._internal.column_labels,
            data_spark_columns=new_data_spark_columns + self._internal.data_spark_columns,
            data_fields=new_data_fields + self._internal.data_fields,
        )

        if inplace:
            self._update_internal_frame(internal)
            return None
        else:
            return DataFrame(internal)

    def isnull(self) -> "DataFrame":
        """
        Detects missing values for items in the current Dataframe.

        Return a boolean same-sized Dataframe indicating if the values are NA.
        NA values, such as None or numpy.NaN, gets mapped to True values.
        Everything else gets mapped to False values.

        See Also
        --------
        DataFrame.notnull

        Examples
        --------
        >>> df = ps.DataFrame([(.2, .3), (.0, None), (.6, None), (.2, .1)])
        >>> df.isnull()
               0      1
        0  False  False
        1  False   True
        2  False   True
        3  False  False

        >>> df = ps.DataFrame([[None, 'bee', None], ['dog', None, 'fly']])
        >>> df.isnull()
               0      1      2
        0   True  False   True
        1  False   True  False
        """
        return self._apply_series_op(lambda psser: psser.isnull())

    isna = isnull

    def notnull(self) -> "DataFrame":
        """
        Detects non-missing values for items in the current Dataframe.

        This function takes a dataframe and indicates whether it's
        values are valid (not missing, which is ``NaN`` in numeric
        datatypes, ``None`` or ``NaN`` in objects and ``NaT`` in datetimelike).

        See Also
        --------
        DataFrame.isnull

        Examples
        --------
        >>> df = ps.DataFrame([(.2, .3), (.0, None), (.6, None), (.2, .1)])
        >>> df.notnull()
              0      1
        0  True   True
        1  True  False
        2  True  False
        3  True   True

        >>> df = ps.DataFrame([['ant', 'bee', 'cat'], ['dog', None, 'fly']])
        >>> df.notnull()
              0      1     2
        0  True   True  True
        1  True  False  True
        """
        return self._apply_series_op(lambda psser: psser.notnull())

    notna = notnull

    def insert(
        self,
        loc: int,
        column: Name,
        value: Union[Scalar, "Series", Iterable],
        allow_duplicates: bool = False,
    ) -> None:
        """
        Insert column into DataFrame at specified location.

        Raises a ValueError if `column` is already contained in the DataFrame,
        unless `allow_duplicates` is set to True.

        Parameters
        ----------
        loc : int
            Insertion index. Must verify 0 <= loc <= len(columns).
        column : str, number, or hashable object
            Label of the inserted column.
        value : int, Series, or array-like
        allow_duplicates : bool, optional

        Examples
        --------
        >>> psdf = ps.DataFrame([1, 2, 3])
        >>> psdf.sort_index()
           0
        0  1
        1  2
        2  3
        >>> psdf.insert(0, 'x', 4)
        >>> psdf.sort_index()
           x  0
        0  4  1
        1  4  2
        2  4  3

        >>> from pyspark.pandas.config import set_option, reset_option
        >>> set_option("compute.ops_on_diff_frames", True)

        >>> psdf.insert(1, 'y', [5, 6, 7])
        >>> psdf.sort_index()
           x  y  0
        0  4  5  1
        1  4  6  2
        2  4  7  3

        >>> psdf.insert(2, 'z', ps.Series([8, 9, 10]))
        >>> psdf.sort_index()
           x  y   z  0
        0  4  5   8  1
        1  4  6   9  2
        2  4  7  10  3

        >>> reset_option("compute.ops_on_diff_frames")
        """
        if not isinstance(loc, int):
            raise TypeError("loc must be int")

        assert 0 <= loc <= len(self.columns)
        assert allow_duplicates is False

        if not is_name_like_value(column):
            raise TypeError(
                '"column" should be a scalar value or tuple that contains scalar values'
            )

        # TODO(SPARK-37723): Support tuple for non-MultiIndex column name.
        if is_name_like_tuple(column):
            if self._internal.column_labels_level > 1:
                if len(column) != len(self.columns.levels):  # type: ignore[attr-defined]
                    # To be consistent with pandas
                    raise ValueError('"column" must have length equal to number of column levels.')
            else:
                raise NotImplementedError(
                    "Assigning column name as tuple is only supported for MultiIndex columns "
                    "for now."
                )

        if column in self.columns:
            raise ValueError("cannot insert %s, already exists" % str(column))

        psdf = self.copy()
        psdf[column] = value
        columns = psdf.columns[:-1].insert(loc, psdf.columns[-1])
        psdf = psdf[columns]
        self._update_internal_frame(psdf._internal)

    # TODO: add frep and axis parameter
    def shift(self, periods: int = 1, fill_value: Optional[Any] = None) -> "DataFrame":
        """
        Shift DataFrame by desired number of periods.

        .. note:: the current implementation of shift uses Spark's Window without
            specifying partition specification. This leads to moving all data into
            a single partition in a single machine and could cause serious
            performance degradation. Avoid this method with very large datasets.

        Parameters
        ----------
        periods : int
            Number of periods to shift. Can be positive or negative.
        fill_value : object, optional
            The scalar value to use for newly introduced missing values.
            The default depends on the dtype of self. For numeric data, np.nan is used.

        Returns
        -------
        Copy of input DataFrame, shifted.

        Examples
        --------
        >>> df = ps.DataFrame({'Col1': [10, 20, 15, 30, 45],
        ...                    'Col2': [13, 23, 18, 33, 48],
        ...                    'Col3': [17, 27, 22, 37, 52]},
        ...                   columns=['Col1', 'Col2', 'Col3'])

        >>> df.shift(periods=3)
           Col1  Col2  Col3
        0   NaN   NaN   NaN
        1   NaN   NaN   NaN
        2   NaN   NaN   NaN
        3  10.0  13.0  17.0
        4  20.0  23.0  27.0

        >>> df.shift(periods=3, fill_value=0)
           Col1  Col2  Col3
        0     0     0     0
        1     0     0     0
        2     0     0     0
        3    10    13    17
        4    20    23    27

        """
        return self._apply_series_op(
            lambda psser: psser._shift(periods, fill_value), should_resolve=True
        )

    # TODO: axis should support 1 or 'columns' either at this moment
    def diff(self, periods: int = 1, axis: Axis = 0) -> "DataFrame":
        """
        First discrete difference of element.

        Calculates the difference of a DataFrame element compared with another element in the
        DataFrame (default is the element in the same column of the previous row).

        .. note:: the current implementation of diff uses Spark's Window without
            specifying partition specification. This leads to moving all data into
            a single partition in a single machine and could cause serious
            performance degradation. Avoid this method with very large datasets.

        Parameters
        ----------
        periods : int, default 1
            Periods to shift for calculating difference, accepts negative values.
        axis : int, default 0 or 'index'
            Can only be set to 0 now.

        Returns
        -------
        diffed : DataFrame

        Examples
        --------
        >>> df = ps.DataFrame({'a': [1, 2, 3, 4, 5, 6],
        ...                    'b': [1, 1, 2, 3, 5, 8],
        ...                    'c': [1, 4, 9, 16, 25, 36]}, columns=['a', 'b', 'c'])
        >>> df
           a  b   c
        0  1  1   1
        1  2  1   4
        2  3  2   9
        3  4  3  16
        4  5  5  25
        5  6  8  36

        >>> df.diff()
             a    b     c
        0  NaN  NaN   NaN
        1  1.0  0.0   3.0
        2  1.0  1.0   5.0
        3  1.0  1.0   7.0
        4  1.0  2.0   9.0
        5  1.0  3.0  11.0

        Difference with previous column

        >>> df.diff(periods=3)
             a    b     c
        0  NaN  NaN   NaN
        1  NaN  NaN   NaN
        2  NaN  NaN   NaN
        3  3.0  2.0  15.0
        4  3.0  4.0  21.0
        5  3.0  6.0  27.0

        Difference with following row

        >>> df.diff(periods=-1)
             a    b     c
        0 -1.0  0.0  -3.0
        1 -1.0 -1.0  -5.0
        2 -1.0 -1.0  -7.0
        3 -1.0 -2.0  -9.0
        4 -1.0 -3.0 -11.0
        5  NaN  NaN   NaN
        """
        axis = validate_axis(axis)
        if axis != 0:
            raise NotImplementedError('axis should be either 0 or "index" currently.')

        return self._apply_series_op(lambda psser: psser._diff(periods), should_resolve=True)

    # TODO: axis should support 1 or 'columns' either at this moment
    def nunique(
        self,
        axis: Axis = 0,
        dropna: bool = True,
        approx: bool = False,
        rsd: float = 0.05,
    ) -> "Series":
        """
        Return number of unique elements in the object.

        Excludes NA values by default.

        Parameters
        ----------
        axis : int, default 0 or 'index'
            Can only be set to 0 now.
        dropna : bool, default True
            Don’t include NaN in the count.
        approx: bool, default False
            If False, will use the exact algorithm and return the exact number of unique.
            If True, it uses the HyperLogLog approximate algorithm, which is significantly faster
            for large amounts of data.
            Note: This parameter is specific to pandas-on-Spark and is not found in pandas.
        rsd: float, default 0.05
            Maximum estimation error allowed in the HyperLogLog algorithm.
            Note: Just like ``approx`` this parameter is specific to pandas-on-Spark.

        Returns
        -------
        The number of unique values per column as a pandas-on-Spark Series.

        Examples
        --------
        >>> df = ps.DataFrame({'A': [1, 2, 3], 'B': [np.nan, 3, np.nan]})
        >>> df.nunique()
        A    3
        B    1
        dtype: int64

        >>> df.nunique(dropna=False)
        A    3
        B    2
        dtype: int64

        On big data, we recommend using the approximate algorithm to speed up this function.
        The result will be very close to the exact unique count.

        >>> df.nunique(approx=True)
        A    3
        B    1
        dtype: int64
        """
        from pyspark.pandas.series import first_series

        axis = validate_axis(axis)
        if axis != 0:
            raise NotImplementedError('axis should be either 0 or "index" currently.')
        sdf = self._internal.spark_frame.select(
            [F.lit(None).cast(StringType()).alias(SPARK_DEFAULT_INDEX_NAME)]
            + [
                self._psser_for(label)._nunique(dropna, approx, rsd)
                for label in self._internal.column_labels
            ]
        )

        # The data is expected to be small so it's fine to transpose/use the default index.
        with ps.option_context("compute.max_rows", 1):
            internal = self._internal.copy(
                spark_frame=sdf,
                index_spark_columns=[scol_for(sdf, SPARK_DEFAULT_INDEX_NAME)],
                index_names=[None],
                index_fields=[None],
                data_spark_columns=[
                    scol_for(sdf, col) for col in self._internal.data_spark_column_names
                ],
                data_fields=None,
            )
            return first_series(DataFrame(internal).transpose())

    def round(self, decimals: Union[int, Dict[Name, int], "Series"] = 0) -> "DataFrame":
        """
        Round a DataFrame to a variable number of decimal places.

        Parameters
        ----------
        decimals : int, dict, Series
            Number of decimal places to round each column to. If an int is
            given, round each column to the same number of places.
            Otherwise dict and Series round to variable numbers of places.
            Column names should be in the keys if `decimals` is a
            dict-like, or in the index if `decimals` is a Series. Any
            columns not included in `decimals` will be left as is. Elements
            of `decimals` which are not columns of the input will be
            ignored.

            .. note:: If `decimals` is a Series, it is expected to be small,
                as all the data is loaded into the driver's memory.

        Returns
        -------
        DataFrame

        See Also
        --------
        Series.round

        Examples
        --------
        >>> df = ps.DataFrame({'A':[0.028208, 0.038683, 0.877076],
        ...                    'B':[0.992815, 0.645646, 0.149370],
        ...                    'C':[0.173891, 0.577595, 0.491027]},
        ...                    columns=['A', 'B', 'C'],
        ...                    index=['first', 'second', 'third'])
        >>> df
                       A         B         C
        first   0.028208  0.992815  0.173891
        second  0.038683  0.645646  0.577595
        third   0.877076  0.149370  0.491027

        >>> df.round(2)
                   A     B     C
        first   0.03  0.99  0.17
        second  0.04  0.65  0.58
        third   0.88  0.15  0.49

        >>> df.round({'A': 1, 'C': 2})
                  A         B     C
        first   0.0  0.992815  0.17
        second  0.0  0.645646  0.58
        third   0.9  0.149370  0.49

        >>> decimals = ps.Series([1, 0, 2], index=['A', 'B', 'C'])
        >>> df.round(decimals)
                  A    B     C
        first   0.0  1.0  0.17
        second  0.0  1.0  0.58
        third   0.9  0.0  0.49
        """
        if isinstance(decimals, ps.Series):
            decimals_dict = {
                k if isinstance(k, tuple) else (k,): v
                for k, v in decimals._to_internal_pandas().items()
            }
        elif isinstance(decimals, dict):
            decimals_dict = {k if is_name_like_tuple(k) else (k,): v for k, v in decimals.items()}
        elif isinstance(decimals, int):
            decimals_dict = {k: decimals for k in self._internal.column_labels}
        else:
            raise TypeError("decimals must be an integer, a dict-like or a Series")

        def op(psser: ps.Series) -> Union[ps.Series, PySparkColumn]:
            label = psser._column_label
            if label in decimals_dict:
                return F.round(psser.spark.column, decimals_dict[label])
            else:
                return psser

        return self._apply_series_op(op)

    def _mark_duplicates(
        self,
        subset: Optional[Union[Name, List[Name]]] = None,
        keep: Union[bool, str] = "first",
    ) -> Tuple[PySparkDataFrame, str]:
        if subset is None:
            subset_list = self._internal.column_labels
        else:
            if is_name_like_tuple(subset):
                subset_list = [cast(Label, subset)]
            elif is_name_like_value(subset):
                subset_list = [(subset,)]
            else:
                subset_list = [sub if is_name_like_tuple(sub) else (sub,) for sub in subset]
            diff = set(subset_list).difference(set(self._internal.column_labels))
            if len(diff) > 0:
                raise KeyError(", ".join([name_like_string(d) for d in diff]))
        group_cols = [self._internal.spark_column_name_for(label) for label in subset_list]

        sdf = self._internal.resolved_copy.spark_frame

        column = verify_temp_column_name(sdf, "__duplicated__")

        if keep == "first" or keep == "last":
            if keep == "first":
                ord_func = F.asc
            else:
                ord_func = F.desc
            window = (
                Window.partitionBy(*group_cols)
                .orderBy(ord_func(NATURAL_ORDER_COLUMN_NAME))
                .rowsBetween(Window.unboundedPreceding, Window.currentRow)
            )
            sdf = sdf.withColumn(column, F.row_number().over(window) > 1)
        elif not keep:
            window = Window.partitionBy(*group_cols).rowsBetween(
                Window.unboundedPreceding, Window.unboundedFollowing
            )
            sdf = sdf.withColumn(column, F.count("*").over(window) > 1)
        else:
            raise ValueError("'keep' only supports 'first', 'last' and False")
        return sdf, column

    def duplicated(
        self,
        subset: Optional[Union[Name, List[Name]]] = None,
        keep: Union[bool, str] = "first",
    ) -> "Series":
        """
        Return boolean Series denoting duplicate rows, optionally only considering certain columns.

        Parameters
        ----------
        subset : column label or sequence of labels, optional
            Only consider certain columns for identifying duplicates,
            default use all of the columns
        keep : {'first', 'last', False}, default 'first'
           - ``first`` : Mark duplicates as ``True`` except for the first occurrence.
           - ``last`` : Mark duplicates as ``True`` except for the last occurrence.
           - False : Mark all duplicates as ``True``.

        Returns
        -------
        duplicated : Series

        Examples
        --------
        >>> df = ps.DataFrame({'a': [1, 1, 1, 3], 'b': [1, 1, 1, 4], 'c': [1, 1, 1, 5]},
        ...                   columns = ['a', 'b', 'c'])
        >>> df
           a  b  c
        0  1  1  1
        1  1  1  1
        2  1  1  1
        3  3  4  5

        >>> df.duplicated().sort_index()
        0    False
        1     True
        2     True
        3    False
        dtype: bool

        Mark duplicates as ``True`` except for the last occurrence.

        >>> df.duplicated(keep='last').sort_index()
        0     True
        1     True
        2    False
        3    False
        dtype: bool

        Mark all duplicates as ``True``.

        >>> df.duplicated(keep=False).sort_index()
        0     True
        1     True
        2     True
        3    False
        dtype: bool
        """
        from pyspark.pandas.series import first_series

        sdf, column = self._mark_duplicates(subset, keep)

        sdf = sdf.select(
            self._internal.index_spark_columns
            + [scol_for(sdf, column).alias(SPARK_DEFAULT_SERIES_NAME)]
        )
        return first_series(
            DataFrame(
                InternalFrame(
                    spark_frame=sdf,
                    index_spark_columns=[
                        scol_for(sdf, col) for col in self._internal.index_spark_column_names
                    ],
                    index_names=self._internal.index_names,
                    index_fields=self._internal.index_fields,
                    column_labels=[None],
                    data_spark_columns=[scol_for(sdf, SPARK_DEFAULT_SERIES_NAME)],
                )
            )
        )

    # TODO: support other as DataFrame or array-like
    def dot(self, other: "Series") -> "Series":
        """
        Compute the matrix multiplication between the DataFrame and others.

        This method computes the matrix product between the DataFrame and the
        values of an other Series

        It can also be called using ``self @ other`` in Python >= 3.5.

        .. note:: This method is based on an expensive operation due to the nature
            of big data. Internally it needs to generate each row for each value, and
            then group twice - it is a huge operation. To prevent misuse, this method
            has the 'compute.max_rows' default limit of input length and raises a ValueError.

                >>> from pyspark.pandas.config import option_context
                >>> with option_context(
                ...     'compute.max_rows', 1000, "compute.ops_on_diff_frames", True
                ... ):  # doctest: +NORMALIZE_WHITESPACE
                ...     psdf = ps.DataFrame({'a': range(1001)})
                ...     psser = ps.Series([2], index=['a'])
                ...     psdf.dot(psser)
                Traceback (most recent call last):
                  ...
                ValueError: Current DataFrame's length exceeds the given limit of 1000 rows.
                Please set 'compute.max_rows' by using 'pyspark.pandas.config.set_option'
                to retrieve more than 1000 rows. Note that, before changing the
                'compute.max_rows', this operation is considerably expensive.

        Parameters
        ----------
        other : Series
            The other object to compute the matrix product with.

        Returns
        -------
        Series
            Return the matrix product between self and other as a Series.

        See Also
        --------
        Series.dot: Similar method for Series.

        Notes
        -----
        The dimensions of DataFrame and other must be compatible to
        compute the matrix multiplication. In addition, the column names of
        DataFrame and the index of other must contain the same values, as they
        will be aligned prior to the multiplication.

        The dot method for Series computes the inner product, instead of the
        matrix product here.

        Examples
        --------
        >>> from pyspark.pandas.config import set_option, reset_option
        >>> set_option("compute.ops_on_diff_frames", True)
        >>> psdf = ps.DataFrame([[0, 1, -2, -1], [1, 1, 1, 1]])
        >>> psser = ps.Series([1, 1, 2, 1])
        >>> psdf.dot(psser)
        0   -4
        1    5
        dtype: int64

        Note how shuffling of the objects does not change the result.

        >>> psser2 = psser.reindex([1, 0, 2, 3])
        >>> psdf.dot(psser2)
        0   -4
        1    5
        dtype: int64
        >>> psdf @ psser2
        0   -4
        1    5
        dtype: int64
        >>> reset_option("compute.ops_on_diff_frames")
        """
        if not isinstance(other, ps.Series):
            raise TypeError("Unsupported type {}".format(type(other).__name__))
        else:
            return cast(ps.Series, other.dot(self.transpose())).rename(None)

    def __matmul__(self, other: "Series") -> "Series":
        """
        Matrix multiplication using binary `@` operator in Python>=3.5.
        """
        return self.dot(other)

    def to_table(
        self,
        name: str,
        format: Optional[str] = None,
        mode: str = "w",
        partition_cols: Optional[Union[str, List[str]]] = None,
        index_col: Optional[Union[str, List[str]]] = None,
        **options: Any,
    ) -> None:
        if index_col is None:
            log_advice(
                "If `index_col` is not specified for `to_table`, "
                "the existing index is lost when converting to table."
            )
        mode = validate_mode(mode)
        return self.spark.to_table(name, format, mode, partition_cols, index_col, **options)

    to_table.__doc__ = SparkFrameMethods.to_table.__doc__

    def to_delta(
        self,
        path: str,
        mode: str = "w",
        partition_cols: Optional[Union[str, List[str]]] = None,
        index_col: Optional[Union[str, List[str]]] = None,
        **options: "OptionalPrimitiveType",
    ) -> None:
        """
        Write the DataFrame out as a Delta Lake table.

        Parameters
        ----------
        path : str, required
            Path to write to.
        mode : str
            Python write mode, default 'w'.

            .. note:: mode can accept the strings for Spark writing mode.
                Such as 'append', 'overwrite', 'ignore', 'error', 'errorifexists'.

                - 'append' (equivalent to 'a'): Append the new data to existing data.
                - 'overwrite' (equivalent to 'w'): Overwrite existing data.
                - 'ignore': Silently ignore this operation if data already exists.
                - 'error' or 'errorifexists': Throw an exception if data already exists.

        partition_cols : str or list of str, optional, default None
            Names of partitioning columns
        index_col: str or list of str, optional, default: None
            Column names to be used in Spark to represent pandas-on-Spark's index. The index name
            in pandas-on-Spark is ignored. By default the index is always lost.
        options : dict
            All other options passed directly into Delta Lake.

        See Also
        --------
        read_delta
        DataFrame.to_parquet
        DataFrame.to_table
        DataFrame.to_spark_io

        Examples
        --------

        >>> df = ps.DataFrame(dict(
        ...    date=list(pd.date_range('2012-1-1 12:00:00', periods=3, freq='M')),
        ...    country=['KR', 'US', 'JP'],
        ...    code=[1, 2 ,3]), columns=['date', 'country', 'code'])
        >>> df
                         date country  code
        0 2012-01-31 12:00:00      KR     1
        1 2012-02-29 12:00:00      US     2
        2 2012-03-31 12:00:00      JP     3

        Create a new Delta Lake table, partitioned by one column:

        >>> df.to_delta('%s/to_delta/foo' % path, partition_cols='date')  # doctest: +SKIP

        Partitioned by two columns:

        >>> df.to_delta('%s/to_delta/bar' % path,
        ...             partition_cols=['date', 'country'])  # doctest: +SKIP

        Overwrite an existing table's partitions, using the 'replaceWhere' capability in Delta:

        >>> df.to_delta('%s/to_delta/bar' % path,
        ...             mode='overwrite', replaceWhere='date >= "2012-01-01"')  # doctest: +SKIP
        """
        if index_col is None:
            log_advice(
                "If `index_col` is not specified for `to_delta`, "
                "the existing index is lost when converting to Delta."
            )
        if "options" in options and isinstance(options.get("options"), dict) and len(options) == 1:
            options = options.get("options")  # type: ignore[assignment]

        mode = validate_mode(mode)
        self.spark.to_spark_io(
            path=path,
            mode=mode,
            format="delta",
            partition_cols=partition_cols,
            index_col=index_col,
            **options,
        )

    def to_parquet(
        self,
        path: str,
        mode: str = "w",
        partition_cols: Optional[Union[str, List[str]]] = None,
        compression: Optional[str] = None,
        index_col: Optional[Union[str, List[str]]] = None,
        **options: Any,
    ) -> None:
        """
        Write the DataFrame out as a Parquet file or directory.

        Parameters
        ----------
        path : str, required
            Path to write to.
        mode : str
            Python write mode, default 'w'.

            .. note:: mode can accept the strings for Spark writing mode.
                Such as 'append', 'overwrite', 'ignore', 'error', 'errorifexists'.

                - 'append' (equivalent to 'a'): Append the new data to existing data.
                - 'overwrite' (equivalent to 'w'): Overwrite existing data.
                - 'ignore': Silently ignore this operation if data already exists.
                - 'error' or 'errorifexists': Throw an exception if data already exists.

        partition_cols : str or list of str, optional, default None
            Names of partitioning columns
        compression : str {'none', 'uncompressed', 'snappy', 'gzip', 'lzo', 'brotli', 'lz4', 'zstd'}
            Compression codec to use when saving to file. If None is set, it uses the
            value specified in `spark.sql.parquet.compression.codec`.
        index_col: str or list of str, optional, default: None
            Column names to be used in Spark to represent pandas-on-Spark's index. The index name
            in pandas-on-Spark is ignored. By default the index is always lost.
        options : dict
            All other options passed directly into Spark's data source.

        See Also
        --------
        read_parquet
        DataFrame.to_delta
        DataFrame.to_table
        DataFrame.to_spark_io

        Examples
        --------
        >>> df = ps.DataFrame(dict(
        ...    date=list(pd.date_range('2012-1-1 12:00:00', periods=3, freq='M')),
        ...    country=['KR', 'US', 'JP'],
        ...    code=[1, 2 ,3]), columns=['date', 'country', 'code'])
        >>> df
                         date country  code
        0 2012-01-31 12:00:00      KR     1
        1 2012-02-29 12:00:00      US     2
        2 2012-03-31 12:00:00      JP     3

        >>> df.to_parquet('%s/to_parquet/foo.parquet' % path, partition_cols='date')

        >>> df.to_parquet(
        ...     '%s/to_parquet/foo.parquet' % path,
        ...     mode = 'overwrite',
        ...     partition_cols=['date', 'country'])

        Notes
        -----
        pandas API on Spark writes Parquet files into the directory, `path`, and writes
        multiple part files in the directory unlike pandas.
        pandas API on Spark respects HDFS's property such as 'fs.default.name'.
        """
        if index_col is None:
            log_advice(
                "If `index_col` is not specified for `to_parquet`, "
                "the existing index is lost when converting to Parquet."
            )
        if "options" in options and isinstance(options.get("options"), dict) and len(options) == 1:
            options = options.get("options")

        mode = validate_mode(mode)
        builder = self.to_spark(index_col=index_col).write.mode(mode)
        if partition_cols is not None:
            builder.partitionBy(partition_cols)
        if compression is not None:
            builder.option("compression", compression)
        builder.options(**options).format("parquet").save(path)

    def to_orc(
        self,
        path: str,
        mode: str = "w",
        partition_cols: Optional[Union[str, List[str]]] = None,
        index_col: Optional[Union[str, List[str]]] = None,
        **options: "OptionalPrimitiveType",
    ) -> None:
        """
        Write a DataFrame to the ORC format.

        Parameters
        ----------
        path : str
            Path to write to.
        mode : str
            Python write mode, default 'w'.

            .. note:: mode can accept the strings for Spark writing mode.
                Such as 'append', 'overwrite', 'ignore', 'error', 'errorifexists'.

                - 'append' (equivalent to 'a'): Append the new data to existing data.
                - 'overwrite' (equivalent to 'w'): Overwrite existing data.
                - 'ignore': Silently ignore this operation if data already exists.
                - 'error' or 'errorifexists': Throw an exception if data already exists.

        partition_cols : str or list of str, optional, default None
            Names of partitioning columns
        index_col: str or list of str, optional, default: None
            Column names to be used in Spark to represent pandas-on-Spark's index. The index name
            in pandas-on-Spark is ignored. By default the index is always lost.
        options : dict
            All other options passed directly into Spark's data source.

        See Also
        --------
        read_orc
        DataFrame.to_delta
        DataFrame.to_parquet
        DataFrame.to_table
        DataFrame.to_spark_io

        Examples
        --------
        >>> df = ps.DataFrame(dict(
        ...    date=list(pd.date_range('2012-1-1 12:00:00', periods=3, freq='M')),
        ...    country=['KR', 'US', 'JP'],
        ...    code=[1, 2 ,3]), columns=['date', 'country', 'code'])
        >>> df
                         date country  code
        0 2012-01-31 12:00:00      KR     1
        1 2012-02-29 12:00:00      US     2
        2 2012-03-31 12:00:00      JP     3

        >>> df.to_orc('%s/to_orc/foo.orc' % path, partition_cols='date')

        >>> df.to_orc(
        ...     '%s/to_orc/foo.orc' % path,
        ...     mode = 'overwrite',
        ...     partition_cols=['date', 'country'])

        Notes
        -----
        pandas API on Spark writes ORC files into the directory, `path`, and writes
        multiple part files in the directory unlike pandas.
        pandas API on Spark respects HDFS's property such as 'fs.default.name'.
        """
        if index_col is None:
            log_advice(
                "If `index_col` is not specified for `to_orc`, "
                "the existing index is lost when converting to ORC."
            )
        if "options" in options and isinstance(options.get("options"), dict) and len(options) == 1:
            options = options.get("options")  # type: ignore[assignment]

        mode = validate_mode(mode)
        self.spark.to_spark_io(
            path=path,
            mode=mode,
            format="orc",
            partition_cols=partition_cols,
            index_col=index_col,
            **options,
        )

    def to_spark_io(
        self,
        path: Optional[str] = None,
        format: Optional[str] = None,
        mode: str = "overwrite",
        partition_cols: Optional[Union[str, List[str]]] = None,
        index_col: Optional[Union[str, List[str]]] = None,
        **options: "OptionalPrimitiveType",
    ) -> None:
        """An alias for :func:`DataFrame.spark.to_spark_io`.
        See :meth:`pyspark.pandas.spark.accessors.SparkFrameMethods.to_spark_io`.

        .. deprecated:: 3.2.0
            Use :func:`DataFrame.spark.to_spark_io` instead.
        """
        warnings.warn("Deprecated in 3.2, Use DataFrame.spark.to_spark_io instead.", FutureWarning)
        return self.spark.to_spark_io(path, format, mode, partition_cols, index_col, **options)

    to_spark_io.__doc__ = SparkFrameMethods.to_spark_io.__doc__

    def to_spark(self, index_col: Optional[Union[str, List[str]]] = None) -> PySparkDataFrame:
        if index_col is None:
            log_advice(
                "If `index_col` is not specified for `to_spark`, "
                "the existing index is lost when converting to Spark DataFrame."
            )
        return self._to_spark(index_col)

    to_spark.__doc__ = SparkFrameMethods.__doc__

    def _to_spark(self, index_col: Optional[Union[str, List[str]]] = None) -> PySparkDataFrame:
        """
        Same as `to_spark()`, without issuing the advice log when `index_col` is not specified
        for internal usage.
        """
        return self.spark.frame(index_col)

    def to_pandas(self) -> pd.DataFrame:
        """
        Return a pandas DataFrame.

        .. note:: This method should only be used if the resulting pandas DataFrame is expected
            to be small, as all the data is loaded into the driver's memory.

        Examples
        --------
        >>> df = ps.DataFrame([(.2, .3), (.0, .6), (.6, .0), (.2, .1)],
        ...                   columns=['dogs', 'cats'])
        >>> df.to_pandas()
           dogs  cats
        0   0.2   0.3
        1   0.0   0.6
        2   0.6   0.0
        3   0.2   0.1
        """
        log_advice(
            "`to_pandas` loads all data into the driver's memory. "
            "It should only be used if the resulting pandas DataFrame is expected to be small."
        )
        return self._to_pandas()

    def _to_pandas(self) -> pd.DataFrame:
        """
        Same as `to_pandas()`, without issuing the advice log for internal usage.
        """
        return self._internal.to_pandas_frame.copy()

    def assign(self, **kwargs: Any) -> "DataFrame":
        """
        Assign new columns to a DataFrame.

        Returns a new object with all original columns in addition to new ones.
        Existing columns that are re-assigned will be overwritten.

        Parameters
        ----------
        **kwargs : dict of {str: callable, Series or Index}
            The column names are keywords. If the values are
            callable, they are computed on the DataFrame and
            assigned to the new columns. The callable must not
            change input DataFrame (though pandas-on-Spark doesn't check it).
            If the values are not callable, (e.g. a Series or a literal),
            they are simply assigned.

        Returns
        -------
        DataFrame
            A new DataFrame with the new columns in addition to
            all the existing columns.

        Examples
        --------
        >>> df = ps.DataFrame({'temp_c': [17.0, 25.0]},
        ...                   index=['Portland', 'Berkeley'])
        >>> df
                  temp_c
        Portland    17.0
        Berkeley    25.0

        Where the value is a callable, evaluated on `df`:

        >>> df.assign(temp_f=lambda x: x.temp_c * 9 / 5 + 32)
                  temp_c  temp_f
        Portland    17.0    62.6
        Berkeley    25.0    77.0

        Alternatively, the same behavior can be achieved by directly
        referencing an existing Series or sequence and you can also
        create multiple columns within the same assign.

        >>> assigned = df.assign(temp_f=df['temp_c'] * 9 / 5 + 32,
        ...                      temp_k=df['temp_c'] + 273.15,
        ...                      temp_idx=df.index)
        >>> assigned[['temp_c', 'temp_f', 'temp_k', 'temp_idx']]
                  temp_c  temp_f  temp_k  temp_idx
        Portland    17.0    62.6  290.15  Portland
        Berkeley    25.0    77.0  298.15  Berkeley

        Notes
        -----
        Assigning multiple columns within the same ``assign`` is possible
        but you cannot refer to newly created or modified columns. This
        feature is supported in pandas for Python 3.6 and later but not in
        pandas-on-Spark. In pandas-on-Spark, all items are computed first,
        and then assigned.
        """
        return self._assign(kwargs)

    def _assign(self, kwargs: Any) -> "DataFrame":
        assert isinstance(kwargs, dict)
        from pyspark.pandas.indexes import MultiIndex
        from pyspark.pandas.series import IndexOpsMixin

        Column = get_column_class()
        for k, v in kwargs.items():
            is_invalid_assignee = (
                not (isinstance(v, (IndexOpsMixin, Column)) or callable(v) or is_scalar(v))
            ) or isinstance(v, MultiIndex)
            if is_invalid_assignee:
                raise TypeError(
                    "Column assignment doesn't support type " "{0}".format(type(v).__name__)
                )
            if callable(v):
                kwargs[k] = v(self)

        pairs = {
            (k if is_name_like_tuple(k) else (k,)): (
                (v.spark.column, v._internal.data_fields[0])
                if isinstance(v, IndexOpsMixin) and not isinstance(v, MultiIndex)
                else (v, None)
                if isinstance(v, Column)
                else (F.lit(v), None)
            )
            for k, v in kwargs.items()
        }

        scols = []
        data_fields = []
        for label in self._internal.column_labels:
            for i in range(len(label)):
                if label[: len(label) - i] in pairs:
                    scol, field = pairs[label[: len(label) - i]]

                    name = self._internal.spark_column_name_for(label)
                    scol = scol.alias(name)
                    if field is not None:
                        field = field.copy(name=name)
                    break
            else:
                scol = self._internal.spark_column_for(label)
                field = self._internal.field_for(label)
            scols.append(scol)
            data_fields.append(field)

        column_labels = self._internal.column_labels.copy()
        for label, (scol, field) in pairs.items():
            if label not in set(i[: len(label)] for i in self._internal.column_labels):
                name = name_like_string(label)
                scols.append(scol.alias(name))
                if field is not None:
                    field = field.copy(name=name)
                data_fields.append(field)

                column_labels.append(label)

        level = self._internal.column_labels_level
        column_labels = [
            tuple(list(label) + ([""] * (level - len(label)))) for label in column_labels
        ]

        internal = self._internal.with_new_columns(
            cast(Sequence[Union[PySparkColumn, "Series"]], scols),
            column_labels=column_labels,
            data_fields=data_fields,
        )
        return DataFrame(internal)

    @staticmethod
    def from_records(
        data: Union[np.ndarray, List[tuple], dict, pd.DataFrame],
        index: Union[str, list, np.ndarray] = None,
        exclude: list = None,
        columns: list = None,
        coerce_float: bool = False,
        nrows: int = None,
    ) -> "DataFrame":
        """
        Convert structured or recorded ndarray to DataFrame.

        Parameters
        ----------
        data : ndarray (structured dtype), list of tuples, dict, or DataFrame

            .. deprecated:: 4.0.0
                Passing a DataFrame is deprecated.

        index : string, list of fields, array-like
            Field of array to use as the index, alternately a specific set of input labels to use
        exclude : sequence, default None
            Columns or fields to exclude
        columns : sequence, default None
            Column names to use. If the passed data do not have names associated with them, this
            argument provides names for the columns. Otherwise this argument indicates the order of
            the columns in the result (any names not found in the data will become all-NA columns)
        coerce_float : boolean, default False
            Attempt to convert values of non-string, non-numeric objects (like decimal.Decimal) to
            floating point, useful for SQL result sets
        nrows : int, default None
            Number of rows to read if data is an iterator

        Returns
        -------
        df : DataFrame

        Examples
        --------
        Use dict as input

        >>> ps.DataFrame.from_records({'A': [1, 2, 3]})
           A
        0  1
        1  2
        2  3

        Use list of tuples as input

        >>> ps.DataFrame.from_records([(1, 2), (3, 4)])
           0  1
        0  1  2
        1  3  4

        Use NumPy array as input

        >>> ps.DataFrame.from_records(np.eye(3))
             0    1    2
        0  1.0  0.0  0.0
        1  0.0  1.0  0.0
        2  0.0  0.0  1.0
        """
        return DataFrame(
            pd.DataFrame.from_records(data, index, exclude, columns, coerce_float, nrows)
        )

    def to_records(
        self,
        index: bool = True,
        column_dtypes: Optional[Union[str, Dtype, Dict[Name, Union[str, Dtype]]]] = None,
        index_dtypes: Optional[Union[str, Dtype, Dict[Name, Union[str, Dtype]]]] = None,
    ) -> np.recarray:
        """
        Convert DataFrame to a NumPy record array.

        Index will be included as the first field of the record array if
        requested.

        .. note:: This method should only be used if the resulting NumPy ndarray is
            expected to be small, as all the data is loaded into the driver's memory.

        Parameters
        ----------
        index : bool, default True
            Include index in resulting record array, stored in 'index'
            field or using the index label, if set.
        column_dtypes : str, type, dict, default None
            If a string or type, the data type to store all columns. If
            a dictionary, a mapping of column names and indices (zero-indexed)
            to specific data types.
        index_dtypes : str, type, dict, default None
            If a string or type, the data type to store all index levels. If
            a dictionary, a mapping of index level names and indices
            (zero-indexed) to specific data types.
            This mapping is applied only if `index=True`.

        Returns
        -------
        numpy.recarray
            NumPy ndarray with the DataFrame labels as fields and each row
            of the DataFrame as entries.

        See Also
        --------
        DataFrame.from_records: Convert structured or record ndarray
            to DataFrame.
        numpy.recarray: An ndarray that allows field access using
            attributes, analogous to typed columns in a
            spreadsheet.

        Examples
        --------
        >>> df = ps.DataFrame({'A': [1, 2], 'B': [0.5, 0.75]},
        ...                   index=['a', 'b'])
        >>> df
           A     B
        a  1  0.50
        b  2  0.75

        >>> df.to_records() # doctest: +SKIP
        rec.array([('a', 1, 0.5 ), ('b', 2, 0.75)],
                  dtype=[('index', 'O'), ('A', '<i8'), ('B', '<f8')])

        The index can be excluded from the record array:

        >>> df.to_records(index=False) # doctest: +SKIP
        rec.array([(1, 0.5 ), (2, 0.75)],
                  dtype=[('A', '<i8'), ('B', '<f8')])

        Specification of dtype for columns is new in pandas 0.24.0.
        Data types can be specified for the columns:

        >>> df.to_records(column_dtypes={"A": "int32"}) # doctest: +SKIP
        rec.array([('a', 1, 0.5 ), ('b', 2, 0.75)],
                  dtype=[('index', 'O'), ('A', '<i4'), ('B', '<f8')])

        Specification of dtype for index is new in pandas 0.24.0.
        Data types can also be specified for the index:

        >>> df.to_records(index_dtypes="<S2") # doctest: +SKIP
        rec.array([(b'a', 1, 0.5 ), (b'b', 2, 0.75)],
                  dtype=[('index', 'S2'), ('A', '<i8'), ('B', '<f8')])
        """
        args = locals()
        psdf = self

        return validate_arguments_and_invoke_function(
            psdf._to_internal_pandas(), self.to_records, pd.DataFrame.to_records, args
        )

    def copy(self, deep: bool = True) -> "DataFrame":
        """
        Make a copy of this object's indices and data.

        Parameters
        ----------
        deep : bool, default True
            this parameter is not supported but just dummy parameter to match pandas.

        Returns
        -------
        copy : DataFrame

        Examples
        --------
        >>> df = ps.DataFrame({'x': [1, 2], 'y': [3, 4], 'z': [5, 6], 'w': [7, 8]},
        ...                   columns=['x', 'y', 'z', 'w'])
        >>> df
           x  y  z  w
        0  1  3  5  7
        1  2  4  6  8
        >>> df_copy = df.copy()
        >>> df_copy
           x  y  z  w
        0  1  3  5  7
        1  2  4  6  8
        """
        return DataFrame(self._internal)

    def dropna(
        self,
        axis: Axis = 0,
        how: str = "any",
        thresh: Optional[int] = None,
        subset: Optional[Union[Name, List[Name]]] = None,
        inplace: bool = False,
    ) -> Optional["DataFrame"]:
        """
        Remove missing values.

        Parameters
        ----------
        axis : {0 or 'index'}, default 0
            Determine if rows or columns which contain missing values are
            removed.

            * 0, or 'index' : Drop rows which contain missing values.
        how : {'any', 'all'}, default 'any'
            Determine if row or column is removed from DataFrame, when we have
            at least one NA or all NA.

            * 'any' : If any NA values are present, drop that row or column.
            * 'all' : If all values are NA, drop that row or column.

        thresh : int, optional
            Require that many non-NA values.
        subset : array-like, optional
            Labels along other axis to consider, e.g. if you are dropping rows
            these would be a list of columns to include.
        inplace : bool, default False
            If True, do operation inplace and return None.

        Returns
        -------
        DataFrame
            DataFrame with NA entries dropped from it.

        See Also
        --------
        DataFrame.drop : Drop specified labels from columns.
        DataFrame.isnull: Indicate missing values.
        DataFrame.notnull : Indicate existing (non-missing) values.

        Examples
        --------
        >>> df = ps.DataFrame({"name": ['Alfred', 'Batman', 'Catwoman'],
        ...                    "toy": [None, 'Batmobile', 'Bullwhip'],
        ...                    "born": [None, "1940-04-25", None]},
        ...                   columns=['name', 'toy', 'born'])
        >>> df
               name        toy        born
        0    Alfred       None        None
        1    Batman  Batmobile  1940-04-25
        2  Catwoman   Bullwhip        None

        Drop the rows where at least one element is missing.

        >>> df.dropna()
             name        toy        born
        1  Batman  Batmobile  1940-04-25

        Drop the columns where at least one element is missing.

        >>> df.dropna(axis='columns')
               name
        0    Alfred
        1    Batman
        2  Catwoman

        Drop the rows where all elements are missing.

        >>> df.dropna(how='all')
               name        toy        born
        0    Alfred       None        None
        1    Batman  Batmobile  1940-04-25
        2  Catwoman   Bullwhip        None

        Keep only the rows with at least 2 non-NA values.

        >>> df.dropna(thresh=2)
               name        toy        born
        1    Batman  Batmobile  1940-04-25
        2  Catwoman   Bullwhip        None

        Define in which columns to look for missing values.

        >>> df.dropna(subset=['name', 'born'])
             name        toy        born
        1  Batman  Batmobile  1940-04-25

        Keep the DataFrame with valid entries in the same variable.

        >>> df.dropna(inplace=True)
        >>> df
             name        toy        born
        1  Batman  Batmobile  1940-04-25
        """
        axis = validate_axis(axis)
        inplace = validate_bool_kwarg(inplace, "inplace")

        if thresh is None:
            if how is None:
                raise TypeError("must specify how or thresh")
            elif how not in ("any", "all"):
                raise ValueError("invalid how option: {h}".format(h=how))

        labels: Optional[List[Label]]
        if subset is not None:
            if isinstance(subset, str):
                labels = [(subset,)]
            elif isinstance(subset, tuple):
                labels = [subset]
            else:
                labels = [sub if isinstance(sub, tuple) else (sub,) for sub in subset]
        else:
            labels = None

        if axis == 0:
            if labels is not None:
                invalids = [label for label in labels if label not in self._internal.column_labels]
                if len(invalids) > 0:
                    raise KeyError(invalids)
            else:
                labels = self._internal.column_labels

            cnt = reduce(
                lambda x, y: x + y,
                [
                    F.when(self._psser_for(label).notna().spark.column, 1).otherwise(0)
                    for label in labels
                ],
                F.lit(0),
            )
            if thresh is not None:
                pred = cnt >= F.lit(int(thresh))
            elif how == "any":
                pred = cnt == F.lit(len(labels))
            elif how == "all":
                pred = cnt > F.lit(0)

            internal = self._internal.with_filter(pred)
            if inplace:
                self._update_internal_frame(internal)
                return None
            else:
                return DataFrame(internal)
        else:
            assert axis == 1

            internal = self._internal.resolved_copy

            if labels is not None:
                if any(len(lbl) != internal.index_level for lbl in labels):
                    raise ValueError(
                        "The length of each subset must be the same as the index size."
                    )

                cond = reduce(
                    lambda x, y: x | y,
                    [
                        reduce(
                            lambda x, y: x & y,
                            [
                                scol == F.lit(part)
                                for part, scol in zip(lbl, internal.index_spark_columns)
                            ],
                        )
                        for lbl in labels
                    ],
                )

                internal = internal.with_filter(cond)

            psdf: DataFrame = DataFrame(internal)

            null_counts = []
            for label in internal.column_labels:
                psser = psdf._psser_for(label)
                cond = psser.isnull().spark.column
                null_counts.append(
                    F.sum(F.when(~cond, 1).otherwise(0)).alias(name_like_string(label))
                )

            counts = internal.spark_frame.select(null_counts + [F.count("*")]).head()

            if thresh is not None:
                column_labels = [
                    label
                    for label, cnt in zip(internal.column_labels, counts)
                    if (cnt or 0) >= int(thresh)
                ]
            elif how == "any":
                column_labels = [
                    label
                    for label, cnt in zip(internal.column_labels, counts)
                    if (cnt or 0) == counts[-1]
                ]
            elif how == "all":
                column_labels = [
                    label for label, cnt in zip(internal.column_labels, counts) if (cnt or 0) > 0
                ]

            psdf = self[column_labels]
            if inplace:
                self._update_internal_frame(psdf._internal)
                return None
            else:
                return psdf

    # TODO: add 'limit' when value parameter exists
    def fillna(
        self,
        value: Optional[Union[Any, Dict[Name, Any]]] = None,
        method: Optional[str] = None,
        axis: Optional[Axis] = None,
        inplace: bool = False,
        limit: Optional[int] = None,
    ) -> Optional["DataFrame"]:
        """Fill NA/NaN values.

        .. note:: the current implementation of 'method' parameter in fillna uses Spark's Window
            without specifying partition specification. This leads to moving all data into
            a single partition in a single machine and could cause serious
            performance degradation. Avoid this method with very large datasets.

        Parameters
        ----------
        value : scalar, dict, Series
            Value to use to fill holes. alternately a dict/Series of values
            specifying which value to use for each column.
            DataFrame is not supported.
        method : {'backfill', 'bfill', 'pad', 'ffill', None}, default None
            Method to use for filling holes in reindexed Series pad / ffill: propagate last valid
            observation forward to next valid backfill / bfill:
            use NEXT valid observation to fill gap

            .. deprecated:: 4.0.0

        axis : {0 or `index`}
            1 and `columns` are not supported.
        inplace : boolean, default False
            Fill in place (do not create a new object)
        limit : int, default None
            If method is specified, this is the maximum number of consecutive NaN values to
            forward/backward fill. In other words, if there is a gap with more than this number of
            consecutive NaNs, it will only be partially filled. If method is not specified,
            this is the maximum number of entries along the entire axis where NaNs will be filled.
            Must be greater than 0 if not None

            .. deprecated:: 4.0.0

        Returns
        -------
        DataFrame
            DataFrame with NA entries filled.

        Examples
        --------
        >>> df = ps.DataFrame({
        ...     'A': [None, 3, None, None],
        ...     'B': [2, 4, None, 3],
        ...     'C': [None, None, None, 1],
        ...     'D': [0, 1, 5, 4]
        ...     },
        ...     columns=['A', 'B', 'C', 'D'])
        >>> df
             A    B    C  D
        0  NaN  2.0  NaN  0
        1  3.0  4.0  NaN  1
        2  NaN  NaN  NaN  5
        3  NaN  3.0  1.0  4

        Replace all NaN elements with 0s.

        >>> df.fillna(0)
             A    B    C  D
        0  0.0  2.0  0.0  0
        1  3.0  4.0  0.0  1
        2  0.0  0.0  0.0  5
        3  0.0  3.0  1.0  4

        We can also propagate non-null values forward or backward.

        >>> df.fillna(method='ffill')
             A    B    C  D
        0  NaN  2.0  NaN  0
        1  3.0  4.0  NaN  1
        2  3.0  4.0  NaN  5
        3  3.0  3.0  1.0  4

        Replace all NaN elements in column 'A', 'B', 'C', and 'D', with 0, 1,
        2, and 3 respectively.

        >>> values = {'A': 0, 'B': 1, 'C': 2, 'D': 3}
        >>> df.fillna(value=values)
             A    B    C  D
        0  0.0  2.0  2.0  0
        1  3.0  4.0  2.0  1
        2  0.0  1.0  2.0  5
        3  0.0  3.0  1.0  4
        """
        axis = validate_axis(axis)
        if axis != 0:
            raise NotImplementedError("fillna currently only works for axis=0 or axis='index'")

        if value is not None:
            if not isinstance(value, (float, int, str, bool, dict, pd.Series)):
                raise TypeError("Unsupported type %s" % type(value).__name__)
            if limit is not None:
                raise ValueError("limit parameter for value is not support now")
            if isinstance(value, pd.Series):
                value = value.to_dict()
            if isinstance(value, dict):
                for v in value.values():
                    if not isinstance(v, (float, int, str, bool)):
                        raise TypeError("Unsupported type %s" % type(v).__name__)
                value = {k if is_name_like_tuple(k) else (k,): v for k, v in value.items()}

                def op(psser: ps.Series) -> ps.Series:
                    label = psser._column_label
                    for k, v in value.items():
                        if k == label[: len(k)]:
                            return psser._fillna(
                                value=value[k], method=method, axis=axis, limit=limit
                            )
                    else:
                        return psser

            else:

                def op(psser: ps.Series) -> ps.Series:
                    return psser._fillna(value=value, method=method, axis=axis, limit=limit)

        elif method is not None:
            warnings.warn(
                "DataFrame.fillna with 'method' is deprecated and will raise in a future version. "
                "Use DataFrame.ffill() or DataFrame.bfill() instead.",
                FutureWarning,
            )

            def op(psser: ps.Series) -> ps.Series:
                return psser._fillna(value=value, method=method, axis=axis, limit=limit)

        else:
            raise ValueError("Must specify a fillna 'value' or 'method' parameter.")

        psdf = self._apply_series_op(op, should_resolve=(method is not None))

        inplace = validate_bool_kwarg(inplace, "inplace")
        if inplace:
            self._update_internal_frame(psdf._internal, check_same_anchor=False)
            return None
        else:
            return psdf

    def interpolate(
        self,
        method: str = "linear",
        limit: Optional[int] = None,
        limit_direction: Optional[str] = None,
        limit_area: Optional[str] = None,
    ) -> "DataFrame":
        if method not in ["linear"]:
            raise NotImplementedError("interpolate currently works only for method='linear'")
        if (limit is not None) and (not limit > 0):
            raise ValueError("limit must be > 0.")
        if (limit_direction is not None) and (
            limit_direction not in ["forward", "backward", "both"]
        ):
            raise ValueError("invalid limit_direction: '{}'".format(limit_direction))
        if (limit_area is not None) and (limit_area not in ["inside", "outside"]):
            raise ValueError("invalid limit_area: '{}'".format(limit_area))

        numeric_col_names = []
        for label in self._internal.column_labels:
            psser = self._psser_for(label)
            if isinstance(psser.spark.data_type, (NumericType, BooleanType)):
                numeric_col_names.append(psser.name)

        if len(numeric_col_names) == 0:
            raise TypeError(
                "Cannot interpolate with all object-dtype columns in the DataFrame. "
                "Try setting at least one column to a numeric dtype."
            )
        psdf = self[numeric_col_names]
        return psdf._apply_series_op(
            lambda psser: psser._interpolate(
                method=method, limit=limit, limit_direction=limit_direction, limit_area=limit_area
            ),
            should_resolve=True,
        )

    def replace(
        self,
        to_replace: Optional[Union[Any, List, Tuple, Dict]] = None,
        value: Optional[Any] = None,
        inplace: bool = False,
        limit: Optional[int] = None,
        regex: bool = False,
        method: str = "pad",
    ) -> Optional["DataFrame"]:
        """
        Returns a new DataFrame replacing a value with another value.

        Parameters
        ----------
        to_replace : int, float, string, list, tuple or dict
            Value to be replaced.
        value : int, float, string, list or tuple
            Value to use to replace holes. The replacement value must be an int, float,
            or string.
            If value is a list or tuple, value should be of the same length with to_replace.
        inplace : boolean, default False
            Fill in place (do not create a new object)
        limit : int, default None
            Maximum size gap to forward or backward fill.

            .. deprecated:: 4.0.0

        regex : bool or str, default False
            Whether to interpret to_replace and/or value as regular expressions.
            If this is True then to_replace must be a string.
            Alternatively, this could be a regular expression in which case to_replace must be None.
        method : 'pad', default None
            The method to use when for replacement, when to_replace is a scalar,
            list or tuple and value is None.

            .. deprecated:: 4.0.0


        Returns
        -------
        DataFrame
            Object after replacement.

        Examples
        --------
        >>> df = ps.DataFrame({"name": ['Ironman', 'Captain America', 'Thor', 'Hulk'],
        ...                    "weapon": ['Mark-45', 'Shield', 'Mjolnir', 'Smash']},
        ...                   columns=['name', 'weapon'])
        >>> df
                      name   weapon
        0          Ironman  Mark-45
        1  Captain America   Shield
        2             Thor  Mjolnir
        3             Hulk    Smash

        Scalar `to_replace` and `value`

        >>> df.replace('Ironman', 'War-Machine')
                      name   weapon
        0      War-Machine  Mark-45
        1  Captain America   Shield
        2             Thor  Mjolnir
        3             Hulk    Smash

        List like `to_replace` and `value`

        >>> df.replace(['Ironman', 'Captain America'], ['Rescue', 'Hawkeye'], inplace=True)
        >>> df
              name   weapon
        0   Rescue  Mark-45
        1  Hawkeye   Shield
        2     Thor  Mjolnir
        3     Hulk    Smash

        Dicts can be used to specify different replacement values for different existing values
        To use a dict in this way the value parameter should be None

        >>> df.replace({'Mjolnir': 'Stormbuster'})
              name       weapon
        0   Rescue      Mark-45
        1  Hawkeye       Shield
        2     Thor  Stormbuster
        3     Hulk        Smash

        Dict can specify that different values should be replaced in different columns
        The value parameter should not be None in this case

        >>> df.replace({'weapon': 'Mjolnir'}, 'Stormbuster')
              name       weapon
        0   Rescue      Mark-45
        1  Hawkeye       Shield
        2     Thor  Stormbuster
        3     Hulk        Smash

        Nested dictionaries
        The value parameter should be None to use a nested dict in this way

        >>> df.replace({'weapon': {'Mjolnir': 'Stormbuster'}})
              name       weapon
        0   Rescue      Mark-45
        1  Hawkeye       Shield
        2     Thor  Stormbuster
        3     Hulk        Smash
        """
        if method != "pad":
            warnings.warn(
                "The 'method' keyword in DataFrame.replace is deprecated "
                "and will be removed in a future version.",
                FutureWarning,
            )
            raise NotImplementedError("replace currently works only for method='pad")
        if limit is not None:
            warnings.warn(
                "The 'limit' keyword in DataFrame.replace is deprecated "
                "and will be removed in a future version.",
                FutureWarning,
            )
            raise NotImplementedError("replace currently works only when limit=None")
        if regex is not False:
            raise NotImplementedError("replace currently doesn't supports regex")
        inplace = validate_bool_kwarg(inplace, "inplace")

        if value is not None and not isinstance(value, (int, float, str, list, tuple, dict)):
            raise TypeError("Unsupported type {}".format(type(value).__name__))
        if to_replace is not None and not isinstance(
            to_replace, (int, float, str, list, tuple, dict)
        ):
            raise TypeError("Unsupported type {}".format(type(to_replace).__name__))

        if isinstance(value, (list, tuple)) and isinstance(to_replace, (list, tuple)):
            if len(value) != len(to_replace):
                raise ValueError("Length of to_replace and value must be same")

        if isinstance(to_replace, dict) and (
            value is not None or all(isinstance(i, dict) for i in to_replace.values())
        ):
            to_replace_dict = to_replace

            def op(psser: ps.Series) -> ps.Series:
                if psser.name in to_replace_dict:
                    return psser.replace(
                        to_replace=to_replace_dict[psser.name], value=value, regex=regex
                    )
                else:
                    return psser

        else:
            if value is None:
                warnings.warn(
                    "DataFrame.replace without 'value' and with non-dict-like 'to_replace' "
                    "is deprecated and will raise in a future version. "
                    "Explicitly specify the new values instead.",
                    FutureWarning,
                )

            def op(psser: ps.Series) -> ps.Series:
                return psser.replace(to_replace=to_replace, value=value, regex=regex)

        psdf = self._apply_series_op(op)
        if inplace:
            self._update_internal_frame(psdf._internal)
            return None
        else:
            return psdf

    def clip(self, lower: Union[float, int] = None, upper: Union[float, int] = None) -> "DataFrame":
        """
        Trim values at input threshold(s).

        Assigns values outside boundary-to-boundary values.

        Parameters
        ----------
        lower : float or int, default None
            Minimum threshold value. All values below this threshold will be set to it.
        upper : float or int, default None
            Maximum threshold value. All values above this threshold will be set to it.

        Returns
        -------
        DataFrame
            DataFrame with the values outside the clip boundaries replaced.

        Examples
        --------
        >>> ps.DataFrame({'A': [0, 2, 4]}).clip(1, 3)
           A
        0  1
        1  2
        2  3

        Notes
        -----
        One difference between this implementation and pandas is that running
        pd.DataFrame({'A': ['a', 'b']}).clip(0, 1) will crash with "TypeError: '<=' not supported
        between instances of 'str' and 'int'" while ps.DataFrame({'A': ['a', 'b']}).clip(0, 1)
        will output the original DataFrame, simply ignoring the incompatible types.
        """
        if is_list_like(lower) or is_list_like(upper):
            raise TypeError(
                "List-like value are not supported for 'lower' and 'upper' at the " + "moment"
            )

        if lower is None and upper is None:
            return self

        return self._apply_series_op(lambda psser: psser.clip(lower=lower, upper=upper))

    def head(self, n: int = 5) -> "DataFrame":
        """
        Return the first `n` rows.

        This function returns the first `n` rows for the object based
        on position. It is useful for quickly testing if your object
        has the right type of data in it.

        Parameters
        ----------
        n : int, default 5
            Number of rows to select.

        Returns
        -------
        obj_head : same type as caller
            The first `n` rows of the caller object.

        Examples
        --------
        >>> df = ps.DataFrame({'animal':['alligator', 'bee', 'falcon', 'lion',
        ...                    'monkey', 'parrot', 'shark', 'whale', 'zebra']})
        >>> df
              animal
        0  alligator
        1        bee
        2     falcon
        3       lion
        4     monkey
        5     parrot
        6      shark
        7      whale
        8      zebra

        Viewing the first 5 lines

        >>> df.head()
              animal
        0  alligator
        1        bee
        2     falcon
        3       lion
        4     monkey

        Viewing the first `n` lines (three in this case)

        >>> df.head(3)
              animal
        0  alligator
        1        bee
        2     falcon
        """
        if n < 0:
            n = len(self) + n
        if n <= 0:
            return DataFrame(self._internal.with_filter(F.lit(False)))
        else:
            sdf = self._internal.resolved_copy.spark_frame
            if get_option("compute.ordered_head"):
                sdf = sdf.orderBy(NATURAL_ORDER_COLUMN_NAME)
            return DataFrame(self._internal.with_new_sdf(sdf.limit(n)))

    def last(self, offset: Union[str, DateOffset]) -> "DataFrame":
        """
        Select final periods of time series data based on a date offset.

        When having a DataFrame with dates as index, this function can
        select the last few rows based on a date offset.

        .. deprecated:: 4.0.0

        Parameters
        ----------
        offset : str or DateOffset
            The offset length of the data that will be selected. For instance,
            '3D' will display all the rows having their index within the last 3 days.

        Returns
        -------
        DataFrame
            A subset of the caller.

        Raises
        ------
        TypeError
            If the index is not a :class:`DatetimeIndex`

        Examples
        --------

        >>> index = pd.date_range('2018-04-09', periods=4, freq='2D')
        >>> psdf = ps.DataFrame({'A': [1, 2, 3, 4]}, index=index)
        >>> psdf
                    A
        2018-04-09  1
        2018-04-11  2
        2018-04-13  3
        2018-04-15  4

        Get the rows for the last 3 days:

        >>> psdf.last('3D')
                    A
        2018-04-13  3
        2018-04-15  4

        Notice the data for 3 last calendar days were returned, not the last
        3 observed days in the dataset, and therefore data for 2018-04-11 was
        not returned.
        """
        warnings.warn(
            "last is deprecated and will be removed in a future version. "
            "Please create a mask and filter using `.loc` instead",
            FutureWarning,
        )
        # Check index type should be format DateTime
        if not isinstance(self.index, ps.DatetimeIndex):
            raise TypeError("'last' only supports a DatetimeIndex")

        from_date = cast(
            int,
            cast(datetime.datetime, self.index.max()) - cast(datetime.timedelta, to_offset(offset)),
        )

        return cast(DataFrame, self.loc[from_date:])

    def first(self, offset: Union[str, DateOffset]) -> "DataFrame":
        """
        Select first periods of time series data based on a date offset.

        When having a DataFrame with dates as index, this function can
        select the first few rows based on a date offset.

        .. deprecated:: 4.0.0

        Parameters
        ----------
        offset : str or DateOffset
            The offset length of the data that will be selected. For instance,
            '3D' will display all the rows having their index within the first 3 days.

        Returns
        -------
        DataFrame
            A subset of the caller.

        Raises
        ------
        TypeError
            If the index is not a :class:`DatetimeIndex`

        Examples
        --------

        >>> index = pd.date_range('2018-04-09', periods=4, freq='2D')
        >>> psdf = ps.DataFrame({'A': [1, 2, 3, 4]}, index=index)
        >>> psdf
                    A
        2018-04-09  1
        2018-04-11  2
        2018-04-13  3
        2018-04-15  4

        Get the rows for the last 3 days:

        >>> psdf.first('3D')
                    A
        2018-04-09  1
        2018-04-11  2

        Notice the data for 3 first calendar days were returned, not the first
        3 observed days in the dataset, and therefore data for 2018-04-13 was
        not returned.
        """
        warnings.warn(
            "first is deprecated and will be removed in a future version. "
            "Please create a mask and filter using `.loc` instead",
            FutureWarning,
        )
        # Check index type should be format DatetimeIndex
        if not isinstance(self.index, ps.DatetimeIndex):
            raise TypeError("'first' only supports a DatetimeIndex")

        to_date = cast(
            int,
            cast(datetime.datetime, self.index.min()) + cast(datetime.timedelta, to_offset(offset)),
        )

        return cast(DataFrame, self.loc[:to_date])

    def pivot_table(
        self,
        values: Optional[Union[Name, List[Name]]] = None,
        index: Optional[List[Name]] = None,
        columns: Optional[Name] = None,
        aggfunc: Union[str, Dict[Name, str]] = "mean",
        fill_value: Optional[Any] = None,
    ) -> "DataFrame":
        """
        Create a spreadsheet-style pivot table as a DataFrame. The levels in
        the pivot table will be stored in MultiIndex objects (hierarchical
        indexes) on the index and columns of the result DataFrame.

        Parameters
        ----------
        values : column to aggregate.
            They should be either a list less than three or a string.
        index : column (string) or list of columns
            If an array is passed, it must be the same length as the data.
            The list should contain string.
        columns : column
            Columns used in the pivot operation. Only one column is supported and
            it should be a string.
        aggfunc : function (string), dict, default mean
            If dict is passed, the key is column to aggregate and value
            is function or list of functions.
        fill_value : scalar, default None
            Value to replace missing values with.

        Returns
        -------
        table : DataFrame

        Examples
        --------
        >>> df = ps.DataFrame({"A": ["foo", "foo", "foo", "foo", "foo",
        ...                          "bar", "bar", "bar", "bar"],
        ...                    "B": ["one", "one", "one", "two", "two",
        ...                          "one", "one", "two", "two"],
        ...                    "C": ["small", "large", "large", "small",
        ...                          "small", "large", "small", "small",
        ...                          "large"],
        ...                    "D": [1, 2, 2, 3, 3, 4, 5, 6, 7],
        ...                    "E": [2, 4, 5, 5, 6, 6, 8, 9, 9]},
        ...                   columns=['A', 'B', 'C', 'D', 'E'])
        >>> df
             A    B      C  D  E
        0  foo  one  small  1  2
        1  foo  one  large  2  4
        2  foo  one  large  2  5
        3  foo  two  small  3  5
        4  foo  two  small  3  6
        5  bar  one  large  4  6
        6  bar  one  small  5  8
        7  bar  two  small  6  9
        8  bar  two  large  7  9

        This first example aggregates values by taking the sum.

        >>> table = df.pivot_table(values='D', index=['A', 'B'],
        ...                        columns='C', aggfunc='sum')
        >>> table.sort_index()  # doctest: +NORMALIZE_WHITESPACE
        C        large  small
        A   B
        bar one    4.0      5
            two    7.0      6
        foo one    4.0      1
            two    NaN      6

        We can also fill missing values using the `fill_value` parameter.

        >>> table = df.pivot_table(values='D', index=['A', 'B'],
        ...                        columns='C', aggfunc='sum', fill_value=0)
        >>> table.sort_index()  # doctest: +NORMALIZE_WHITESPACE
        C        large  small
        A   B
        bar one      4      5
            two      7      6
        foo one      4      1
            two      0      6

        We can also calculate multiple types of aggregations for any given
        value column.

        >>> table = df.pivot_table(values=['D'], index =['C'],
        ...                        columns="A", aggfunc={'D': 'mean'})
        >>> table.sort_index()  # doctest: +NORMALIZE_WHITESPACE
                 D
        A      bar       foo
        C
        large  5.5  2.000000
        small  5.5  2.333333

        The next example aggregates on multiple values.

        >>> table = df.pivot_table(index=['C'], columns="A", values=['D', 'E'],
        ...                         aggfunc={'D': 'mean', 'E': 'sum'})
        >>> table.sort_index() # doctest: +NORMALIZE_WHITESPACE
                 D             E
        A      bar       foo bar foo
        C
        large  5.5  2.000000  15   9
        small  5.5  2.333333  17  13
        """
        if not is_name_like_value(columns):
            raise TypeError("columns should be one column name.")

        if not is_name_like_value(values) and not (
            isinstance(values, list) and all(is_name_like_value(v) for v in values)
        ):
            raise TypeError("values should be one column or list of columns.")

        if not isinstance(aggfunc, str) and (
            not isinstance(aggfunc, dict)
            or not all(
                is_name_like_value(key) and isinstance(value, str) for key, value in aggfunc.items()
            )
        ):
            raise TypeError(
                "aggfunc must be a dict mapping from column name "
                "to aggregate functions (string)."
            )

        if isinstance(aggfunc, dict) and index is None:
            raise NotImplementedError(
                "pivot_table doesn't support aggfunc" " as dict and without index."
            )
        if isinstance(values, list) and index is None:
            raise NotImplementedError("values can't be a list without index.")

        if columns not in self.columns:
            raise ValueError("Wrong columns {}.".format(name_like_string(columns)))
        if not is_name_like_tuple(columns):
            columns = (columns,)

        if isinstance(values, list):
            values = [col if is_name_like_tuple(col) else (col,) for col in values]
            if not all(
                isinstance(self._internal.spark_type_for(col), NumericType) for col in values
            ):
                raise TypeError("values should be a numeric type.")
        else:
            values = values if is_name_like_tuple(values) else (values,)
            if not isinstance(self._internal.spark_type_for(values), NumericType):
                raise TypeError("values should be a numeric type.")

        if isinstance(aggfunc, str):
            if isinstance(values, list):
                agg_cols = [
                    F.expr(
                        "{1}(`{0}`) as `{0}`".format(
                            self._internal.spark_column_name_for(value), aggfunc
                        )
                    )
                    for value in values
                ]
            else:
                agg_cols = [
                    F.expr(
                        "{1}(`{0}`) as `{0}`".format(
                            self._internal.spark_column_name_for(values), aggfunc
                        )
                    )
                ]
        elif isinstance(aggfunc, dict):
            aggfunc = {
                key if is_name_like_tuple(key) else (key,): value for key, value in aggfunc.items()
            }
            agg_cols = [
                F.expr(
                    "{1}(`{0}`) as `{0}`".format(self._internal.spark_column_name_for(key), value)
                )
                for key, value in aggfunc.items()
            ]
            agg_columns = [key for key, _ in aggfunc.items()]

            if set(agg_columns) != set(values):
                raise ValueError("Columns in aggfunc must be the same as values.")

        sdf = self._internal.resolved_copy.spark_frame
        if index is None:
            sdf = (
                sdf.groupBy()
                .pivot(pivot_col=self._internal.spark_column_name_for(columns))
                .agg(*agg_cols)
            )

        elif isinstance(index, list):
            index = [label if is_name_like_tuple(label) else (label,) for label in index]
            sdf = (
                sdf.groupBy([self._internal.spark_column_name_for(label) for label in index])
                .pivot(pivot_col=self._internal.spark_column_name_for(columns))
                .agg(*agg_cols)
            )
        else:
            raise TypeError("index should be a None or a list of columns.")

        if fill_value is not None and isinstance(fill_value, (int, float)):
            sdf = sdf.fillna(fill_value)

        psdf: DataFrame
        if index is not None:
            index_columns = [self._internal.spark_column_name_for(label) for label in index]
            index_fields = [self._internal.field_for(label) for label in index]

            if isinstance(values, list):
                data_columns = [column for column in sdf.columns if column not in index_columns]

                if len(values) > 1:
                    # If we have two values, Spark will return column's name
                    # in this format: column_values, where column contains
                    # their values in the DataFrame and values is
                    # the column list passed to the pivot_table().
                    # E.g. if column is b and values is ['b','e'],
                    # then ['2_b', '2_e', '3_b', '3_e'].

                    # We sort the columns of Spark DataFrame by values.
                    data_columns.sort(key=lambda x: x.split("_", 1)[1])
                    sdf = sdf.select(index_columns + data_columns)

                    column_name_to_index = dict(
                        zip(self._internal.data_spark_column_names, self._internal.column_labels)
                    )
                    column_labels = [
                        tuple(list(column_name_to_index[name.split("_")[1]]) + [name.split("_")[0]])
                        for name in data_columns
                    ]
                    column_label_names = (
                        [cast(Optional[Name], None)] * column_labels_level(values)
                    ) + [columns]
                    internal = InternalFrame(
                        spark_frame=sdf,
                        index_spark_columns=[scol_for(sdf, col) for col in index_columns],
                        index_names=index,
                        index_fields=index_fields,
                        column_labels=column_labels,
                        data_spark_columns=[scol_for(sdf, col) for col in data_columns],
                        column_label_names=column_label_names,
                    )
                    psdf = DataFrame(internal)
                else:
                    column_labels = [tuple(list(values[0]) + [column]) for column in data_columns]
                    column_label_names = ([cast(Optional[Name], None)] * len(values[0])) + [columns]
                    internal = InternalFrame(
                        spark_frame=sdf,
                        index_spark_columns=[scol_for(sdf, col) for col in index_columns],
                        index_names=index,
                        index_fields=index_fields,
                        column_labels=column_labels,
                        data_spark_columns=[scol_for(sdf, col) for col in data_columns],
                        column_label_names=column_label_names,
                    )
                    psdf = DataFrame(internal)
            else:
                internal = InternalFrame(
                    spark_frame=sdf,
                    index_spark_columns=[scol_for(sdf, col) for col in index_columns],
                    index_names=index,
                    index_fields=index_fields,
                    column_label_names=[columns],
                )
                psdf = DataFrame(internal)
        else:
            index_values = values
            index_map: Dict[str, Optional[Label]] = {}
            for i, index_value in enumerate(index_values):
                colname = SPARK_INDEX_NAME_FORMAT(i)
                sdf = sdf.withColumn(colname, F.lit(index_value))
                index_map[colname] = None
            internal = InternalFrame(
                spark_frame=sdf,
                index_spark_columns=[scol_for(sdf, col) for col in index_map.keys()],
                index_names=list(index_map.values()),
                column_label_names=[columns],
            )
            psdf = DataFrame(internal)

        psdf_columns = psdf.columns
        if isinstance(psdf_columns, pd.MultiIndex):
            psdf.columns = psdf_columns.set_levels(
                psdf_columns.levels[-1].astype(  # type: ignore[index]
                    spark_type_to_pandas_dtype(self._psser_for(columns).spark.data_type)
                ),
                level=-1,
            )
        else:
            psdf.columns = psdf_columns.astype(
                spark_type_to_pandas_dtype(self._psser_for(columns).spark.data_type)
            )

        return psdf

    def pivot(
        self,
        index: Optional[Name] = None,
        columns: Optional[Name] = None,
        values: Optional[Name] = None,
    ) -> "DataFrame":
        """
        Return reshaped DataFrame organized by given index / column values.

        Reshape data (produce a "pivot" table) based on column values. Uses
        unique values from specified `index` / `columns` to form axes of the
        resulting DataFrame. This function does not support data
        aggregation.

        Parameters
        ----------
        index : string, optional
            Column to use to make new frame's index. If None, uses
            existing index.
        columns : string
            Column to use to make new frame's columns.
        values : string, object or a list of the previous
            Column(s) to use for populating new frame's values.

        Returns
        -------
        DataFrame
            Returns reshaped DataFrame.

        See Also
        --------
        DataFrame.pivot_table : Generalization of pivot that can handle
            duplicate values for one index/column pair.

        Examples
        --------
        >>> df = ps.DataFrame({'foo': ['one', 'one', 'one', 'two', 'two',
        ...                            'two'],
        ...                    'bar': ['A', 'B', 'C', 'A', 'B', 'C'],
        ...                    'baz': [1, 2, 3, 4, 5, 6],
        ...                    'zoo': ['x', 'y', 'z', 'q', 'w', 't']},
        ...                   columns=['foo', 'bar', 'baz', 'zoo'])
        >>> df
           foo bar  baz zoo
        0  one   A    1   x
        1  one   B    2   y
        2  one   C    3   z
        3  two   A    4   q
        4  two   B    5   w
        5  two   C    6   t

        >>> df.pivot(index='foo', columns='bar', values='baz').sort_index()
        ... # doctest: +NORMALIZE_WHITESPACE
        bar  A  B  C
        foo
        one  1  2  3
        two  4  5  6

        >>> df.pivot(columns='bar', values='baz').sort_index()  # doctest: +NORMALIZE_WHITESPACE
        bar  A    B    C
        0  1.0  NaN  NaN
        1  NaN  2.0  NaN
        2  NaN  NaN  3.0
        3  4.0  NaN  NaN
        4  NaN  5.0  NaN
        5  NaN  NaN  6.0

        Notice that, unlike pandas raises an ValueError when duplicated values are found.
        Pandas-on-Spark's pivot still works with its first value it meets during operation because
        pivot is an expensive operation, and it is preferred to permissively execute over failing
        fast when processing large data.

        >>> df = ps.DataFrame({"foo": ['one', 'one', 'two', 'two'],
        ...                    "bar": ['A', 'A', 'B', 'C'],
        ...                    "baz": [1, 2, 3, 4]}, columns=['foo', 'bar', 'baz'])
        >>> df
           foo bar  baz
        0  one   A    1
        1  one   A    2
        2  two   B    3
        3  two   C    4

        >>> df.pivot(index='foo', columns='bar', values='baz').sort_index()
        ... # doctest: +NORMALIZE_WHITESPACE
        bar    A    B    C
        foo
        one  1.0  NaN  NaN
        two  NaN  3.0  4.0

        It also supports multi-index and multi-index column.
        >>> df.columns = pd.MultiIndex.from_tuples([('a', 'foo'), ('a', 'bar'), ('b', 'baz')])

        >>> df = df.set_index(('a', 'bar'), append=True)
        >>> df  # doctest: +NORMALIZE_WHITESPACE
                      a   b
                    foo baz
          (a, bar)
        0 A         one   1
        1 A         one   2
        2 B         two   3
        3 C         two   4

        >>> df.pivot(columns=('a', 'foo'), values=('b', 'baz')).sort_index()
        ... # doctest: +NORMALIZE_WHITESPACE
        ('a', 'foo')  one  two
          (a, bar)
        0 A           1.0  NaN
        1 A           2.0  NaN
        2 B           NaN  3.0
        3 C           NaN  4.0

        """
        if columns is None:
            raise ValueError("columns should be set.")

        if values is None:
            raise ValueError("values should be set.")

        should_use_existing_index = index is not None
        if should_use_existing_index:
            df = self
            index_labels = [index]
        else:
            # The index after `reset_index()` will never be used, so use "distributed" index
            # as a dummy to avoid overhead.
            with option_context("compute.default_index_type", "distributed"):
                df = self.reset_index()
            index_labels = df._internal.column_labels[: self._internal.index_level]

        df = df.pivot_table(index=index_labels, columns=columns, values=values, aggfunc="first")

        if should_use_existing_index:
            return df
        else:
            internal = df._internal.copy(index_names=self._internal.index_names)
            return DataFrame(internal)

    @property
    def columns(self) -> pd.Index:
        """The column labels of the DataFrame."""
        names = [
            name if name is None or len(name) > 1 else name[0]
            for name in self._internal.column_label_names
        ]
        if self._internal.column_labels_level > 1:
            columns = pd.MultiIndex.from_tuples(self._internal.column_labels, names=names)
        else:
            columns = pd.Index([label[0] for label in self._internal.column_labels], name=names[0])
        return columns

    @columns.setter
    def columns(self, columns: Union[pd.Index, List[Name]]) -> None:
        if isinstance(columns, pd.MultiIndex):
            column_labels = columns.tolist()
        else:
            column_labels = [
                col if is_name_like_tuple(col, allow_none=False) else (col,) for col in columns
            ]

        if len(self._internal.column_labels) != len(column_labels):
            raise ValueError(
                "Length mismatch: Expected axis has {} elements, "
                "new values have {} elements".format(
                    len(self._internal.column_labels), len(column_labels)
                )
            )

        column_label_names: Optional[List]
        if isinstance(columns, pd.Index):
            column_label_names = [
                name if is_name_like_tuple(name) else (name,) for name in columns.names
            ]
        else:
            column_label_names = None

        pssers = [
            self._psser_for(label).rename(name)
            for label, name in zip(self._internal.column_labels, column_labels)
        ]
        self._update_internal_frame(
            self._internal.with_new_columns(pssers, column_label_names=column_label_names)
        )

    @property
    def dtypes(self) -> pd.Series:
        """Return the dtypes in the DataFrame.

        This returns a Series with the data type of each column. The result's index is the original
        DataFrame's columns. Columns with mixed types are stored with the object dtype.

        Returns
        -------
        pd.Series
            The data type of each column.

        Examples
        --------
        >>> df = ps.DataFrame({'a': list('abc'),
        ...                    'b': list(range(1, 4)),
        ...                    'c': np.arange(3, 6).astype('i1'),
        ...                    'd': np.arange(4.0, 7.0, dtype='float64'),
        ...                    'e': [True, False, True],
        ...                    'f': pd.date_range('20130101', periods=3)},
        ...                   columns=['a', 'b', 'c', 'd', 'e', 'f'])
        >>> df.dtypes
        a            object
        b             int64
        c              int8
        d           float64
        e              bool
        f    datetime64[ns]
        dtype: object
        """
        return pd.Series(
            [self._psser_for(label).dtype for label in self._internal.column_labels],
            index=pd.Index(
                [label if len(label) > 1 else label[0] for label in self._internal.column_labels]
            ),
        )

    def select_dtypes(
        self,
        include: Optional[Union[str, List[str]]] = None,
        exclude: Optional[Union[str, List[str]]] = None,
    ) -> "DataFrame":
        """
        Return a subset of the DataFrame's columns based on the column dtypes.

        Parameters
        ----------
        include, exclude : scalar or list-like
            A selection of dtypes or strings to be included/excluded. At least
            one of these parameters must be supplied. It also takes Spark SQL
            DDL type strings, for instance, 'string' and 'date'.

        Returns
        -------
        DataFrame
            The subset of the frame including the dtypes in ``include`` and
            excluding the dtypes in ``exclude``.

        Raises
        ------
        ValueError
            * If both of ``include`` and ``exclude`` are empty

                >>> df = ps.DataFrame({'a': [1, 2] * 3,
                ...                    'b': [True, False] * 3,
                ...                    'c': [1.0, 2.0] * 3})
                >>> df.select_dtypes()
                Traceback (most recent call last):
                ...
                ValueError: at least one of include or exclude must be nonempty

            * If ``include`` and ``exclude`` have overlapping elements

                >>> df = ps.DataFrame({'a': [1, 2] * 3,
                ...                    'b': [True, False] * 3,
                ...                    'c': [1.0, 2.0] * 3})
                >>> df.select_dtypes(include='a', exclude='a')
                Traceback (most recent call last):
                ...
                ValueError: include and exclude overlap on {'a'}

        Notes
        -----
        * To select datetimes, use ``np.datetime64``, ``'datetime'`` or
          ``'datetime64'``

        Examples
        --------
        >>> df = ps.DataFrame({'a': [1, 2] * 3,
        ...                    'b': [True, False] * 3,
        ...                    'c': [1.0, 2.0] * 3,
        ...                    'd': ['a', 'b'] * 3}, columns=['a', 'b', 'c', 'd'])
        >>> df
           a      b    c  d
        0  1   True  1.0  a
        1  2  False  2.0  b
        2  1   True  1.0  a
        3  2  False  2.0  b
        4  1   True  1.0  a
        5  2  False  2.0  b

        >>> df.select_dtypes(include='bool')
               b
        0   True
        1  False
        2   True
        3  False
        4   True
        5  False

        >>> df.select_dtypes(include=['float64'], exclude=['int'])
             c
        0  1.0
        1  2.0
        2  1.0
        3  2.0
        4  1.0
        5  2.0

        >>> df.select_dtypes(include=['int'], exclude=['float64'])
           a
        0  1
        1  2
        2  1
        3  2
        4  1
        5  2

        >>> df.select_dtypes(exclude=['int'])
               b    c  d
        0   True  1.0  a
        1  False  2.0  b
        2   True  1.0  a
        3  False  2.0  b
        4   True  1.0  a
        5  False  2.0  b

        Spark SQL DDL type strings can be used as well.

        >>> df.select_dtypes(exclude=['string'])
           a      b    c
        0  1   True  1.0
        1  2  False  2.0
        2  1   True  1.0
        3  2  False  2.0
        4  1   True  1.0
        5  2  False  2.0
        """
        from pyspark.sql.types import _parse_datatype_string

        include_list: List[str]
        if not is_list_like(include):
            include_list = [cast(str, include)] if include is not None else []
        else:
            include_list = list(include)
        exclude_list: List[str]
        if not is_list_like(exclude):
            exclude_list = [cast(str, exclude)] if exclude is not None else []
        else:
            exclude_list = list(exclude)

        if not any((include_list, exclude_list)):
            raise ValueError("at least one of include or exclude must be " "nonempty")

        # can't both include AND exclude!
        if set(include_list).intersection(set(exclude_list)):
            raise ValueError(
                "include and exclude overlap on {inc_ex}".format(
                    inc_ex=set(include_list).intersection(set(exclude_list))
                )
            )

        # Handle Spark types
        include_spark_type = []
        for inc in include_list:
            try:
                include_spark_type.append(_parse_datatype_string(inc))
            except BaseException:
                pass

        exclude_spark_type = []
        for exc in exclude_list:
            try:
                exclude_spark_type.append(_parse_datatype_string(exc))
            except BaseException:
                pass

        # Handle pandas types
        include_numpy_type = []
        for inc in include_list:
            try:
                include_numpy_type.append(infer_dtype_from_object(inc))
            except BaseException:
                pass

        exclude_numpy_type = []
        for exc in exclude_list:
            try:
                exclude_numpy_type.append(infer_dtype_from_object(exc))
            except BaseException:
                pass

        column_labels = []
        for label in self._internal.column_labels:
            if len(include_list) > 0:
                should_include = (
                    infer_dtype_from_object(self._psser_for(label).dtype.name) in include_numpy_type
                    or self._internal.spark_type_for(label) in include_spark_type
                )
            else:
                should_include = not (
                    infer_dtype_from_object(self._psser_for(label).dtype.name) in exclude_numpy_type
                    or self._internal.spark_type_for(label) in exclude_spark_type
                )

            if should_include:
                column_labels.append(label)

        return DataFrame(
            self._internal.with_new_columns([self._psser_for(label) for label in column_labels])
        )

    def droplevel(
        self, level: Union[int, Name, List[Union[int, Name]]], axis: Axis = 0
    ) -> "DataFrame":
        """
        Return DataFrame with requested index / column level(s) removed.

        Parameters
        ----------
        level: int, str, or list-like
            If a string is given, must be the name of a level If list-like, elements must
            be names or positional indexes of levels.

        axis: {0 or ‘index’, 1 or ‘columns’}, default 0

        Returns
        -------
        DataFrame with requested index / column level(s) removed.

        Examples
        --------
        >>> df = ps.DataFrame(
        ...     [[3, 4], [7, 8], [11, 12]],
        ...     index=pd.MultiIndex.from_tuples([(1, 2), (5, 6), (9, 10)], names=["a", "b"]),
        ... )

        >>> df.columns = pd.MultiIndex.from_tuples([
        ...   ('c', 'e'), ('d', 'f')
        ... ], names=['level_1', 'level_2'])

        >>> df  # doctest: +NORMALIZE_WHITESPACE
        level_1   c   d
        level_2   e   f
        a b
        1 2      3   4
        5 6      7   8
        9 10    11  12

        >>> df.droplevel('a')  # doctest: +NORMALIZE_WHITESPACE
        level_1   c   d
        level_2   e   f
        b
        2        3   4
        6        7   8
        10      11  12

        >>> df.droplevel('level_2', axis=1)  # doctest: +NORMALIZE_WHITESPACE
        level_1   c   d
        a b
        1 2      3   4
        5 6      7   8
        9 10    11  12
        """
        axis = validate_axis(axis)
        if axis == 0:
            if not isinstance(level, (tuple, list)):  # huh?
                level = [level]

            names = self.index.names
            nlevels = self._internal.index_level

            int_level = set()
            for n in level:
                if isinstance(n, int):
                    if n < 0:
                        n = n + nlevels
                        if n < 0:
                            raise IndexError(
                                "Too many levels: Index has only {} levels, "
                                "{} is not a valid level number".format(nlevels, (n - nlevels))
                            )
                    if n >= nlevels:
                        raise IndexError(
                            "Too many levels: Index has only {} levels, not {}".format(
                                nlevels, (n + 1)
                            )
                        )
                else:
                    if n not in names:
                        raise KeyError("Level {} not found".format(n))
                    n = names.index(n)
                int_level.add(n)

            if len(level) >= nlevels:
                raise ValueError(
                    "Cannot remove {} levels from an index with {} levels: "
                    "at least one level must be left.".format(len(level), nlevels)
                )

            index_spark_columns, index_names, index_fields = zip(
                *[
                    item
                    for i, item in enumerate(
                        zip(
                            self._internal.index_spark_columns,
                            self._internal.index_names,
                            self._internal.index_fields,
                        )
                    )
                    if i not in int_level
                ]
            )

            internal = self._internal.copy(
                index_spark_columns=list(index_spark_columns),
                index_names=list(index_names),
                index_fields=list(index_fields),
            )
            return DataFrame(internal)
        else:
            psdf = self.copy()
            psdf.columns = psdf.columns.droplevel(level)  # type: ignore[arg-type]
            return psdf

    def drop(
        self,
        labels: Optional[Union[Name, List[Name]]] = None,
        axis: Optional[Axis] = 0,
        index: Union[Name, List[Name]] = None,
        columns: Union[Name, List[Name]] = None,
    ) -> "DataFrame":
        """
        Drop specified labels from columns.

        Remove rows and/or columns by specifying label names and corresponding axis,
        or by specifying directly index and/or column names.
        Drop rows of a MultiIndex DataFrame is not supported yet.

        Parameters
        ----------
        labels : single label or list-like
            Column labels to drop.
        axis : {0 or 'index', 1 or 'columns'}, default 0

            .. versionchanged:: 3.3
               Set dropping by index is default.
        index : single label or list-like
            Alternative to specifying axis (``labels, axis=0``
            is equivalent to ``index=columns``).

            .. versionchanged:: 3.3
               Added dropping rows by 'index'.
        columns : single label or list-like
            Alternative to specifying axis (``labels, axis=1``
            is equivalent to ``columns=labels``).

        Returns
        -------
        dropped : DataFrame

        See Also
        --------
        Series.dropna

        Examples
        --------
        >>> df = ps.DataFrame(np.arange(12).reshape(3, 4), columns=['A', 'B', 'C', 'D'])
        >>> df
           A  B   C   D
        0  0  1   2   3
        1  4  5   6   7
        2  8  9  10  11

        Drop columns

        >>> df.drop(['B', 'C'], axis=1)
           A   D
        0  0   3
        1  4   7
        2  8  11

        >>> df.drop(columns=['B', 'C'])
           A   D
        0  0   3
        1  4   7
        2  8  11

        Drop a row by index

        >>> df.drop([0, 1])
           A  B   C   D
        2  8  9  10  11

        >>> df.drop(index=[0, 1], columns='A')
           B   C   D
        2  9  10  11

        Also support dropping columns for MultiIndex

        >>> df = ps.DataFrame({'x': [1, 2], 'y': [3, 4], 'z': [5, 6], 'w': [7, 8]},
        ...                   columns=['x', 'y', 'z', 'w'])
        >>> columns = [('a', 'x'), ('a', 'y'), ('b', 'z'), ('b', 'w')]
        >>> df.columns = pd.MultiIndex.from_tuples(columns)
        >>> df  # doctest: +NORMALIZE_WHITESPACE
           a     b
           x  y  z  w
        0  1  3  5  7
        1  2  4  6  8
        >>> df.drop(labels='a', axis=1)  # doctest: +NORMALIZE_WHITESPACE
           b
           z  w
        0  5  7
        1  6  8

        Notes
        -----
        Currently, dropping rows of a MultiIndex DataFrame is not supported yet.
        """
        if labels is not None:
            if index is not None or columns is not None:
                raise ValueError("Cannot specify both 'labels' and 'index'/'columns'")
            axis = validate_axis(axis)
            if axis == 1:
                return self.drop(index=index, columns=labels)
            else:
                return self.drop(index=labels, columns=columns)
        else:
            if index is None and columns is None:
                raise ValueError("Need to specify at least one of 'labels' or 'columns' or 'index'")

            internal = self._internal
            if index is not None:
                if is_name_like_tuple(index) or is_name_like_value(index):
                    index = [index]

                if len(index) > 0:
                    if internal.index_level == 1:
                        internal = internal.resolved_copy

                        if len(index) <= ps.get_option("compute.isin_limit"):
                            self_index_type = self.index.spark.data_type
                            cond = ~internal.index_spark_columns[0].isin(
                                [F.lit(label).cast(self_index_type) for label in index]
                            )
                            internal = internal.with_filter(cond)
                        else:
                            index_sdf_col = "__index"
                            index_sdf = default_session().createDataFrame(
                                pd.DataFrame({index_sdf_col: index})
                            )
                            joined_sdf = internal.spark_frame.join(
                                other=F.broadcast(index_sdf),
                                on=(
                                    internal.index_spark_columns[0]
                                    == scol_for(index_sdf, index_sdf_col)
                                ),
                                how="anti",
                            )
                            internal = internal.with_new_sdf(joined_sdf)
                    else:
                        raise NotImplementedError(
                            "Drop rows of MultiIndex DataFrame is not supported yet"
                        )
            if columns is not None:
                if is_name_like_tuple(columns):
                    columns = [columns]
                elif is_name_like_value(columns):
                    columns = [(columns,)]
                else:
                    columns = [col if is_name_like_tuple(col) else (col,) for col in columns]

                if len(columns) > 0:
                    drop_column_labels = set(
                        label
                        for label in internal.column_labels
                        for col in columns
                        if label[: len(col)] == col
                    )
                    if len(drop_column_labels) == 0:
                        raise KeyError(columns)

                    keep_columns_and_labels = [
                        (column, label)
                        for column, label in zip(
                            self._internal.data_spark_column_names, self._internal.column_labels
                        )
                        if label not in drop_column_labels
                    ]

                    cols, labels = (
                        zip(*keep_columns_and_labels)
                        if len(keep_columns_and_labels) > 0
                        else ([], [])
                    )
                    internal = internal.with_new_columns(
                        [self._psser_for(label) for label in labels]
                    )
            return DataFrame(internal)

    def _prepare_sort_by_scols(self, by: Union[Name, List[Name]]) -> List[PySparkColumn]:
        if is_name_like_value(by):
            by = [by]
        else:
            assert is_list_like(by), type(by)
        new_by = []
        for colname in by:
            ser = self[colname]
            if not isinstance(ser, ps.Series):
                raise ValueError(
                    "The column %s is not unique. For a multi-index, the label must be a tuple "
                    "with elements corresponding to each level." % name_like_string(colname)
                )
            new_by.append(ser.spark.column)
        return new_by

    def _sort(
        self,
        by: Sequence[PySparkColumn],
        ascending: Union[bool, List[bool]],
        na_position: str,
        keep: str = "first",
    ) -> "DataFrame":
        if isinstance(ascending, bool):
            ascending = [ascending] * len(by)
        if len(ascending) != len(by):
            raise ValueError(
                "Length of ascending ({}) != length of by ({})".format(len(ascending), len(by))
            )
        if na_position not in ("first", "last"):
            raise ValueError("invalid na_position: '{}'".format(na_position))

        Column = get_column_class()
        # Mapper: Get a spark colum
        # n function for (ascending, na_position) combination
        mapper = {
            (True, "first"): Column.asc_nulls_first,
            (True, "last"): Column.asc_nulls_last,
            (False, "first"): Column.desc_nulls_first,
            (False, "last"): Column.desc_nulls_last,
        }
        by = [mapper[(asc, na_position)](scol) for scol, asc in zip(by, ascending)]

        natural_order_scol = F.col(NATURAL_ORDER_COLUMN_NAME)

        if keep == "last":
            natural_order_scol = Column.desc(natural_order_scol)
        elif keep == "all":
            raise NotImplementedError("`keep`=all is not implemented yet.")
        elif keep != "first":
            raise ValueError('keep must be either "first", "last" or "all".')
        sdf = self._internal.resolved_copy.spark_frame.sort(*by, natural_order_scol)
        return DataFrame(self._internal.with_new_sdf(sdf))

    def sort_values(
        self,
        by: Union[Name, List[Name]],
        ascending: Union[bool, List[bool]] = True,
        inplace: bool = False,
        na_position: str = "last",
        ignore_index: bool = False,
    ) -> Optional["DataFrame"]:
        """
        Sort by the values along either axis.

        Parameters
        ----------
        by : str or list of str
        ascending : bool or list of bool, default True
             Sort ascending vs. descending. Specify list for multiple sort
             orders.  If this is a list of bools, must match the length of
             the by.
        inplace : bool, default False
             if True, perform operation in-place
        na_position : {'first', 'last'}, default 'last'
             `first` puts NaNs at the beginning, `last` puts NaNs at the end
        ignore_index : bool, default False
            If True, the resulting axis will be labeled 0, 1, …, n - 1.

        Returns
        -------
        sorted_obj : DataFrame

        Examples
        --------
        >>> df = ps.DataFrame({
        ...     'col1': ['A', 'B', None, 'D', 'C'],
        ...     'col2': [2, 9, 8, 7, 4],
        ...     'col3': [0, 9, 4, 2, 3],
        ...   },
        ...   columns=['col1', 'col2', 'col3'],
        ...   index=['a', 'b', 'c', 'd', 'e'])
        >>> df
           col1  col2  col3
        a     A     2     0
        b     B     9     9
        c  None     8     4
        d     D     7     2
        e     C     4     3

        Sort by col1

        >>> df.sort_values(by=['col1'])
           col1  col2  col3
        a     A     2     0
        b     B     9     9
        e     C     4     3
        d     D     7     2
        c  None     8     4

        Ignore index for the resulting axis

        >>> df.sort_values(by=['col1'], ignore_index=True)
           col1  col2  col3
        0     A     2     0
        1     B     9     9
        2     C     4     3
        3     D     7     2
        4  None     8     4

        Sort Descending

        >>> df.sort_values(by='col1', ascending=False)
           col1  col2  col3
        d     D     7     2
        e     C     4     3
        b     B     9     9
        a     A     2     0
        c  None     8     4

        Sort by multiple columns

        >>> df = ps.DataFrame({
        ...     'col1': ['A', 'A', 'B', None, 'D', 'C'],
        ...     'col2': [2, 1, 9, 8, 7, 4],
        ...     'col3': [0, 1, 9, 4, 2, 3],
        ...   },
        ...   columns=['col1', 'col2', 'col3'])
        >>> df.sort_values(by=['col1', 'col2'])
           col1  col2  col3
        1     A     1     1
        0     A     2     0
        2     B     9     9
        5     C     4     3
        4     D     7     2
        3  None     8     4
        """
        inplace = validate_bool_kwarg(inplace, "inplace")
        new_by = self._prepare_sort_by_scols(by)

        psdf = self._sort(by=new_by, ascending=ascending, na_position=na_position)

        if inplace:
            if ignore_index:
                psdf.reset_index(drop=True, inplace=inplace)
            self._update_internal_frame(psdf._internal)
            return None
        else:
            return psdf.reset_index(drop=True) if ignore_index else psdf

    def sort_index(
        self,
        axis: Axis = 0,
        level: Optional[Union[int, List[int]]] = None,
        ascending: bool = True,
        inplace: bool = False,
        kind: str = None,
        na_position: str = "last",
        ignore_index: bool = False,
    ) -> Optional["DataFrame"]:
        """
        Sort object by labels (along an axis)

        Parameters
        ----------
        axis : index, columns to direct sorting. Currently, only axis = 0 is supported.
        level : int or level name or list of ints or list of level names
            if not None, sort on values in specified index level(s)
        ascending : boolean, default True
            Sort ascending vs. descending
        inplace : bool, default False
            if True, perform operation in-place
        kind : str, default None
            pandas-on-Spark does not allow specifying the sorting algorithm now,
            default None
        na_position : {‘first’, ‘last’}, default ‘last’
            first puts NaNs at the beginning, last puts NaNs at the end. Not implemented for
            MultiIndex.
        ignore_index : bool, default False
            If True, the resulting axis will be labeled 0, 1, …, n - 1.

            .. versionadded:: 3.4.0

        Returns
        -------
        sorted_obj : DataFrame

        Examples
        --------
        >>> df = ps.DataFrame({'A': [2, 1, np.nan]}, index=['b', 'a', np.nan])

        >>> df.sort_index()  # doctest: +SKIP
                A
        a     1.0
        b     2.0
        None  NaN

        >>> df.sort_index(ascending=False)  # doctest: +SKIP
                A
        b     2.0
        a     1.0
        None  NaN

        >>> df.sort_index(na_position='first')  # doctest: +SKIP
                A
        None  NaN
        a     1.0
        b     2.0

        >>> df.sort_index(ignore_index=True)
             A
        0  1.0
        1  2.0
        2  NaN

        >>> df.sort_index(inplace=True)
        >>> df  # doctest: +SKIP
                A
        a     1.0
        b     2.0
        None  NaN

        >>> df = ps.DataFrame({'A': range(4), 'B': range(4)[::-1]},
        ...                   index=[['b', 'b', 'a', 'a'], [1, 0, 1, 0]],
        ...                   columns=['A', 'B'])

        >>> df.sort_index()
             A  B
        a 0  3  0
          1  2  1
        b 0  1  2
          1  0  3

        >>> df.sort_index(level=1)
             A  B
        b 0  1  2
        a 0  3  0
        b 1  0  3
        a 1  2  1

        >>> df.sort_index(level=[1, 0])
             A  B
        a 0  3  0
        b 0  1  2
        a 1  2  1
        b 1  0  3

        >>> df.sort_index(ignore_index=True)
           A  B
        0  3  0
        1  2  1
        2  1  2
        3  0  3
        """
        inplace = validate_bool_kwarg(inplace, "inplace")
        axis = validate_axis(axis)
        if axis != 0:
            raise NotImplementedError("No other axis than 0 are supported now")
        if kind is not None:
            raise NotImplementedError("Specifying the sorting algorithm is not supported now.")

        if level is None or (is_list_like(level) and len(level) == 0):  # type: ignore[arg-type]
            by = self._internal.index_spark_columns
        elif is_list_like(level):
            by = [
                self._internal.index_spark_columns[lvl] for lvl in level  # type: ignore[union-attr]
            ]
        else:
            by = [self._internal.index_spark_columns[level]]  # type: ignore[index]

        psdf = self._sort(by=by, ascending=ascending, na_position=na_position)
        if inplace:
            if ignore_index:
                psdf.reset_index(drop=True, inplace=inplace)
            self._update_internal_frame(psdf._internal)
            return None
        else:
            return psdf.reset_index(drop=True) if ignore_index else psdf

    def swaplevel(
        self, i: Union[int, Name] = -2, j: Union[int, Name] = -1, axis: Axis = 0
    ) -> "DataFrame":
        """
        Swap levels i and j in a MultiIndex on a particular axis.

        Parameters
        ----------
        i, j : int or str
            Levels of the indices to be swapped. Can pass level name as string.
        axis : {0 or 'index', 1 or 'columns'}, default 0
            The axis to swap levels on. 0 or 'index' for row-wise, 1 or
            'columns' for column-wise.

        Returns
        -------
        DataFrame
            DataFrame with levels swapped in MultiIndex.

        Examples
        --------
        >>> midx = pd.MultiIndex.from_arrays(
        ...     [['red', 'blue'], [1, 2], ['s', 'm']], names = ['color', 'number', 'size'])
        >>> midx  # doctest: +SKIP
        MultiIndex([( 'red', 1, 's'),
                    ('blue', 2, 'm')],
                   names=['color', 'number', 'size'])

        Swap levels in a MultiIndex on index.

        >>> psdf = ps.DataFrame({'x': [5, 6], 'y':[5, 6]}, index=midx)
        >>> psdf  # doctest: +NORMALIZE_WHITESPACE
                           x  y
        color number size
        red   1      s     5  5
        blue  2      m     6  6

        >>> psdf.swaplevel()  # doctest: +NORMALIZE_WHITESPACE
                           x  y
        color size number
        red   s    1       5  5
        blue  m    2       6  6

        >>> psdf.swaplevel(0, 1)  # doctest: +NORMALIZE_WHITESPACE
                           x  y
        number color size
        1      red   s     5  5
        2      blue  m     6  6

        >>> psdf.swaplevel('number', 'size')  # doctest: +NORMALIZE_WHITESPACE
                           x  y
        color size number
        red   s    1       5  5
        blue  m    2       6  6

        Swap levels in a MultiIndex on columns.

        >>> psdf = ps.DataFrame({'x': [5, 6], 'y':[5, 6]})
        >>> psdf.columns = midx
        >>> psdf
        color  red blue
        number   1    2
        size     s    m
        0        5    5
        1        6    6

        >>> psdf.swaplevel(axis=1)
        color  red blue
        size     s    m
        number   1    2
        0        5    5
        1        6    6

        >>> psdf.swaplevel(axis=1)
        color  red blue
        size     s    m
        number   1    2
        0        5    5
        1        6    6

        >>> psdf.swaplevel(0, 1, axis=1)
        number   1    2
        color  red blue
        size     s    m
        0        5    5
        1        6    6

        >>> psdf.swaplevel('number', 'color', axis=1)
        number   1    2
        color  red blue
        size     s    m
        0        5    5
        1        6    6
        """
        axis = validate_axis(axis)
        if axis == 0:
            internal = self._swaplevel_index(i, j)
        else:
            assert axis == 1
            internal = self._swaplevel_columns(i, j)

        return DataFrame(internal)

    def swapaxes(self, i: Axis, j: Axis, copy: bool = True) -> "DataFrame":
        """
        Interchange axes and swap values axes appropriately.

        .. note:: This method is based on an expensive operation due to the nature
            of big data. Internally it needs to generate each row for each value, and
            then group twice - it is a huge operation. To prevent misuse, this method
            has the 'compute.max_rows' default limit of input length and raises a ValueError.

                >>> from pyspark.pandas.config import option_context
                >>> with option_context('compute.max_rows', 1000):  # doctest: +NORMALIZE_WHITESPACE
                ...     ps.DataFrame({'a': range(1001)}).swapaxes(i=0, j=1)
                Traceback (most recent call last):
                  ...
                ValueError: Current DataFrame's length exceeds the given limit of 1000 rows.
                Please set 'compute.max_rows' by using 'pyspark.pandas.config.set_option'
                to retrieve more than 1000 rows. Note that, before changing the
                'compute.max_rows', this operation is considerably expensive.

        Parameters
        ----------
        i: {0 or 'index', 1 or 'columns'}. The axis to swap.
        j: {0 or 'index', 1 or 'columns'}. The axis to swap.
        copy : bool, default True.

        Returns
        -------
        DataFrame

        Examples
        --------
        >>> psdf = ps.DataFrame(
        ...     [[1, 2, 3], [4, 5, 6], [7, 8, 9]], index=['x', 'y', 'z'], columns=['a', 'b', 'c']
        ... )
        >>> psdf
           a  b  c
        x  1  2  3
        y  4  5  6
        z  7  8  9
        >>> psdf.swapaxes(i=1, j=0)
           x  y  z
        a  1  4  7
        b  2  5  8
        c  3  6  9
        >>> psdf.swapaxes(i=1, j=1)
           a  b  c
        x  1  2  3
        y  4  5  6
        z  7  8  9
        """
        assert copy is True

        i = validate_axis(i)
        j = validate_axis(j)

        return self.copy() if i == j else self.transpose()

    def _swaplevel_columns(self, i: Union[int, Name], j: Union[int, Name]) -> InternalFrame:
        assert isinstance(self.columns, pd.MultiIndex)
        for index in (i, j):
            if not isinstance(index, int) and index not in self.columns.names:
                raise KeyError("Level %s not found" % index)

        i = i if isinstance(i, int) else self.columns.names.index(i)
        j = j if isinstance(j, int) else self.columns.names.index(j)
        for index in (i, j):
            if index >= len(self.columns) or index < -len(self.columns):
                raise IndexError(
                    "Too many levels: Columns have only %s levels, "
                    "%s is not a valid level number" % (self._internal.index_level, index)
                )

        column_label_names = self._internal.column_label_names.copy()
        (
            column_label_names[i],
            column_label_names[j],
        ) = (
            column_label_names[j],
            column_label_names[i],
        )
        column_labels = self._internal._column_labels
        column_label_list = [list(label) for label in column_labels]
        for label_list in column_label_list:
            label_list[i], label_list[j] = label_list[j], label_list[i]
        column_labels = [tuple(x) for x in column_label_list]
        internal = self._internal.copy(
            column_label_names=list(column_label_names), column_labels=list(column_labels)
        )
        return internal

    def _swaplevel_index(self, i: Union[int, Name], j: Union[int, Name]) -> InternalFrame:
        assert isinstance(self.index, ps.MultiIndex)
        for index in (i, j):
            if not isinstance(index, int) and index not in self.index.names:
                raise KeyError("Level %s not found" % index)

        i = i if isinstance(i, int) else self.index.names.index(i)
        j = j if isinstance(j, int) else self.index.names.index(j)
        for index in (i, j):
            if index >= self._internal.index_level or index < -self._internal.index_level:
                raise IndexError(
                    "Too many levels: Index has only %s levels, "
                    "%s is not a valid level number" % (self._internal.index_level, index)
                )

        index_map = list(
            zip(
                self._internal.index_spark_columns,
                self._internal.index_names,
                self._internal.index_fields,
            )
        )
        index_map[i], index_map[j] = index_map[j], index_map[i]
        index_spark_columns, index_names, index_fields = zip(*index_map)
        internal = self._internal.copy(
            index_spark_columns=list(index_spark_columns),
            index_names=list(index_names),
            index_fields=list(index_fields),
        )
        return internal

    def nlargest(
        self, n: int, columns: Union[Name, List[Name]], keep: str = "first"
    ) -> "DataFrame":
        """
        Return the first `n` rows ordered by `columns` in descending order.

        Return the first `n` rows with the largest values in `columns`, in
        descending order. The columns that are not specified are returned as
        well, but not used for ordering.

        This method is equivalent to
        ``df.sort_values(columns, ascending=False).head(n)``, but more
        performant in pandas.
        In pandas-on-Spark, thanks to Spark's lazy execution and query optimizer,
        the two would have same performance.

        Parameters
        ----------
        n : int
            Number of rows to return.
        columns : label or list of labels
            Column label(s) to order by.
        keep : {'first', 'last'}, default 'first'. 'all' is not implemented yet.
            Determines which duplicates (if any) to keep.
            - ``first`` : Keep the first occurrence.
            - ``last`` : Keep the last occurrence.

        Returns
        -------
        DataFrame
            The first `n` rows ordered by the given columns in descending
            order.

        See Also
        --------
        DataFrame.nsmallest : Return the first `n` rows ordered by `columns` in
            ascending order.
        DataFrame.sort_values : Sort DataFrame by the values.
        DataFrame.head : Return the first `n` rows without re-ordering.

        Notes
        -----

        This function cannot be used with all column types. For example, when
        specifying columns with `object` or `category` dtypes, ``TypeError`` is
        raised.

        Examples
        --------
        >>> df = ps.DataFrame({'X': [1, 2, 3, 5, 6, 7, np.nan],
        ...                    'Y': [6, 7, 8, 9, 10, 11, 12]})
        >>> df
             X   Y
        0  1.0   6
        1  2.0   7
        2  3.0   8
        3  5.0   9
        4  6.0  10
        5  7.0  11
        6  NaN  12

        In the following example, we will use ``nlargest`` to select the three
        rows having the largest values in column "X".

        >>> df.nlargest(n=3, columns='X')
             X   Y
        5  7.0  11
        4  6.0  10
        3  5.0   9

        To order by the largest values in column "Y" and then "X", we can
        specify multiple columns like in the next example.

        >>> df.nlargest(n=3, columns=['Y', 'X'])
             X   Y
        6  NaN  12
        5  7.0  11
        4  6.0  10

        The examples below show how ties are resolved, which is decided by `keep`.

        >>> tied_df = ps.DataFrame({'X': [1, 2, 2, 3, 3]}, index=['a', 'b', 'c', 'd', 'e'])
        >>> tied_df
           X
        a  1
        b  2
        c  2
        d  3
        e  3

        When using keep='first' (default), ties are resolved in order:

        >>> tied_df.nlargest(3, 'X')
           X
        d  3
        e  3
        b  2

        >>> tied_df.nlargest(3, 'X', keep='first')
           X
        d  3
        e  3
        b  2

        When using keep='last', ties are resolved in reverse order:

        >>> tied_df.nlargest(3, 'X', keep='last')
           X
        e  3
        d  3
        c  2
        """
        by_scols = self._prepare_sort_by_scols(columns)
        return self._sort(by=by_scols, ascending=False, na_position="last", keep=keep).head(n=n)

    def nsmallest(
        self, n: int, columns: Union[Name, List[Name]], keep: str = "first"
    ) -> "DataFrame":
        """
        Return the first `n` rows ordered by `columns` in ascending order.

        Return the first `n` rows with the smallest values in `columns`, in
        ascending order. The columns that are not specified are returned as
        well, but not used for ordering.

        This method is equivalent to ``df.sort_values(columns, ascending=True).head(n)``,
        but more performant. In pandas-on-Spark, thanks to Spark's lazy execution and query
        optimizer, the two would have same performance.

        Parameters
        ----------
        n : int
            Number of items to retrieve.
        columns : list or str
            Column name or names to order by.
        keep : {'first', 'last'}, default 'first'. 'all' is not implemented yet.
            Determines which duplicates (if any) to keep.
            - ``first`` : Keep the first occurrence.
            - ``last`` : Keep the last occurrence.

        Returns
        -------
        DataFrame

        See Also
        --------
        DataFrame.nlargest : Return the first `n` rows ordered by `columns` in
            descending order.
        DataFrame.sort_values : Sort DataFrame by the values.
        DataFrame.head : Return the first `n` rows without re-ordering.

        Examples
        --------
        >>> df = ps.DataFrame({'X': [1, 2, 3, 5, 6, 7, np.nan],
        ...                    'Y': [6, 7, 8, 9, 10, 11, 12]})
        >>> df
             X   Y
        0  1.0   6
        1  2.0   7
        2  3.0   8
        3  5.0   9
        4  6.0  10
        5  7.0  11
        6  NaN  12

        In the following example, we will use ``nsmallest`` to select the
        three rows having the smallest values in column "X".

        >>> df.nsmallest(n=3, columns='X') # doctest: +NORMALIZE_WHITESPACE
             X   Y
        0  1.0   6
        1  2.0   7
        2  3.0   8

        To order by the smallest values in column "Y" and then "X", we can
        specify multiple columns like in the next example.

        >>> df.nsmallest(n=3, columns=['Y', 'X']) # doctest: +NORMALIZE_WHITESPACE
             X   Y
        0  1.0   6
        1  2.0   7
        2  3.0   8

        The examples below show how ties are resolved, which is decided by `keep`.

        >>> tied_df = ps.DataFrame({'X': [1, 1, 2, 2, 3]}, index=['a', 'b', 'c', 'd', 'e'])
        >>> tied_df
           X
        a  1
        b  1
        c  2
        d  2
        e  3

        When using keep='first' (default), ties are resolved in order:

        >>> tied_df.nsmallest(3, 'X')
           X
        a  1
        b  1
        c  2

        >>> tied_df.nsmallest(3, 'X', keep='first')
           X
        a  1
        b  1
        c  2

        When using keep='last', ties are resolved in reverse order:

        >>> tied_df.nsmallest(3, 'X', keep='last')
           X
        b  1
        a  1
        d  2
        """
        by_scols = self._prepare_sort_by_scols(columns)
        return self._sort(by=by_scols, ascending=True, na_position="last", keep=keep).head(n=n)

    def isin(self, values: Union[List, Dict]) -> "DataFrame":
        """
        Whether each element in the DataFrame is contained in values.

        Parameters
        ----------
        values : iterable or dict
           The sequence of values to test. If values are a dict,
           the keys must be the column names, which must match.
           Series and DataFrame are not supported.

        Returns
        -------
        DataFrame
            DataFrame of booleans showing whether each element in the DataFrame
            is contained in values.

        Examples
        --------
        >>> df = ps.DataFrame({'num_legs': [2, 4], 'num_wings': [2, 0]},
        ...                   index=['falcon', 'dog'],
        ...                   columns=['num_legs', 'num_wings'])
        >>> df
                num_legs  num_wings
        falcon         2          2
        dog            4          0

        When ``values`` is a list check whether every value in the DataFrame
        is present in the list (which animals have 0 or 2 legs or wings)

        >>> df.isin([0, 2])
                num_legs  num_wings
        falcon      True       True
        dog        False       True

        When ``values`` is a dict, we can pass values to check for each
        column separately:

        >>> df.isin({'num_wings': [0, 3]})
                num_legs  num_wings
        falcon     False      False
        dog        False       True
        """
        if isinstance(values, (pd.DataFrame, pd.Series)):
            raise NotImplementedError("DataFrame and Series are not supported")
        if isinstance(values, dict) and not set(values.keys()).issubset(self.columns):
            raise AttributeError(
                "'DataFrame' object has no attribute %s"
                % (set(values.keys()).difference(self.columns))
            )

        data_spark_columns = []
        if isinstance(values, dict):
            for i, col in enumerate(self.columns):
                if col in values:
                    item = values[col]
                    item = item.tolist() if isinstance(item, np.ndarray) else list(item)

                    scol = self._internal.spark_column_for(self._internal.column_labels[i]).isin(
                        [F.lit(v) for v in item]
                    )
                    scol = F.coalesce(scol, F.lit(False))
                else:
                    scol = F.lit(False)
                data_spark_columns.append(scol.alias(self._internal.data_spark_column_names[i]))
        elif is_list_like(values):
            values = (
                cast(np.ndarray, values).tolist()
                if isinstance(values, np.ndarray)
                else list(values)
            )

            for label in self._internal.column_labels:
                scol = self._internal.spark_column_for(label).isin([F.lit(v) for v in values])
                scol = F.coalesce(scol, F.lit(False))
                data_spark_columns.append(scol.alias(self._internal.spark_column_name_for(label)))
        else:
            raise TypeError("Values should be iterable, Series, DataFrame or dict.")

        return DataFrame(
            self._internal.with_new_columns(
                data_spark_columns,
                data_fields=[
                    field.copy(dtype=np.dtype("bool"), spark_type=BooleanType(), nullable=False)
                    for field in self._internal.data_fields
                ],
            )
        )

    @property
    def shape(self) -> Tuple[int, int]:
        """
        Return a tuple representing the dimensionality of the DataFrame.

        Examples
        --------
        >>> df = ps.DataFrame({'col1': [1, 2], 'col2': [3, 4]})
        >>> df.shape
        (2, 2)

        >>> df = ps.DataFrame({'col1': [1, 2], 'col2': [3, 4],
        ...                    'col3': [5, 6]})
        >>> df.shape
        (2, 3)
        """
        return len(self), len(self.columns)

    def merge(
        self,
        right: "DataFrame",
        how: str = "inner",
        on: Optional[Union[Name, List[Name]]] = None,
        left_on: Optional[Union[Name, List[Name]]] = None,
        right_on: Optional[Union[Name, List[Name]]] = None,
        left_index: bool = False,
        right_index: bool = False,
        suffixes: Tuple[str, str] = ("_x", "_y"),
    ) -> "DataFrame":
        """
        Merge DataFrame objects with a database-style join.

        The index of the resulting DataFrame will be one of the following:
            - 0...n if no index is used for merging
            - Index of the left DataFrame if merged only on the index of the right DataFrame
            - Index of the right DataFrame if merged only on the index of the left DataFrame
            - All involved indices if merged using the indices of both DataFrames
                e.g. if `left` with indices (a, x) and `right` with indices (b, x), the result will
                be an index (x, a, b)

        Parameters
        ----------
        right: Object to merge with.
        how: Type of merge to be performed.
            {'left', 'right', 'outer', 'inner'}, default 'inner'

            left: use only keys from left frame, like a SQL left outer join; not preserve
                key order unlike pandas.
            right: use only keys from right frame, like a SQL right outer join; not preserve
                key order unlike pandas.
            outer: use union of keys from both frames, like a SQL full outer join; sort keys
                lexicographically.
            inner: use intersection of keys from both frames, like a SQL inner join;
                not preserve the order of the left keys unlike pandas.
        on: Column or index level names to join on. These must be found in both DataFrames. If on
            is None and not merging on indexes then this defaults to the intersection of the
            columns in both DataFrames.
        left_on: Column or index level names to join on in the left DataFrame. Can also
            be an array or list of arrays of the length of the left DataFrame.
            These arrays are treated as if they are columns.
        right_on: Column or index level names to join on in the right DataFrame. Can also
            be an array or list of arrays of the length of the right DataFrame.
            These arrays are treated as if they are columns.
        left_index: Use the index from the left DataFrame as the join key(s). If it is a
            MultiIndex, the number of keys in the other DataFrame (either the index or a number of
            columns) must match the number of levels.
        right_index: Use the index from the right DataFrame as the join key. Same caveats as
            left_index.
        suffixes: Suffix to apply to overlapping column names in the left and right side,
            respectively.

        Returns
        -------
        DataFrame
            A DataFrame of the two merged objects.

        See Also
        --------
        DataFrame.join : Join columns of another DataFrame.
        DataFrame.update : Modify in place using non-NA values from another DataFrame.
        DataFrame.hint : Specifies some hint on the current DataFrame.
        broadcast : Marks a DataFrame as small enough for use in broadcast joins.

        Examples
        --------
        >>> df1 = ps.DataFrame({'lkey': ['foo', 'bar', 'baz', 'foo'],
        ...                     'value': [1, 2, 3, 5]},
        ...                    columns=['lkey', 'value'])
        >>> df2 = ps.DataFrame({'rkey': ['foo', 'bar', 'baz', 'foo'],
        ...                     'value': [5, 6, 7, 8]},
        ...                    columns=['rkey', 'value'])
        >>> df1
          lkey  value
        0  foo      1
        1  bar      2
        2  baz      3
        3  foo      5
        >>> df2
          rkey  value
        0  foo      5
        1  bar      6
        2  baz      7
        3  foo      8

        Merge df1 and df2 on the lkey and rkey columns. The value columns have
        the default suffixes, _x and _y, appended.

        >>> merged = df1.merge(df2, left_on='lkey', right_on='rkey')
        >>> merged.sort_values(by=['lkey', 'value_x', 'rkey', 'value_y'])  # doctest: +ELLIPSIS
          lkey  value_x rkey  value_y
        ...bar        2  bar        6
        ...baz        3  baz        7
        ...foo        1  foo        5
        ...foo        1  foo        8
        ...foo        5  foo        5
        ...foo        5  foo        8

        >>> left_psdf = ps.DataFrame({'A': [1, 2]})
        >>> right_psdf = ps.DataFrame({'B': ['x', 'y']}, index=[1, 2])

        >>> left_psdf.merge(right_psdf, left_index=True, right_index=True).sort_index()
           A  B
        1  2  x

        >>> left_psdf.merge(right_psdf, left_index=True, right_index=True, how='left').sort_index()
           A     B
        0  1  None
        1  2     x

        >>> left_psdf.merge(right_psdf, left_index=True, right_index=True, how='right').sort_index()
             A  B
        1  2.0  x
        2  NaN  y

        >>> left_psdf.merge(right_psdf, left_index=True, right_index=True, how='outer').sort_index()
             A     B
        0  1.0  None
        1  2.0     x
        2  NaN     y

        Notes
        -----
        As described in #263, joining string columns currently returns None for missing values
            instead of NaN.
        """

        def to_list(os: Optional[Union[Name, List[Name]]]) -> List[Label]:
            if os is None:
                return []
            elif is_name_like_tuple(os):
                return [cast(Label, os)]
            elif is_name_like_value(os):
                return [(os,)]
            else:
                return [o if is_name_like_tuple(o) else (o,) for o in os]

        if isinstance(right, ps.Series):
            right = right.to_frame()

        if on:
            if left_on or right_on:
                raise ValueError(
                    'Can only pass argument "on" OR "left_on" and "right_on", '
                    "not a combination of both."
                )
            left_key_names = list(map(self._internal.spark_column_name_for, to_list(on)))
            right_key_names = list(map(right._internal.spark_column_name_for, to_list(on)))
        else:
            # TODO: need special handling for multi-index.
            if left_index:
                left_key_names = self._internal.index_spark_column_names
            else:
                left_key_names = list(map(self._internal.spark_column_name_for, to_list(left_on)))
            if right_index:
                right_key_names = right._internal.index_spark_column_names
            else:
                right_key_names = list(
                    map(right._internal.spark_column_name_for, to_list(right_on))
                )

            if left_key_names and not right_key_names:
                raise ValueError("Must pass right_on or right_index=True")
            if right_key_names and not left_key_names:
                raise ValueError("Must pass left_on or left_index=True")
            if not left_key_names and not right_key_names:
                common = list(self.columns.intersection(right.columns))
                if len(common) == 0:
                    raise ValueError(
                        "No common columns to perform merge on. Merge options: "
                        "left_on=None, right_on=None, left_index=False, right_index=False"
                    )
                left_key_names = list(map(self._internal.spark_column_name_for, to_list(common)))
                right_key_names = list(map(right._internal.spark_column_name_for, to_list(common)))
            if len(left_key_names) != len(right_key_names):
                raise ValueError("len(left_keys) must equal len(right_keys)")

        # We should distinguish the name to avoid ambiguous column name after merging.
        right_prefix = "__right_"
        right_key_names = [right_prefix + right_key_name for right_key_name in right_key_names]

        how = validate_how(how)

        def resolve(internal: InternalFrame, side: str) -> InternalFrame:
            def rename(col: str) -> str:
                return "__{}_{}".format(side, col)

            internal = internal.resolved_copy
            sdf = internal.spark_frame
            sdf = sdf.select(
                *[
                    scol_for(sdf, col).alias(rename(col))
                    for col in sdf.columns
                    if col not in HIDDEN_COLUMNS
                ],
                *HIDDEN_COLUMNS,
            )
            return internal.copy(
                spark_frame=sdf,
                index_spark_columns=[
                    scol_for(sdf, rename(col)) for col in internal.index_spark_column_names
                ],
                index_fields=[
                    field.copy(name=rename(field.name)) for field in internal.index_fields
                ],
                data_spark_columns=[
                    scol_for(sdf, rename(col)) for col in internal.data_spark_column_names
                ],
                data_fields=[field.copy(name=rename(field.name)) for field in internal.data_fields],
            )

        left_internal = self._internal.resolved_copy
        right_internal = resolve(right._internal, "right")

        left_table = left_internal.spark_frame.alias("left_table")
        right_table = right_internal.spark_frame.alias("right_table")

        left_key_columns = [scol_for(left_table, label) for label in left_key_names]
        right_key_columns = [scol_for(right_table, label) for label in right_key_names]

        join_condition = reduce(
            lambda x, y: x & y,
            [lkey == rkey for lkey, rkey in zip(left_key_columns, right_key_columns)],
        )

        joined_table = left_table.join(right_table, join_condition, how=how)

        # Unpack suffixes tuple for convenience
        left_suffix = suffixes[0]
        right_suffix = suffixes[1]

        # Append suffixes to columns with the same name to avoid conflicts later
        duplicate_columns = set(left_internal.column_labels) & set(right_internal.column_labels)

        exprs = []
        data_columns = []
        column_labels = []

        def left_scol_for(label: Label) -> PySparkColumn:
            return scol_for(left_table, left_internal.spark_column_name_for(label))

        def right_scol_for(label: Label) -> PySparkColumn:
            return scol_for(right_table, right_internal.spark_column_name_for(label))

        for label in left_internal.column_labels:
            col = left_internal.spark_column_name_for(label)
            scol = left_scol_for(label)
            if label in duplicate_columns:
                spark_column_name = left_internal.spark_column_name_for(label)
                if (
                    spark_column_name in left_key_names
                    and (right_prefix + spark_column_name) in right_key_names
                ):
                    right_scol = right_scol_for(label)
                    if how == "right":
                        scol = right_scol.alias(col)
                    elif how == "full":
                        scol = F.when(scol.isNotNull(), scol).otherwise(right_scol).alias(col)
                    else:
                        pass
                else:
                    col = col + left_suffix
                    scol = scol.alias(col)
                    label = tuple([str(label[0]) + left_suffix] + list(label[1:]))
            exprs.append(scol)
            data_columns.append(col)
            column_labels.append(label)
        for label in right_internal.column_labels:
            # recover `right_prefix` here.
            col = right_internal.spark_column_name_for(label)[len(right_prefix) :]
            scol = right_scol_for(label).alias(col)
            if label in duplicate_columns:
                spark_column_name = left_internal.spark_column_name_for(label)
                if (
                    spark_column_name in left_key_names
                    and (right_prefix + spark_column_name) in right_key_names
                ):
                    continue
                else:
                    col = col + right_suffix
                    scol = scol.alias(col)
                    label = tuple([str(label[0]) + right_suffix] + list(label[1:]))
            exprs.append(scol)
            data_columns.append(col)
            column_labels.append(label)

        left_index_scols = left_internal.index_spark_columns
        right_index_scols = right_internal.index_spark_columns

        # Retain indices if they are used for joining
        if left_index:
            if right_index:
                if how in ("inner", "left"):
                    exprs.extend(left_index_scols)
                    index_spark_column_names = left_internal.index_spark_column_names
                    index_names = left_internal.index_names
                elif how == "right":
                    exprs.extend(right_index_scols)
                    index_spark_column_names = right_internal.index_spark_column_names
                    index_names = right_internal.index_names
                else:
                    index_spark_column_names = left_internal.index_spark_column_names
                    index_names = left_internal.index_names
                    for col, left_scol, right_scol in zip(
                        index_spark_column_names, left_index_scols, right_index_scols
                    ):
                        scol = F.when(left_scol.isNotNull(), left_scol).otherwise(right_scol)
                        exprs.append(scol.alias(col))
            else:
                exprs.extend(right_index_scols)
                index_spark_column_names = right_internal.index_spark_column_names
                index_names = right_internal.index_names
        elif right_index:
            exprs.extend(left_index_scols)
            index_spark_column_names = left_internal.index_spark_column_names
            index_names = left_internal.index_names
        else:
            index_spark_column_names = []
            index_names = []

        selected_columns = joined_table.select(*exprs)

        internal = InternalFrame(
            spark_frame=selected_columns,
            index_spark_columns=[
                scol_for(selected_columns, col) for col in index_spark_column_names
            ],
            index_names=index_names,
            column_labels=column_labels,
            data_spark_columns=[scol_for(selected_columns, col) for col in data_columns],
        )
        return DataFrame(internal)

    def join(
        self,
        right: "DataFrame",
        on: Optional[Union[Name, List[Name]]] = None,
        how: str = "left",
        lsuffix: str = "",
        rsuffix: str = "",
    ) -> "DataFrame":
        """
        Join columns of another DataFrame.

        Join columns with `right` DataFrame either on index or on a key column. Efficiently join
        multiple DataFrame objects by index at once by passing a list.

        Parameters
        ----------
        right: DataFrame, Series
        on: str, list of str, or array-like, optional
            Column or index level name(s) in the caller to join on the index in `right`, otherwise
            joins index-on-index. If multiple values given, the `right` DataFrame must have a
            MultiIndex. Can pass an array as the join key if it is not already contained in the
            calling DataFrame. Like an Excel VLOOKUP operation.
        how: {'left', 'right', 'outer', 'inner'}, default 'left'
            How to handle the operation of the two objects.

            * left: use `left` frame’s index (or column if on is specified).
            * right: use `right`’s index.
            * outer: form union of `left` frame’s index (or column if on is specified) with
              right’s index, and sort it. lexicographically.
            * inner: form intersection of `left` frame’s index (or column if on is specified)
              with `right`’s index, preserving the order of the `left`’s one.
        lsuffix : str, default ''
            Suffix to use from left frame's overlapping columns.
        rsuffix : str, default ''
            Suffix to use from `right` frame's overlapping columns.

        Returns
        -------
        DataFrame
            A dataframe containing columns from both the `left` and `right`.

        See Also
        --------
        DataFrame.merge: For column(s)-on-columns(s) operations.
        DataFrame.update : Modify in place using non-NA values from another DataFrame.
        DataFrame.hint : Specifies some hint on the current DataFrame.
        broadcast : Marks a DataFrame as small enough for use in broadcast joins.

        Notes
        -----
        Parameters on, lsuffix, and rsuffix are not supported when passing a list of DataFrame
        objects.

        Examples
        --------
        >>> psdf1 = ps.DataFrame({'key': ['K0', 'K1', 'K2', 'K3'],
        ...                      'A': ['A0', 'A1', 'A2', 'A3']},
        ...                     columns=['key', 'A'])
        >>> psdf2 = ps.DataFrame({'key': ['K0', 'K1', 'K2'],
        ...                      'B': ['B0', 'B1', 'B2']},
        ...                     columns=['key', 'B'])
        >>> psdf1
          key   A
        0  K0  A0
        1  K1  A1
        2  K2  A2
        3  K3  A3
        >>> psdf2
          key   B
        0  K0  B0
        1  K1  B1
        2  K2  B2

        Join DataFrames using their indexes.

        >>> join_psdf = psdf1.join(psdf2, lsuffix='_left', rsuffix='_right')
        >>> join_psdf.sort_values(by=join_psdf.columns)
          key_left   A key_right     B
        0       K0  A0        K0    B0
        1       K1  A1        K1    B1
        2       K2  A2        K2    B2
        3       K3  A3      None  None

        If we want to join using the key columns, we need to set key to be the index in both df and
        right. The joined DataFrame will have key as its index.

        >>> join_psdf = psdf1.set_index('key').join(psdf2.set_index('key'))
        >>> join_psdf.sort_values(by=join_psdf.columns) # doctest: +NORMALIZE_WHITESPACE
              A     B
        key
        K0   A0    B0
        K1   A1    B1
        K2   A2    B2
        K3   A3  None

        Another option to join using the key columns is to use the on parameter. DataFrame.join
        always uses right’s index but we can use any column in df. This method does not preserve
        the original DataFrame’s index in the result unlike pandas.

        >>> join_psdf = psdf1.join(psdf2.set_index('key'), on='key')
        >>> join_psdf.index
        Index([0, 1, 2, 3], dtype='int64')
        """
        if isinstance(right, ps.Series):
            common = list(self.columns.intersection([right.name]))
        else:
            common = list(self.columns.intersection(right.columns))
        if len(common) > 0 and not lsuffix and not rsuffix:
            raise ValueError(
                "columns overlap but no suffix specified: " "{rename}".format(rename=common)
            )

        need_set_index = False
        if on:
            if not is_list_like(on):
                on = [on]
            if len(on) != right._internal.index_level:
                raise ValueError(
                    'len(left_on) must equal the number of levels in the index of "right"'
                )

            need_set_index = len(set(on) & set(self.index.names)) == 0
        if need_set_index:
            self = self.set_index(on)
        join_psdf = self.merge(
            right, left_index=True, right_index=True, how=how, suffixes=(lsuffix, rsuffix)
        )
        return join_psdf.reset_index() if need_set_index else join_psdf

    def combine_first(self, other: "DataFrame") -> "DataFrame":
        """
        Update null elements with value in the same location in `other`.
<<<<<<< HEAD

        Combine two DataFrame objects by filling null values in one DataFrame
        with non-null values from other DataFrame. The row and column indexes
        of the resulting DataFrame will be the union of the two.

=======

        Combine two DataFrame objects by filling null values in one DataFrame
        with non-null values from other DataFrame. The row and column indexes
        of the resulting DataFrame will be the union of the two.

>>>>>>> 54d5087c
        .. versionadded:: 3.3.0

        Parameters
        ----------
        other : DataFrame
            Provided DataFrame to use to fill null values.

        Returns
        -------
        DataFrame

        Examples
        --------
        >>> ps.set_option("compute.ops_on_diff_frames", True)
        >>> df1 = ps.DataFrame({'A': [None, 0], 'B': [None, 4]})
        >>> df2 = ps.DataFrame({'A': [1, 1], 'B': [3, 3]})

        >>> df1.combine_first(df2).sort_index()
             A    B
        0  1.0  3.0
        1  0.0  4.0

        Null values persist if the location of that null value does not exist in other

        >>> df1 = ps.DataFrame({'A': [None, 0], 'B': [4, None]})
        >>> df2 = ps.DataFrame({'B': [3, 3], 'C': [1, 1]}, index=[1, 2])

        >>> df1.combine_first(df2).sort_index()
             A    B    C
        0  NaN  4.0  NaN
        1  0.0  3.0  1.0
        2  NaN  3.0  1.0
        >>> ps.reset_option("compute.ops_on_diff_frames")
        """
        if not isinstance(other, DataFrame):
            raise TypeError("`combine_first` only allows `DataFrame` for parameter `other`")
        if same_anchor(self, other):
            combined = self
            this = self
            that = other
        else:
            combined = combine_frames(self, other)
            this = combined["this"]
            that = combined["that"]

        intersect_column_labels = set(self._internal.column_labels).intersection(
            set(other._internal.column_labels)
        )

        column_labels, data_spark_columns = [], []
        for column_label in this._internal.column_labels:
            this_scol = this._internal.spark_column_for(column_label)
            if column_label in intersect_column_labels:
                that_scol = that._internal.spark_column_for(column_label)
                this_scol_name = this._internal.spark_column_name_for(column_label)
                combined_scol = (
                    F.when(this_scol.isNull(), that_scol).otherwise(this_scol).alias(this_scol_name)
                )
                data_spark_columns.append(combined_scol)
            else:
                data_spark_columns.append(this_scol)
            column_labels.append(column_label)

        for column_label in that._internal.column_labels:
            if column_label not in intersect_column_labels:
                that_scol = that._internal.spark_column_for(column_label)
                data_spark_columns.append(that_scol)
                column_labels.append(column_label)

        internal = combined._internal.copy(
            column_labels=column_labels,
            data_spark_columns=data_spark_columns,
            data_fields=None,  # TODO: dtype?
            column_label_names=self._internal.column_label_names,
        )
        return DataFrame(internal)

    # TODO: add 'filter_func' and 'errors' parameter
    def update(self, other: "DataFrame", join: str = "left", overwrite: bool = True) -> None:
        """
        Modify in place using non-NA values from another DataFrame.
        Aligns on indices. There is no return value.

        Parameters
        ----------
        other : DataFrame, or Series
        join : 'left', default 'left'
            Only left join is implemented, keeping the index and columns of the original object.
        overwrite : bool, default True
            How to handle non-NA values for overlapping keys:

            * True: overwrite original DataFrame's values with values from `other`.
            * False: only update values that are NA in the original DataFrame.

        Returns
        -------
        None : method directly changes calling object

        See Also
        --------
        DataFrame.merge : For column(s)-on-columns(s) operations.
        DataFrame.join : Join columns of another DataFrame.
        DataFrame.hint : Specifies some hint on the current DataFrame.
        broadcast : Marks a DataFrame as small enough for use in broadcast joins.

        Examples
        --------
        >>> df = ps.DataFrame({'A': [1, 2, 3], 'B': [400, 500, 600]}, columns=['A', 'B'])
        >>> new_df = ps.DataFrame({'B': [4, 5, 6], 'C': [7, 8, 9]}, columns=['B', 'C'])
        >>> df.update(new_df)
        >>> df.sort_index()
           A  B
        0  1  4
        1  2  5
        2  3  6

        The DataFrame's length does not increase because of the update,
        only values at matching index/column labels are updated.

        >>> df = ps.DataFrame({'A': ['a', 'b', 'c'], 'B': ['x', 'y', 'z']}, columns=['A', 'B'])
        >>> new_df = ps.DataFrame({'B': ['d', 'e', 'f', 'g', 'h', 'i']}, columns=['B'])
        >>> df.update(new_df)
        >>> df.sort_index()
           A  B
        0  a  d
        1  b  e
        2  c  f

        For Series, its name attribute must be set.

        >>> df = ps.DataFrame({'A': ['a', 'b', 'c'], 'B': ['x', 'y', 'z']}, columns=['A', 'B'])
        >>> new_column = ps.Series(['d', 'e'], name='B', index=[0, 2])
        >>> df.update(new_column)
        >>> df.sort_index()
           A  B
        0  a  d
        1  b  y
        2  c  e

        If `other` contains None the corresponding values are not updated in the original dataframe.

        >>> df = ps.DataFrame({'A': [1, 2, 3], 'B': [400, 500, 600]}, columns=['A', 'B'])
        >>> new_df = ps.DataFrame({'B': [4, None, 6]}, columns=['B'])
        >>> df.update(new_df)
        >>> df.sort_index()
           A      B
        0  1    4.0
        1  2  500.0
        2  3    6.0
        """
        if join != "left":
            raise NotImplementedError("Only left join is supported")

        if isinstance(other, ps.Series):
            other = other.to_frame()

        update_columns = list(
            set(self._internal.column_labels).intersection(set(other._internal.column_labels))
        )
        update_sdf = self.join(
            other[update_columns], rsuffix="_new"
        )._internal.resolved_copy.spark_frame

        data_fields = self._internal.data_fields.copy()
        for column_labels in update_columns:
            column_name = self._internal.spark_column_name_for(column_labels)
            old_col = scol_for(update_sdf, column_name)
            new_col = scol_for(
                update_sdf, other._internal.spark_column_name_for(column_labels) + "_new"
            )
            if overwrite:
                update_sdf = update_sdf.withColumn(
                    column_name, F.when(new_col.isNull(), old_col).otherwise(new_col)
                )
            else:
                update_sdf = update_sdf.withColumn(
                    column_name, F.when(old_col.isNull(), new_col).otherwise(old_col)
                )
            data_fields[self._internal.column_labels.index(column_labels)] = None
        sdf = update_sdf.select(
            *[scol_for(update_sdf, col) for col in self._internal.spark_column_names],
            *HIDDEN_COLUMNS,
        )
        internal = self._internal.with_new_sdf(sdf, data_fields=data_fields)
        self._update_internal_frame(internal, check_same_anchor=False)

    def cov(self, min_periods: Optional[int] = None, ddof: int = 1) -> "DataFrame":
        """
        Compute pairwise covariance of columns, excluding NA/null values.

        Compute the pairwise covariance among the series of a DataFrame.
        The returned data frame is the `covariance matrix
        <https://en.wikipedia.org/wiki/Covariance_matrix>`__ of the columns
        of the DataFrame.

        Both NA and null values are automatically excluded from the
        calculation. (See the note below about bias from missing values.)
        A threshold can be set for the minimum number of
        observations for each value created. Comparisons with observations
        below this threshold will be returned as ``NaN``.

        This method is generally used for the analysis of time series data to
        understand the relationship between different measures across time.

        .. versionadded:: 3.3.0

        Parameters
        ----------
        min_periods : int, optional
            Minimum number of observations required per pair of columns
            to have a valid result.
        ddof : int, default 1
            Delta degrees of freedom. The divisor used in calculations
            is ``N - ddof``, where ``N`` represents the number of elements.

            .. versionadded:: 3.4.0

        Returns
        -------
        DataFrame
            The covariance matrix of the series of the DataFrame.

        See Also
        --------
        Series.cov : Compute covariance with another Series.

        Examples
        --------
        >>> df = ps.DataFrame([(1, 2), (0, 3), (2, 0), (1, 1)],
        ...                   columns=['dogs', 'cats'])
        >>> df.cov()
                  dogs      cats
        dogs  0.666667 -1.000000
        cats -1.000000  1.666667

        >>> np.random.seed(42)
        >>> df = ps.DataFrame(np.random.randn(1000, 5),
        ...                   columns=['a', 'b', 'c', 'd', 'e'])
        >>> df.cov()
                  a         b         c         d         e
        a  0.998438 -0.020161  0.059277 -0.008943  0.014144
        b -0.020161  1.059352 -0.008543 -0.024738  0.009826
        c  0.059277 -0.008543  1.010670 -0.001486 -0.000271
        d -0.008943 -0.024738 -0.001486  0.921297 -0.013692
        e  0.014144  0.009826 -0.000271 -0.013692  0.977795
        >>> df.cov(ddof=2)
                  a         b         c         d         e
        a  0.999439 -0.020181  0.059336 -0.008952  0.014159
        b -0.020181  1.060413 -0.008551 -0.024762  0.009836
        c  0.059336 -0.008551  1.011683 -0.001487 -0.000271
        d -0.008952 -0.024762 -0.001487  0.922220 -0.013705
        e  0.014159  0.009836 -0.000271 -0.013705  0.978775
        >>> df.cov(ddof=-1)
          a         b         c         d         e
        a  0.996444 -0.020121  0.059158 -0.008926  0.014116
        b -0.020121  1.057235 -0.008526 -0.024688  0.009807
        c  0.059158 -0.008526  1.008650 -0.001483 -0.000270
        d -0.008926 -0.024688 -0.001483  0.919456 -0.013664
        e  0.014116  0.009807 -0.000270 -0.013664  0.975842

        **Minimum number of periods**

        This method also supports an optional ``min_periods`` keyword
        that specifies the required minimum number of non-NA observations for
        each column pair to have a valid result:

        >>> np.random.seed(42)
        >>> df = pd.DataFrame(np.random.randn(20, 3),
        ...                   columns=['a', 'b', 'c'])
        >>> df.loc[df.index[:5], 'a'] = np.nan
        >>> df.loc[df.index[5:10], 'b'] = np.nan
        >>> sdf = ps.from_pandas(df)
        >>> sdf.cov(min_periods=12)
                  a         b         c
        a  0.316741       NaN -0.150812
        b       NaN  1.248003  0.191417
        c -0.150812  0.191417  0.895202
        """
        if not isinstance(ddof, int):
            raise TypeError("ddof must be integer")
        min_periods = 1 if min_periods is None else min_periods

        # Only compute covariance for Boolean and Numeric except Decimal
        psdf = self[
            [
                col
                for col in self.columns
                if isinstance(self[col].spark.data_type, BooleanType)
                or (
                    isinstance(self[col].spark.data_type, NumericType)
                    and not isinstance(self[col].spark.data_type, DecimalType)
                )
            ]
        ]

        num_cols = len(psdf.columns)
        cov = np.zeros([num_cols, num_cols])

        if num_cols == 0:
            return DataFrame()

        if len(psdf) < min_periods:
            cov.fill(np.nan)
            return DataFrame(cov, columns=psdf.columns, index=psdf.columns)

        data_cols = psdf._internal.data_spark_column_names
        cov_scols = []
        count_not_null_scols = []

        # Count number of null row between two columns
        # Example:
        #    a   b   c
        # 0  1   1   1
        # 1  NaN 2   2
        # 2  3   NaN 3
        # 3  4   4   4
        #
        #    a           b             c
        # a  count(a, a) count(a, b) count(a, c)
        # b              count(b, b) count(b, c)
        # c                          count(c, c)
        #
        # count_not_null_scols =
        # [F.count(a, a), F.count(a, b), F.count(a, c), F.count(b, b), F.count(b, c), F.count(c, c)]
        for r in range(0, num_cols):
            for c in range(r, num_cols):
                count_not_null_scols.append(
                    F.count(
                        F.when(F.col(data_cols[r]).isNotNull() & F.col(data_cols[c]).isNotNull(), 1)
                    )
                )

        count_not_null = (
            psdf._internal.spark_frame.replace(float("nan"), None)
            .select(*count_not_null_scols)
            .head(1)[0]
        )

        # Calculate covariance between two columns
        # Example:
        # with min_periods = 3
        #    a   b   c
        # 0  1   1   1
        # 1  NaN 2   2
        # 2  3   NaN 3
        # 3  4   4   4
        #
        #    a         b         c
        # a  cov(a, a) None      cov(a, c)
        # b            cov(b, b) cov(b, c)
        # c                      cov(c, c)
        #
        # cov_scols = [F.cov(a, a), None, F.cov(a, c), F.cov(b, b), F.cov(b, c), F.cov(c, c)]
        step = 0
        for r in range(0, num_cols):
            step += r
            for c in range(r, num_cols):
                cov_scols.append(
                    SF.covar(
                        F.col(data_cols[r]).cast("double"), F.col(data_cols[c]).cast("double"), ddof
                    )
                    if count_not_null[r * num_cols + c - step] >= min_periods
                    else F.lit(None)
                )

        pair_cov = psdf._internal.spark_frame.select(*cov_scols).head(1)[0]

        # Convert from row to 2D array
        # Example:
        # pair_cov = [cov(a, a), None, cov(a, c), cov(b, b), cov(b, c), cov(c, c)]
        #
        # cov =
        #
        #    a         b         c
        # a  cov(a, a) None      cov(a, c)
        # b            cov(b, b) cov(b, c)
        # c                      cov(c, c)
        step = 0
        for r in range(0, num_cols):
            step += r
            for c in range(r, num_cols):
                cov[r][c] = pair_cov[r * num_cols + c - step]

        # Copy values
        # Example:
        # cov =
        #    a         b         c
        # a  cov(a, a) None      cov(a, c)
        # b  None      cov(b, b) cov(b, c)
        # c  cov(a, c) cov(b, c) cov(c, c)
        cov = cov + cov.T - np.diag(np.diag(cov))
        return DataFrame(cov, columns=psdf.columns, index=psdf.columns)

    def sample(
        self,
        n: Optional[int] = None,
        frac: Optional[float] = None,
        replace: bool = False,
        random_state: Optional[int] = None,
        ignore_index: bool = False,
    ) -> "DataFrame":
        """
        Return a random sample of items from an axis of object.

        Please call this function using named argument by specifying the ``frac`` argument.

        You can use `random_state` for reproducibility. However, note that different from pandas,
        specifying a seed in pandas-on-Spark/Spark does not guarantee the sampled rows will
        be fixed. The result set depends on not only the seed, but also how the data is distributed
        across machines and to some extent network randomness when shuffle operations are involved.
        Even in the simplest case, the result set will depend on the system's CPU core count.

        Parameters
        ----------
        n : int, optional
            Number of items to return. This is currently NOT supported. Use frac instead.
        frac : float, optional
            Fraction of axis items to return.
        replace : bool, default False
            Sample with or without replacement.
        random_state : int, optional
            Seed for the random number generator (if int).
        ignore_index : bool, default False
            If True, the resulting index will be labeled 0, 1, …, n - 1.

            .. versionadded:: 3.4.0

        Returns
        -------
        Series or DataFrame
            A new object of same type as caller containing the sampled items.

        Examples
        --------
        >>> df = ps.DataFrame({'num_legs': [2, 4, 8, 0],
        ...                    'num_wings': [2, 0, 0, 0],
        ...                    'num_specimen_seen': [10, 2, 1, 8]},
        ...                   index=['falcon', 'dog', 'spider', 'fish'],
        ...                   columns=['num_legs', 'num_wings', 'num_specimen_seen'])
        >>> df  # doctest: +SKIP
                num_legs  num_wings  num_specimen_seen
        falcon         2          2                 10
        dog            4          0                  2
        spider         8          0                  1
        fish           0          0                  8

        A random 25% sample of the ``DataFrame``.
        Note that we use `random_state` to ensure the reproducibility of
        the examples.

        >>> df.sample(frac=0.25, random_state=1)  # doctest: +SKIP
                num_legs  num_wings  num_specimen_seen
        falcon         2          2                 10
        fish           0          0                  8

        A random 50% sample of the ``DataFrame``, while ignoring the index.

        >>> df.sample(frac=0.5, random_state=1, ignore_index=True)  # doctest: +SKIP
           num_legs  num_wings  num_specimen_seen
        0         4          0                  2
        1         8          0                  1
        2         0          0                  8

        Extract 25% random elements from the ``Series`` ``df['num_legs']`` with replacement
        so, the same items could appear more than once.

        >>> df['num_legs'].sample(frac=0.4, replace=True, random_state=1)  # doctest: +SKIP
        falcon    2
        spider    8
        spider    8
        Name: num_legs, dtype: int64

        Specifying the exact number of items to return is not supported now.

        >>> df.sample(n=5)  # doctest: +ELLIPSIS
        Traceback (most recent call last):
            ...
        NotImplementedError: Function sample currently does not support specifying ...
        """
        # Note: we don't run any of the doctests because the result can change depending on the
        # system's core count.
        if n is not None:
            raise NotImplementedError(
                "Function sample currently does not support specifying "
                "exact number of items to return. Use frac instead."
            )

        if frac is None:
            raise ValueError("frac must be specified.")

        sdf = self._internal.resolved_copy.spark_frame.sample(
            withReplacement=replace, fraction=frac, seed=random_state
        )
        if ignore_index:
            return DataFrame(sdf.drop(*self._internal.index_spark_column_names))
        else:
            return DataFrame(self._internal.with_new_sdf(sdf))

    def astype(self, dtype: Union[str, Dtype, Dict[Name, Union[str, Dtype]]]) -> "DataFrame":
        """
        Cast a pandas-on-Spark object to a specified dtype ``dtype``.

        Parameters
        ----------
        dtype : data type, or dict of column name -> data type
            Use a numpy.dtype or Python type to cast entire pandas-on-Spark object to
            the same type. Alternatively, use {col: dtype, ...}, where col is a
            column label and dtype is a numpy.dtype or Python type to cast one
            or more of the DataFrame's columns to column-specific types.

        Returns
        -------
        casted : same type as caller

        See Also
        --------
        to_datetime : Convert argument to datetime.

        Examples
        --------
        >>> df = ps.DataFrame({'a': [1, 2, 3], 'b': [1, 2, 3]}, dtype='int64')
        >>> df
           a  b
        0  1  1
        1  2  2
        2  3  3

        Convert to float type:

        >>> df.astype('float')
             a    b
        0  1.0  1.0
        1  2.0  2.0
        2  3.0  3.0

        Convert to int64 type back:

        >>> df.astype('int64')
           a  b
        0  1  1
        1  2  2
        2  3  3

        Convert column a to float type:

        >>> df.astype({'a': float})
             a  b
        0  1.0  1
        1  2.0  2
        2  3.0  3

        """
        applied = []
        if is_dict_like(dtype):
            dtype_dict = cast(Dict[Name, Union[str, Dtype]], dtype)
            for col_name in dtype_dict.keys():
                if col_name not in self.columns:
                    raise KeyError(
                        "Only a column name can be used for the "
                        "key in a dtype mappings argument."
                    )
            for col_name, col in self.items():
                if col_name in dtype_dict:
                    applied.append(col.astype(dtype=dtype_dict[col_name]))
                else:
                    applied.append(col)
        else:
            for col_name, col in self.items():
                applied.append(col.astype(dtype=cast(Union[str, Dtype], dtype)))
        return DataFrame(self._internal.with_new_columns(applied))

    def add_prefix(self, prefix: str) -> "DataFrame":
        """
        Prefix labels with string `prefix`.

        For Series, the row labels are prefixed.
        For DataFrame, the column labels are prefixed.

        Parameters
        ----------
        prefix : str
           The string to add before each label.

        Returns
        -------
        DataFrame
           New DataFrame with updated labels.

        See Also
        --------
        Series.add_prefix: Prefix row labels with string `prefix`.
        Series.add_suffix: Suffix row labels with string `suffix`.
        DataFrame.add_suffix: Suffix column labels with string `suffix`.

        Examples
        --------
        >>> df = ps.DataFrame({'A': [1, 2, 3, 4], 'B': [3, 4, 5, 6]}, columns=['A', 'B'])
        >>> df
           A  B
        0  1  3
        1  2  4
        2  3  5
        3  4  6

        >>> df.add_prefix('col_')
           col_A  col_B
        0      1      3
        1      2      4
        2      3      5
        3      4      6
        """
        assert isinstance(prefix, str)
        return self._apply_series_op(
            lambda psser: psser.rename(tuple([prefix + i for i in psser._column_label]))
        )

    def add_suffix(self, suffix: str) -> "DataFrame":
        """
        Suffix labels with string `suffix`.

        For Series, the row labels are suffixed.
        For DataFrame, the column labels are suffixed.

        Parameters
        ----------
        suffix : str
           The string to add before each label.

        Returns
        -------
        DataFrame
           New DataFrame with updated labels.

        See Also
        --------
        Series.add_prefix: Prefix row labels with string `prefix`.
        Series.add_suffix: Suffix row labels with string `suffix`.
        DataFrame.add_prefix: Prefix column labels with string `prefix`.

        Examples
        --------
        >>> df = ps.DataFrame({'A': [1, 2, 3, 4], 'B': [3, 4, 5, 6]}, columns=['A', 'B'])
        >>> df
           A  B
        0  1  3
        1  2  4
        2  3  5
        3  4  6

        >>> df.add_suffix('_col')
           A_col  B_col
        0      1      3
        1      2      4
        2      3      5
        3      4      6
        """
        assert isinstance(suffix, str)
        return self._apply_series_op(
            lambda psser: psser.rename(tuple([i + suffix for i in psser._column_label]))
        )

    # TODO: include and exclude should be implemented.
    def describe(self, percentiles: Optional[List[float]] = None) -> "DataFrame":
        """
        Generate descriptive statistics that summarize the central tendency,
        dispersion and shape of a dataset's distribution, excluding
        ``NaN`` values.

        Analyzes both numeric and object series, as well
        as ``DataFrame`` column sets of mixed data types. The output
        will vary depending on what is provided. Refer to the notes
        below for more detail.

        Parameters
        ----------
        percentiles : list of ``float`` in range [0.0, 1.0], default [0.25, 0.5, 0.75]
            A list of percentiles to be computed.

        Returns
        -------
        DataFrame
            Summary statistics of the Dataframe provided.

        See Also
        --------
        DataFrame.count: Count number of non-NA/null observations.
        DataFrame.max: Maximum of the values in the object.
        DataFrame.min: Minimum of the values in the object.
        DataFrame.mean: Mean of the values.
        DataFrame.std: Standard deviation of the observations.

        Notes
        -----
        For numeric data, the result's index will include ``count``,
        ``mean``, ``std``, ``min``, ``25%``, ``50%``, ``75%``, ``max``.

        For object data (e.g. strings or timestamps), the result’s index will include
        ``count``, ``unique``, ``top``, and ``freq``.
        The ``top`` is the most common value. The ``freq`` is the most common value’s frequency.
        Timestamps also include the ``first`` and ``last`` items.

        Examples
        --------
        Describing a numeric ``Series``.

        >>> s = ps.Series([1, 2, 3])
        >>> s.describe()
        count    3.0
        mean     2.0
        std      1.0
        min      1.0
        25%      1.0
        50%      2.0
        75%      3.0
        max      3.0
        dtype: float64

        Describing a ``DataFrame``. Only numeric fields are returned.

        >>> df = ps.DataFrame({'numeric1': [1, 2, 3],
        ...                    'numeric2': [4.0, 5.0, 6.0],
        ...                    'object': ['a', 'b', 'c']
        ...                   },
        ...                   columns=['numeric1', 'numeric2', 'object'])
        >>> df.describe()
               numeric1  numeric2
        count       3.0       3.0
        mean        2.0       5.0
        std         1.0       1.0
        min         1.0       4.0
        25%         1.0       4.0
        50%         2.0       5.0
        75%         3.0       6.0
        max         3.0       6.0

        For multi-index columns:

        >>> df.columns = [('num', 'a'), ('num', 'b'), ('obj', 'c')]
        >>> df.describe()  # doctest: +NORMALIZE_WHITESPACE
               num
                 a    b
        count  3.0  3.0
        mean   2.0  5.0
        std    1.0  1.0
        min    1.0  4.0
        25%    1.0  4.0
        50%    2.0  5.0
        75%    3.0  6.0
        max    3.0  6.0

        >>> df[('num', 'b')].describe()
        count    3.0
        mean     5.0
        std      1.0
        min      4.0
        25%      4.0
        50%      5.0
        75%      6.0
        max      6.0
        Name: (num, b), dtype: float64

        Describing a ``DataFrame`` and selecting custom percentiles.

        >>> df = ps.DataFrame({'numeric1': [1, 2, 3],
        ...                    'numeric2': [4.0, 5.0, 6.0]
        ...                   },
        ...                   columns=['numeric1', 'numeric2'])
        >>> df.describe(percentiles = [0.85, 0.15])
               numeric1  numeric2
        count       3.0       3.0
        mean        2.0       5.0
        std         1.0       1.0
        min         1.0       4.0
        15%         1.0       4.0
        50%         2.0       5.0
        85%         3.0       6.0
        max         3.0       6.0

        Describing a column from a ``DataFrame`` by accessing it as
        an attribute.

        >>> df.numeric1.describe()
        count    3.0
        mean     2.0
        std      1.0
        min      1.0
        25%      1.0
        50%      2.0
        75%      3.0
        max      3.0
        Name: numeric1, dtype: float64

        Describing a column from a ``DataFrame`` by accessing it as
        an attribute and selecting custom percentiles.

        >>> df.numeric1.describe(percentiles = [0.85, 0.15])
        count    3.0
        mean     2.0
        std      1.0
        min      1.0
        15%      1.0
        50%      2.0
        85%      3.0
        max      3.0
        Name: numeric1, dtype: float64
        """
        psser_numeric: List[Series] = []
        psser_string: List[Series] = []
        psser_timestamp: List[Series] = []
        spark_data_types: List[DataType] = []
        column_labels: Optional[List[Label]] = []
        column_names: List[str] = []
        for label in self._internal.column_labels:
            psser = self._psser_for(label)
            spark_data_type = psser.spark.data_type
            if isinstance(spark_data_type, NumericType):
                psser_numeric.append(psser)
                column_labels.append(label)
                spark_data_types.append(spark_data_type)
            elif isinstance(spark_data_type, (TimestampType, TimestampNTZType)):
                psser_timestamp.append(psser)
                column_labels.append(label)
                spark_data_types.append(spark_data_type)
            else:
                psser_string.append(psser)
                column_names.append(self._internal.spark_column_name_for(label))

        if percentiles is not None:
            if any((p < 0.0) or (p > 1.0) for p in percentiles):
                raise ValueError("Percentiles should all be in the interval [0, 1]")
            # appending 50% if not in percentiles already
            percentiles = (percentiles + [0.5]) if 0.5 not in percentiles else percentiles
        else:
            percentiles = [0.25, 0.5, 0.75]

        # Identify the cases
        is_all_string_type = (
            len(psser_numeric) == 0 and len(psser_timestamp) == 0 and len(psser_string) > 0
        )
        is_all_numeric_type = len(psser_numeric) > 0 and len(psser_timestamp) == 0
        has_timestamp_type = len(psser_timestamp) > 0
        has_numeric_type = len(psser_numeric) > 0

        if is_all_string_type:
            # Handling string type columns
            # We will retrive the `count`, `unique`, `top` and `freq`.
            internal = self._internal.resolved_copy
            exprs_string = [
                internal.spark_column_for(psser._column_label) for psser in psser_string
            ]
            sdf = internal.spark_frame.select(*exprs_string)

            # Get `count` & `unique` for each columns
            counts, uniques = map(lambda x: x[1:], sdf.summary("count", "count_distinct").take(2))
            # Handling Empty DataFrame
            if len(counts) == 0 or counts[0] == "0":
                data = dict()
                for psser in psser_string:
                    data[psser.name] = [0, 0, np.nan, np.nan]
                return DataFrame(data, index=["count", "unique", "top", "freq"])

            # Get `top` & `freq` for each columns
            tops = []
            freqs = []
            # TODO(SPARK-37711): We should do it in single pass since invoking Spark job
            #   for every columns is too expensive.
            for column in exprs_string:
                top, freq = sdf.groupby(column).count().sort("count", ascending=False).first()
                tops.append(str(top))
                freqs.append(str(freq))

            stats = [counts, uniques, tops, freqs]
            stats_names = ["count", "unique", "top", "freq"]

            result: DataFrame = DataFrame(
                data=stats,
                index=stats_names,
                columns=column_names,
            )
        elif is_all_numeric_type:
            # Handling numeric columns
            exprs_numeric = [
                psser._dtype_op.nan_to_null(psser).spark.column for psser in psser_numeric
            ]
            formatted_perc = ["{:.0%}".format(p) for p in sorted(percentiles)]
            stats = ["count", "mean", "stddev", "min", *formatted_perc, "max"]

            # In this case, we can simply use `summary` to calculate the stats.
            sdf = self._internal.spark_frame.select(*exprs_numeric).summary(*stats)
            sdf = sdf.replace("stddev", "std", subset=["summary"])

            internal = InternalFrame(
                spark_frame=sdf,
                index_spark_columns=[scol_for(sdf, "summary")],
                column_labels=column_labels,
                data_spark_columns=[
                    scol_for(sdf, self._internal.spark_column_name_for(label))
                    for label in column_labels
                ],
            )
            result = DataFrame(internal).astype("float64")
        elif has_timestamp_type:
            internal = self._internal.resolved_copy
            column_names = [
                internal.spark_column_name_for(column_label) for column_label in column_labels
            ]
            column_length = len(column_labels)

            # Apply stat functions for each column.
            count_exprs = map(F.count, column_names)
            min_exprs = map(F.min, column_names)
            # Here we try to flat the multiple maps into single list that contains each calculated
            # percentile using `chain`.
            # e.g. flat the `[<map object at 0x7fc1907dc280>, <map object at 0x7fc1907dcc70>]`
            # to `[Column<'percentile_approx(A, 0.2, 10000)'>,
            # Column<'percentile_approx(B, 0.2, 10000)'>,
            # Column<'percentile_approx(A, 0.5, 10000)'>,
            # Column<'percentile_approx(B, 0.5, 10000)'>]`
            perc_exprs = chain(
                *[
                    map(F.percentile_approx, column_names, [percentile] * column_length)
                    for percentile in percentiles
                ]
            )
            max_exprs = map(F.max, column_names)
            mean_exprs = []
            for column_name, spark_data_type in zip(column_names, spark_data_types):
                mean_exprs.append(F.mean(column_name).astype(spark_data_type))
            exprs = [*count_exprs, *mean_exprs, *min_exprs, *perc_exprs, *max_exprs]

            formatted_perc = ["{:.0%}".format(p) for p in sorted(percentiles)]
            stats_names = ["count", "mean", "min", *formatted_perc, "max"]

            # If not all columns are timestamp type,
            # we also need to calculate the `std` for numeric columns
            if has_numeric_type:
                std_exprs = []
                for label, spark_data_type in zip(column_labels, spark_data_types):
                    column_name = label[0]
                    if isinstance(spark_data_type, (TimestampType, TimestampNTZType)):
                        std_exprs.append(F.lit(None).alias("stddev_samp({})".format(column_name)))
                    else:
                        std_exprs.append(F.stddev(column_name))
                exprs.extend(std_exprs)
                stats_names.append("std")

            # Select stats for all columns at once.
            sdf = internal.spark_frame.select(exprs)
            stat_values = sdf.first()

            num_stats = int(len(exprs) / column_length)
            # `column_name_stats_kv` is key-value store that has column name as key, and
            # the stats as values e.g. {"A": [{count_value}, {min_value}, ...],
            # "B": [{count_value}, {min_value} ...]}
            column_name_stats_kv: Dict[str, List[str]] = defaultdict(list)
            for i, column_name in enumerate(column_names):
                for first_stat_idx in range(num_stats):
                    column_name_stats_kv[column_name].append(
                        stat_values[(first_stat_idx * column_length) + i]
                    )

            # For timestamp type columns, we should cast the column type to string.
            for key, spark_data_type in zip(column_name_stats_kv, spark_data_types):
                if isinstance(spark_data_type, (TimestampType, TimestampNTZType)):
                    column_name_stats_kv[key] = [str(value) for value in column_name_stats_kv[key]]

            result: DataFrame = DataFrame(  # type: ignore[no-redef]
                data=column_name_stats_kv,
                index=stats_names,
                columns=column_names,
            )
        else:
            # Empty DataFrame without column
            raise ValueError("Cannot describe a DataFrame without columns")

        return result

    def drop_duplicates(
        self,
        subset: Optional[Union[Name, List[Name]]] = None,
        keep: Union[bool, str] = "first",
        inplace: bool = False,
        ignore_index: bool = False,
    ) -> Optional["DataFrame"]:
        """
        Return DataFrame with duplicate rows removed, optionally only
        considering certain columns.

        Parameters
        ----------
        subset : column label or sequence of labels, optional
            Only consider certain columns for identifying duplicates, by
            default use all the columns.
        keep : {'first', 'last', False}, default 'first'
            Determines which duplicates (if any) to keep.
            - ``first`` : Drop duplicates except for the first occurrence.
            - ``last`` : Drop duplicates except for the last occurrence.
            - False : Drop all duplicates.
        inplace : boolean, default False
            Whether to drop duplicates in place or to return a copy.
        ignore_index : boolean, default False
            If True, the resulting axis will be labeled 0, 1, …, n - 1.

        Returns
        -------
        DataFrame
            DataFrame with duplicates removed or None if ``inplace=True``.

        >>> df = ps.DataFrame(
        ...     {'a': [1, 2, 2, 2, 3], 'b': ['a', 'a', 'a', 'c', 'd']}, columns = ['a', 'b'])
        >>> df
           a  b
        0  1  a
        1  2  a
        2  2  a
        3  2  c
        4  3  d

        >>> df.drop_duplicates().sort_index()
           a  b
        0  1  a
        1  2  a
        3  2  c
        4  3  d

        >>> df.drop_duplicates(ignore_index=True).sort_index()
           a  b
        0  1  a
        1  2  a
        2  2  c
        3  3  d

        >>> df.drop_duplicates('a').sort_index()
           a  b
        0  1  a
        1  2  a
        4  3  d

        >>> df.drop_duplicates(['a', 'b']).sort_index()
           a  b
        0  1  a
        1  2  a
        3  2  c
        4  3  d

        >>> df.drop_duplicates(keep='last').sort_index()
           a  b
        0  1  a
        2  2  a
        3  2  c
        4  3  d

        >>> df.drop_duplicates(keep=False).sort_index()
           a  b
        0  1  a
        3  2  c
        4  3  d
        """
        inplace = validate_bool_kwarg(inplace, "inplace")

        sdf, column = self._mark_duplicates(subset, keep)

        sdf = sdf.where(~scol_for(sdf, column)).drop(column)
        internal = self._internal.with_new_sdf(sdf)
        psdf: DataFrame = DataFrame(internal)

        if inplace:
            if ignore_index:
                psdf.reset_index(drop=True, inplace=inplace)
            self._update_internal_frame(psdf._internal)
            return None
        else:
            return psdf.reset_index(drop=True) if ignore_index else psdf

    def reindex(
        self,
        labels: Optional[Sequence[Any]] = None,
        index: Optional[Union["Index", Sequence[Any]]] = None,
        columns: Optional[Union[pd.Index, Sequence[Any]]] = None,
        axis: Optional[Axis] = None,
        copy: Optional[bool] = True,
        fill_value: Optional[Any] = None,
    ) -> "DataFrame":
        """
        Conform DataFrame to new index with optional filling logic, placing
        NA/NaN in locations having no value in the previous index. A new object
        is produced unless the new index is equivalent to the current one and
        ``copy=False``.

        Parameters
        ----------
        labels: array-like, optional
            New labels / index to conform the axis specified by ‘axis’ to.
        index, columns: array-like, optional
            New labels / index to conform to, should be specified using keywords.
            Preferably an Index object to avoid duplicating data
        axis: int or str, optional
            Axis to target. Can be either the axis name (‘index’, ‘columns’) or
            number (0, 1).
        copy : bool, default True
            Return a new object, even if the passed indexes are the same.
        fill_value : scalar, default np.NaN
            Value to use for missing values. Defaults to NaN, but can be any
            "compatible" value.

        Returns
        -------
        DataFrame with changed index.

        See Also
        --------
        DataFrame.set_index : Set row labels.
        DataFrame.reset_index : Remove row labels or move them to new columns.

        Examples
        --------

        ``DataFrame.reindex`` supports two calling conventions

        * ``(index=index_labels, columns=column_labels, ...)``
        * ``(labels, axis={'index', 'columns'}, ...)``

        We *highly* recommend using keyword arguments to clarify your
        intent.

        Create a dataframe with some fictional data.

        >>> index = ['Firefox', 'Chrome', 'Safari', 'IE10', 'Konqueror']
        >>> df = ps.DataFrame({
        ...      'http_status': [200, 200, 404, 404, 301],
        ...      'response_time': [0.04, 0.02, 0.07, 0.08, 1.0]},
        ...       index=index,
        ...       columns=['http_status', 'response_time'])
        >>> df
                   http_status  response_time
        Firefox            200           0.04
        Chrome             200           0.02
        Safari             404           0.07
        IE10               404           0.08
        Konqueror          301           1.00

        Create a new index and reindex the dataframe. By default
        values in the new index that do not have corresponding
        records in the dataframe are assigned ``NaN``.

        >>> new_index= ['Safari', 'Iceweasel', 'Comodo Dragon', 'IE10',
        ...             'Chrome']
        >>> df.reindex(new_index).sort_index()
                       http_status  response_time
        Chrome               200.0           0.02
        Comodo Dragon          NaN            NaN
        IE10                 404.0           0.08
        Iceweasel              NaN            NaN
        Safari               404.0           0.07

        We can fill in the missing values by passing a value to
        the keyword ``fill_value``.

        >>> df.reindex(new_index, fill_value=0, copy=False).sort_index()
                       http_status  response_time
        Chrome                 200           0.02
        Comodo Dragon            0           0.00
        IE10                   404           0.08
        Iceweasel                0           0.00
        Safari                 404           0.07

        We can also reindex the columns.

        >>> df.reindex(columns=['http_status', 'user_agent']).sort_index()
                   http_status  user_agent
        Chrome             200         NaN
        Firefox            200         NaN
        IE10               404         NaN
        Konqueror          301         NaN
        Safari             404         NaN

        Or we can use "axis-style" keyword arguments

        >>> df.reindex(['http_status', 'user_agent'], axis="columns").sort_index()
                   http_status  user_agent
        Chrome             200         NaN
        Firefox            200         NaN
        IE10               404         NaN
        Konqueror          301         NaN
        Safari             404         NaN

        To further illustrate the filling functionality in
        ``reindex``, we will create a dataframe with a
        monotonically increasing index (for example, a sequence
        of dates).

        >>> date_index = pd.date_range('1/1/2010', periods=6, freq='D')
        >>> df2 = ps.DataFrame({"prices": [100, 101, np.nan, 100, 89, 88]},
        ...                    index=date_index)
        >>> df2.sort_index()
                    prices
        2010-01-01   100.0
        2010-01-02   101.0
        2010-01-03     NaN
        2010-01-04   100.0
        2010-01-05    89.0
        2010-01-06    88.0

        Suppose we decide to expand the dataframe to cover a wider
        date range.

        >>> date_index2 = pd.date_range('12/29/2009', periods=10, freq='D')
        >>> df2.reindex(date_index2).sort_index()
                    prices
        2009-12-29     NaN
        2009-12-30     NaN
        2009-12-31     NaN
        2010-01-01   100.0
        2010-01-02   101.0
        2010-01-03     NaN
        2010-01-04   100.0
        2010-01-05    89.0
        2010-01-06    88.0
        2010-01-07     NaN
        """
        if axis is not None and (index is not None or columns is not None):
            raise TypeError("Cannot specify both 'axis' and any of 'index' or 'columns'.")

        if labels is not None:
            axis = validate_axis(axis)
            if axis == 0:
                index = labels
            elif axis == 1:
                columns = labels

        if index is not None and not is_list_like(index):
            raise TypeError(
                "Index must be called with a collection of some kind, "
                "%s was passed" % type(index)
            )

        if columns is not None and not is_list_like(columns):
            raise TypeError(
                "Columns must be called with a collection of some kind, "
                "%s was passed" % type(columns)
            )

        df = self

        if index is not None:
            df = df._reindex_index(index, fill_value)

        if columns is not None:
            df = df._reindex_columns(columns, fill_value)

        # Copy
        if copy and df is self:
            return df.copy()
        else:
            return df

    def _reindex_index(
        self, index: Optional[Union["Index", Sequence[Any]]], fill_value: Optional[Any]
    ) -> "DataFrame":
        # When axis is index, we can mimic pandas by a right outer join.
        nlevels = self._internal.index_level
        assert nlevels <= 1 or (
            isinstance(index, ps.MultiIndex) and nlevels == index.nlevels
        ), "MultiIndex DataFrame can only be reindexed with a similar pandas-on-Spark MultiIndex."

        index_columns = self._internal.index_spark_column_names
        frame = self._internal.resolved_copy.spark_frame.drop(NATURAL_ORDER_COLUMN_NAME)

        if isinstance(index, ps.Index):
            if nlevels != index.nlevels:
                return DataFrame(index._internal.with_new_columns([])).reindex(
                    columns=self.columns, fill_value=fill_value
                )

            index_names = index._internal.index_names
            scols = index._internal.index_spark_columns
            labels = index._internal.spark_frame.select(
                [scol.alias(index_column) for scol, index_column in zip(scols, index_columns)]
            )
        else:
            index = ps.Index(list(index))
            labels = index._internal.spark_frame.select(index.spark.column.alias(index_columns[0]))
            index_names = self._internal.index_names

        if fill_value is not None:
            frame_index_columns = [
                verify_temp_column_name(frame, "__frame_index_column_{}__".format(i))
                for i in range(nlevels)
            ]
            index_scols = [
                scol_for(frame, index_col).alias(frame_index_col)
                for index_col, frame_index_col in zip(index_columns, frame_index_columns)
            ]
            scols = self._internal.resolved_copy.data_spark_columns
            frame = frame.select(index_scols + scols)

            temp_fill_value = verify_temp_column_name(frame, "__fill_value__")
            labels = labels.withColumn(temp_fill_value, F.lit(fill_value))

            frame_index_scols = [scol_for(frame, col) for col in frame_index_columns]
            labels_index_scols = [scol_for(labels, col) for col in index_columns]

            joined_df = frame.join(
                labels,
                on=[fcol == lcol for fcol, lcol in zip(frame_index_scols, labels_index_scols)],
                how="right",
            )

            joined_df = joined_df.select(
                *labels_index_scols,
                *[
                    F.when(
                        reduce(
                            lambda c1, c2: c1 & c2,
                            [
                                fcol.isNull() & lcol.isNotNull()
                                for fcol, lcol in zip(frame_index_scols, labels_index_scols)
                            ],
                        ),
                        scol_for(joined_df, temp_fill_value),
                    )
                    .otherwise(scol_for(joined_df, col))
                    .alias(col)
                    for col in self._internal.data_spark_column_names
                ],
            )
            data_fields = None
        else:
            joined_df = frame.join(labels, on=index_columns, how="right")
            data_fields = [field.copy(nullable=True) for field in self._internal.data_fields]

        sdf = joined_df.drop(NATURAL_ORDER_COLUMN_NAME)
        internal = self._internal.copy(
            spark_frame=sdf,
            index_spark_columns=[
                scol_for(sdf, col) for col in self._internal.index_spark_column_names
            ],
            index_names=index_names,
            index_fields=[
                field.copy(name=name)
                for field, name in zip(
                    index._internal.index_fields, self._internal.index_spark_column_names
                )
            ],
            data_spark_columns=[
                scol_for(sdf, col) for col in self._internal.data_spark_column_names
            ],
            data_fields=data_fields,
        )
        return DataFrame(internal)

    def _reindex_columns(
        self, columns: Optional[Union[pd.Index, Sequence[Any]]], fill_value: Optional[Any]
    ) -> "DataFrame":
        level = self._internal.column_labels_level
        if level > 1:
            label_columns = list(columns)
            for col in label_columns:
                if not isinstance(col, tuple):
                    raise TypeError("Expected tuple, got {}".format(type(col).__name__))
        else:
            label_columns = [(col,) for col in columns]
        for col in label_columns:
            if len(col) != level:
                raise ValueError(
                    "shape (1,{}) doesn't match the shape (1,{})".format(len(col), level)
                )
        fill_value = np.nan if fill_value is None else fill_value
        scols_or_pssers: List[Union[PySparkColumn, "Series"]] = []
        labels = []
        for label in label_columns:
            if label in self._internal.column_labels:
                scols_or_pssers.append(self._psser_for(label))
            else:
                scols_or_pssers.append(F.lit(fill_value).alias(name_like_string(label)))
            labels.append(label)

        if isinstance(columns, pd.Index):
            column_label_names = [
                name if is_name_like_tuple(name) else (name,) for name in columns.names
            ]
            internal = self._internal.with_new_columns(
                scols_or_pssers, column_labels=labels, column_label_names=column_label_names
            )
        else:
            internal = self._internal.with_new_columns(scols_or_pssers, column_labels=labels)

        return DataFrame(internal)

    def reindex_like(self, other: "DataFrame", copy: bool = True) -> "DataFrame":
        """
        Return a DataFrame with matching indices as other object.

        Conform the object to the same index on all axes. Places NA/NaN in locations
        having no value in the previous index. A new object is produced unless the
        new index is equivalent to the current one and copy=False.

        Parameters
        ----------
        other : DataFrame
            Its row and column indices are used to define the new indices
            of this object.
        copy : bool, default True
            Return a new object, even if the passed indexes are the same.

        Returns
        -------
        DataFrame
            DataFrame with changed indices on each axis.

        See Also
        --------
        DataFrame.set_index : Set row labels.
        DataFrame.reset_index : Remove row labels or move them to new columns.
        DataFrame.reindex : Change to new indices or expand indices.

        Notes
        -----
        Same as calling
        ``.reindex(index=other.index, columns=other.columns,...)``.

        Examples
        --------

        >>> df1 = ps.DataFrame([[24.3, 75.7, 'high'],
        ...                     [31, 87.8, 'high'],
        ...                     [22, 71.6, 'medium'],
        ...                     [35, 95, 'medium']],
        ...                    columns=['temp_celsius', 'temp_fahrenheit',
        ...                             'windspeed'],
        ...                    index=pd.date_range(start='2014-02-12',
        ...                                        end='2014-02-15', freq='D'))
        >>> df1
                    temp_celsius  temp_fahrenheit windspeed
        2014-02-12          24.3             75.7      high
        2014-02-13          31.0             87.8      high
        2014-02-14          22.0             71.6    medium
        2014-02-15          35.0             95.0    medium

        >>> df2 = ps.DataFrame([[28, 'low'],
        ...                     [30, 'low'],
        ...                     [35.1, 'medium']],
        ...                    columns=['temp_celsius', 'windspeed'],
        ...                    index=pd.DatetimeIndex(['2014-02-12', '2014-02-13',
        ...                                            '2014-02-15']))
        >>> df2
                    temp_celsius windspeed
        2014-02-12          28.0       low
        2014-02-13          30.0       low
        2014-02-15          35.1    medium

        >>> df2.reindex_like(df1).sort_index() # doctest: +NORMALIZE_WHITESPACE
                    temp_celsius  temp_fahrenheit windspeed
        2014-02-12          28.0              NaN       low
        2014-02-13          30.0              NaN       low
        2014-02-14           NaN              NaN       None
        2014-02-15          35.1              NaN    medium
        """

        if isinstance(other, DataFrame):
            return self.reindex(index=other.index, columns=other.columns, copy=copy)
        else:
            raise TypeError("other must be a pandas-on-Spark DataFrame")

    def melt(
        self,
        id_vars: Optional[Union[Name, List[Name]]] = None,
        value_vars: Optional[Union[Name, List[Name]]] = None,
        var_name: Optional[Union[str, List[str]]] = None,
        value_name: str = "value",
    ) -> "DataFrame":
        """
        Unpivot a DataFrame from wide format to long format, optionally
        leaving identifier variables set.

        This function is useful to massage a DataFrame into a format where one
        or more columns are identifier variables (`id_vars`), while all other
        columns, considered measured variables (`value_vars`), are "unpivoted" to
        the row axis, leaving just two non-identifier columns, 'variable' and
        'value'.

        Parameters
        ----------
        frame : DataFrame
        id_vars : tuple, list, or ndarray, optional
            Column(s) to use as identifier variables.
        value_vars : tuple, list, or ndarray, optional
            Column(s) to unpivot. If not specified, uses all columns that
            are not set as `id_vars`.
        var_name : scalar, default 'variable'
            Name to use for the 'variable' column. If None it uses `frame.columns.name` or
            ‘variable’.
        value_name : scalar, default 'value'
            Name to use for the 'value' column.

        Returns
        -------
        DataFrame
            Unpivoted DataFrame.

        Examples
        --------
        >>> df = ps.DataFrame({'A': {0: 'a', 1: 'b', 2: 'c'},
        ...                    'B': {0: 1, 1: 3, 2: 5},
        ...                    'C': {0: 2, 1: 4, 2: 6}},
        ...                   columns=['A', 'B', 'C'])
        >>> df
           A  B  C
        0  a  1  2
        1  b  3  4
        2  c  5  6

        >>> ps.melt(df)
          variable value
        0        A     a
        1        B     1
        2        C     2
        3        A     b
        4        B     3
        5        C     4
        6        A     c
        7        B     5
        8        C     6

        >>> df.melt(id_vars='A')
           A variable  value
        0  a        B      1
        1  a        C      2
        2  b        B      3
        3  b        C      4
        4  c        B      5
        5  c        C      6

        >>> df.melt(value_vars='A')
          variable value
        0        A     a
        1        A     b
        2        A     c

        >>> ps.melt(df, id_vars=['A', 'B'])
           A  B variable  value
        0  a  1        C      2
        1  b  3        C      4
        2  c  5        C      6

        >>> df.melt(id_vars=['A'], value_vars=['C'])
           A variable  value
        0  a        C      2
        1  b        C      4
        2  c        C      6

        The names of 'variable' and 'value' columns can be customized:

        >>> ps.melt(df, id_vars=['A'], value_vars=['B'],
        ...         var_name='myVarname', value_name='myValname')
           A myVarname  myValname
        0  a         B          1
        1  b         B          3
        2  c         B          5
        """
        column_labels = self._internal.column_labels

        if id_vars is None:
            id_vars = []
        else:
            if isinstance(id_vars, tuple):
                if self._internal.column_labels_level == 1:
                    id_vars = [idv if is_name_like_tuple(idv) else (idv,) for idv in id_vars]
                else:
                    raise ValueError(
                        "id_vars must be a list of tuples" " when columns are a MultiIndex"
                    )
            elif is_name_like_value(id_vars):
                id_vars = [(id_vars,)]
            else:
                id_vars = [idv if is_name_like_tuple(idv) else (idv,) for idv in id_vars]

            non_existence_col = [idv for idv in id_vars if idv not in column_labels]
            if len(non_existence_col) != 0:
                raveled_column_labels: np.ndarray[Any, np.dtype[Any]] = np.ravel(column_labels)
                missing = [
                    nec for nec in np.ravel(non_existence_col) if nec not in raveled_column_labels
                ]
                if len(missing) != 0:
                    raise KeyError(
                        "The following 'id_vars' are not present"
                        " in the DataFrame: {}".format(missing)
                    )
                else:
                    raise KeyError(
                        "None of {} are in the {}".format(non_existence_col, column_labels)
                    )

        if value_vars is None:
            value_vars = []
        else:
            if isinstance(value_vars, tuple):
                if self._internal.column_labels_level == 1:
                    value_vars = [
                        valv if is_name_like_tuple(valv) else (valv,) for valv in value_vars
                    ]
                else:
                    raise ValueError(
                        "value_vars must be a list of tuples" " when columns are a MultiIndex"
                    )
            elif is_name_like_value(value_vars):
                value_vars = [(value_vars,)]
            else:
                value_vars = [valv if is_name_like_tuple(valv) else (valv,) for valv in value_vars]

            non_existence_col = [valv for valv in value_vars if valv not in column_labels]
            if len(non_existence_col) != 0:
                raveled_column_labels = np.ravel(column_labels)
                missing = [
                    nec for nec in np.ravel(non_existence_col) if nec not in raveled_column_labels
                ]
                if len(missing) != 0:
                    raise KeyError(
                        "The following 'value_vars' are not present"
                        " in the DataFrame: {}".format(missing)
                    )
                else:
                    raise KeyError(
                        "None of {} are in the {}".format(non_existence_col, column_labels)
                    )

        if len(value_vars) == 0:
            value_vars = column_labels

        column_labels = [label for label in column_labels if label not in id_vars]

        sdf = self._internal.spark_frame

        if var_name is None:
            if (
                self._internal.column_labels_level == 1
                and self._internal.column_label_names[0] is None
            ):
                var_name = ["variable"]
            else:
                var_name = [
                    name_like_string(name) if name is not None else "variable_{}".format(i)
                    for i, name in enumerate(self._internal.column_label_names)
                ]
        elif isinstance(var_name, str):
            var_name = [var_name]

        pairs = F.explode(
            F.array(
                *[
                    F.struct(
                        *[F.lit(c).alias(name) for c, name in zip(label, var_name)],
                        *[self._internal.spark_column_for(label).alias(value_name)],
                    )
                    for label in column_labels
                    if label in value_vars
                ]
            )
        )

        columns = (
            [
                self._internal.spark_column_for(label).alias(name_like_string(label))
                for label in id_vars
            ]
            + [F.col("pairs.`%s`" % name) for name in var_name]
            + [F.col("pairs.`%s`" % value_name)]
        )
        exploded_df = sdf.withColumn("pairs", pairs).select(columns)

        return DataFrame(
            InternalFrame(
                spark_frame=exploded_df,
                index_spark_columns=None,
                column_labels=(
                    [label if len(label) == 1 else (name_like_string(label),) for label in id_vars]
                    + [(name,) for name in var_name]
                    + [(value_name,)]
                ),
            )
        )

    def stack(self) -> DataFrameOrSeries:
        """
        Stack the prescribed level(s) from columns to index.

        Return a reshaped DataFrame or Series having a multi-level
        index with one or more new inner-most levels compared to the current
        DataFrame. The new inner-most levels are created by pivoting the
        columns of the current dataframe:

          - if the columns have a single level, the output is a Series
          - if the columns have multiple levels, the new index
            level(s) is (are) taken from the prescribed level(s) and
            the output is a DataFrame.

        The new index levels are sorted.

        Returns
        -------
        DataFrame or Series
            Stacked dataframe or series.

        See Also
        --------
        DataFrame.unstack : Unstack prescribed level(s) from index axis
            onto column axis.
        DataFrame.pivot : Reshape dataframe from long format to wide
            format.
        DataFrame.pivot_table : Create a spreadsheet-style pivot table
            as a DataFrame.

        Notes
        -----
        The function is named by analogy with a collection of books
        being reorganized from being side by side on a horizontal
        position (the columns of the dataframe) to being stacked
        vertically on top of each other (in the index of the
        dataframe).

        Examples
        --------
        **Single level columns**

        >>> df_single_level_cols = ps.DataFrame([[0, 1], [2, 3]],
        ...                                     index=['cat', 'dog'],
        ...                                     columns=['weight', 'height'])

        Stacking a dataframe with a single level column axis returns a Series:

        >>> df_single_level_cols
             weight  height
        cat       0       1
        dog       2       3
        >>> df_single_level_cols.stack().sort_index()
        cat  height    1
             weight    0
        dog  height    3
             weight    2
        dtype: int64

        **Multi level columns: simple case**

        >>> multicol1 = pd.MultiIndex.from_tuples([('weight', 'kg'),
        ...                                        ('weight', 'pounds')])
        >>> df_multi_level_cols1 = ps.DataFrame([[1, 2], [2, 4]],
        ...                                     index=['cat', 'dog'],
        ...                                     columns=multicol1)

        Stacking a dataframe with a multi-level column axis:

        >>> df_multi_level_cols1  # doctest: +NORMALIZE_WHITESPACE
            weight
                kg pounds
        cat      1      2
        dog      2      4
        >>> df_multi_level_cols1.stack().sort_index()
                    weight
        cat kg           1
            pounds       2
        dog kg           2
            pounds       4

        **Missing values**

        >>> multicol2 = pd.MultiIndex.from_tuples([('weight', 'kg'),
        ...                                        ('height', 'm')])
        >>> df_multi_level_cols2 = ps.DataFrame([[1.0, 2.0], [3.0, 4.0]],
        ...                                     index=['cat', 'dog'],
        ...                                     columns=multicol2)

        It is common to have missing values when stacking a dataframe
        with multi-level columns, as the stacked dataframe typically
        has more values than the original dataframe. Missing values
        are filled with NaNs:

        >>> df_multi_level_cols2
            weight height
                kg      m
        cat    1.0    2.0
        dog    3.0    4.0
        >>> df_multi_level_cols2.stack().sort_index()
                weight  height
        cat kg     1.0     NaN
            m      NaN     2.0
        dog kg     3.0     NaN
            m      NaN     4.0
        """
        from pyspark.pandas.series import first_series

        if len(self._internal.column_labels) == 0:
            return DataFrame(
                self._internal.copy(
                    column_label_names=self._internal.column_label_names[:-1]
                ).with_filter(F.lit(False))
            )

        column_labels: Dict[Label, Dict[Any, PySparkColumn]] = defaultdict(dict)
        index_values = set()
        should_returns_series = False
        for label in self._internal.column_labels:
            new_label = label[:-1]
            if len(new_label) == 0:
                new_label = None
                should_returns_series = True
            value = label[-1]

            scol = self._internal.spark_column_for(label)
            column_labels[new_label][value] = scol

            index_values.add(value)

        index_name = self._internal.column_label_names[-1]
        column_label_names = self._internal.column_label_names[:-1]
        if len(column_label_names) == 0:
            column_label_names = [None]

        index_column = SPARK_INDEX_NAME_FORMAT(self._internal.index_level)
        data_columns = [name_like_string(label) for label in column_labels]

        structs = [
            F.struct(
                *[F.lit(value).alias(index_column)],
                *[
                    (
                        column_labels[label][value]
                        if value in column_labels[label]
                        else F.lit(None)
                    ).alias(name)
                    for label, name in zip(column_labels, data_columns)
                ],
            ).alias(value)
            for value in index_values
        ]

        pairs = F.explode(F.array(*structs))

        sdf = self._internal.spark_frame.withColumn("pairs", pairs)
        sdf = sdf.select(
            self._internal.index_spark_columns
            + [sdf["pairs"][index_column].alias(index_column)]
            + [sdf["pairs"][name].alias(name) for name in data_columns]
        )

        internal = InternalFrame(
            spark_frame=sdf,
            index_spark_columns=[
                scol_for(sdf, col)
                for col in (self._internal.index_spark_column_names + [index_column])
            ],
            index_names=self._internal.index_names + [index_name],
            index_fields=self._internal.index_fields + [None],
            column_labels=list(column_labels),
            data_spark_columns=[scol_for(sdf, col) for col in data_columns],
            column_label_names=column_label_names,
        )
        psdf: DataFrame = DataFrame(internal)

        if should_returns_series:
            return first_series(psdf)
        else:
            return psdf

    def unstack(self) -> DataFrameOrSeries:
        """
        Pivot the (necessarily hierarchical) index labels.

        Returns a DataFrame having a new level of column labels whose inner-most level
        consists of the pivoted index labels.

        If the index is not a MultiIndex, the output will be a Series.

        .. note:: If the index is a MultiIndex, the output DataFrame could be very wide, and
            it could cause a serious performance degradation since Spark partitions its row based.

        Returns
        -------
        Series or DataFrame

        See Also
        --------
        DataFrame.pivot : Pivot a table based on column values.
        DataFrame.stack : Pivot a level of the column labels (inverse operation from unstack).

        Examples
        --------
        >>> df = ps.DataFrame({"A": {"0": "a", "1": "b", "2": "c"},
        ...                    "B": {"0": "1", "1": "3", "2": "5"},
        ...                    "C": {"0": "2", "1": "4", "2": "6"}},
        ...                   columns=["A", "B", "C"])
        >>> df
           A  B  C
        0  a  1  2
        1  b  3  4
        2  c  5  6

        >>> df.unstack().sort_index()
        A  0    a
           1    b
           2    c
        B  0    1
           1    3
           2    5
        C  0    2
           1    4
           2    6
        dtype: object

        >>> df.columns = pd.MultiIndex.from_tuples([('X', 'A'), ('X', 'B'), ('Y', 'C')])
        >>> df.unstack().sort_index()
        X  A  0    a
              1    b
              2    c
           B  0    1
              1    3
              2    5
        Y  C  0    2
              1    4
              2    6
        dtype: object

        For MultiIndex case:

        >>> df = ps.DataFrame({"A": ["a", "b", "c"],
        ...                    "B": [1, 3, 5],
        ...                    "C": [2, 4, 6]},
        ...                   columns=["A", "B", "C"])
        >>> df = df.set_index('A', append=True)
        >>> df  # doctest: +NORMALIZE_WHITESPACE
             B  C
          A
        0 a  1  2
        1 b  3  4
        2 c  5  6
        >>> df.unstack().sort_index()  # doctest: +NORMALIZE_WHITESPACE
             B              C
        A    a    b    c    a    b    c
        0  1.0  NaN  NaN  2.0  NaN  NaN
        1  NaN  3.0  NaN  NaN  4.0  NaN
        2  NaN  NaN  5.0  NaN  NaN  6.0
        """
        from pyspark.pandas.series import first_series

        if self._internal.index_level > 1:
            # The index after `reset_index()` will never be used, so use "distributed" index
            # as a dummy to avoid overhead.
            with option_context("compute.default_index_type", "distributed"):
                df = self.reset_index()
            index = df._internal.column_labels[: self._internal.index_level - 1]
            columns = df.columns[self._internal.index_level - 1]
            df = df.pivot_table(
                index=index, columns=columns, values=self._internal.column_labels, aggfunc="first"
            )
            internal = df._internal.copy(
                index_names=self._internal.index_names[:-1],
                index_fields=df._internal.index_fields[: self._internal.index_level - 1],
                column_label_names=(
                    df._internal.column_label_names[:-1]
                    + [
                        None
                        if self._internal.index_names[-1] is None
                        else df._internal.column_label_names[-1]
                    ]
                ),
            )
            return DataFrame(internal)

        # TODO: Codes here are similar with melt. Should we deduplicate?
        column_labels = self._internal.column_labels
        ser_name = SPARK_DEFAULT_SERIES_NAME
        sdf = self._internal.spark_frame
        new_index_columns = [
            SPARK_INDEX_NAME_FORMAT(i) for i in range(self._internal.column_labels_level)
        ]

        new_index_map = list(zip_longest(new_index_columns, self._internal.column_label_names, []))

        pairs = F.explode(
            F.array(
                *[
                    F.struct(
                        *[F.lit(c).alias(name) for c, name in zip(idx, new_index_columns)],
                        *[self._internal.spark_column_for(idx).alias(ser_name)],
                    )
                    for idx in column_labels
                ]
            )
        )

        columns = [
            F.col("pairs.%s" % name)
            for name in new_index_columns[: self._internal.column_labels_level]
        ] + [F.col("pairs.%s" % ser_name)]

        new_index_len = len(new_index_columns)
        existing_index_columns = []
        for i, (index_name, index_field) in enumerate(
            zip(self._internal.index_names, self._internal.index_fields)
        ):
            name = SPARK_INDEX_NAME_FORMAT(i + new_index_len)
            new_index_map.append((name, index_name, index_field.copy(name=name)))
            existing_index_columns.append(self._internal.index_spark_columns[i].alias(name))

        exploded_df = sdf.withColumn("pairs", pairs).select(existing_index_columns + columns)

        index_spark_column_names, index_names, index_fields = zip(*new_index_map)
        return first_series(
            DataFrame(
                InternalFrame(
                    exploded_df,
                    index_spark_columns=[
                        scol_for(exploded_df, col) for col in index_spark_column_names
                    ],
                    index_names=list(index_names),
                    index_fields=list(index_fields),
                    column_labels=[None],
                )
            )
        )

    # TODO: axis, level and **kwargs should be implemented.
    def all(
        self, axis: Axis = 0, bool_only: Optional[bool] = None, skipna: bool = True
    ) -> "Series":
        """
        Return whether all elements are True.

        Returns True unless there is at least one element within a series that is
        False or equivalent (e.g. zero or empty)

        Parameters
        ----------
        axis : {0 or 'index'}, default 0
            Indicate which axis or axes should be reduced.

            * 0 / 'index' : reduce the index, return a Series whose index is the
              original column labels.

        bool_only : bool, default None
            Include only boolean columns. If None, will attempt to use everything,
            then use only boolean data.

        skipna : boolean, default True
            Exclude NA values, such as None or numpy.NaN.
            If an entire row/column is NA values and `skipna` is True,
            then the result will be True, as for an empty row/column.
            If `skipna` is False, numpy.NaNs are treated as True because these are
            not equal to zero, Nones are treated as False.

        Returns
        -------
        Series

        Examples
        --------
        Create a dataframe from a dictionary.

        >>> df = ps.DataFrame({
        ...    'col1': [True, True, True],
        ...    'col2': [True, False, False],
        ...    'col3': [0, 0, 0],
        ...    'col4': [1, 2, 3],
        ...    'col5': [True, True, None],
        ...    'col6': [True, False, None]},
        ...    columns=['col1', 'col2', 'col3', 'col4', 'col5', 'col6'])

        Default behavior checks if column-wise values all return True.

        >>> df.all()
        col1     True
        col2    False
        col3    False
        col4     True
        col5     True
        col6    False
        dtype: bool

        Include NA values when set `skipna=False`.

        >>> df[['col5', 'col6']].all(skipna=False)
        col5    False
        col6    False
        dtype: bool

        Include only boolean columns when set `bool_only=True`.

        >>> df.all(bool_only=True)
        col1     True
        col2    False
        dtype: bool
        """
        axis = validate_axis(axis)
        if axis != 0:
            raise NotImplementedError('axis should be either 0 or "index" currently.')

        column_labels = self._internal.column_labels
        if bool_only:
            column_labels = self._bool_column_labels(column_labels)
        if len(column_labels) == 0:
            return ps.Series([], dtype=bool)

        applied: List[PySparkColumn] = []
        for label in column_labels:
            scol = self._internal.spark_column_for(label)

            if isinstance(self._internal.spark_type_for(label), NumericType) or skipna:
                # np.nan takes no effect to the result; None takes no effect if `skipna`
                all_col = F.min(F.coalesce(scol.cast("boolean"), F.lit(True)))
            else:
                # Take None as False when not `skipna`
                all_col = F.min(F.when(scol.isNull(), F.lit(False)).otherwise(scol.cast("boolean")))
            applied.append(F.when(all_col.isNull(), True).otherwise(all_col))

        return self._result_aggregated(column_labels, applied)

    # TODO: axis, skipna, level and **kwargs should be implemented.
    def any(self, axis: Axis = 0, bool_only: Optional[bool] = None) -> "Series":
        """
        Return whether any element is True.

        Returns False unless there is at least one element within a series that is
        True or equivalent (e.g. non-zero or non-empty).

        Parameters
        ----------
        axis : {0 or 'index'}, default 0
            Indicate which axis or axes should be reduced.

            * 0 / 'index' : reduce the index, return a Series whose index is the
              original column labels.

        bool_only : bool, default None
            Include only boolean columns. If None, will attempt to use everything,
            then use only boolean data.

        Returns
        -------
        Series

        Examples
        --------
        Create a dataframe from a dictionary.

        >>> df = ps.DataFrame({
        ...    'col1': [False, False, False],
        ...    'col2': [True, False, False],
        ...    'col3': [0, 0, 1],
        ...    'col4': [0, 1, 2],
        ...    'col5': [False, False, None],
        ...    'col6': [True, False, None]},
        ...    columns=['col1', 'col2', 'col3', 'col4', 'col5', 'col6'])

        Default behavior checks if column-wise values all return True.

        >>> df.any()
        col1    False
        col2     True
        col3     True
        col4     True
        col5    False
        col6     True
        dtype: bool

        Include only boolean columns when set `bool_only=True`.

        >>> df.any(bool_only=True)
        col1    False
        col2     True
        dtype: bool

        Returns empty Series when the DataFrame is empty.
        >>> df[[]].any()
        Series([], dtype: bool)
        """
        axis = validate_axis(axis)
        if axis != 0:
            raise NotImplementedError('axis should be either 0 or "index" currently.')

        column_labels = self._internal.column_labels
        if bool_only:
            column_labels = self._bool_column_labels(column_labels)
        if len(column_labels) == 0:
            return ps.Series([], dtype=bool)

        applied: List[PySparkColumn] = []
        for label in column_labels:
            scol = self._internal.spark_column_for(label)
            any_col = F.max(F.coalesce(scol.cast("boolean"), F.lit(False)))
            applied.append(F.when(any_col.isNull(), False).otherwise(any_col))

        return self._result_aggregated(column_labels, applied)

    def _bool_column_labels(self, column_labels: List[Label]) -> List[Label]:
        """
        Filter column labels of boolean columns (without None).
        """
        bool_column_labels = []
        for label in column_labels:
            psser = self._psser_for(label)
            if is_bool_dtype(psser):
                # Rely on dtype rather than spark type because
                # columns that consist of bools and Nones should be excluded
                # if bool_only is True
                bool_column_labels.append(label)
        return bool_column_labels

    def _result_aggregated(
        self, column_labels: List[Label], scols: Sequence[PySparkColumn]
    ) -> "Series":
        """
        Given aggregated Spark columns and respective column labels from the original
        pandas-on-Spark DataFrame, construct the result Series.
        """
        from pyspark.pandas.series import first_series

        cols = []
        result_scol_name = "value"
        for label, applied_col in zip(column_labels, scols):
            cols.append(
                F.struct(
                    *[F.lit(col).alias(SPARK_INDEX_NAME_FORMAT(i)) for i, col in enumerate(label)],
                    *[applied_col.alias(result_scol_name)],
                )
            )
        # Statements under this comment implement spark frame transformations as below:
        # From:
        # +-------------------------------------------------------------------------------------+
        # |arrays                                                                               |
        # +-------------------------------------------------------------------------------------+
        # |[{col1, true}, {col2, true}, {col3, false}, {col4, true}]|
        # +-------------------------------------------------------------------------------------+
        # To:
        # +-------------+
        # |col          |
        # +-------------+
        # |{col1, true} |
        # |{col2, true} |
        # |{col3, false}|
        # |{col4, true} |
        # +-------------+
        # To:
        # +-----------------+-----+
        # |__index_level_0__|value|
        # +-----------------+-----+
        # |col1             |true |
        # |col2             |true |
        # |col3             |false|
        # |col4             |true |
        # +-----------------+-----+
        sdf = self._internal.spark_frame.select(F.array(*cols).alias("arrays")).select(
            F.explode(F.col("arrays"))
        )
        sdf = sdf.selectExpr("col.*")

        internal = InternalFrame(
            spark_frame=sdf,
            index_spark_columns=[
                scol_for(sdf, SPARK_INDEX_NAME_FORMAT(i))
                for i in range(self._internal.column_labels_level)
            ],
            index_names=self._internal.column_label_names,
            column_labels=[None],
            data_spark_columns=[scol_for(sdf, result_scol_name)],
        )

        # (cont.) The result Series should look as below:
        # col1    False
        # col2     True
        # col3     True
        # col4     True
        # dtype: bool
        return first_series(DataFrame(internal))

    # TODO: add axis, pct, na_option parameter
    def rank(
<<<<<<< HEAD
        self, method: str = "average", ascending: bool = True, numeric_only: Optional[bool] = None
=======
        self, method: str = "average", ascending: bool = True, numeric_only: bool = False
>>>>>>> 54d5087c
    ) -> "DataFrame":
        """
        Compute numerical data ranks (1 through n) along axis. Equal values are
        assigned a rank that is the average of the ranks of those values.

        .. note:: the current implementation of rank uses Spark's Window without
            specifying partition specification. This leads to moving all data into
            a single partition in a single machine and could cause serious
            performance degradation. Avoid this method with very large datasets.

        Parameters
        ----------
        method : {'average', 'min', 'max', 'first', 'dense'}
            * average: average rank of group
            * min: lowest rank in group
            * max: highest rank in group
            * first: ranks assigned in order they appear in the array
            * dense: like 'min', but rank always increases by 1 between groups
        ascending : boolean, default True
            False for ranks by high (1) to low (N)
<<<<<<< HEAD
        numeric_only : bool, optional
            For DataFrame objects, rank only numeric columns if set to True.
=======
        numeric_only : bool, default False
            For DataFrame objects, rank only numeric columns if set to True.

            .. versionchanged:: 4.0.0
                The default value of ``numeric_only`` is now ``False``.

>>>>>>> 54d5087c

        Returns
        -------
        ranks : same type as caller

        Examples
        --------
        >>> df = ps.DataFrame({'A': [1, 2, 2, 3], 'B': [4, 3, 2, 1]}, columns=['A', 'B'])
        >>> df
           A  B
        0  1  4
        1  2  3
        2  2  2
        3  3  1

        >>> df.rank().sort_index()
             A    B
        0  1.0  4.0
        1  2.5  3.0
        2  2.5  2.0
        3  4.0  1.0

        If method is set to 'min', it uses lowest rank in group.

        >>> df.rank(method='min').sort_index()
             A    B
        0  1.0  4.0
        1  2.0  3.0
        2  2.0  2.0
        3  4.0  1.0

        If method is set to 'max', it uses highest rank in group.

        >>> df.rank(method='max').sort_index()
             A    B
        0  1.0  4.0
        1  3.0  3.0
        2  3.0  2.0
        3  4.0  1.0

        If method is set to 'dense', it leaves no gaps in group.

        >>> df.rank(method='dense').sort_index()
             A    B
        0  1.0  4.0
        1  2.0  3.0
        2  2.0  2.0
        3  3.0  1.0

        If numeric_only is set to 'True', rank only numeric columns.

        >>> df = ps.DataFrame({'A': [1, 2, 2, 3], 'B': ['a', 'b', 'd', 'c']}, columns= ['A', 'B'])
        >>> df
           A  B
        0  1  a
        1  2  b
        2  2  d
        3  3  c
        >>> df.rank(numeric_only=True)
             A
        0  1.0
        1  2.5
        2  2.5
        3  4.0
        """
<<<<<<< HEAD
        warnings.warn(
            "Default value of `numeric_only` will be changed to `False` "
            "instead of `None` in 4.0.0.",
            FutureWarning,
        )
=======
>>>>>>> 54d5087c
        if numeric_only:
            numeric_col_names = []
            for label in self._internal.column_labels:
                psser = self._psser_for(label)
                if isinstance(psser.spark.data_type, (NumericType, BooleanType)):
                    numeric_col_names.append(psser.name)

        psdf = self[numeric_col_names] if numeric_only else self
        return psdf._apply_series_op(
            lambda psser: psser._rank(method=method, ascending=ascending), should_resolve=True
        )

    def filter(
        self,
        items: Optional[Sequence[Any]] = None,
        like: Optional[str] = None,
        regex: Optional[str] = None,
        axis: Optional[Axis] = None,
    ) -> "DataFrame":
        """
        Subset rows or columns of dataframe according to labels in
        the specified index.

        Note that this routine does not filter a dataframe on its
        contents. The filter is applied to the labels of the index.

        Parameters
        ----------
        items : list-like
            Keep labels from axis which are in items.
        like : string
            Keep labels from axis for which "like in label == True".
        regex : string (regular expression)
            Keep labels from axis for which re.search(regex, label) == True.
        axis : int or string axis name
            The axis to filter on. By default this is the info axis,
            'index' for Series, 'columns' for DataFrame.

        Returns
        -------
        same type as input object

        See Also
        --------
        DataFrame.loc

        Notes
        -----
        The ``items``, ``like``, and ``regex`` parameters are
        enforced to be mutually exclusive.

        ``axis`` defaults to the info axis that is used when indexing
        with ``[]``.

        Examples
        --------
        >>> df = ps.DataFrame(np.array(([1, 2, 3], [4, 5, 6])),
        ...                   index=['mouse', 'rabbit'],
        ...                   columns=['one', 'two', 'three'])

        >>> # select columns by name
        >>> df.filter(items=['one', 'three'])
                one  three
        mouse     1      3
        rabbit    4      6

        >>> # select columns by regular expression
        >>> df.filter(regex='e$', axis=1)
                one  three
        mouse     1      3
        rabbit    4      6

        >>> # select rows containing 'bbi'
        >>> df.filter(like='bbi', axis=0)
                one  two  three
        rabbit    4    5      6

        For a Series,

        >>> # select rows by name
        >>> df.one.filter(items=['rabbit'])
        rabbit    4
        Name: one, dtype: int64

        >>> # select rows by regular expression
        >>> df.one.filter(regex='e$')
        mouse    1
        Name: one, dtype: int64

        >>> # select rows containing 'bbi'
        >>> df.one.filter(like='bbi')
        rabbit    4
        Name: one, dtype: int64
        """
        if sum(x is not None for x in (items, like, regex)) > 1:
            raise TypeError(
                "Keyword arguments `items`, `like`, or `regex` " "are mutually exclusive"
            )

        axis = validate_axis(axis, none_axis=1)

        index_scols = self._internal.index_spark_columns

        if items is not None:
            if is_list_like(items):
                items = list(items)
            else:
                raise ValueError("items should be a list-like object.")
            if axis == 0:
                if len(index_scols) == 1:
                    if len(items) <= ps.get_option("compute.isin_limit"):
                        col = index_scols[0].isin([F.lit(item) for item in items])
<<<<<<< HEAD
                        return DataFrame(self._internal.with_filter(col))
=======
                        result: DataFrame = DataFrame(self._internal.with_filter(col))
>>>>>>> 54d5087c
                    else:
                        item_sdf_col = verify_temp_column_name(
                            self._internal.spark_frame, "__item__"
                        )
                        item_sdf = default_session().createDataFrame(
                            pd.DataFrame({item_sdf_col: items})
                        )
                        joined_sdf = self._internal.spark_frame.join(
                            other=F.broadcast(item_sdf),
                            on=(index_scols[0] == scol_for(item_sdf, item_sdf_col)),
                            how="semi",
                        )

<<<<<<< HEAD
                        return DataFrame(self._internal.with_new_sdf(joined_sdf))
=======
                        result = DataFrame(self._internal.with_new_sdf(joined_sdf))

                    result.index.name = None
                    return result
>>>>>>> 54d5087c

                else:
                    # for multi-index
                    col = None
                    for item in items:
                        if not isinstance(item, tuple):
                            raise TypeError("Unsupported type {}".format(type(item).__name__))
                        if not item:
                            raise ValueError("The item should not be empty.")
                        midx_col = None
                        for i, element in enumerate(item):
                            if midx_col is None:
                                midx_col = index_scols[i] == F.lit(element)
                            else:
                                midx_col = midx_col & (index_scols[i] == F.lit(element))
                        if col is None:
                            col = midx_col
                        else:
                            col = col | midx_col
<<<<<<< HEAD
                    return DataFrame(self._internal.with_filter(col))
=======

                    result = DataFrame(self._internal.with_filter(col))
                    result.index.names = [None] * result.index.nlevels
                    return result
>>>>>>> 54d5087c
            else:
                return self[items]
        elif like is not None:
            if axis == 0:
                col = None
                for index_scol in index_scols:
                    if col is None:
                        col = index_scol.contains(like)
                    else:
                        col = col | index_scol.contains(like)
                return DataFrame(self._internal.with_filter(col))
            else:
                column_labels = self._internal.column_labels
                output_labels = [label for label in column_labels if any(like in i for i in label)]
                return self[output_labels]
        elif regex is not None:
            if axis == 0:
                col = None
                for index_scol in index_scols:
                    if col is None:
                        col = index_scol.rlike(regex)
                    else:
                        col = col | index_scol.rlike(regex)
                return DataFrame(self._internal.with_filter(col))
            else:
                column_labels = self._internal.column_labels
                matcher = re.compile(regex)
                output_labels = [
                    label
                    for label in column_labels
                    if any(matcher.search(i) is not None for i in label)
                ]
                return self[output_labels]
        else:
            raise TypeError("Must pass either `items`, `like`, or `regex`")

    def rename(
        self,
        mapper: Optional[Union[Dict, Callable[[Any], Any]]] = None,
        index: Optional[Union[Dict, Callable[[Any], Any]]] = None,
        columns: Optional[Union[Dict, Callable[[Any], Any]]] = None,
        axis: Axis = "index",
        inplace: bool = False,
        level: Optional[int] = None,
        errors: str = "ignore",
    ) -> Optional["DataFrame"]:
        """
        Alter axes labels.
        Function / dict values must be unique (1-to-1). Labels not contained in a dict / Series
        will be left as-is. Extra labels listed don’t throw an error.

        Parameters
        ----------
        mapper : dict-like or function
            Dict-like or functions transformations to apply to that axis’ values.
            Use either `mapper` and `axis` to specify the axis to target with `mapper`, or `index`
            and `columns`.
        index : dict-like or function
            Alternative to specifying axis ("mapper, axis=0" is equivalent to "index=mapper").
        columns : dict-like or function
            Alternative to specifying axis ("mapper, axis=1" is equivalent to "columns=mapper").
        axis : int or str, default 'index'
            Axis to target with mapper. Can be either the axis name ('index', 'columns') or
            number (0, 1).
        inplace : bool, default False
            Whether to return a new DataFrame.
        level : int or level name, default None
            In case of a MultiIndex, only rename labels in the specified level.
        errors : {'ignore', 'raise'}, default 'ignore'
            If 'raise', raise a `KeyError` when a dict-like `mapper`, `index`, or `columns`
            contains labels that are not present in the Index being transformed. If 'ignore',
            existing keys will be renamed, and extra keys will be ignored.

        Returns
        -------
        DataFrame with the renamed axis labels.

        Raises
        ------
        `KeyError`
            If any of the labels is not found in the selected axis and "errors='raise'".

        Examples
        --------
        >>> psdf1 = ps.DataFrame({"A": [1, 2, 3], "B": [4, 5, 6]})
        >>> psdf1.rename(columns={"A": "a", "B": "c"})  # doctest: +NORMALIZE_WHITESPACE
           a  c
        0  1  4
        1  2  5
        2  3  6

        >>> psdf1.rename(index={1: 10, 2: 20})  # doctest: +NORMALIZE_WHITESPACE
            A  B
        0   1  4
        10  2  5
        20  3  6

        >>> psdf1.rename(columns={"A": "a", "C": "c"}, errors="raise")
        Traceback (most recent call last):
            ...
        KeyError: 'Index include value which is not in the `mapper`'

        >>> def str_lower(s) -> str:
        ...     return str.lower(s)
        >>> psdf1.rename(str_lower, axis='columns')  # doctest: +NORMALIZE_WHITESPACE
           a  b
        0  1  4
        1  2  5
        2  3  6

        >>> def mul10(x) -> int:
        ...     return x * 10
        >>> psdf1.rename(mul10, axis='index')  # doctest: +NORMALIZE_WHITESPACE
            A  B
        0   1  4
        10  2  5
        20  3  6

        >>> idx = pd.MultiIndex.from_tuples([('X', 'A'), ('X', 'B'), ('Y', 'C'), ('Y', 'D')])
        >>> psdf2 = ps.DataFrame([[1, 2, 3, 4], [5, 6, 7, 8]], columns=idx)
        >>> psdf2.rename(columns=str_lower, level=0)  # doctest: +NORMALIZE_WHITESPACE
           x     y
           A  B  C  D
        0  1  2  3  4
        1  5  6  7  8

        >>> psdf3 = ps.DataFrame([[1, 2], [3, 4], [5, 6], [7, 8]], index=idx, columns=list('ab'))
        >>> psdf3.rename(index=str_lower)  # doctest: +NORMALIZE_WHITESPACE
             a  b
        x a  1  2
          b  3  4
        y c  5  6
          d  7  8
        """

        def gen_mapper_fn(
            mapper: Union[Dict, Callable[[Any], Any]], skip_return_type: bool = False
        ) -> Tuple[Callable[[Any], Any], Dtype, DataType]:
            if isinstance(mapper, dict):
                mapper_dict = mapper

                type_set = set(map(lambda x: type(x), mapper_dict.values()))
                if len(type_set) > 1:
                    raise ValueError("Mapper dict should have the same value type.")
                dtype, spark_return_type = pandas_on_spark_type(list(type_set)[0])

                def mapper_fn(x: Any) -> Any:
                    if x in mapper_dict:
                        return mapper_dict[x]
                    else:
                        if errors == "raise":
                            raise KeyError("Index include value which is not in the `mapper`")
                        return x

                return mapper_fn, dtype, spark_return_type
            elif callable(mapper):
                mapper_callable = cast(Callable, mapper)

                def mapper_fn(x: Any) -> Any:
                    return mapper_callable(x)

                if skip_return_type:
                    return mapper_fn, None, None
                else:
                    return_type = cast(ScalarType, infer_return_type(mapper))
                    dtype = return_type.dtype
                    spark_return_type = return_type.spark_type
                    return mapper_fn, dtype, spark_return_type
            else:
                raise ValueError(
                    "`mapper` or `index` or `columns` should be "
                    "either dict-like or function type."
                )

        index_mapper_fn = None
        index_mapper_ret_stype = None
        columns_mapper_fn = None

        inplace = validate_bool_kwarg(inplace, "inplace")
        if mapper:
            axis = validate_axis(axis)
            if axis == 0:
                index_mapper_fn, index_mapper_ret_dtype, index_mapper_ret_stype = gen_mapper_fn(
                    mapper
                )
            elif axis == 1:
                columns_mapper_fn, _, _ = gen_mapper_fn(mapper)
        else:
            if index:
                index_mapper_fn, index_mapper_ret_dtype, index_mapper_ret_stype = gen_mapper_fn(
                    index
                )
            if columns:
                columns_mapper_fn, _, _ = gen_mapper_fn(columns, skip_return_type=True)

            if not index and not columns:
                raise ValueError("Either `index` or `columns` should be provided.")

        psdf = self.copy()
        if index_mapper_fn:
            # rename index labels, if `level` is None, rename all index columns, otherwise only
            # rename the corresponding level index.
            # implement this by transform the underlying spark dataframe,
            # Example:
            # suppose the psdf index column in underlying spark dataframe is "index_0", "index_1",
            # if rename level 0 index labels, will do:
            #   ``psdf._sdf.withColumn("index_0", mapper_fn_udf(col("index_0"))``
            # if rename all index labels (`level` is None), then will do:
            #   ```
            #   psdf._sdf.withColumn("index_0", mapper_fn_udf(col("index_0"))
            #           .withColumn("index_1", mapper_fn_udf(col("index_1"))
            #   ```

            index_columns = psdf._internal.index_spark_column_names
            num_indices = len(index_columns)
            if level is not None and (level < 0 or level >= num_indices):
                raise ValueError("level should be an integer between [0, %s)" % num_indices)

            @pandas_udf(returnType=index_mapper_ret_stype)  # type: ignore[call-overload]
            def index_mapper_udf(s: pd.Series) -> pd.Series:
                return s.map(index_mapper_fn)

            index_spark_columns = psdf._internal.index_spark_columns.copy()
            index_fields = psdf._internal.index_fields.copy()
            if level is None:
                for i in range(num_indices):
                    index_spark_columns[i] = index_mapper_udf(index_spark_columns[i]).alias(
                        index_columns[i]
                    )
                    index_fields[i] = index_fields[i].copy(
                        dtype=index_mapper_ret_dtype,
                        spark_type=index_mapper_ret_stype,
                        nullable=True,
                    )
            else:
                index_spark_columns[level] = index_mapper_udf(index_spark_columns[level]).alias(
                    index_columns[level]
                )
                index_fields[level] = index_fields[level].copy(
                    dtype=index_mapper_ret_dtype,
                    spark_type=index_mapper_ret_stype,
                    nullable=True,
                )
            psdf = DataFrame(
                psdf._internal.copy(
                    index_spark_columns=index_spark_columns, index_fields=index_fields
                )
            )
        if columns_mapper_fn:
            # rename column name.
            # Will modify the `_internal._column_labels` and transform underlying spark dataframe
            # to the same column name with `_internal._column_labels`.
            if level:
                if level < 0 or level >= psdf._internal.column_labels_level:
                    raise ValueError("level should be an integer between [0, column_labels_level)")

            def gen_new_column_labels_entry(column_labels_entry: Label) -> Label:
                if level is None:
                    # rename all level columns
                    return tuple(map(columns_mapper_fn, column_labels_entry))
                else:
                    # only rename specified level column
                    entry_list = list(column_labels_entry)
                    entry_list[level] = columns_mapper_fn(entry_list[level])
                    return tuple(entry_list)

            new_column_labels = list(map(gen_new_column_labels_entry, psdf._internal.column_labels))

            new_data_pssers = [
                psdf._psser_for(old_label).rename(new_label)
                for old_label, new_label in zip(psdf._internal.column_labels, new_column_labels)
            ]
            psdf = DataFrame(psdf._internal.with_new_columns(new_data_pssers))
        if inplace:
            self._update_internal_frame(psdf._internal)
            return None
        else:
            return psdf

    def rename_axis(
        self,
        mapper: Union[Any, Sequence[Any], Dict[Name, Any], Callable[[Name], Any]] = None,
        index: Union[Any, Sequence[Any], Dict[Name, Any], Callable[[Name], Any]] = None,
        columns: Union[Any, Sequence[Any], Dict[Name, Any], Callable[[Name], Any]] = None,
        axis: Optional[Axis] = 0,
        inplace: Optional[bool] = False,
    ) -> Optional["DataFrame"]:
        """
        Set the name of the axis for the index or columns.

        Parameters
        ----------
        mapper : scalar, list-like, optional
            A scalar, list-like, dict-like or functions transformations to
            apply to the axis name attribute.
        index, columns : scalar, list-like, dict-like or function, optional
            A scalar, list-like, dict-like or functions transformations to
            apply to that axis' values.

            Use either ``mapper`` and ``axis`` to
            specify the axis to target with ``mapper``, or ``index``
            and/or ``columns``.
        axis : {0 or 'index', 1 or 'columns'}, default 0
            The axis to rename.
        inplace : bool, default False
            Modifies the object directly, instead of creating a new DataFrame.

        Returns
        -------
        DataFrame, or None if `inplace` is True.

        See Also
        --------
        Series.rename : Alter Series index labels or name.
        DataFrame.rename : Alter DataFrame index labels or name.
        Index.rename : Set new names on index.

        Notes
        -----
        ``DataFrame.rename_axis`` supports two calling conventions

        * ``(index=index_mapper, columns=columns_mapper, ...)``
        * ``(mapper, axis={'index', 'columns'}, ...)``

        The first calling convention will only modify the names of
        the index and/or the names of the Index object that is the columns.

        The second calling convention will modify the names of the
        corresponding index specified by axis.

        We *highly* recommend using keyword arguments to clarify your
        intent.

        Examples
        --------
        >>> df = ps.DataFrame({"num_legs": [4, 4, 2],
        ...                    "num_arms": [0, 0, 2]},
        ...                   index=["dog", "cat", "monkey"],
        ...                   columns=["num_legs", "num_arms"])
        >>> df
                num_legs  num_arms
        dog            4         0
        cat            4         0
        monkey         2         2

        >>> df = df.rename_axis("animal").sort_index()
        >>> df  # doctest: +NORMALIZE_WHITESPACE
                num_legs  num_arms
        animal
        cat            4         0
        dog            4         0
        monkey         2         2

        >>> df = df.rename_axis("limbs", axis="columns").sort_index()
        >>> df # doctest: +NORMALIZE_WHITESPACE
        limbs   num_legs  num_arms
        animal
        cat            4         0
        dog            4         0
        monkey         2         2

        **MultiIndex**

        >>> index = pd.MultiIndex.from_product([['mammal'],
        ...                                     ['dog', 'cat', 'monkey']],
        ...                                    names=['type', 'name'])
        >>> df = ps.DataFrame({"num_legs": [4, 4, 2],
        ...                    "num_arms": [0, 0, 2]},
        ...                   index=index,
        ...                   columns=["num_legs", "num_arms"])
        >>> df  # doctest: +NORMALIZE_WHITESPACE
                       num_legs  num_arms
        type   name
        mammal dog            4         0
               cat            4         0
               monkey         2         2

        >>> df.rename_axis(index={'type': 'class'}).sort_index()  # doctest: +NORMALIZE_WHITESPACE
                       num_legs  num_arms
        class  name
        mammal cat            4         0
               dog            4         0
               monkey         2         2

        >>> df.rename_axis(index=str.upper).sort_index()  # doctest: +NORMALIZE_WHITESPACE
                       num_legs  num_arms
        TYPE   NAME
        mammal cat            4         0
               dog            4         0
               monkey         2         2
        """

        def gen_names(
            v: Union[Any, Sequence[Any], Dict[Name, Any], Callable[[Name], Any]],
            curnames: List[Name],
        ) -> List[Label]:
            newnames: List[Name]
            if is_scalar(v):
                newnames = [cast(Name, v)]
            elif is_list_like(v) and not is_dict_like(v):
                newnames = list(cast(Sequence[Name], v))
            elif is_dict_like(v):
                v_dict = cast(Dict[Name, Name], v)
                newnames = [v_dict[name] if name in v_dict else name for name in curnames]
            elif callable(v):
                v_callable = cast(Callable[[Name], Name], v)
                newnames = [v_callable(name) for name in curnames]
            else:
                raise ValueError(
                    "`mapper` or `index` or `columns` should be "
                    "either dict-like or function type."
                )

            if len(newnames) != len(curnames):
                raise ValueError(
                    "Length of new names must be {}, got {}".format(len(curnames), len(newnames))
                )

            return [name if is_name_like_tuple(name) else (name,) for name in newnames]

        if mapper is not None and (index is not None or columns is not None):
            raise TypeError("Cannot specify both 'mapper' and any of 'index' or 'columns'.")

        if mapper is not None:
            axis = validate_axis(axis)
            if axis == 0:
                index = mapper
            elif axis == 1:
                columns = mapper

        column_label_names = (
            gen_names(columns, self.columns.names)
            if columns is not None
            else self._internal.column_label_names
        )
        index_names = (
            gen_names(index, self.index.names) if index is not None else self._internal.index_names
        )

        internal = self._internal.copy(
            index_names=index_names, column_label_names=column_label_names
        )
        if inplace:
            self._update_internal_frame(internal)
            return None
        else:
            return DataFrame(internal)

    def keys(self) -> pd.Index:
        """
        Return alias for columns.

        Returns
        -------
        Index
            Columns of the DataFrame.

        Examples
        --------
        >>> df = ps.DataFrame([[1, 2], [4, 5], [7, 8]],
        ...                   index=['cobra', 'viper', 'sidewinder'],
        ...                   columns=['max_speed', 'shield'])
        >>> df
                    max_speed  shield
        cobra               1       2
        viper               4       5
        sidewinder          7       8

        >>> df.keys()
        Index(['max_speed', 'shield'], dtype='object')
        """
        return self.columns

    def pct_change(self, periods: int = 1) -> "DataFrame":
        """
        Percentage change between the current and a prior element.

        .. note:: the current implementation of this API uses Spark's Window without
            specifying partition specification. This leads to moving all data into
            a single partition in a single machine and could cause serious
            performance degradation. Avoid this method with very large datasets.

        Parameters
        ----------
        periods : int, default 1
            Periods to shift for forming percent change.

        Returns
        -------
        DataFrame

        Examples
        --------
        Percentage change in French franc, Deutsche Mark, and Italian lira
        from 1980-01-01 to 1980-03-01.

        >>> df = ps.DataFrame({
        ...     'FR': [4.0405, 4.0963, 4.3149],
        ...     'GR': [1.7246, 1.7482, 1.8519],
        ...     'IT': [804.74, 810.01, 860.13]},
        ...     index=['1980-01-01', '1980-02-01', '1980-03-01'])
        >>> df
                        FR      GR      IT
        1980-01-01  4.0405  1.7246  804.74
        1980-02-01  4.0963  1.7482  810.01
        1980-03-01  4.3149  1.8519  860.13

        >>> df.pct_change()
                          FR        GR        IT
        1980-01-01       NaN       NaN       NaN
        1980-02-01  0.013810  0.013684  0.006549
        1980-03-01  0.053365  0.059318  0.061876

        You can set periods to shift for forming percent change

        >>> df.pct_change(2)
                          FR        GR       IT
        1980-01-01       NaN       NaN      NaN
        1980-02-01       NaN       NaN      NaN
        1980-03-01  0.067912  0.073814  0.06883
        """
        window = Window.orderBy(NATURAL_ORDER_COLUMN_NAME).rowsBetween(-periods, -periods)

        def op(psser: ps.Series) -> PySparkColumn:
            prev_row = F.lag(psser.spark.column, periods).over(window)
            return ((psser.spark.column - prev_row) / prev_row).alias(
                psser._internal.data_spark_column_names[0]
            )

        return self._apply_series_op(op, should_resolve=True)

    # TODO: axis = 1
    def idxmax(self, axis: Axis = 0) -> "Series":
        """
        Return index of first occurrence of maximum over requested axis.
        NA/null values are excluded.

        .. note:: This API collect all rows with maximum value using `to_pandas()`
            because we suppose the number of rows with max values are usually small in general.

        Parameters
        ----------
        axis : 0 or 'index'
            Can only be set to 0 now.

        Returns
        -------
        Series

        See Also
        --------
        Series.idxmax

        Examples
        --------
        >>> psdf = ps.DataFrame({'a': [1, 2, 3, 2],
        ...                     'b': [4.0, 2.0, 3.0, 1.0],
        ...                     'c': [300, 200, 400, 200]})
        >>> psdf
           a    b    c
        0  1  4.0  300
        1  2  2.0  200
        2  3  3.0  400
        3  2  1.0  200

        >>> psdf.idxmax()
        a    2
        b    0
        c    2
        dtype: int64

        For Multi-column Index

        >>> psdf = ps.DataFrame({'a': [1, 2, 3, 2],
        ...                     'b': [4.0, 2.0, 3.0, 1.0],
        ...                     'c': [300, 200, 400, 200]})
        >>> psdf.columns = pd.MultiIndex.from_tuples([('a', 'x'), ('b', 'y'), ('c', 'z')])
        >>> psdf
           a    b    c
           x    y    z
        0  1  4.0  300
        1  2  2.0  200
        2  3  3.0  400
        3  2  1.0  200

        >>> psdf.idxmax()
        a  x    2
        b  y    0
        c  z    2
        dtype: int64
        """
        max_cols = map(lambda scol: F.max(scol), self._internal.data_spark_columns)
        sdf_max = self._internal.spark_frame.select(*max_cols).head()
        # `sdf_max` looks like below
        # +------+------+------+
        # |(a, x)|(b, y)|(c, z)|
        # +------+------+------+
        # |     3|   4.0|   400|
        # +------+------+------+

        conds = (
            scol == max_val for scol, max_val in zip(self._internal.data_spark_columns, sdf_max)
        )
        cond = reduce(lambda x, y: x | y, conds)

        psdf: DataFrame = DataFrame(self._internal.with_filter(cond))

        return cast(ps.Series, ps.from_pandas(psdf._to_internal_pandas().idxmax()))

    # TODO: axis = 1
    def idxmin(self, axis: Axis = 0) -> "Series":
        """
        Return index of first occurrence of minimum over requested axis.
        NA/null values are excluded.

        .. note:: This API collect all rows with minimum value using `to_pandas()`
            because we suppose the number of rows with min values are usually small in general.

        Parameters
        ----------
        axis : 0 or 'index'
            Can only be set to 0 now.

        Returns
        -------
        Series

        See Also
        --------
        Series.idxmin

        Examples
        --------
        >>> psdf = ps.DataFrame({'a': [1, 2, 3, 2],
        ...                     'b': [4.0, 2.0, 3.0, 1.0],
        ...                     'c': [300, 200, 400, 200]})
        >>> psdf
           a    b    c
        0  1  4.0  300
        1  2  2.0  200
        2  3  3.0  400
        3  2  1.0  200

        >>> psdf.idxmin()
        a    0
        b    3
        c    1
        dtype: int64

        For Multi-column Index

        >>> psdf = ps.DataFrame({'a': [1, 2, 3, 2],
        ...                     'b': [4.0, 2.0, 3.0, 1.0],
        ...                     'c': [300, 200, 400, 200]})
        >>> psdf.columns = pd.MultiIndex.from_tuples([('a', 'x'), ('b', 'y'), ('c', 'z')])
        >>> psdf
           a    b    c
           x    y    z
        0  1  4.0  300
        1  2  2.0  200
        2  3  3.0  400
        3  2  1.0  200

        >>> psdf.idxmin()
        a  x    0
        b  y    3
        c  z    1
        dtype: int64
        """
        min_cols = map(lambda scol: F.min(scol), self._internal.data_spark_columns)
        sdf_min = self._internal.spark_frame.select(*min_cols).head()

        conds = (
            scol == min_val for scol, min_val in zip(self._internal.data_spark_columns, sdf_min)
        )
        cond = reduce(lambda x, y: x | y, conds)

        psdf: DataFrame = DataFrame(self._internal.with_filter(cond))

        return cast(ps.Series, ps.from_pandas(psdf._to_internal_pandas().idxmin()))

    def info(
        self,
        verbose: Optional[bool] = None,
        buf: Optional[IO[str]] = None,
        max_cols: Optional[int] = None,
        show_counts: Optional[bool] = None,
    ) -> None:
        """
        Print a concise summary of a DataFrame.

        This method prints information about a DataFrame including
        the index dtype and column dtypes, non-null values and memory usage.

        Parameters
        ----------
        verbose : bool, optional
            Whether to print the full summary.
        buf : writable buffer, defaults to sys.stdout
            Where to send the output. By default the output is printed to
            sys.stdout. Pass a writable buffer if you need to further process
            the output.
        max_cols : int, optional
            When to switch from the verbose to the truncated output. If the
            DataFrame has more than `max_cols` columns, the truncated output
            is used.
        show_counts : bool, optional
            Whether to show the non-null counts.

            .. versionadded:: 4.0.0

        Returns
        -------
        None
            This method prints a summary of a DataFrame and returns None.

        See Also
        --------
        DataFrame.describe: Generate descriptive statistics of DataFrame
            columns.

        Examples
        --------
        >>> int_values = [1, 2, 3, 4, 5]
        >>> text_values = ['alpha', 'beta', 'gamma', 'delta', 'epsilon']
        >>> float_values = [0.0, 0.25, 0.5, 0.75, 1.0]
        >>> df = ps.DataFrame(
        ...     {"int_col": int_values, "text_col": text_values, "float_col": float_values},
        ...     columns=['int_col', 'text_col', 'float_col'])
        >>> df
           int_col text_col  float_col
        0        1    alpha       0.00
        1        2     beta       0.25
        2        3    gamma       0.50
        3        4    delta       0.75
        4        5  epsilon       1.00

        Prints information of all columns:

        >>> df.info(verbose=True)  # doctest: +SKIP
        <class 'pyspark.pandas.frame.DataFrame'>
        Index: 5 entries, 0 to 4
        Data columns (total 3 columns):
         #   Column     Non-Null Count  Dtype
        ---  ------     --------------  -----
         0   int_col    5 non-null      int64
         1   text_col   5 non-null      object
         2   float_col  5 non-null      float64
        dtypes: float64(1), int64(1), object(1)

        Prints a summary of columns count and its dtypes but not per column
        information:

        >>> df.info(verbose=False)  # doctest: +SKIP
        <class 'pyspark.pandas.frame.DataFrame'>
        Index: 5 entries, 0 to 4
        Columns: 3 entries, int_col to float_col
        dtypes: float64(1), int64(1), object(1)

        Pipe output of DataFrame.info to buffer instead of sys.stdout, get
        buffer content and writes to a text file:

        >>> import io
        >>> buffer = io.StringIO()
        >>> df.info(buf=buffer)
        >>> s = buffer.getvalue()
        >>> with open('%s/info.txt' % path, "w",
        ...           encoding="utf-8") as f:
        ...     _ = f.write(s)
        >>> with open('%s/info.txt' % path) as f:
        ...     f.readlines()  # doctest: +SKIP
        ["<class 'pyspark.pandas.frame.DataFrame'>\\n",
        'Index: 5 entries, 0 to 4\\n',
        'Data columns (total 3 columns):\\n',
        ' #   Column     Non-Null Count  Dtype  \\n',
        '---  ------     --------------  -----  \\n',
        ' 0   int_col    5 non-null      int64  \\n',
        ' 1   text_col   5 non-null      object \\n',
        ' 2   float_col  5 non-null      float64\\n',
        'dtypes: float64(1), int64(1), object(1)']
        """
        # To avoid pandas' existing config affects pandas-on-Spark.
        # TODO: should we have corresponding pandas-on-Spark configs?
        with pd.option_context(
            "display.max_info_columns", sys.maxsize, "display.max_info_rows", sys.maxsize
        ):
            try:
                # hack to use pandas' info as is.
                object.__setattr__(self, "_data", self)
                count_func = self.count
                self.count = (  # type: ignore[assignment]
                    lambda: count_func()._to_pandas()  # type: ignore[assignment, misc, union-attr]
                )
                return pd.DataFrame.info(
                    self,  # type: ignore[arg-type]
                    verbose=verbose,
                    buf=buf,
                    max_cols=max_cols,
                    memory_usage=False,
                    show_counts=show_counts,  # type: ignore
                )
            finally:
                del self._data
                self.count = count_func  # type: ignore[assignment]

    # TODO: fix parameter 'axis' and 'numeric_only' to work same as pandas'
    def quantile(
        self,
        q: Union[float, Iterable[float]] = 0.5,
        axis: Axis = 0,
        numeric_only: bool = False,
        accuracy: int = 10000,
    ) -> DataFrameOrSeries:
        """
        Return value at the given quantile.

        .. note:: Unlike pandas', the quantile in pandas-on-Spark is an approximated quantile
            based upon approximate percentile computation because computing quantile across a
            large dataset is extremely expensive.

        Parameters
        ----------
        q : float or array-like, default 0.5 (50% quantile)
            0 <= q <= 1, the quantile(s) to compute.
        axis : int or str, default 0 or 'index'
            Can only be set to 0 now.
<<<<<<< HEAD
        numeric_only : bool, default True
            If False, the quantile of datetime and time delta data will be computed as well.
            Can only be set to True now.
=======
        numeric_only : bool, default False
            Include only `float`, `int` or `boolean` data.

            .. versionchanged:: 4.0.0
                The default value of ``numeric_only`` is now ``False``.

>>>>>>> 54d5087c
        accuracy : int, optional
            Default accuracy of approximation. Larger value means better accuracy.
            The relative error can be deduced by 1.0 / accuracy.

        Returns
        -------
        Series or DataFrame
            If q is an array, a DataFrame will be returned where the
            index is q, the columns are the columns of self, and the values are the quantiles.
            If q is a float, a Series will be returned where the
            index is the columns of self and the values are the quantiles.

        Examples
        --------
        >>> psdf = ps.DataFrame({'a': [1, 2, 3, 4, 5], 'b': [6, 7, 8, 9, 0]})
        >>> psdf
           a  b
        0  1  6
        1  2  7
        2  3  8
        3  4  9
        4  5  0

        >>> psdf.quantile(.5)
        a    3.0
        b    7.0
        Name: 0.5, dtype: float64

        >>> psdf.quantile([.25, .5, .75])
                a    b
        0.25  2.0  6.0
        0.50  3.0  7.0
        0.75  4.0  8.0
        """
        axis = validate_axis(axis)
        if axis != 0:
            raise NotImplementedError('axis should be either 0 or "index" currently.')

        if not isinstance(accuracy, int):
            raise TypeError(
                "accuracy must be an integer; however, got [%s]" % type(accuracy).__name__
            )

        qq: Union[float, List[float]] = list(q) if isinstance(q, Iterable) else q

        for v in qq if isinstance(qq, list) else [qq]:
            if not isinstance(v, float):
                raise TypeError(
                    "q must be a float or an array of floats; however, [%s] found." % type(v)
                )
            if v < 0.0 or v > 1.0:
                raise ValueError("percentiles should all be in the interval [0, 1].")

        def quantile(psser: "Series") -> PySparkColumn:
            spark_type = psser.spark.data_type
            spark_column = psser.spark.column
            if isinstance(spark_type, (BooleanType, NumericType, NullType)):
                return F.percentile_approx(spark_column.cast(DoubleType()), qq, accuracy)
            else:
                raise TypeError(
                    "Could not convert {} ({}) to numeric".format(
                        spark_type_to_pandas_dtype(spark_type), spark_type.simpleString()
                    )
                )

        if isinstance(qq, list):
            # First calculate the percentiles from all columns and map it to each `quantiles`
            # by creating each entry as a struct. So, it becomes an array of structs as below:
            #
            # +-----------------------------------------+
            # |                                   arrays|
            # +-----------------------------------------+
            # |[[0.25, 2, 6], [0.5, 3, 7], [0.75, 4, 8]]|
            # +-----------------------------------------+

            percentile_cols: List[PySparkColumn] = []
            percentile_col_names: List[str] = []
            column_labels: List[Label] = []
            for label, column in zip(
                self._internal.column_labels, self._internal.data_spark_column_names
            ):
                psser = self._psser_for(label)

                is_numeric_or_boolean = isinstance(
                    psser.spark.data_type, (NumericType, BooleanType)
                )
                keep_column = not numeric_only or is_numeric_or_boolean

                if keep_column:
                    percentile_col = quantile(psser)
                    percentile_cols.append(percentile_col.alias(column))
                    percentile_col_names.append(column)
                    column_labels.append(label)

            if len(percentile_cols) == 0:
                return DataFrame(index=qq)

            sdf = self._internal.spark_frame.select(percentile_cols)
            # Here, after select percentile cols, a spark_frame looks like below:
            # +---------+---------+
            # |        a|        b|
            # +---------+---------+
            # |[2, 3, 4]|[6, 7, 8]|
            # +---------+---------+

            cols_dict: Dict[str, List[PySparkColumn]] = {}
            for column in percentile_col_names:
                cols_dict[column] = list()
                for i in range(len(qq)):
                    cols_dict[column].append(scol_for(sdf, column)[i].alias(column))

            internal_index_column = SPARK_DEFAULT_INDEX_NAME
            cols = []
            for i, col in enumerate(zip(*cols_dict.values())):
                cols.append(F.struct(F.lit(qq[i]).alias(internal_index_column), *col))
            sdf = sdf.select(F.array(*cols).alias("arrays"))

            # And then, explode it and manually set the index.
            # +-----------------+---+---+
            # |__index_level_0__|  a|  b|
            # +-----------------+---+---+
            # |             0.25|  2|  6|
            # |              0.5|  3|  7|
            # |             0.75|  4|  8|
            # +-----------------+---+---+
            sdf = sdf.select(F.explode(F.col("arrays"))).selectExpr("col.*")

            internal = InternalFrame(
                spark_frame=sdf,
                index_spark_columns=[scol_for(sdf, internal_index_column)],
                column_labels=column_labels,
                data_spark_columns=[scol_for(sdf, col) for col in percentile_col_names],
            )
            return DataFrame(internal)
        else:
            return self._reduce_for_stat_function(
                quantile, name="quantile", numeric_only=numeric_only
            ).rename(qq)

    def query(self, expr: str, inplace: bool = False) -> Optional["DataFrame"]:
        """
        Query the columns of a DataFrame with a boolean expression.

        .. note:: Internal columns that starting with a '__' prefix are able to access, however,
            they are not supposed to be accessed.

        .. note:: This API delegates to Spark SQL so the syntax follows Spark SQL. Therefore, the
            pandas specific syntax such as `@` is not supported. If you want the pandas syntax,
            you can work around with :meth:`DataFrame.pandas_on_spark.apply_batch`, but you should
            be aware that `query_func` will be executed at different nodes in a distributed manner.
            So, for example to use `@` syntax, make sure the variable is serialized by
            putting it within the closure as below.

            >>> df = ps.DataFrame({'A': range(2000), 'B': range(2000)})
            >>> def query_func(pdf):
            ...     num = 1995
            ...     return pdf.query('A > @num')
            >>> df.pandas_on_spark.apply_batch(query_func)
                     A     B
            1996  1996  1996
            1997  1997  1997
            1998  1998  1998
            1999  1999  1999

        Parameters
        ----------
        expr : str
            The query string to evaluate.

            You can refer to column names that contain spaces by surrounding
            them in backticks.

            For example, if one of your columns is called ``a a`` and you want
            to sum it with ``b``, your query should be ```a a` + b``.

        inplace : bool
            Whether the query should modify the data in place or return
            a modified copy.

        Returns
        -------
        DataFrame
            DataFrame resulting from the provided query expression.

        Examples
        --------
        >>> df = ps.DataFrame({'A': range(1, 6),
        ...                    'B': range(10, 0, -2),
        ...                    'C C': range(10, 5, -1)})
        >>> df
           A   B  C C
        0  1  10   10
        1  2   8    9
        2  3   6    8
        3  4   4    7
        4  5   2    6

        >>> df.query('A > B')
           A  B  C C
        4  5  2    6

        The previous expression is equivalent to

        >>> df[df.A > df.B]
           A  B  C C
        4  5  2    6

        For columns with spaces in their name, you can use backtick quoting.

        >>> df.query('B == `C C`')
           A   B  C C
        0  1  10   10

        The previous expression is equivalent to

        >>> df[df.B == df['C C']]
           A   B  C C
        0  1  10   10
        """
        if isinstance(self.columns, pd.MultiIndex):
            raise TypeError("Doesn't support for MultiIndex columns")
        if not isinstance(expr, str):
            raise TypeError(
                "expr must be a string to be evaluated, {} given".format(type(expr).__name__)
            )
        inplace = validate_bool_kwarg(inplace, "inplace")

        data_columns = [label[0] for label in self._internal.column_labels]
        sdf = self._internal.spark_frame.select(
            self._internal.index_spark_columns
            + [
                scol.alias(col)
                for scol, col in zip(self._internal.data_spark_columns, data_columns)
            ]
        ).filter(expr)
        internal = self._internal.with_new_sdf(sdf, data_columns=data_columns)

        if inplace:
            self._update_internal_frame(internal)
            return None
        else:
            return DataFrame(internal)

    def take(self, indices: List[int], axis: Axis = 0, **kwargs: Any) -> "DataFrame":
        """
        Return the elements in the given *positional* indices along an axis.

        This means that we are not indexing according to actual values in
        the index attribute of the object. We are indexing according to the
        actual position of the element in the object.

        Parameters
        ----------
        indices : array-like
            An array of ints indicating which positions to take.
        axis : {0 or 'index', 1 or 'columns', None}, default 0
            The axis on which to select elements. ``0`` means that we are
            selecting rows, ``1`` means that we are selecting columns.
        **kwargs
            For compatibility with :meth:`numpy.take`. Has no effect on the
            output.

        Returns
        -------
        taken : same type as caller
            An array-like containing the elements taken from the object.

        See Also
        --------
        DataFrame.loc : Select a subset of a DataFrame by labels.
        DataFrame.iloc : Select a subset of a DataFrame by positions.
        numpy.take : Take elements from an array along an axis.

        Examples
        --------
        >>> df = ps.DataFrame([('falcon', 'bird', 389.0),
        ...                    ('parrot', 'bird', 24.0),
        ...                    ('lion', 'mammal', 80.5),
        ...                    ('monkey', 'mammal', np.nan)],
        ...                   columns=['name', 'class', 'max_speed'],
        ...                   index=[0, 2, 3, 1])
        >>> df
             name   class  max_speed
        0  falcon    bird      389.0
        2  parrot    bird       24.0
        3    lion  mammal       80.5
        1  monkey  mammal        NaN

        Take elements at positions 0 and 3 along the axis 0 (default).

        Note how the actual indices selected (0 and 1) do not correspond to
        our selected indices 0 and 3. That's because we are selecting the 0th
        and 3rd rows, not rows whose indices equal 0 and 3.

        >>> df.take([0, 3]).sort_index()
             name   class  max_speed
        0  falcon    bird      389.0
        1  monkey  mammal        NaN

        Take elements at indices 1 and 2 along the axis 1 (column selection).

        >>> df.take([1, 2], axis=1)
            class  max_speed
        0    bird      389.0
        2    bird       24.0
        3  mammal       80.5
        1  mammal        NaN

        We may take elements using negative integers for positive indices,
        starting from the end of the object, just like with Python lists.

        >>> df.take([-1, -2]).sort_index()
             name   class  max_speed
        1  monkey  mammal        NaN
        3    lion  mammal       80.5
        """
        axis = validate_axis(axis)
        if not is_list_like(indices) or isinstance(indices, (dict, set)):
            raise TypeError("`indices` must be a list-like except dict or set")
        if axis == 0:
            return cast(DataFrame, self.iloc[indices, :])
        else:
            return cast(DataFrame, self.iloc[:, indices])

    def eval(self, expr: str, inplace: bool = False) -> Optional[DataFrameOrSeries]:
        """
        Evaluate a string describing operations on DataFrame columns.

        Operates on columns only, not specific rows or elements. This allows
        `eval` to run arbitrary code, which can make you vulnerable to code
        injection if you pass user input to this function.

        Parameters
        ----------
        expr : str
            The expression string to evaluate.
        inplace : bool, default False
            If the expression contains an assignment, whether to perform the
            operation inplace and mutate the existing DataFrame. Otherwise,
            a new DataFrame is returned.

        Returns
        -------
        The result of the evaluation.

        See Also
        --------
        DataFrame.query : Evaluates a boolean expression to query the columns
            of a frame.
        DataFrame.assign : Can evaluate an expression or function to create new
            values for a column.
        eval : Evaluate a Python expression as a string using various
            backends.

        Examples
        --------
        >>> df = ps.DataFrame({'A': range(1, 6), 'B': range(10, 0, -2)})
        >>> df
           A   B
        0  1  10
        1  2   8
        2  3   6
        3  4   4
        4  5   2
        >>> df.eval('A + B')
        0    11
        1    10
        2     9
        3     8
        4     7
        dtype: int64

        Assignment is allowed though by default the original DataFrame is not
        modified.

        >>> df.eval('C = A + B')
           A   B   C
        0  1  10  11
        1  2   8  10
        2  3   6   9
        3  4   4   8
        4  5   2   7
        >>> df
           A   B
        0  1  10
        1  2   8
        2  3   6
        3  4   4
        4  5   2

        Use ``inplace=True`` to modify the original DataFrame.

        >>> df.eval('C = A + B', inplace=True)
        >>> df
           A   B   C
        0  1  10  11
        1  2   8  10
        2  3   6   9
        3  4   4   8
        4  5   2   7
        """
        from pyspark.pandas.series import first_series

        if isinstance(self.columns, pd.MultiIndex):
            raise TypeError("`eval` is not supported for multi-index columns")
        inplace = validate_bool_kwarg(inplace, "inplace")
        should_return_series = False
        series_name = None
        should_return_scalar = False

        # Since `eval_func` doesn't have a type hint, inferring the schema is always preformed
        # in the `apply_batch`. Hence, the variables `should_return_series`, `series_name`,
        # and `should_return_scalar` can be updated.
        def eval_func(pdf):  # type: ignore[no-untyped-def]
            nonlocal should_return_series
            nonlocal series_name
            nonlocal should_return_scalar
            result_inner = pdf.eval(expr, inplace=inplace)
            if inplace:
                result_inner = pdf
            if isinstance(result_inner, pd.Series):
                should_return_series = True
                series_name = result_inner.name
                result_inner = result_inner.to_frame()
            elif is_scalar(result_inner):
                should_return_scalar = True
                result_inner = pd.Series(result_inner).to_frame()
            return result_inner

        result = self.pandas_on_spark.apply_batch(eval_func)
        if inplace:
            # Here, the result is always a frame because the error is thrown during schema inference
            # from pandas.
            self._update_internal_frame(result._internal, check_same_anchor=False)
            return None
        elif should_return_series:
            return first_series(result).rename(series_name)
        elif should_return_scalar:
            return first_series(result)[0]
        else:
            # Returns a frame
            return result

    def explode(self, column: Name, ignore_index: bool = False) -> "DataFrame":
        """
        Transform each element of a list-like to a row, replicating index values.

        Parameters
        ----------
        column : str or tuple
            Column to explode.
        ignore_index : bool, default False
            If True, the resulting index will be labeled 0, 1, …, n - 1.

        Returns
        -------
        DataFrame
            Exploded lists to rows of the subset columns;
            index will be duplicated for these rows.

        See Also
        --------
        DataFrame.unstack : Pivot a level of the (necessarily hierarchical)
            index labels.
        DataFrame.melt : Unpivot a DataFrame from wide format to long format.

        Examples
        --------
        >>> df = ps.DataFrame({'A': [[1, 2, 3], [], [3, 4]], 'B': 1})
        >>> df
                   A  B
        0  [1, 2, 3]  1
        1         []  1
        2     [3, 4]  1

        >>> df.explode('A')
             A  B
        0  1.0  1
        0  2.0  1
        0  3.0  1
        1  NaN  1
        2  3.0  1
        2  4.0  1

        >>> df.explode('A', ignore_index=True)
             A  B
        0  1.0  1
        1  2.0  1
        2  3.0  1
        3  NaN  1
        4  3.0  1
        5  4.0  1
        """
        from pyspark.pandas.series import Series

        if not is_name_like_value(column):
            raise TypeError("column must be a scalar")

        psdf: DataFrame = DataFrame(self._internal.resolved_copy)
        psser = psdf[column]
        if not isinstance(psser, Series):
            raise ValueError(
                "The column %s is not unique. For a multi-index, the label must be a tuple "
                "with elements corresponding to each level." % name_like_string(column)
            )
        if not isinstance(psser.spark.data_type, ArrayType):
            return self.copy()

        sdf = psdf._internal.spark_frame.withColumn(
            psser._internal.data_spark_column_names[0], F.explode_outer(psser.spark.column)
        )

        data_fields = psdf._internal.data_fields.copy()
        idx = psdf._internal.column_labels.index(psser._column_label)
        field = data_fields[idx]
        spark_type = cast(ArrayType, field.spark_type).elementType
        dtype = spark_type_to_pandas_dtype(spark_type)
        data_fields[idx] = field.copy(dtype=dtype, spark_type=spark_type, nullable=True)

        internal = psdf._internal.with_new_sdf(sdf, data_fields=data_fields)
        result_df: DataFrame = DataFrame(internal)
        return result_df.reset_index(drop=True) if ignore_index else result_df

    def mode(self, axis: Axis = 0, numeric_only: bool = False, dropna: bool = True) -> "DataFrame":
        """
        Get the mode(s) of each element along the selected axis.

        The mode of a set of values is the value that appears most often.
        It can be multiple values.

        .. versionadded:: 3.4.0

        Parameters
        ----------
        axis : {0 or 'index'}, default 0
            Axis for the function to be applied on.
        numeric_only : bool, default False
            If True, only apply to numeric columns.
        dropna : bool, default True
            Don't consider counts of NaN/NaT.

        Returns
        -------
        DataFrame
            The modes of each column or row.
<<<<<<< HEAD

        See Also
        --------
        Series.mode : Return the highest frequency value in a Series.
        Series.value_counts : Return the counts of values in a Series.

        Examples
        --------
        >>> df = ps.DataFrame([('bird', 2, 2),
        ...                    ('mammal', 4, np.nan),
        ...                    ('arthropod', 8, 0),
        ...                    ('bird', 2, np.nan)],
        ...                   index=('falcon', 'horse', 'spider', 'ostrich'),
        ...                   columns=('species', 'legs', 'wings'))
        >>> df
                   species  legs  wings
        falcon        bird     2    2.0
        horse       mammal     4    NaN
        spider   arthropod     8    0.0
        ostrich       bird     2    NaN

        By default missing values are not considered, and the mode of wings
        are both 0 and 2. Because the resulting DataFrame has two rows,
        the second row of ``species`` and ``legs`` contains ``NaN``.

        >>> df.mode()
          species  legs  wings
        0    bird   2.0    0.0
        1    None   NaN    2.0

        Setting ``dropna=False`` ``NaN`` values are considered and they can be
        the mode (like for wings).

        >>> df.mode(dropna=False)
          species  legs  wings
        0    bird     2    NaN

        Setting ``numeric_only=True``, only the mode of numeric columns is
        computed, and columns of other types are ignored.

        >>> df.mode(numeric_only=True)
           legs  wings
        0   2.0    0.0
        1   NaN    2.0
        """
        axis = validate_axis(axis, none_axis=0)
        if axis != 0:
            raise ValueError('axis should be either 0 or "index" currently.')
        if numeric_only is None and axis == 0:
            numeric_only = True

        warnings.warn(
            "Default value of `numeric_only` will be changed to `False` "
            "instead of `True` in 4.0.0.",
            FutureWarning,
        )

=======

        See Also
        --------
        Series.mode : Return the highest frequency value in a Series.
        Series.value_counts : Return the counts of values in a Series.

        Examples
        --------
        >>> df = ps.DataFrame([('bird', 2, 2),
        ...                    ('mammal', 4, np.nan),
        ...                    ('arthropod', 8, 0),
        ...                    ('bird', 2, np.nan)],
        ...                   index=('falcon', 'horse', 'spider', 'ostrich'),
        ...                   columns=('species', 'legs', 'wings'))
        >>> df
                   species  legs  wings
        falcon        bird     2    2.0
        horse       mammal     4    NaN
        spider   arthropod     8    0.0
        ostrich       bird     2    NaN

        By default missing values are not considered, and the mode of wings
        are both 0 and 2. Because the resulting DataFrame has two rows,
        the second row of ``species`` and ``legs`` contains ``NaN``.

        >>> df.mode()
          species  legs  wings
        0    bird   2.0    0.0
        1    None   NaN    2.0

        Setting ``dropna=False`` ``NaN`` values are considered and they can be
        the mode (like for wings).

        >>> df.mode(dropna=False)
          species  legs  wings
        0    bird     2    NaN

        Setting ``numeric_only=True``, only the mode of numeric columns is
        computed, and columns of other types are ignored.

        >>> df.mode(numeric_only=True)
           legs  wings
        0   2.0    0.0
        1   NaN    2.0
        """
        axis = validate_axis(axis, none_axis=0)
        if axis != 0:
            raise ValueError('axis should be either 0 or "index" currently.')
        if numeric_only is None and axis == 0:
            numeric_only = True

>>>>>>> 54d5087c
        mode_scols: List[PySparkColumn] = []
        mode_col_names: List[str] = []
        mode_labels: List[Label] = []
        for label, col_name in zip(
            self._internal.column_labels, self._internal.data_spark_column_names
        ):
            psser = self._psser_for(label)
            is_numeric = isinstance(psser.spark.data_type, (NumericType, BooleanType))

            if not numeric_only or is_numeric:
                scol = psser.spark.column
                mode_scol = SF.mode(scol, dropna).alias(col_name)
                mode_scols.append(mode_scol)
                mode_col_names.append(col_name)
                mode_labels.append(label)

        # Here, after aggregation, a spark_frame looks like below:
        # +-------+----+----------+
        # |species|legs|     wings|
        # +-------+----+----------+
        # | [bird]| [2]|[0.0, 2.0]|
        # +-------+----+----------+
        sdf = self._internal.spark_frame.select(mode_scols)
        sdf = sdf.select(*[F.array_sort(F.col(name)).alias(name) for name in mode_col_names])

        zip_col_name = verify_temp_column_name(sdf, "__mode_zip_tmp_col__")
        explode_col_name = verify_temp_column_name(sdf, "__mode_explode_tmp_col__")

        # After this transformation, sdf turns out to be:
        # +-------+----+-----+
        # |species|legs|wings|
        # +-------+----+-----+
        # |   bird|   2|  0.0|
        # |   NULL|NULL|  2.0|
        # +-------+----+-----+
        sdf = (
            sdf.select(F.arrays_zip(*[F.col(name) for name in mode_col_names]).alias(zip_col_name))
            .select(F.explode(F.col(zip_col_name)).alias(explode_col_name))
            .select(
                *[
                    F.col("{0}.{1}".format(explode_col_name, name)).alias(name)
                    for name in mode_col_names
                ]
            )
        )

        sdf = sdf.withColumn(SPARK_DEFAULT_INDEX_NAME, F.monotonically_increasing_id())

        internal = InternalFrame(
            spark_frame=sdf,
            index_spark_columns=[scol_for(sdf, SPARK_DEFAULT_INDEX_NAME)],
            column_labels=mode_labels,
            data_spark_columns=[scol_for(sdf, col) for col in mode_col_names],
        )
        return DataFrame(internal)

    def tail(self, n: int = 5) -> "DataFrame":
        """
        Return the last `n` rows.

        This function returns last `n` rows from the object based on
        position. It is useful for quickly verifying data, for example,
        after sorting or appending rows.

        For negative values of `n`, this function returns all rows except
        the first `n` rows, equivalent to ``df[n:]``.

        Parameters
        ----------
        n : int, default 5
            Number of rows to select.

        Returns
        -------
        type of caller
            The last `n` rows of the caller object.

        See Also
        --------
        DataFrame.head : The first `n` rows of the caller object.

        Examples
        --------
        >>> df = ps.DataFrame({'animal': ['alligator', 'bee', 'falcon', 'lion',
        ...                    'monkey', 'parrot', 'shark', 'whale', 'zebra']})
        >>> df
              animal
        0  alligator
        1        bee
        2     falcon
        3       lion
        4     monkey
        5     parrot
        6      shark
        7      whale
        8      zebra

        Viewing the last 5 lines

        >>> df.tail()  # doctest: +SKIP
           animal
        4  monkey
        5  parrot
        6   shark
        7   whale
        8   zebra

        Viewing the last `n` lines (three in this case)

        >>> df.tail(3)  # doctest: +SKIP
          animal
        6  shark
        7  whale
        8  zebra

        For negative values of `n`

        >>> df.tail(-3)  # doctest: +SKIP
           animal
        3    lion
        4  monkey
        5  parrot
        6   shark
        7   whale
        8   zebra
        """
        if not isinstance(n, int):
            raise TypeError("bad operand type for unary -: '{}'".format(type(n).__name__))
        if n < 0:
            n = len(self) + n
        if n <= 0:
            return ps.DataFrame(self._internal.with_filter(F.lit(False)))
        # Should use `resolved_copy` here for the case like `(psdf + 1).tail()`
        sdf = self._internal.resolved_copy.spark_frame
        rows = sdf.tail(n)
        new_sdf = default_session().createDataFrame(rows, sdf.schema)

        return DataFrame(self._internal.with_new_sdf(new_sdf))

    def align(
        self,
        other: DataFrameOrSeries,
        join: str = "outer",
        axis: Optional[Axis] = None,
        copy: bool = True,
    ) -> Tuple["DataFrame", DataFrameOrSeries]:
        """
        Align two objects on their axes with the specified join method.

        Join method is specified for each axis Index.

        Parameters
        ----------
        other : DataFrame or Series
        join : {{'outer', 'inner', 'left', 'right'}}, default 'outer'
        axis : allowed axis of the other object, default None
            Align on index (0), columns (1), or both (None).
        copy : bool, default True
            Always returns new objects. If copy=False and no reindexing is
            required then original objects are returned.

        Returns
        -------
        (left, right) : (DataFrame, type of other)
            Aligned objects.

        Examples
        --------
        >>> ps.set_option("compute.ops_on_diff_frames", True)
        >>> df1 = ps.DataFrame({"a": [1, 2, 3], "b": ["a", "b", "c"]}, index=[10, 20, 30])
        >>> df2 = ps.DataFrame({"a": [4, 5, 6], "c": ["d", "e", "f"]}, index=[10, 11, 12])

        Align both axis:

        >>> aligned_l, aligned_r = df1.align(df2)
        >>> aligned_l.sort_index()
              a     b   c
        10  1.0     a NaN
        11  NaN  None NaN
        12  NaN  None NaN
        20  2.0     b NaN
        30  3.0     c NaN
        >>> aligned_r.sort_index()
              a   b     c
        10  4.0 NaN     d
        11  5.0 NaN     e
        12  6.0 NaN     f
        20  NaN NaN  None
        30  NaN NaN  None

        Align only axis=0 (index):

        >>> aligned_l, aligned_r = df1.align(df2, axis=0)
        >>> aligned_l.sort_index()
              a     b
        10  1.0     a
        11  NaN  None
        12  NaN  None
        20  2.0     b
        30  3.0     c
        >>> aligned_r.sort_index()
              a     c
        10  4.0     d
        11  5.0     e
        12  6.0     f
        20  NaN  None
        30  NaN  None

        Align only axis=1 (column):

        >>> aligned_l, aligned_r = df1.align(df2, axis=1)
        >>> aligned_l.sort_index()
            a  b   c
        10  1  a NaN
        20  2  b NaN
        30  3  c NaN
        >>> aligned_r.sort_index()
            a   b  c
        10  4 NaN  d
        11  5 NaN  e
        12  6 NaN  f

        Align with the join type "inner":

        >>> aligned_l, aligned_r = df1.align(df2, join="inner")
        >>> aligned_l.sort_index()
            a
        10  1
        >>> aligned_r.sort_index()
            a
        10  4

        Align with a Series:

        >>> s = ps.Series([7, 8, 9], index=[10, 11, 12])
        >>> aligned_l, aligned_r = df1.align(s, axis=0)
        >>> aligned_l.sort_index()
              a     b
        10  1.0     a
        11  NaN  None
        12  NaN  None
        20  2.0     b
        30  3.0     c
        >>> aligned_r.sort_index()
        10    7.0
        11    8.0
        12    9.0
        20    NaN
        30    NaN
        dtype: float64

        >>> ps.reset_option("compute.ops_on_diff_frames")
        """
        from pyspark.pandas.series import Series, first_series

        if not isinstance(other, (DataFrame, Series)):
            raise TypeError("unsupported type: {}".format(type(other).__name__))

        how = validate_how(join)
        axis = validate_axis(axis, None)

        right_is_series = isinstance(other, Series)
        if right_is_series:
            if axis is None:
                raise ValueError("Must specify axis=0 or 1")
            elif axis != 0:
                raise NotImplementedError(
                    "align currently only works for axis=0 when right is Series"
                )

        left = self
        right = other

        if (axis is None or axis == 0) and not same_anchor(left, right):
            combined = combine_frames(left, right, how=how)
            left = combined["this"]
            right = combined["that"]

            if right_is_series:
                right = first_series(cast(DataFrame[Any], right)).rename(other.name)

        if (
            axis is None or axis == 1
        ) and left._internal.column_labels != right._internal.column_labels:
            if left._internal.column_labels_level != right._internal.column_labels_level:
                raise ValueError("cannot join with no overlapping index names")

            left = left.copy()
            right = right.copy()

            if how == "full":
                column_labels = sorted(
                    list(set(left._internal.column_labels) | set(right._internal.column_labels))
                )
            elif how == "inner":
                column_labels = sorted(
                    list(set(left._internal.column_labels) & set(right._internal.column_labels))
                )
            elif how == "left":
                column_labels = left._internal.column_labels
            else:
                column_labels = right._internal.column_labels

            for label in column_labels:
                if label not in left._internal.column_labels:
                    left[label] = F.lit(None).cast(DoubleType())
            left = left[column_labels]
            for label in column_labels:
                if label not in right._internal.column_labels:
                    right[label] = F.lit(None).cast(DoubleType())
            right = right[column_labels]

        return (left.copy(), right.copy()) if copy else (left, right)

    @staticmethod
    def from_dict(
        data: Dict[Name, Sequence[Any]],
        orient: str = "columns",
        dtype: Union[str, Dtype] = None,
        columns: Optional[List[Name]] = None,
    ) -> "DataFrame":
        """
        Construct DataFrame from dict of array-like or dicts.

        Creates DataFrame object from dictionary by columns or by index
        allowing dtype specification.

        Parameters
        ----------
        data : dict
            Of the form {field : array-like} or {field : dict}.
        orient : {'columns', 'index'}, default 'columns'
            The "orientation" of the data. If the keys of the passed dict
            should be the columns of the resulting DataFrame, pass 'columns'
            (default). Otherwise, if the keys should be rows, pass 'index'.
        dtype : dtype, default None
            Data type to force, otherwise infer.
        columns : list, default None
            Column labels to use when ``orient='index'``. Raises a ValueError
            if used with ``orient='columns'``.

        Returns
        -------
        DataFrame

        See Also
        --------
        DataFrame.from_records : DataFrame from structured ndarray, sequence
            of tuples or dicts, or DataFrame.
        DataFrame : DataFrame object creation using constructor.

        Examples
        --------
        By default the keys of the dict become the DataFrame columns:

        >>> data = {'col_1': [3, 2, 1, 0], 'col_2': [10, 20, 30, 40]}
        >>> ps.DataFrame.from_dict(data)
           col_1  col_2
        0      3     10
        1      2     20
        2      1     30
        3      0     40

        Specify ``orient='index'`` to create the DataFrame using dictionary
        keys as rows:

        >>> data = {'row_1': [3, 2, 1, 0], 'row_2': [10, 20, 30, 40]}
        >>> ps.DataFrame.from_dict(data, orient='index').sort_index()
                0   1   2   3
        row_1   3   2   1   0
        row_2  10  20  30  40

        When using the 'index' orientation, the column names can be
        specified manually:

        >>> ps.DataFrame.from_dict(data, orient='index',
        ...                        columns=['A', 'B', 'C', 'D']).sort_index()
                A   B   C   D
        row_1   3   2   1   0
        row_2  10  20  30  40
        """
        return DataFrame(
            pd.DataFrame.from_dict(
                data, orient=orient, dtype=dtype, columns=columns  # type: ignore[arg-type]
            )
        )

    # Override the `groupby` to specify the actual return type annotation.
    def groupby(
        self,
        by: Union[Name, "Series", List[Union[Name, "Series"]]],
        axis: Axis = 0,
        as_index: bool = True,
        dropna: bool = True,
    ) -> "DataFrameGroupBy":
        return cast(
            "DataFrameGroupBy", super().groupby(by=by, axis=axis, as_index=as_index, dropna=dropna)
        )

    groupby.__doc__ = Frame.groupby.__doc__

    def _build_groupby(
        self, by: List[Union["Series", Label]], as_index: bool, dropna: bool
    ) -> "DataFrameGroupBy":
        from pyspark.pandas.groupby import DataFrameGroupBy

        return DataFrameGroupBy._build(self, by, as_index=as_index, dropna=dropna)

    def resample(
        self,
        rule: str,
        closed: Optional[str] = None,
        label: Optional[str] = None,
        on: Optional["Series"] = None,
    ) -> "DataFrameResampler":
        """
        Resample time-series data.

        Convenience method for frequency conversion and resampling of time series.
        The object must have a datetime-like index (only support `DatetimeIndex` for now),
        or the caller must pass the label of a datetime-like
        series/index to the ``on`` keyword parameter.

        .. versionadded:: 3.4.0

        Parameters
        ----------
        rule : str
            The offset string or object representing target conversion.
            Currently, supported units are {'Y', 'A', 'M', 'D', 'H',
            'T', 'MIN', 'S'}.
        closed : {{'right', 'left'}}, default None
            Which side of bin interval is closed. The default is 'left'
            for all frequency offsets except for 'A', 'Y' and 'M' which all
            have a default of 'right'.
        label : {{'right', 'left'}}, default None
            Which bin edge label to label bucket with. The default is 'left'
            for all frequency offsets except for 'A', 'Y' and 'M' which all
            have a default of 'right'.
        on : Series, optional
            For a DataFrame, column to use instead of index for resampling.
            Column must be datetime-like.

        Returns
        -------
        DataFrameResampler

        See Also
        --------
        Series.resample : Resample a Series.
        groupby : Group by mapping, function, label, or list of labels.
        """
        from pyspark.pandas.indexes import DatetimeIndex
        from pyspark.pandas.resample import DataFrameResampler

        if on is None and not isinstance(self.index, DatetimeIndex):
            raise NotImplementedError("resample currently works only for DatetimeIndex")
        if on is not None and not isinstance(
            as_spark_type(on.dtype), (TimestampType, TimestampNTZType)
        ):
            raise NotImplementedError("`on` currently works only for TimestampType")

        agg_columns: List[ps.Series] = []
        for column_label in self._internal.column_labels:
            if isinstance(self._internal.spark_type_for(column_label), (NumericType, BooleanType)):
                agg_columns.append(self._psser_for(column_label))

        if len(agg_columns) == 0:
            raise ValueError("No available aggregation columns!")

        return DataFrameResampler(
            psdf=self,
            resamplekey=on,
            rule=rule,
            closed=closed,
            label=label,
            agg_columns=agg_columns,
        )

    def _to_internal_pandas(self) -> pd.DataFrame:
        """
        Return a pandas DataFrame directly from _internal to avoid overhead of copy.

        This method is for internal use only.
        """
        return self._internal.to_pandas_frame

    def _get_or_create_repr_pandas_cache(self, n: int) -> Union[pd.DataFrame, pd.Series]:
        if not hasattr(self, "_repr_pandas_cache") or n not in self._repr_pandas_cache:
            object.__setattr__(
                self, "_repr_pandas_cache", {n: self.head(n + 1)._to_internal_pandas()}
            )
        return self._repr_pandas_cache[n]

    def __repr__(self) -> str:
        max_display_count = get_option("display.max_rows")
        if max_display_count is None:
            return self._to_internal_pandas().to_string()

        pdf = cast("DataFrame", self._get_or_create_repr_pandas_cache(max_display_count))
        pdf_length = len(pdf)
        pdf = cast("DataFrame", pdf.iloc[:max_display_count])
        if pdf_length > max_display_count:
            repr_string = pdf.to_string(show_dimensions=True)
            match = REPR_PATTERN.search(repr_string)
            if match is not None:
                nrows = match.group("rows")
                ncols = match.group("columns")
                footer = "\n\n[Showing only the first {nrows} rows x {ncols} columns]".format(
                    nrows=nrows, ncols=ncols
                )
                return REPR_PATTERN.sub(footer, repr_string)
        return pdf.to_string()

    def _repr_html_(self) -> str:
        max_display_count = get_option("display.max_rows")
        if max_display_count is None:
            return self._to_internal_pandas().to_html(notebook=True)

        pdf = self._get_or_create_repr_pandas_cache(max_display_count)
        pdf_length = len(pdf)
        pdf = pdf.iloc[:max_display_count]
        if pdf_length > max_display_count:
            repr_html = pdf.to_html(show_dimensions=True, notebook=True)
            match = REPR_HTML_PATTERN.search(repr_html)
            if match is not None:
                nrows = match.group("rows")
                ncols = match.group("columns")
                by = chr(215)
                footer = (
                    "\n<p>Showing only the first {rows} rows "
                    "{by} {cols} columns</p>\n</div>".format(rows=nrows, by=by, cols=ncols)
                )
                return REPR_HTML_PATTERN.sub(footer, repr_html)
        return pdf.to_html(notebook=True)

    def __getitem__(self, key: Any) -> Any:
        from pyspark.pandas.series import Series

        if key is None:
            raise KeyError("none key")
        elif isinstance(key, Series):
            return self.loc[key.astype(bool)]
        elif isinstance(key, slice):
            if any(type(n) == int or None for n in [key.start, key.stop]):
                # Seems like pandas Frame always uses int as positional search when slicing
                # with ints.
                return self.iloc[key]
            return self.loc[key]
        elif is_name_like_value(key):
            return self.loc[:, key]
        elif is_list_like(key):
            return self.loc[:, list(key)]

    def __setitem__(self, key: Any, value: Any) -> None:
        from pyspark.pandas.series import Series

        if isinstance(value, (DataFrame, Series)) and not same_anchor(value, self):
            # Different Series or DataFrames
            level = self._internal.column_labels_level
            key = DataFrame._index_normalized_label(level, key)
            value = DataFrame._index_normalized_frame(level, value)

            def assign_columns(
                psdf: DataFrame, this_column_labels: List[Label], that_column_labels: List[Label]
            ) -> Iterator[Tuple["Series", Label]]:
                assert len(key) == len(that_column_labels)
                # Note that here intentionally uses `zip_longest` that combine
                # that_columns.
                for k, this_label, that_label in zip_longest(
                    key, this_column_labels, that_column_labels
                ):
                    yield (psdf._psser_for(that_label), tuple(["that", *k]))
                    if this_label is not None and this_label[1:] != k:
                        yield (psdf._psser_for(this_label), this_label)

            psdf = align_diff_frames(assign_columns, self, value, fillna=False, how="left")
        elif isinstance(value, list):
            if len(self) != len(value):
                raise ValueError("Length of values does not match length of index")

            # TODO: avoid using default index?
            with option_context(
                "compute.default_index_type",
                "distributed-sequence",
                "compute.ops_on_diff_frames",
                True,
            ):
                psdf = self.reset_index()
                psdf[key] = ps.DataFrame(value)
                psdf = psdf.set_index(psdf.columns[: self._internal.index_level])
                psdf.index.names = self.index.names

        elif isinstance(key, list):
            assert isinstance(value, DataFrame)
            # Same DataFrames.
            field_names = value.columns
            psdf = self._assign({k: value[c] for k, c in zip(key, field_names)})
        else:
            # Same Series.
            psdf = self._assign({key: value})

        # Since Spark 3.4, df.__setitem__ generates a new dataframe instead of operating
        # in-place to follow pandas v1.4 behavior, see also SPARK-38946.
        self._update_internal_frame(psdf._internal, anchor_force_disconnect=True)

    @staticmethod
    def _index_normalized_label(level: int, labels: Union[Name, Sequence[Name]]) -> List[Label]:
        """
        Returns a label that is normalized against the current column index level.
        For example, the key "abc" can be ("abc", "", "") if the current Frame has
        a multi-index for its column
        """
        if is_name_like_tuple(labels):
            labels = [labels]
        elif is_name_like_value(labels):
            labels = [(labels,)]
        else:
            labels = [k if is_name_like_tuple(k) else (k,) for k in labels]

        if any(len(label) > level for label in labels):
            raise KeyError(
                "Key length ({}) exceeds index depth ({})".format(
                    max(len(label) for label in labels), level
                )
            )
        return [tuple(list(label) + ([""] * (level - len(label)))) for label in labels]

    @staticmethod
    def _index_normalized_frame(level: int, psser_or_psdf: DataFrameOrSeries) -> "DataFrame":
        """
        Returns a frame that is normalized against the current column index level.
        For example, the name in `pd.Series([...], name="abc")` can be can be
        ("abc", "", "") if the current DataFrame has a multi-index for its column
        """
        from pyspark.pandas.series import Series

        if isinstance(psser_or_psdf, Series):
            psdf = psser_or_psdf.to_frame()
        else:
            assert isinstance(psser_or_psdf, DataFrame), type(psser_or_psdf)
            psdf = psser_or_psdf.copy()

        psdf.columns = pd.MultiIndex.from_tuples(
            [
                tuple([name_like_string(label)] + ([""] * (level - 1)))
                for label in psdf._internal.column_labels
            ],
        )

        return psdf

    def __getattr__(self, key: str) -> Any:
        if key.startswith("__"):
            raise AttributeError(key)
        if hasattr(MissingPandasLikeDataFrame, key):
            property_or_func = getattr(MissingPandasLikeDataFrame, key)
            if isinstance(property_or_func, property):
                return property_or_func.fget(self)
            else:
                return partial(property_or_func, self)

        try:
            return self.loc[:, key]
        except KeyError:
            raise AttributeError(
                "'%s' object has no attribute '%s'" % (self.__class__.__name__, key)
            )

    def __setattr__(self, key: str, value: Any) -> None:
        try:
            object.__getattribute__(self, key)
            return object.__setattr__(self, key, value)
        except AttributeError:
            pass

        if (key,) in self._internal.column_labels:
            self[key] = value
        else:
            msg = "pandas-on-Spark doesn't allow columns to be created via a new attribute name"
            if is_testing():
                raise AssertionError(msg)
            else:
                warnings.warn(msg, UserWarning)

    def __len__(self) -> int:
        return self._internal.resolved_copy.spark_frame.count()

    def __dir__(self) -> Iterable[str]:
        fields = [
            f for f in self._internal.resolved_copy.spark_frame.schema.fieldNames() if " " not in f
        ]
        return list(super().__dir__()) + fields

    def __iter__(self) -> Iterator[Name]:
        return iter(self.columns)

    # NDArray Compat
    def __array_ufunc__(
        self, ufunc: Callable, method: str, *inputs: Any, **kwargs: Any
    ) -> "DataFrame":
        # TODO: is it possible to deduplicate it with '_map_series_op'?
        if all(isinstance(inp, DataFrame) for inp in inputs) and any(
            not same_anchor(inp, inputs[0]) for inp in inputs
        ):
            # binary only
            assert len(inputs) == 2
            this = inputs[0]
            that = inputs[1]
            if this._internal.column_labels_level != that._internal.column_labels_level:
                raise ValueError("cannot join with no overlapping index names")

            # Different DataFrames
            def apply_op(
                psdf: DataFrame, this_column_labels: List[Label], that_column_labels: List[Label]
            ) -> Iterator[Tuple["Series", Label]]:
                for this_label, that_label in zip(this_column_labels, that_column_labels):
                    yield (
                        ufunc(
                            psdf._psser_for(this_label), psdf._psser_for(that_label), **kwargs
                        ).rename(this_label),
                        this_label,
                    )

            return align_diff_frames(apply_op, this, that, fillna=True, how="full")
        else:
            # DataFrame and Series
            applied = []
            this = inputs[0]
            assert all(inp is this for inp in inputs if isinstance(inp, DataFrame))

            for label in this._internal.column_labels:
                arguments = []
                for inp in inputs:
                    arguments.append(inp[label] if isinstance(inp, DataFrame) else inp)
                # both binary and unary.
                applied.append(ufunc(*arguments, **kwargs).rename(label))

            internal = this._internal.with_new_columns(applied)
            return DataFrame(internal)

    def __class_getitem__(cls, params: Any) -> object:
        # See https://github.com/python/typing/issues/193
        # we always wraps the given type hints by a tuple to mimic the variadic generic.
        return create_tuple_for_frame_type(params)


def _reduce_spark_multi(sdf: PySparkDataFrame, aggs: List[PySparkColumn]) -> Any:
    """
    Performs a reduction on a spark DataFrame, the functions being known SQL aggregate functions.
    """
    SparkDataFrame = get_dataframe_class()
    assert isinstance(sdf, SparkDataFrame)
    sdf0 = sdf.agg(*aggs)
    lst = sdf0.limit(2).toPandas()
    assert len(lst) == 1, (sdf, lst)
    row = lst.iloc[0]
    lst2 = list(row)
    assert len(lst2) == len(aggs), (row, lst2)
    return lst2


class CachedDataFrame(DataFrame):
    """
    Cached pandas-on-Spark DataFrame, which corresponds to pandas DataFrame logically, but
    internally it caches the corresponding Spark DataFrame.
    """

    def __init__(self, internal: InternalFrame, storage_level: Optional[StorageLevel] = None):
        if storage_level is None:
            object.__setattr__(self, "_cached", internal.spark_frame.cache())
        elif isinstance(storage_level, StorageLevel):
            object.__setattr__(self, "_cached", internal.spark_frame.persist(storage_level))
        else:
            raise TypeError(
                "Only a valid pyspark.StorageLevel type is acceptable for the `storage_level`"
            )
        super().__init__(internal)

    def __enter__(self) -> "CachedDataFrame":
        return self

    def __exit__(
        self,
        exception_type: Optional[Type[BaseException]],
        exception_value: Optional[BaseException],
        traceback: Optional[TracebackType],
    ) -> Optional[bool]:
        self.spark.unpersist()
        return None

    # create accessor for Spark related methods.
    spark = CachedAccessor("spark", CachedSparkFrameMethods)


def _test() -> None:
    import os
    import doctest
    import shutil
    import sys
    import tempfile
    import uuid
    from pyspark.sql import SparkSession
    import pyspark.pandas.frame

    os.chdir(os.environ["SPARK_HOME"])

    globs = pyspark.pandas.frame.__dict__.copy()
    globs["ps"] = pyspark.pandas
    spark = (
        SparkSession.builder.master("local[4]").appName("pyspark.pandas.frame tests").getOrCreate()
    )
    globs["spark"] = spark

    db_name = "db%s" % str(uuid.uuid4()).replace("-", "")
    spark.sql("CREATE DATABASE %s" % db_name)
    globs["db"] = db_name

    path = tempfile.mkdtemp()
    globs["path"] = path

    (failure_count, test_count) = doctest.testmod(
        pyspark.pandas.frame,
        globs=globs,
        optionflags=doctest.ELLIPSIS | doctest.NORMALIZE_WHITESPACE,
    )

    shutil.rmtree(path, ignore_errors=True)
    spark.sql("DROP DATABASE IF EXISTS %s CASCADE" % db_name)
    spark.stop()
    if failure_count:
        sys.exit(-1)


if __name__ == "__main__":
    _test()<|MERGE_RESOLUTION|>--- conflicted
+++ resolved
@@ -58,8 +58,6 @@
     is_scalar,
 )
 from pandas.tseries.frequencies import DateOffset, to_offset
-
-from pyspark.errors import PySparkValueError
 
 if TYPE_CHECKING:
     from pandas.io.formats.style import Styler
@@ -153,9 +151,6 @@
 from pyspark.pandas.plot import PandasOnSparkPlotAccessor
 from pyspark.sql.utils import get_column_class, get_dataframe_class
 
-# For supporting Spark Connect
-from pyspark.sql.utils import get_column_class, get_dataframe_class
-
 if TYPE_CHECKING:
     from pyspark.sql._typing import OptionalPrimitiveType
 
@@ -749,11 +744,7 @@
         sfun: Callable[["Series"], PySparkColumn],
         name: str,
         axis: Optional[Axis] = None,
-<<<<<<< HEAD
-        numeric_only: bool = True,
-=======
         numeric_only: bool = False,
->>>>>>> 54d5087c
         skipna: bool = True,
         **kwargs: Any,
     ) -> "Series":
@@ -768,15 +759,8 @@
             axis: used only for sanity check because the series only supports index axis.
         name : original pandas API name.
         axis : axis to apply. 0 or 1, or 'index' or 'columns.
-<<<<<<< HEAD
-        numeric_only : bool, default True
-            Include only float, int, boolean columns. False is not supported. This parameter
-            is mainly for pandas compatibility. Only 'DataFrame.count' uses this parameter
-            currently.
-=======
         numeric_only : bool, default False
             Include only float, int, boolean columns.
->>>>>>> 54d5087c
         skipna : bool, default True
             Exclude NA/null values when computing the result.
         """
@@ -8881,19 +8865,11 @@
     def combine_first(self, other: "DataFrame") -> "DataFrame":
         """
         Update null elements with value in the same location in `other`.
-<<<<<<< HEAD
 
         Combine two DataFrame objects by filling null values in one DataFrame
         with non-null values from other DataFrame. The row and column indexes
         of the resulting DataFrame will be the union of the two.
 
-=======
-
-        Combine two DataFrame objects by filling null values in one DataFrame
-        with non-null values from other DataFrame. The row and column indexes
-        of the resulting DataFrame will be the union of the two.
-
->>>>>>> 54d5087c
         .. versionadded:: 3.3.0
 
         Parameters
@@ -11169,11 +11145,7 @@
 
     # TODO: add axis, pct, na_option parameter
     def rank(
-<<<<<<< HEAD
-        self, method: str = "average", ascending: bool = True, numeric_only: Optional[bool] = None
-=======
         self, method: str = "average", ascending: bool = True, numeric_only: bool = False
->>>>>>> 54d5087c
     ) -> "DataFrame":
         """
         Compute numerical data ranks (1 through n) along axis. Equal values are
@@ -11194,17 +11166,12 @@
             * dense: like 'min', but rank always increases by 1 between groups
         ascending : boolean, default True
             False for ranks by high (1) to low (N)
-<<<<<<< HEAD
-        numeric_only : bool, optional
-            For DataFrame objects, rank only numeric columns if set to True.
-=======
         numeric_only : bool, default False
             For DataFrame objects, rank only numeric columns if set to True.
 
             .. versionchanged:: 4.0.0
                 The default value of ``numeric_only`` is now ``False``.
 
->>>>>>> 54d5087c
 
         Returns
         -------
@@ -11270,14 +11237,6 @@
         2  2.5
         3  4.0
         """
-<<<<<<< HEAD
-        warnings.warn(
-            "Default value of `numeric_only` will be changed to `False` "
-            "instead of `None` in 4.0.0.",
-            FutureWarning,
-        )
-=======
->>>>>>> 54d5087c
         if numeric_only:
             numeric_col_names = []
             for label in self._internal.column_labels:
@@ -11390,11 +11349,7 @@
                 if len(index_scols) == 1:
                     if len(items) <= ps.get_option("compute.isin_limit"):
                         col = index_scols[0].isin([F.lit(item) for item in items])
-<<<<<<< HEAD
-                        return DataFrame(self._internal.with_filter(col))
-=======
                         result: DataFrame = DataFrame(self._internal.with_filter(col))
->>>>>>> 54d5087c
                     else:
                         item_sdf_col = verify_temp_column_name(
                             self._internal.spark_frame, "__item__"
@@ -11408,14 +11363,10 @@
                             how="semi",
                         )
 
-<<<<<<< HEAD
-                        return DataFrame(self._internal.with_new_sdf(joined_sdf))
-=======
                         result = DataFrame(self._internal.with_new_sdf(joined_sdf))
 
                     result.index.name = None
                     return result
->>>>>>> 54d5087c
 
                 else:
                     # for multi-index
@@ -11435,14 +11386,10 @@
                             col = midx_col
                         else:
                             col = col | midx_col
-<<<<<<< HEAD
-                    return DataFrame(self._internal.with_filter(col))
-=======
 
                     result = DataFrame(self._internal.with_filter(col))
                     result.index.names = [None] * result.index.nlevels
                     return result
->>>>>>> 54d5087c
             else:
                 return self[items]
         elif like is not None:
@@ -12269,18 +12216,12 @@
             0 <= q <= 1, the quantile(s) to compute.
         axis : int or str, default 0 or 'index'
             Can only be set to 0 now.
-<<<<<<< HEAD
-        numeric_only : bool, default True
-            If False, the quantile of datetime and time delta data will be computed as well.
-            Can only be set to True now.
-=======
         numeric_only : bool, default False
             Include only `float`, `int` or `boolean` data.
 
             .. versionchanged:: 4.0.0
                 The default value of ``numeric_only`` is now ``False``.
 
->>>>>>> 54d5087c
         accuracy : int, optional
             Default accuracy of approximation. Larger value means better accuracy.
             The relative error can be deduced by 1.0 / accuracy.
@@ -12826,7 +12767,6 @@
         -------
         DataFrame
             The modes of each column or row.
-<<<<<<< HEAD
 
         See Also
         --------
@@ -12878,65 +12818,6 @@
         if numeric_only is None and axis == 0:
             numeric_only = True
 
-        warnings.warn(
-            "Default value of `numeric_only` will be changed to `False` "
-            "instead of `True` in 4.0.0.",
-            FutureWarning,
-        )
-
-=======
-
-        See Also
-        --------
-        Series.mode : Return the highest frequency value in a Series.
-        Series.value_counts : Return the counts of values in a Series.
-
-        Examples
-        --------
-        >>> df = ps.DataFrame([('bird', 2, 2),
-        ...                    ('mammal', 4, np.nan),
-        ...                    ('arthropod', 8, 0),
-        ...                    ('bird', 2, np.nan)],
-        ...                   index=('falcon', 'horse', 'spider', 'ostrich'),
-        ...                   columns=('species', 'legs', 'wings'))
-        >>> df
-                   species  legs  wings
-        falcon        bird     2    2.0
-        horse       mammal     4    NaN
-        spider   arthropod     8    0.0
-        ostrich       bird     2    NaN
-
-        By default missing values are not considered, and the mode of wings
-        are both 0 and 2. Because the resulting DataFrame has two rows,
-        the second row of ``species`` and ``legs`` contains ``NaN``.
-
-        >>> df.mode()
-          species  legs  wings
-        0    bird   2.0    0.0
-        1    None   NaN    2.0
-
-        Setting ``dropna=False`` ``NaN`` values are considered and they can be
-        the mode (like for wings).
-
-        >>> df.mode(dropna=False)
-          species  legs  wings
-        0    bird     2    NaN
-
-        Setting ``numeric_only=True``, only the mode of numeric columns is
-        computed, and columns of other types are ignored.
-
-        >>> df.mode(numeric_only=True)
-           legs  wings
-        0   2.0    0.0
-        1   NaN    2.0
-        """
-        axis = validate_axis(axis, none_axis=0)
-        if axis != 0:
-            raise ValueError('axis should be either 0 or "index" currently.')
-        if numeric_only is None and axis == 0:
-            numeric_only = True
-
->>>>>>> 54d5087c
         mode_scols: List[PySparkColumn] = []
         mode_col_names: List[str] = []
         mode_labels: List[Label] = []
