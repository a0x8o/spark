#
# Licensed to the Apache Software Foundation (ASF) under one or more
# contributor license agreements.  See the NOTICE file distributed with
# this work for additional information regarding copyright ownership.
# The ASF licenses this file to You under the Apache License, Version 2.0
# (the "License"); you may not use this file except in compliance with
# the License.  You may obtain a copy of the License at
#
#    http://www.apache.org/licenses/LICENSE-2.0
#
# Unless required by applicable law or agreed to in writing, software
# distributed under the License is distributed on an "AS IS" BASIS,
# WITHOUT WARRANTIES OR CONDITIONS OF ANY KIND, either express or implied.
# See the License for the specific language governing permissions and
# limitations under the License.
#

"""
Base and utility classes for pandas-on-Spark objects.
"""
import warnings
from abc import ABCMeta, abstractmethod
from functools import wraps, partial
from itertools import chain
from typing import Any, Callable, Optional, Sequence, Tuple, Union, cast, TYPE_CHECKING

import numpy as np
import pandas as pd
from pandas.api.types import is_list_like, CategoricalDtype  # type: ignore[attr-defined]

from pyspark.sql import functions as F, Column, Window
from pyspark.sql.types import LongType, BooleanType, NumericType
from pyspark import pandas as ps  # For running doctests and reference resolution in PyCharm.
from pyspark.pandas._typing import Axis, Dtype, IndexOpsLike, Label, SeriesOrIndex
from pyspark.pandas.config import get_option, option_context
from pyspark.pandas.internal import (
    InternalField,
    InternalFrame,
    NATURAL_ORDER_COLUMN_NAME,
    SPARK_DEFAULT_INDEX_NAME,
)
from pyspark.pandas.spark.accessors import SparkIndexOpsMethods
from pyspark.pandas.typedef import extension_dtypes
from pyspark.pandas.utils import (
    combine_frames,
    same_anchor,
    scol_for,
    validate_axis,
    ERROR_MESSAGE_CANNOT_COMBINE,
)
from pyspark.pandas.frame import DataFrame

if TYPE_CHECKING:
    from pyspark.sql._typing import ColumnOrName

    from pyspark.pandas.data_type_ops.base import DataTypeOps
    from pyspark.pandas.series import Series


def should_alignment_for_column_op(self: SeriesOrIndex, other: SeriesOrIndex) -> bool:
    from pyspark.pandas.series import Series

    if isinstance(self, Series) and isinstance(other, Series):
        return not same_anchor(self, other)
    else:
        return self._internal.spark_frame is not other._internal.spark_frame


def align_diff_index_ops(
    func: Callable[..., Column], this_index_ops: SeriesOrIndex, *args: Any
) -> SeriesOrIndex:
    """
    Align the `IndexOpsMixin` objects and apply the function.

    Parameters
    ----------
    func : The function to apply
    this_index_ops : IndexOpsMixin
        A base `IndexOpsMixin` object
    args : list of other arguments including other `IndexOpsMixin` objects

    Returns
    -------
    `Index` if all `this_index_ops` and arguments are `Index`; otherwise `Series`
    """
    from pyspark.pandas.indexes import Index
    from pyspark.pandas.series import Series, first_series

    cols = [arg for arg in args if isinstance(arg, IndexOpsMixin)]

    if isinstance(this_index_ops, Series) and all(isinstance(col, Series) for col in cols):
        combined = combine_frames(
            this_index_ops.to_frame(),
            *[cast(Series, col).rename(i) for i, col in enumerate(cols)],
            how="full",
        )

        return column_op(func)(
            combined["this"]._psser_for(combined["this"]._internal.column_labels[0]),
            *[
                combined["that"]._psser_for(label)
                for label in combined["that"]._internal.column_labels
            ],
        ).rename(this_index_ops.name)
    else:
        # This could cause as many counts, reset_index calls, joins for combining
        # as the number of `Index`s in `args`. So far it's fine since we can assume the ops
        # only work between at most two `Index`s. We might need to fix it in the future.

        self_len = len(this_index_ops)
        if any(len(col) != self_len for col in args if isinstance(col, IndexOpsMixin)):
            raise ValueError("operands could not be broadcast together with shapes")

        with option_context("compute.default_index_type", "distributed-sequence"):
            if isinstance(this_index_ops, Index) and all(isinstance(col, Index) for col in cols):
                return Index(
                    column_op(func)(
                        this_index_ops.to_series().reset_index(drop=True),
                        *[
                            arg.to_series().reset_index(drop=True)
                            if isinstance(arg, Index)
                            else arg
                            for arg in args
                        ],
                    ).sort_index(),
                    name=this_index_ops.name,
                )
            elif isinstance(this_index_ops, Series):
                this = cast(DataFrame, this_index_ops.reset_index())
                that = [
                    cast(Series, col.to_series() if isinstance(col, Index) else col)
                    .rename(i)
                    .reset_index(drop=True)
                    for i, col in enumerate(cols)
                ]

                combined = combine_frames(this, *that, how="full").sort_index()
                combined = combined.set_index(
                    combined._internal.column_labels[: this_index_ops._internal.index_level]
                )
                combined.index.names = this_index_ops._internal.index_names

                return column_op(func)(
                    first_series(combined["this"]),
                    *[
                        combined["that"]._psser_for(label)
                        for label in combined["that"]._internal.column_labels
                    ],
                ).rename(this_index_ops.name)
            else:
                this = this_index_ops.to_frame().reset_index(drop=True)

                that_series = next(col for col in cols if isinstance(col, Series))
                that_frame = that_series._psdf[
                    [
                        cast(Series, col.to_series() if isinstance(col, Index) else col).rename(i)
                        for i, col in enumerate(cols)
                    ]
                ]

                combined = combine_frames(this, that_frame.reset_index()).sort_index()

                self_index = (
                    combined["this"].set_index(combined["this"]._internal.column_labels).index
                )

                other = combined["that"].set_index(
                    combined["that"]._internal.column_labels[: that_series._internal.index_level]
                )
                other.index.names = that_series._internal.index_names

                return column_op(func)(
                    self_index,
                    *[
                        other._psser_for(label)
                        for label, col in zip(other._internal.column_labels, cols)
                    ],
                ).rename(that_series.name)


def booleanize_null(scol: Column, f: Callable[..., Column]) -> Column:
    """
    Booleanize Null in Spark Column
    """
    comp_ops = [
        getattr(Column, "__{}__".format(comp_op))
        for comp_op in ["eq", "ne", "lt", "le", "ge", "gt"]
    ]

    if f in comp_ops:
        # if `f` is "!=", fill null with True otherwise False
        filler = f == Column.__ne__
        scol = F.when(scol.isNull(), filler).otherwise(scol)

    return scol


def column_op(f: Callable[..., Column]) -> Callable[..., SeriesOrIndex]:
    """
    A decorator that wraps APIs taking/returning Spark Column so that pandas-on-Spark Series can be
    supported too. If this decorator is used for the `f` function that takes Spark Column and
    returns Spark Column, decorated `f` takes pandas-on-Spark Series as well and returns
    pandas-on-Spark Series.

    :param f: a function that takes Spark Column and returns Spark Column.
    :param self: pandas-on-Spark Series
    :param args: arguments that the function `f` takes.
    """

    @wraps(f)
    def wrapper(self: SeriesOrIndex, *args: Any) -> SeriesOrIndex:
        from pyspark.pandas.indexes.base import Index
        from pyspark.pandas.series import Series

        # It is possible for the function `f` to take other arguments than Spark Column.
        # To cover this case, explicitly check if the argument is pandas-on-Spark Series and
        # extract Spark Column. For other arguments, they are used as are.
        cols = [arg for arg in args if isinstance(arg, (Series, Index))]

        if all(not should_alignment_for_column_op(self, col) for col in cols):
            # Same DataFrame anchors
            scol = f(
                self.spark.column,
                *[arg.spark.column if isinstance(arg, IndexOpsMixin) else arg for arg in args],
            )

            field = InternalField.from_struct_field(
                self._internal.spark_frame.select(scol).schema[0],
                use_extension_dtypes=any(
                    isinstance(col.dtype, extension_dtypes) for col in [self] + cols
                ),
            )

            if not field.is_extension_dtype:
                scol = booleanize_null(scol, f).alias(field.name)

            if isinstance(self, Series) or not any(isinstance(col, Series) for col in cols):
                index_ops = self._with_new_scol(scol, field=field)
            else:
                psser = next(col for col in cols if isinstance(col, Series))
                index_ops = psser._with_new_scol(scol, field=field)
        elif get_option("compute.ops_on_diff_frames"):
            index_ops = align_diff_index_ops(f, self, *args)
        else:
            raise ValueError(ERROR_MESSAGE_CANNOT_COMBINE)

        if not all(self.name == col.name for col in cols):
            index_ops = index_ops.rename(None)

        return index_ops

    return wrapper


def numpy_column_op(f: Callable[..., Column]) -> Callable[..., SeriesOrIndex]:
    @wraps(f)
    def wrapper(self: SeriesOrIndex, *args: Any) -> SeriesOrIndex:
        # PySpark does not support NumPy type out of the box. For now, we convert NumPy types
        # into some primitive types understandable in PySpark.
        new_args = []
        for arg in args:
            # TODO: This is a quick hack to support NumPy type. We should revisit this.
            if isinstance(self.spark.data_type, LongType) and isinstance(arg, np.timedelta64):
                new_args.append(float(arg / np.timedelta64(1, "s")))
            else:
                new_args.append(arg)
        return column_op(f)(self, *new_args)

    return wrapper


class IndexOpsMixin(object, metaclass=ABCMeta):
    """common ops mixin to support a unified interface / docs for Series / Index

    Assuming there are following attributes or properties and functions.
    """

    @property
    @abstractmethod
    def _internal(self) -> InternalFrame:
        pass

    @property
    @abstractmethod
    def _psdf(self) -> DataFrame:
        pass

    @abstractmethod
    def _with_new_scol(
        self: IndexOpsLike, scol: Column, *, field: Optional[InternalField] = None
    ) -> IndexOpsLike:
        pass

    @property
    @abstractmethod
    def _column_label(self) -> Optional[Label]:
        pass

    @property
    @abstractmethod
    def spark(self: IndexOpsLike) -> SparkIndexOpsMethods[IndexOpsLike]:
        pass

    @property
    def _dtype_op(self) -> "DataTypeOps":
        from pyspark.pandas.data_type_ops.base import DataTypeOps

        return DataTypeOps(self.dtype, self.spark.data_type)

    @abstractmethod
    def copy(self: IndexOpsLike) -> IndexOpsLike:
        pass

    # arithmetic operators
    def __neg__(self: IndexOpsLike) -> IndexOpsLike:
        return self._dtype_op.neg(self)

    def __add__(self, other: Any) -> SeriesOrIndex:
        return self._dtype_op.add(self, other)

    def __sub__(self, other: Any) -> SeriesOrIndex:
        return self._dtype_op.sub(self, other)

    def __mul__(self, other: Any) -> SeriesOrIndex:
        return self._dtype_op.mul(self, other)

    def __truediv__(self, other: Any) -> SeriesOrIndex:
        """
        __truediv__ has different behaviour between pandas and PySpark for several cases.
        1. When dividing np.inf by zero, PySpark returns null whereas pandas returns np.inf
        2. When dividing a positive number by zero, PySpark returns null
        whereas pandas returns np.inf
        3. When divide -np.inf by zero, PySpark returns null whereas pandas returns -np.inf
        4. When divide negative number by zero, PySpark returns null whereas pandas returns -np.inf

        +-------------------------------------------+
        | dividend (divisor: 0) | PySpark |  pandas |
        |-----------------------|---------|---------|
        |         np.inf        |   null  |  np.inf |
        |        -np.inf        |   null  | -np.inf |
        |           10          |   null  |  np.inf |
        |          -10          |   null  | -np.inf |
        +-----------------------|---------|---------+
        """
        return self._dtype_op.truediv(self, other)

    def __mod__(self, other: Any) -> SeriesOrIndex:
        return self._dtype_op.mod(self, other)

    def __radd__(self, other: Any) -> SeriesOrIndex:
        return self._dtype_op.radd(self, other)

    def __rsub__(self, other: Any) -> SeriesOrIndex:
        return self._dtype_op.rsub(self, other)

    def __rmul__(self, other: Any) -> SeriesOrIndex:
        return self._dtype_op.rmul(self, other)

    def __rtruediv__(self, other: Any) -> SeriesOrIndex:
        return self._dtype_op.rtruediv(self, other)

    def __floordiv__(self, other: Any) -> SeriesOrIndex:
        """
        __floordiv__ has different behaviour between pandas and PySpark for several cases.
        1. When dividing np.inf by zero, PySpark returns null whereas pandas returns np.inf
        2. When dividing a positive number by zero, PySpark returns null
        whereas pandas returns np.inf
        3. When divide -np.inf by zero, PySpark returns null whereas pandas returns -np.inf
        4. When divide negative number by zero, PySpark returns null whereas pandas returns -np.inf

        +-------------------------------------------+
        | dividend (divisor: 0) | PySpark |  pandas |
        |-----------------------|---------|---------|
        |         np.inf        |   null  |  np.inf |
        |        -np.inf        |   null  | -np.inf |
        |           10          |   null  |  np.inf |
        |          -10          |   null  | -np.inf |
        +-----------------------|---------|---------+
        """
        return self._dtype_op.floordiv(self, other)

    def __rfloordiv__(self, other: Any) -> SeriesOrIndex:
        return self._dtype_op.rfloordiv(self, other)

    def __rmod__(self, other: Any) -> SeriesOrIndex:
        return self._dtype_op.rmod(self, other)

    def __pow__(self, other: Any) -> SeriesOrIndex:
        return self._dtype_op.pow(self, other)

    def __rpow__(self, other: Any) -> SeriesOrIndex:
        return self._dtype_op.rpow(self, other)

    def __abs__(self: IndexOpsLike) -> IndexOpsLike:
        return self._dtype_op.abs(self)

    # comparison operators
    def __eq__(self, other: Any) -> SeriesOrIndex:  # type: ignore[override]
        # pandas always returns False for all items with dict and set.
        if isinstance(other, (dict, set)):
            return self != self
        else:
            return self._dtype_op.eq(self, other)

    def __ne__(self, other: Any) -> SeriesOrIndex:  # type: ignore[override]
        return self._dtype_op.ne(self, other)

    def __lt__(self, other: Any) -> SeriesOrIndex:
        return self._dtype_op.lt(self, other)

    def __le__(self, other: Any) -> SeriesOrIndex:
        return self._dtype_op.le(self, other)

    def __ge__(self, other: Any) -> SeriesOrIndex:
        return self._dtype_op.ge(self, other)

    def __gt__(self, other: Any) -> SeriesOrIndex:
        return self._dtype_op.gt(self, other)

    def __invert__(self: IndexOpsLike) -> IndexOpsLike:
        return self._dtype_op.invert(self)

    # `and`, `or`, `not` cannot be overloaded in Python,
    # so use bitwise operators as boolean operators
    def __and__(self, other: Any) -> SeriesOrIndex:
        return self._dtype_op.__and__(self, other)

    def __or__(self, other: Any) -> SeriesOrIndex:
        return self._dtype_op.__or__(self, other)

    def __rand__(self, other: Any) -> SeriesOrIndex:
        return self._dtype_op.rand(self, other)

    def __ror__(self, other: Any) -> SeriesOrIndex:
        return self._dtype_op.ror(self, other)

    def __xor__(self, other: Any) -> SeriesOrIndex:
        return self._dtype_op.xor(self, other)

    def __rxor__(self, other: Any) -> SeriesOrIndex:
        return self._dtype_op.rxor(self, other)

    def __len__(self) -> int:
        return len(self._psdf)

    # NDArray Compat
    def __array_ufunc__(
        self, ufunc: Callable, method: str, *inputs: Any, **kwargs: Any
    ) -> SeriesOrIndex:
        from pyspark.pandas import numpy_compat

        # Try dunder methods first.
        result = numpy_compat.maybe_dispatch_ufunc_to_dunder_op(
            self, ufunc, method, *inputs, **kwargs
        )

        # After that, we try with PySpark APIs.
        if result is NotImplemented:
            result = numpy_compat.maybe_dispatch_ufunc_to_spark_func(
                self, ufunc, method, *inputs, **kwargs
            )

        if result is not NotImplemented:
            return cast(SeriesOrIndex, result)
        else:
            # TODO: support more APIs?
            raise NotImplementedError(
                "pandas-on-Spark objects currently do not support %s." % ufunc
            )

    @property
    def dtype(self) -> Dtype:
        """Return the dtype object of the underlying data.

        Examples
        --------
        >>> s = ps.Series([1, 2, 3])
        >>> s.dtype
        dtype('int64')

        >>> s = ps.Series(list('abc'))
        >>> s.dtype
        dtype('O')

        >>> s = ps.Series(pd.date_range('20130101', periods=3))
        >>> s.dtype
        dtype('<M8[ns]')

        >>> s.rename("a").to_frame().set_index("a").index.dtype
        dtype('<M8[ns]')
        """
        return self._internal.data_fields[0].dtype

    @property
    def empty(self) -> bool:
        """
        Returns true if the current object is empty. Otherwise, it returns false.

        >>> ps.range(10).id.empty
        False

        >>> ps.range(0).id.empty
        True

        >>> ps.DataFrame({}, index=list('abc')).index.empty
        False
        """
        return self._internal.resolved_copy.spark_frame.isEmpty()

    @property
    def hasnans(self) -> bool:
        """
        Return True if it has any missing values. Otherwise, it returns False.

        >>> ps.DataFrame({}, index=list('abc')).index.hasnans
        False

        >>> ps.Series(['a', None]).hasnans
        True

        >>> ps.Series([1.0, 2.0, np.nan]).hasnans
        True

        >>> ps.Series([1, 2, 3]).hasnans
        False

        >>> (ps.Series([1.0, 2.0, np.nan]) + 1).hasnans
        True

        >>> ps.Series([1, 2, 3]).rename("a").to_frame().set_index("a").index.hasnans
        False
        """
        return self.isnull().any()

    @property
    def is_monotonic_increasing(self) -> bool:
        """
        Return boolean if values in the object are monotonically increasing.

        .. note:: the current implementation of is_monotonic_increasing requires to shuffle
            and aggregate multiple times to check the order locally and globally,
            which is potentially expensive. In case of multi-index, all data is
            transferred to a single node which can easily cause out-of-memory errors.

        .. note:: Disable the Spark config `spark.sql.optimizer.nestedSchemaPruning.enabled`
            for multi-index if you're using pandas-on-Spark < 1.7.0 with PySpark 3.1.1.

        .. deprecated:: 3.4.0

        Returns
        -------
        is_monotonic : bool

        Examples
        --------
        >>> ser = ps.Series(['1/1/2018', '3/1/2018', '4/1/2018'])
        >>> ser.is_monotonic_increasing
        True

        >>> df = ps.DataFrame({'dates': [None, '1/1/2018', '2/1/2018', '3/1/2018']})
        >>> df.dates.is_monotonic_increasing
        False

        >>> df.index.is_monotonic_increasing
        True

        >>> ser = ps.Series([1])
        >>> ser.is_monotonic_increasing
        True

        >>> ser = ps.Series([])
        >>> ser.is_monotonic_increasing
        True

        >>> ser.rename("a").to_frame().set_index("a").index.is_monotonic_increasing
        True

        >>> ser = ps.Series([5, 4, 3, 2, 1], index=[1, 2, 3, 4, 5])
        >>> ser.is_monotonic_increasing
        False

        >>> ser.index.is_monotonic_increasing
        True

        Support for MultiIndex

        >>> midx = ps.MultiIndex.from_tuples(
        ... [('x', 'a'), ('x', 'b'), ('y', 'c'), ('y', 'd'), ('z', 'e')])
        >>> midx  # doctest: +SKIP
        MultiIndex([('x', 'a'),
                    ('x', 'b'),
                    ('y', 'c'),
                    ('y', 'd'),
                    ('z', 'e')],
                   )
        >>> midx.is_monotonic_increasing
        True

        >>> midx = ps.MultiIndex.from_tuples(
        ... [('z', 'a'), ('z', 'b'), ('y', 'c'), ('y', 'd'), ('x', 'e')])
        >>> midx  # doctest: +SKIP
        MultiIndex([('z', 'a'),
                    ('z', 'b'),
                    ('y', 'c'),
                    ('y', 'd'),
                    ('x', 'e')],
                   )
        >>> midx.is_monotonic_increasing
        False
        """
        warnings.warn(
            "is_monotonic is deprecated and will be removed in a future version. "
            "Use is_monotonic_increasing instead.",
            FutureWarning,
        )
        return self._is_monotonic("increasing")

<<<<<<< HEAD
    @property
    def is_monotonic_increasing(self) -> bool:
        """
        Return boolean if values in the object are monotonically increasing.

        .. note:: the current implementation of is_monotonic_increasing requires to shuffle
            and aggregate multiple times to check the order locally and globally,
            which is potentially expensive. In case of multi-index, all data is
            transferred to a single node which can easily cause out-of-memory errors.

        .. note:: Disable the Spark config `spark.sql.optimizer.nestedSchemaPruning.enabled`
            for multi-index if you're using pandas-on-Spark < 1.7.0 with PySpark 3.1.1.

        Returns
        -------
        is_monotonic : bool

        Examples
        --------
        >>> ser = ps.Series(['1/1/2018', '3/1/2018', '4/1/2018'])
        >>> ser.is_monotonic_increasing
        True

        >>> df = ps.DataFrame({'dates': [None, '1/1/2018', '2/1/2018', '3/1/2018']})
        >>> df.dates.is_monotonic_increasing
        False

        >>> df.index.is_monotonic_increasing
        True

        >>> ser = ps.Series([1])
        >>> ser.is_monotonic_increasing
        True

        >>> ser = ps.Series([])
        >>> ser.is_monotonic_increasing
        True

        >>> ser.rename("a").to_frame().set_index("a").index.is_monotonic_increasing
        True

        >>> ser = ps.Series([5, 4, 3, 2, 1], index=[1, 2, 3, 4, 5])
        >>> ser.is_monotonic_increasing
        False

        >>> ser.index.is_monotonic_increasing
        True

        Support for MultiIndex

        >>> midx = ps.MultiIndex.from_tuples(
        ... [('x', 'a'), ('x', 'b'), ('y', 'c'), ('y', 'd'), ('z', 'e')])
        >>> midx  # doctest: +SKIP
        MultiIndex([('x', 'a'),
                    ('x', 'b'),
                    ('y', 'c'),
                    ('y', 'd'),
                    ('z', 'e')],
                   )
        >>> midx.is_monotonic_increasing
        True

        >>> midx = ps.MultiIndex.from_tuples(
        ... [('z', 'a'), ('z', 'b'), ('y', 'c'), ('y', 'd'), ('x', 'e')])
        >>> midx  # doctest: +SKIP
        MultiIndex([('z', 'a'),
                    ('z', 'b'),
                    ('y', 'c'),
                    ('y', 'd'),
                    ('x', 'e')],
                   )
        >>> midx.is_monotonic_increasing
        False
        """
        return self._is_monotonic("increasing")

=======
>>>>>>> ecee7133
    @property
    def is_monotonic_decreasing(self) -> bool:
        """
        Return boolean if values in the object are monotonically decreasing.

        .. note:: the current implementation of is_monotonic_decreasing requires to shuffle
            and aggregate multiple times to check the order locally and globally,
            which is potentially expensive. In case of multi-index, all data is transferred
            to a single node which can easily cause out-of-memory errors.

        .. note:: Disable the Spark config `spark.sql.optimizer.nestedSchemaPruning.enabled`
            for multi-index if you're using pandas-on-Spark < 1.7.0 with PySpark 3.1.1.

        Returns
        -------
        is_monotonic : bool

        Examples
        --------
        >>> ser = ps.Series(['4/1/2018', '3/1/2018', '1/1/2018'])
        >>> ser.is_monotonic_decreasing
        True

        >>> df = ps.DataFrame({'dates': [None, '3/1/2018', '2/1/2018', '1/1/2018']})
        >>> df.dates.is_monotonic_decreasing
        False

        >>> df.index.is_monotonic_decreasing
        False

        >>> ser = ps.Series([1])
        >>> ser.is_monotonic_decreasing
        True

        >>> ser = ps.Series([])
        >>> ser.is_monotonic_decreasing
        True

        >>> ser.rename("a").to_frame().set_index("a").index.is_monotonic_decreasing
        True

        >>> ser = ps.Series([5, 4, 3, 2, 1], index=[1, 2, 3, 4, 5])
        >>> ser.is_monotonic_decreasing
        True

        >>> ser.index.is_monotonic_decreasing
        False

        Support for MultiIndex

        >>> midx = ps.MultiIndex.from_tuples(
        ... [('x', 'a'), ('x', 'b'), ('y', 'c'), ('y', 'd'), ('z', 'e')])
        >>> midx  # doctest: +SKIP
        MultiIndex([('x', 'a'),
                    ('x', 'b'),
                    ('y', 'c'),
                    ('y', 'd'),
                    ('z', 'e')],
                   )
        >>> midx.is_monotonic_decreasing
        False

        >>> midx = ps.MultiIndex.from_tuples(
        ... [('z', 'e'), ('z', 'd'), ('y', 'c'), ('y', 'b'), ('x', 'a')])
        >>> midx  # doctest: +SKIP
        MultiIndex([('z', 'a'),
                    ('z', 'b'),
                    ('y', 'c'),
                    ('y', 'd'),
                    ('x', 'e')],
                   )
        >>> midx.is_monotonic_decreasing
        True
        """
        return self._is_monotonic("decreasing")

    def _is_locally_monotonic_spark_column(self, order: str) -> Column:
        window = (
            Window.partitionBy(F.col("__partition_id"))
            .orderBy(NATURAL_ORDER_COLUMN_NAME)
            .rowsBetween(-1, -1)
        )

        if order == "increasing":
            return (F.col("__origin") >= F.lag(F.col("__origin"), 1).over(window)) & F.col(
                "__origin"
            ).isNotNull()
        else:
            return (F.col("__origin") <= F.lag(F.col("__origin"), 1).over(window)) & F.col(
                "__origin"
            ).isNotNull()

    def _is_monotonic(self, order: str) -> bool:
        assert order in ("increasing", "decreasing")

        sdf = self._internal.spark_frame

        sdf = (
            sdf.select(
                F.spark_partition_id().alias(
                    "__partition_id"
                ),  # Make sure we use the same partition id in the whole job.
                F.col(NATURAL_ORDER_COLUMN_NAME),
                self.spark.column.alias("__origin"),
            )
            .select(
                F.col("__partition_id"),
                F.col("__origin"),
                self._is_locally_monotonic_spark_column(order).alias(
                    "__comparison_within_partition"
                ),
            )
            .groupby(F.col("__partition_id"))
            .agg(
                F.min(F.col("__origin")).alias("__partition_min"),
                F.max(F.col("__origin")).alias("__partition_max"),
                F.min(F.coalesce(F.col("__comparison_within_partition"), F.lit(True))).alias(
                    "__comparison_within_partition"
                ),
            )
        )

        # Now we're windowing the aggregation results without partition specification.
        # The number of rows here will be the same as partitions, which is expected
        # to be small.
        window = Window.orderBy(F.col("__partition_id")).rowsBetween(-1, -1)
        if order == "increasing":
            comparison_col = F.col("__partition_min") >= F.lag(F.col("__partition_max"), 1).over(
                window
            )
        else:
            comparison_col = F.col("__partition_min") <= F.lag(F.col("__partition_max"), 1).over(
                window
            )

        sdf = sdf.select(
            comparison_col.alias("__comparison_between_partitions"),
            F.col("__comparison_within_partition"),
        )

        ret = sdf.select(
            F.min(F.coalesce(F.col("__comparison_between_partitions"), F.lit(True)))
            & F.min(F.coalesce(F.col("__comparison_within_partition"), F.lit(True)))
        ).collect()[0][0]
        if ret is None:
            return True
        else:
            return ret

    @property
    def ndim(self) -> int:
        """
        Return an int representing the number of array dimensions.

        Return 1 for Series / Index / MultiIndex.

        Examples
        --------

        For Series

        >>> s = ps.Series([None, 1, 2, 3, 4], index=[4, 5, 2, 1, 8])
        >>> s.ndim
        1

        For Index

        >>> s.index.ndim
        1

        For MultiIndex

        >>> midx = pd.MultiIndex([['lama', 'cow', 'falcon'],
        ...                       ['speed', 'weight', 'length']],
        ...                      [[0, 0, 0, 1, 1, 1, 2, 2, 2],
        ...                       [1, 1, 1, 1, 1, 2, 1, 2, 2]])
        >>> s = ps.Series([45, 200, 1.2, 30, 250, 1.5, 320, 1, 0.3], index=midx)
        >>> s.index.ndim
        1
        """
        return 1

    def astype(self: IndexOpsLike, dtype: Union[str, type, Dtype]) -> IndexOpsLike:
        """
        Cast a pandas-on-Spark object to a specified dtype ``dtype``.

        Parameters
        ----------
        dtype : data type
            Use a numpy.dtype or Python type to cast entire pandas object to
            the same type.

        Returns
        -------
        casted : same type as caller

        See Also
        --------
        to_datetime : Convert argument to datetime.

        Examples
        --------
        >>> ser = ps.Series([1, 2], dtype='int32')
        >>> ser
        0    1
        1    2
        dtype: int32

        >>> ser.astype('int64')
        0    1
        1    2
        dtype: int64

        >>> ser.rename("a").to_frame().set_index("a").index.astype('int64')
        Index([1, 2], dtype='int64', name='a')
        """
        return self._dtype_op.astype(self, dtype)

    def isin(self: IndexOpsLike, values: Sequence[Any]) -> IndexOpsLike:
        """
        Check whether `values` are contained in Series or Index.

        Return a boolean Series or Index showing whether each element in the Series
        matches an element in the passed sequence of `values` exactly.

        Parameters
        ----------
        values : set or list-like
            The sequence of values to test.

        Returns
        -------
        isin : Series (bool dtype) or Index (bool dtype)

        Examples
        --------
        >>> s = ps.Series(['lama', 'cow', 'lama', 'beetle', 'lama',
        ...                'hippo'], name='animal')
        >>> s.isin(['cow', 'lama'])
        0     True
        1     True
        2     True
        3    False
        4     True
        5    False
        Name: animal, dtype: bool

        Passing a single string as ``s.isin('lama')`` will raise an error. Use
        a list of one element instead:

        >>> s.isin(['lama'])
        0     True
        1    False
        2     True
        3    False
        4     True
        5    False
        Name: animal, dtype: bool

        >>> s.rename("a").to_frame().set_index("a").index.isin(['lama'])  # doctest: +SKIP
        Index([True, False, True, False, True, False], dtype='bool', name='a')
        """
        if not is_list_like(values):
            raise TypeError(
                "only list-like objects are allowed to be passed"
                " to isin(), you passed a [{values_type}]".format(values_type=type(values).__name__)
            )

        values = (
            cast(np.ndarray, values).tolist() if isinstance(values, np.ndarray) else list(values)
        )

        other = [F.lit(v) for v in values]
        scol = self.spark.column.isin(other)
        field = self._internal.data_fields[0].copy(
            dtype=np.dtype("bool"), spark_type=BooleanType(), nullable=False
        )
        return self._with_new_scol(scol=F.coalesce(scol, F.lit(False)), field=field)

    def isnull(self: IndexOpsLike) -> IndexOpsLike:
        """
        Detect existing (non-missing) values.

        Return a boolean same-sized object indicating if the values are NA.
        NA values, such as None or numpy.NaN, get mapped to True values.
        Everything else gets mapped to False values. Characters such as empty strings '' or
        numpy.inf are not considered NA values

        Returns
        -------
        Series or Index : Mask of bool values for each element in Series
            that indicates whether an element is not an NA value.

        Examples
        --------
        >>> ser = ps.Series([5, 6, np.NaN])
        >>> ser.isna()  # doctest: +NORMALIZE_WHITESPACE
        0    False
        1    False
        2     True
        dtype: bool

        >>> ser.rename("a").to_frame().set_index("a").index.isna()  # doctest: +SKIP
        Index([False, False, True], dtype='bool', name='a')
        """
        from pyspark.pandas.indexes import MultiIndex

        if isinstance(self, MultiIndex):
            raise NotImplementedError("isna is not defined for MultiIndex")

        return self._dtype_op.isnull(self)

    isna = isnull

    def notnull(self: IndexOpsLike) -> IndexOpsLike:
        """
        Detect existing (non-missing) values.
        Return a boolean same-sized object indicating if the values are not NA.
        Non-missing values get mapped to True.
        Characters such as empty strings '' or numpy.inf are not considered NA values
        NA values, such as None or numpy.NaN, get mapped to False values.

        Returns
        -------
        Series or Index : Mask of bool values for each element in Series
            that indicates whether an element is not an NA value.

        Examples
        --------
        Show which entries in a Series are not NA.

        >>> ser = ps.Series([5, 6, np.NaN])
        >>> ser
        0    5.0
        1    6.0
        2    NaN
        dtype: float64

        >>> ser.notna()
        0     True
        1     True
        2    False
        dtype: bool

        >>> ser.rename("a").to_frame().set_index("a").index.notna()  # doctest: +SKIP
        Index([True, True, False], dtype='bool', name='a')
        """
        from pyspark.pandas.indexes import MultiIndex

        if isinstance(self, MultiIndex):
            raise NotImplementedError("notna is not defined for MultiIndex")
        return (~self.isnull()).rename(self.name)  # type: ignore[attr-defined]

    notna = notnull

    # TODO: axis and many arguments should be implemented.
    def all(self, axis: Axis = 0, skipna: bool = True) -> bool:
        """
        Return whether all elements are True.

        Returns True unless there at least one element within a series that is
        False or equivalent (e.g. zero or empty)

        Parameters
        ----------
        axis : {0 or 'index'}, default 0
            Indicate which axis or axes should be reduced.

            * 0 / 'index' : reduce the index, return a Series whose index is the
              original column labels.

        skipna : boolean, default True
            Exclude NA values, such as None or numpy.NaN.
            If an entire row/column is NA values and `skipna` is True,
            then the result will be True, as for an empty row/column.
            If `skipna` is False, numpy.NaNs are treated as True because these are
            not equal to zero, Nones are treated as False.

        Examples
        --------
        >>> ps.Series([True, True]).all()
        True

        >>> ps.Series([True, False]).all()
        False

        >>> ps.Series([0, 1]).all()
        False

        >>> ps.Series([1, 2, 3]).all()
        True

        >>> ps.Series([True, True, None]).all()
        True

        >>> ps.Series([True, True, None]).all(skipna=False)
        False

        >>> ps.Series([True, False, None]).all()
        False

        >>> ps.Series([]).all()
        True

        >>> ps.Series([np.nan]).all()
        True

        >>> ps.Series([np.nan]).all(skipna=False)
        True

        >>> ps.Series([None]).all()
        True

        >>> ps.Series([None]).all(skipna=False)
        False

        >>> df = ps.Series([True, False, None]).rename("a").to_frame()
        >>> df.set_index("a").index.all()
        False
        """
        axis = validate_axis(axis)
        if axis != 0:
            raise NotImplementedError('axis should be either 0 or "index" currently.')

        sdf = self._internal.spark_frame.select(self.spark.column)
        col = scol_for(sdf, sdf.columns[0])

        # `any` and `every` was added as of Spark 3.0.
        # ret = sdf.select(F.expr("every(CAST(`%s` AS BOOLEAN))" % sdf.columns[0])).collect()[0][0]
        # We use min as its alternative as below.
        if isinstance(self.spark.data_type, NumericType) or skipna:
            # np.nan takes no effect to the result; None takes no effect if `skipna`
            ret = sdf.select(F.min(F.coalesce(col.cast("boolean"), F.lit(True)))).collect()[0][0]
        else:
            # Take None as False when not `skipna`
            ret = sdf.select(
                F.min(F.when(col.isNull(), F.lit(False)).otherwise(col.cast("boolean")))
            ).collect()[0][0]

        if ret is None:
            return True
        else:
            return ret

    # TODO: axis, skipna, and many arguments should be implemented.
    def any(self, axis: Axis = 0) -> bool:
        """
        Return whether any element is True.

        Returns False unless there is at least one element within a series that is
        True or equivalent (e.g. non-zero or non-empty).

        Parameters
        ----------
        axis : {0 or 'index'}, default 0
            Indicate which axis or axes should be reduced.

            * 0 / 'index' : reduce the index, return a Series whose index is the
              original column labels.

        Examples
        --------
        >>> ps.Series([False, False]).any()
        False

        >>> ps.Series([True, False]).any()
        True

        >>> ps.Series([0, 0]).any()
        False

        >>> ps.Series([0, 1, 2]).any()
        True

        >>> ps.Series([False, False, None]).any()
        False

        >>> ps.Series([True, False, None]).any()
        True

        >>> ps.Series([]).any()
        False

        >>> ps.Series([np.nan]).any()
        False

        >>> df = ps.Series([True, False, None]).rename("a").to_frame()
        >>> df.set_index("a").index.any()
        True
        """
        axis = validate_axis(axis)
        if axis != 0:
            raise NotImplementedError('axis should be either 0 or "index" currently.')

        sdf = self._internal.spark_frame.select(self.spark.column)
        col = scol_for(sdf, sdf.columns[0])

        # Note that we're ignoring `None`s here for now.
        # any and every was added as of Spark 3.0
        # ret = sdf.select(F.expr("any(CAST(`%s` AS BOOLEAN))" % sdf.columns[0])).collect()[0][0]
        # Here we use max as its alternative:
        ret = sdf.select(F.max(F.coalesce(col.cast("boolean"), F.lit(False)))).collect()[0][0]
        if ret is None:
            return False
        else:
            return ret

    # TODO: add frep and axis parameter
    def shift(
        self: IndexOpsLike, periods: int = 1, fill_value: Optional[Any] = None
    ) -> IndexOpsLike:
        """
        Shift Series/Index by desired number of periods.

        .. note:: the current implementation of shift uses Spark's Window without
            specifying partition specification. This leads to moveing all data into
            a single partition in a single machine and could cause serious
            performance degradation. Avoid this method with very large datasets.

        Parameters
        ----------
        periods : int
            Number of periods to shift. Can be positive or negative.
        fill_value : object, optional
            The scalar value to use for newly introduced missing values.
            The default depends on the dtype of self. For numeric data, np.nan is used.

        Returns
        -------
        Copy of input Series/Index, shifted.

        Examples
        --------
        >>> df = ps.DataFrame({'Col1': [10, 20, 15, 30, 45],
        ...                    'Col2': [13, 23, 18, 33, 48],
        ...                    'Col3': [17, 27, 22, 37, 52]},
        ...                   columns=['Col1', 'Col2', 'Col3'])

        >>> df.Col1.shift(periods=3)
        0     NaN
        1     NaN
        2     NaN
        3    10.0
        4    20.0
        Name: Col1, dtype: float64

        >>> df.Col2.shift(periods=3, fill_value=0)
        0     0
        1     0
        2     0
        3    13
        4    23
        Name: Col2, dtype: int64

        >>> df.index.shift(periods=3, fill_value=0)
        Index([0, 0, 0, 0, 1], dtype='int64')
        """
        return self._shift(periods, fill_value).spark.analyzed

    def _shift(
        self: IndexOpsLike,
        periods: int,
        fill_value: Any,
        *,
        part_cols: Sequence["ColumnOrName"] = (),
    ) -> IndexOpsLike:
        if not isinstance(periods, int):
            raise TypeError("periods should be an int; however, got [%s]" % type(periods).__name__)

        if periods == 0:
            return self.copy()

        col = self.spark.column
        window = (
            Window.partitionBy(*part_cols)
            .orderBy(NATURAL_ORDER_COLUMN_NAME)
            .rowsBetween(-periods, -periods)
        )
        lag_col = F.lag(col, periods).over(window)
        col = F.when(lag_col.isNull() | F.isnan(lag_col), fill_value).otherwise(lag_col)
        return self._with_new_scol(col, field=self._internal.data_fields[0].copy(nullable=True))

    # TODO: Update Documentation for Bins Parameter when its supported
    def value_counts(
        self,
        normalize: bool = False,
        sort: bool = True,
        ascending: bool = False,
        bins: None = None,
        dropna: bool = True,
    ) -> "Series":
        """
        Return a Series containing counts of unique values.
        The resulting object will be in descending order so that the
        first element is the most frequently-occurring element.
        Excludes NA values by default.

        Parameters
        ----------
        normalize : boolean, default False
            If True then the object returned will contain the relative
            frequencies of the unique values.
        sort : boolean, default True
            Sort by values.
        ascending : boolean, default False
            Sort in ascending order.
        bins : Not Yet Supported
        dropna : boolean, default True
            Don't include counts of NaN.

        Returns
        -------
        counts : Series

        See Also
        --------
        Series.count: Number of non-NA elements in a Series.

        Examples
        --------
        For Series

        >>> df = ps.DataFrame({'x':[0, 0, 1, 1, 1, np.nan]})
        >>> df.x.value_counts()  # doctest: +NORMALIZE_WHITESPACE
        x
        1.0    3
        0.0    2
        Name: count, dtype: int64

        With `normalize` set to `True`, returns the relative frequency by
        dividing all values by the sum of values.

        >>> df.x.value_counts(normalize=True)  # doctest: +NORMALIZE_WHITESPACE
        x
        1.0    0.6
        0.0    0.4
        Name: proportion, dtype: float64

        **dropna**
        With `dropna` set to `False` we can also see NaN index values.

        >>> df.x.value_counts(dropna=False)  # doctest: +NORMALIZE_WHITESPACE
        x
        1.0    3
        0.0    2
        NaN    1
        Name: count, dtype: int64

        For Index

        >>> idx = ps.Index([3, 1, 2, 3, 4, np.nan])
        >>> idx
        Index([3.0, 1.0, 2.0, 3.0, 4.0, nan], dtype='float64')

        >>> idx.value_counts().sort_index()
        1.0    1
        2.0    1
        3.0    2
        4.0    1
        Name: count, dtype: int64

        **sort**

        With `sort` set to `False`, the result wouldn't be sorted by number of count.

        >>> idx.value_counts(sort=True).sort_index()
        1.0    1
        2.0    1
        3.0    2
        4.0    1
        Name: count, dtype: int64

        **normalize**

        With `normalize` set to `True`, returns the relative frequency by
        dividing all values by the sum of values.

        >>> idx.value_counts(normalize=True).sort_index()
        1.0    0.2
        2.0    0.2
        3.0    0.4
        4.0    0.2
        Name: proportion, dtype: float64

        **dropna**

        With `dropna` set to `False` we can also see NaN index values.

        >>> idx.value_counts(dropna=False).sort_index()  # doctest: +SKIP
        1.0    1
        2.0    1
        3.0    2
        4.0    1
        NaN    1
        dtype: int64

        For MultiIndex.

        >>> midx = pd.MultiIndex([['lama', 'cow', 'falcon'],
        ...                       ['speed', 'weight', 'length']],
        ...                      [[0, 0, 0, 1, 1, 1, 2, 2, 2],
        ...                       [1, 1, 1, 1, 1, 2, 1, 2, 2]])
        >>> s = ps.Series([45, 200, 1.2, 30, 250, 1.5, 320, 1, 0.3], index=midx)
        >>> s.index  # doctest: +SKIP
        MultiIndex([(  'lama', 'weight'),
                    (  'lama', 'weight'),
                    (  'lama', 'weight'),
                    (   'cow', 'weight'),
                    (   'cow', 'weight'),
                    (   'cow', 'length'),
                    ('falcon', 'weight'),
                    ('falcon', 'length'),
                    ('falcon', 'length')],
                   )

        >>> s.index.value_counts().sort_index()
        (cow, length)       1
        (cow, weight)       2
        (falcon, length)    2
        (falcon, weight)    1
        (lama, weight)      3
        Name: count, dtype: int64

        >>> s.index.value_counts(normalize=True).sort_index()
        (cow, length)       0.111111
        (cow, weight)       0.222222
        (falcon, length)    0.222222
        (falcon, weight)    0.111111
        (lama, weight)      0.333333
        Name: proportion, dtype: float64

        If Index has name, keep the name up.

        >>> idx = ps.Index([0, 0, 0, 1, 1, 2, 3], name='pandas-on-Spark')
        >>> idx.value_counts().sort_index()
        pandas-on-Spark
        0    3
        1    2
        2    1
        3    1
        Name: count, dtype: int64
        """
        from pyspark.pandas.series import first_series
        from pyspark.pandas.indexes.multi import MultiIndex

        if bins is not None:
            raise NotImplementedError("value_counts currently does not support bins")

        if dropna:
            if isinstance(self, MultiIndex):
                # If even one StructField is null, that row should be dropped.
                index_spark_column_names = self._internal.index_spark_column_names
                spark_column = self.spark.column
                cond = F.lit(False)
                for index_spark_column_name in index_spark_column_names:
                    cond = cond | spark_column.getItem(index_spark_column_name).isNull()
                sdf = self._internal.spark_frame.select(spark_column)
                sdf_dropna = sdf.filter(~cond)
            else:
                sdf_dropna = self._internal.spark_frame.select(self.spark.column).dropna()
        else:
            sdf_dropna = self._internal.spark_frame.select(self.spark.column)
        index_name = SPARK_DEFAULT_INDEX_NAME
        column_name = self._internal.data_spark_column_names[0]
        sdf = sdf_dropna.groupby(scol_for(sdf_dropna, column_name).alias(index_name)).count()
        if sort:
            if ascending:
                sdf = sdf.orderBy(F.col("count"))
            else:
                sdf = sdf.orderBy(F.col("count").desc())

        if normalize:
            result_column_name = "proportion"
            drop_sum = sdf_dropna.count()
            sdf = sdf.withColumn("count", F.col("count") / F.lit(drop_sum))
        else:
            result_column_name = "count"

        internal = InternalFrame(
            spark_frame=sdf,
            index_spark_columns=[scol_for(sdf, index_name)],
            index_names=self._internal.column_labels,
            column_labels=[(result_column_name,)],
            data_spark_columns=[scol_for(sdf, "count")],
            column_label_names=self._internal.column_label_names,
        )

        return first_series(DataFrame(internal))

    def nunique(self, dropna: bool = True, approx: bool = False, rsd: float = 0.05) -> int:
        """
        Return number of unique elements in the object.
        Excludes NA values by default.

        Parameters
        ----------
        dropna : bool, default True
            Don’t include NaN in the count.
        approx: bool, default False
            If False, will use the exact algorithm and return the exact number of unique.
            If True, it uses the HyperLogLog approximate algorithm, which is significantly faster
            for large amount of data.
            Note: This parameter is specific to pandas-on-Spark and is not found in pandas.
        rsd: float, default 0.05
            Maximum estimation error allowed in the HyperLogLog algorithm.
            Note: Just like ``approx`` this parameter is specific to pandas-on-Spark.

        Returns
        -------
        int

        See Also
        --------
        DataFrame.nunique: Method nunique for DataFrame.
        Series.count: Count non-NA/null observations in the Series.

        Examples
        --------
        >>> ps.Series([1, 2, 3, np.nan]).nunique()
        3

        >>> ps.Series([1, 2, 3, np.nan]).nunique(dropna=False)
        4

        On big data, we recommend using the approximate algorithm to speed up this function.
        The result will be very close to the exact unique count.

        >>> ps.Series([1, 2, 3, np.nan]).nunique(approx=True)
        3

        >>> idx = ps.Index([1, 1, 2, None])
        >>> idx
        Index([1.0, 1.0, 2.0, nan], dtype='float64')

        >>> idx.nunique()
        2

        >>> idx.nunique(dropna=False)
        3
        """
        res = self._internal.spark_frame.select([self._nunique(dropna, approx, rsd)])
        return res.collect()[0][0]

    def _nunique(self, dropna: bool = True, approx: bool = False, rsd: float = 0.05) -> Column:
        colname = self._internal.data_spark_column_names[0]
        count_fn = cast(
            Callable[[Column], Column],
            partial(F.approx_count_distinct, rsd=rsd) if approx else F.countDistinct,
        )
        if dropna:
            return count_fn(self.spark.column).alias(colname)
        else:
            return (
                count_fn(self.spark.column)
                + F.when(
                    F.count(F.when(self.spark.column.isNull(), 1).otherwise(None)) >= 1, 1
                ).otherwise(0)
            ).alias(colname)

    def take(self: IndexOpsLike, indices: Sequence[int]) -> IndexOpsLike:
        """
        Return the elements in the given *positional* indices along an axis.

        This means that we are not indexing according to actual values in
        the index attribute of the object. We are indexing according to the
        actual position of the element in the object.

        Parameters
        ----------
        indices : array-like
            An array of ints indicating which positions to take.

        Returns
        -------
        taken : same type as caller
            An array-like containing the elements taken from the object.

        See Also
        --------
        DataFrame.loc : Select a subset of a DataFrame by labels.
        DataFrame.iloc : Select a subset of a DataFrame by positions.
        numpy.take : Take elements from an array along an axis.

        Examples
        --------

        Series

        >>> psser = ps.Series([100, 200, 300, 400, 500])
        >>> psser
        0    100
        1    200
        2    300
        3    400
        4    500
        dtype: int64

        >>> psser.take([0, 2, 4]).sort_index()
        0    100
        2    300
        4    500
        dtype: int64

        Index

        >>> psidx = ps.Index([100, 200, 300, 400, 500])
        >>> psidx
        Index([100, 200, 300, 400, 500], dtype='int64')

        >>> psidx.take([0, 2, 4]).sort_values()
        Index([100, 300, 500], dtype='int64')

        MultiIndex

        >>> psmidx = ps.MultiIndex.from_tuples([("x", "a"), ("x", "b"), ("x", "c")])
        >>> psmidx  # doctest: +SKIP
        MultiIndex([('x', 'a'),
                    ('x', 'b'),
                    ('x', 'c')],
                   )

        >>> psmidx.take([0, 2])  # doctest: +SKIP
        MultiIndex([('x', 'a'),
                    ('x', 'c')],
                   )
        """
        if not is_list_like(indices) or isinstance(indices, (dict, set)):
            raise TypeError("`indices` must be a list-like except dict or set")
        if isinstance(self, ps.Series):
            return cast(IndexOpsLike, self.iloc[indices])
        else:
            return cast(IndexOpsLike, self._psdf.iloc[indices].index)

    def factorize(
        self: IndexOpsLike, sort: bool = True, use_na_sentinel: bool = True
    ) -> Tuple[IndexOpsLike, pd.Index]:
        """
        Encode the object as an enumerated type or categorical variable.

        This method is useful for obtaining a numeric representation of an
        array when all that matters is identifying distinct values.

        Parameters
        ----------
        sort : bool, default True
        use_na_sentinel : bool, default True
            If True, the sentinel -1 will be used for NaN values, effectively assigning them
            a distinct category. If False, NaN values will be encoded as non-negative integers,
            treating them as unique categories in the encoding process and retaining them in the
            set of unique categories in the data.

        Returns
        -------
        codes : Series or Index
            A Series or Index that's an indexer into `uniques`.
            ``uniques.take(codes)`` will have the same values as `values`.
        uniques : pd.Index
            The unique valid values.

            .. note ::

               Even if there's a missing value in `values`, `uniques` will
               *not* contain an entry for it.

        Examples
        --------
        >>> psser = ps.Series(['b', None, 'a', 'c', 'b'])
        >>> codes, uniques = psser.factorize()
        >>> codes
        0    1
        1   -1
        2    0
        3    2
        4    1
        dtype: int32
        >>> uniques
        Index(['a', 'b', 'c'], dtype='object')

        >>> codes, uniques = psser.factorize(use_na_sentinel=False)
        >>> codes
        0    1
        1    3
        2    0
        3    2
        4    1
        dtype: int32
        >>> uniques
        Index(['a', 'b', 'c', None], dtype='object')

        For Index:

        >>> psidx = ps.Index(['b', None, 'a', 'c', 'b'])
        >>> codes, uniques = psidx.factorize()
        >>> codes
        Index([1, -1, 0, 2, 1], dtype='int32')
        >>> uniques
        Index(['a', 'b', 'c'], dtype='object')
        """
        from pyspark.pandas.series import first_series

        assert sort is True
        use_na_sentinel = -1 if use_na_sentinel else False  # type: ignore[assignment]

        warnings.warn(
            "Argument `na_sentinel` will be removed in 4.0.0.",
            FutureWarning,
        )

        if isinstance(self.dtype, CategoricalDtype):
            categories = self.dtype.categories
            if len(categories) == 0:
                scol = F.lit(None)
            else:
                scol = F.lit(None)
                for code, category in reversed(list(enumerate(categories))):
                    scol = F.when(self.spark.column == F.lit(code), F.lit(category)).otherwise(scol)

            codes, uniques = self._with_new_scol(
                scol.alias(self._internal.data_spark_column_names[0])
            ).factorize(use_na_sentinel=use_na_sentinel)
            return codes, uniques.astype(self.dtype)

        uniq_sdf = self._internal.spark_frame.select(self.spark.column).distinct()

        # Check number of uniques and constructs sorted `uniques_list`
        max_compute_count = get_option("compute.max_rows")
        if max_compute_count is not None:
            uniq_pdf = uniq_sdf.limit(max_compute_count + 1).toPandas()
            if len(uniq_pdf) > max_compute_count:
                raise ValueError(
                    "Current Series has more then {0} unique values. "
                    "Please set 'compute.max_rows' by using 'pyspark.pandas.config.set_option' "
                    "to more than {0} rows. Note that, before changing the "
                    "'compute.max_rows', this operation is considerably expensive.".format(
                        max_compute_count
                    )
                )
        else:
            uniq_pdf = uniq_sdf.toPandas()
        # pandas takes both NaN and null in Spark to np.nan, so de-duplication is required
        uniq_series = first_series(uniq_pdf).drop_duplicates()
        uniques_list = uniq_series.tolist()
        uniques_list = sorted(uniques_list, key=lambda x: (pd.isna(x), x))

        # Constructs `unique_to_code` mapping non-na unique to code
        unique_to_code = {}
        if use_na_sentinel:
            na_sentinel_code = use_na_sentinel
        code = 0
        for unique in uniques_list:
            if pd.isna(unique):
                if not use_na_sentinel:
                    na_sentinel_code = code  # type: ignore[assignment]
            else:
                unique_to_code[unique] = code
            code += 1

        kvs = list(
            chain(*([(F.lit(unique), F.lit(code)) for unique, code in unique_to_code.items()]))
        )

        if len(kvs) == 0:  # uniques are all missing values
            new_scol = F.lit(na_sentinel_code)
        else:
            null_scol = F.when(self.isnull().spark.column, F.lit(na_sentinel_code))
            mapped_scol = None
            for i in range(0, len(kvs), 2):
                key = kvs[i]
                value = kvs[i + 1]
                if mapped_scol is None:
                    mapped_scol = F.when(self.spark.column == key, value)
                else:
                    mapped_scol = mapped_scol.when(self.spark.column == key, value)
            new_scol = null_scol.otherwise(mapped_scol)

        codes = self._with_new_scol(new_scol.alias(self._internal.data_spark_column_names[0]))

        if use_na_sentinel:
            # Drops the NaN from the uniques of the values
            uniques_list = [x for x in uniques_list if not pd.isna(x)]

        uniques = pd.Index(uniques_list)

        return codes, uniques


def _test() -> None:
    import os
    import doctest
    import sys
    from pyspark.sql import SparkSession
    import pyspark.pandas.base

    os.chdir(os.environ["SPARK_HOME"])

    globs = pyspark.pandas.base.__dict__.copy()
    globs["ps"] = pyspark.pandas
    spark = (
        SparkSession.builder.master("local[4]").appName("pyspark.pandas.base tests").getOrCreate()
    )
    (failure_count, test_count) = doctest.testmod(
        pyspark.pandas.base,
        globs=globs,
        optionflags=doctest.ELLIPSIS | doctest.NORMALIZE_WHITESPACE,
    )
    spark.stop()
    if failure_count:
        sys.exit(-1)


if __name__ == "__main__":
    _test()<|MERGE_RESOLUTION|>--- conflicted
+++ resolved
@@ -545,8 +545,6 @@
         .. note:: Disable the Spark config `spark.sql.optimizer.nestedSchemaPruning.enabled`
             for multi-index if you're using pandas-on-Spark < 1.7.0 with PySpark 3.1.1.
 
-        .. deprecated:: 3.4.0
-
         Returns
         -------
         is_monotonic : bool
@@ -608,92 +606,8 @@
         >>> midx.is_monotonic_increasing
         False
         """
-        warnings.warn(
-            "is_monotonic is deprecated and will be removed in a future version. "
-            "Use is_monotonic_increasing instead.",
-            FutureWarning,
-        )
         return self._is_monotonic("increasing")
 
-<<<<<<< HEAD
-    @property
-    def is_monotonic_increasing(self) -> bool:
-        """
-        Return boolean if values in the object are monotonically increasing.
-
-        .. note:: the current implementation of is_monotonic_increasing requires to shuffle
-            and aggregate multiple times to check the order locally and globally,
-            which is potentially expensive. In case of multi-index, all data is
-            transferred to a single node which can easily cause out-of-memory errors.
-
-        .. note:: Disable the Spark config `spark.sql.optimizer.nestedSchemaPruning.enabled`
-            for multi-index if you're using pandas-on-Spark < 1.7.0 with PySpark 3.1.1.
-
-        Returns
-        -------
-        is_monotonic : bool
-
-        Examples
-        --------
-        >>> ser = ps.Series(['1/1/2018', '3/1/2018', '4/1/2018'])
-        >>> ser.is_monotonic_increasing
-        True
-
-        >>> df = ps.DataFrame({'dates': [None, '1/1/2018', '2/1/2018', '3/1/2018']})
-        >>> df.dates.is_monotonic_increasing
-        False
-
-        >>> df.index.is_monotonic_increasing
-        True
-
-        >>> ser = ps.Series([1])
-        >>> ser.is_monotonic_increasing
-        True
-
-        >>> ser = ps.Series([])
-        >>> ser.is_monotonic_increasing
-        True
-
-        >>> ser.rename("a").to_frame().set_index("a").index.is_monotonic_increasing
-        True
-
-        >>> ser = ps.Series([5, 4, 3, 2, 1], index=[1, 2, 3, 4, 5])
-        >>> ser.is_monotonic_increasing
-        False
-
-        >>> ser.index.is_monotonic_increasing
-        True
-
-        Support for MultiIndex
-
-        >>> midx = ps.MultiIndex.from_tuples(
-        ... [('x', 'a'), ('x', 'b'), ('y', 'c'), ('y', 'd'), ('z', 'e')])
-        >>> midx  # doctest: +SKIP
-        MultiIndex([('x', 'a'),
-                    ('x', 'b'),
-                    ('y', 'c'),
-                    ('y', 'd'),
-                    ('z', 'e')],
-                   )
-        >>> midx.is_monotonic_increasing
-        True
-
-        >>> midx = ps.MultiIndex.from_tuples(
-        ... [('z', 'a'), ('z', 'b'), ('y', 'c'), ('y', 'd'), ('x', 'e')])
-        >>> midx  # doctest: +SKIP
-        MultiIndex([('z', 'a'),
-                    ('z', 'b'),
-                    ('y', 'c'),
-                    ('y', 'd'),
-                    ('x', 'e')],
-                   )
-        >>> midx.is_monotonic_increasing
-        False
-        """
-        return self._is_monotonic("increasing")
-
-=======
->>>>>>> ecee7133
     @property
     def is_monotonic_decreasing(self) -> bool:
         """
