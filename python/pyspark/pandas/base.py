#
# Licensed to the Apache Software Foundation (ASF) under one or more
# contributor license agreements.  See the NOTICE file distributed with
# this work for additional information regarding copyright ownership.
# The ASF licenses this file to You under the Apache License, Version 2.0
# (the "License"); you may not use this file except in compliance with
# the License.  You may obtain a copy of the License at
#
#    http://www.apache.org/licenses/LICENSE-2.0
#
# Unless required by applicable law or agreed to in writing, software
# distributed under the License is distributed on an "AS IS" BASIS,
# WITHOUT WARRANTIES OR CONDITIONS OF ANY KIND, either express or implied.
# See the License for the specific language governing permissions and
# limitations under the License.
#

"""
Base and utility classes for pandas-on-Spark objects.
"""
import warnings
from abc import ABCMeta, abstractmethod
from functools import wraps, partial
from itertools import chain
from typing import Any, Callable, Optional, Sequence, Tuple, Union, cast, TYPE_CHECKING

import numpy as np
import pandas as pd
from pandas.api.types import is_list_like, CategoricalDtype  # type: ignore[attr-defined]
<<<<<<< HEAD
from pyspark.sql import functions as F, Column, Window
from pyspark.sql.types import LongType, BooleanType, NumericType
=======
>>>>>>> 54d5087c

from pyspark.sql import functions as F, Column, Window
from pyspark.sql.types import LongType, BooleanType, NumericType
from pyspark import pandas as ps  # For running doctests and reference resolution in PyCharm.
from pyspark.pandas._typing import Axis, Dtype, IndexOpsLike, Label, SeriesOrIndex
from pyspark.pandas.config import get_option, option_context
from pyspark.pandas.internal import (
    InternalField,
    InternalFrame,
    NATURAL_ORDER_COLUMN_NAME,
    SPARK_DEFAULT_INDEX_NAME,
)
from pyspark.pandas.spark.accessors import SparkIndexOpsMethods
from pyspark.pandas.typedef import extension_dtypes
from pyspark.pandas.utils import (
    combine_frames,
    same_anchor,
    scol_for,
    validate_axis,
    ERROR_MESSAGE_CANNOT_COMBINE,
)
from pyspark.pandas.frame import DataFrame

if TYPE_CHECKING:
    from pyspark.sql._typing import ColumnOrName

    from pyspark.pandas.data_type_ops.base import DataTypeOps
    from pyspark.pandas.series import Series


def should_alignment_for_column_op(self: SeriesOrIndex, other: SeriesOrIndex) -> bool:
    from pyspark.pandas.series import Series

    if isinstance(self, Series) and isinstance(other, Series):
        return not same_anchor(self, other)
    else:
        return self._internal.spark_frame is not other._internal.spark_frame


def align_diff_index_ops(
    func: Callable[..., Column], this_index_ops: SeriesOrIndex, *args: Any
) -> SeriesOrIndex:
    """
    Align the `IndexOpsMixin` objects and apply the function.

    Parameters
    ----------
    func : The function to apply
    this_index_ops : IndexOpsMixin
        A base `IndexOpsMixin` object
    args : list of other arguments including other `IndexOpsMixin` objects

    Returns
    -------
    `Index` if all `this_index_ops` and arguments are `Index`; otherwise `Series`
    """
    from pyspark.pandas.indexes import Index
    from pyspark.pandas.series import Series, first_series

    cols = [arg for arg in args if isinstance(arg, IndexOpsMixin)]

    if isinstance(this_index_ops, Series) and all(isinstance(col, Series) for col in cols):
        combined = combine_frames(
            this_index_ops.to_frame(),
            *[cast(Series, col).rename(i) for i, col in enumerate(cols)],
            how="full",
        )

        return column_op(func)(
            combined["this"]._psser_for(combined["this"]._internal.column_labels[0]),
            *[
                combined["that"]._psser_for(label)
                for label in combined["that"]._internal.column_labels
            ],
        ).rename(this_index_ops.name)
    else:
        # This could cause as many counts, reset_index calls, joins for combining
        # as the number of `Index`s in `args`. So far it's fine since we can assume the ops
        # only work between at most two `Index`s. We might need to fix it in the future.

        self_len = len(this_index_ops)
        if any(len(col) != self_len for col in args if isinstance(col, IndexOpsMixin)):
            raise ValueError("operands could not be broadcast together with shapes")

        with option_context("compute.default_index_type", "distributed-sequence"):
            if isinstance(this_index_ops, Index) and all(isinstance(col, Index) for col in cols):
                return Index(
                    column_op(func)(
                        this_index_ops.to_series().reset_index(drop=True),
                        *[
                            arg.to_series().reset_index(drop=True)
                            if isinstance(arg, Index)
                            else arg
                            for arg in args
                        ],
                    ).sort_index(),
                    name=this_index_ops.name,
                )
            elif isinstance(this_index_ops, Series):
                this = cast(DataFrame, this_index_ops.reset_index())
                that = [
                    cast(Series, col.to_series() if isinstance(col, Index) else col)
                    .rename(i)
                    .reset_index(drop=True)
                    for i, col in enumerate(cols)
                ]

                combined = combine_frames(this, *that, how="full").sort_index()
                combined = combined.set_index(
                    combined._internal.column_labels[: this_index_ops._internal.index_level]
                )
                combined.index.names = this_index_ops._internal.index_names

                return column_op(func)(
                    first_series(combined["this"]),
                    *[
                        combined["that"]._psser_for(label)
                        for label in combined["that"]._internal.column_labels
                    ],
                ).rename(this_index_ops.name)
            else:
                this = this_index_ops.to_frame().reset_index(drop=True)

                that_series = next(col for col in cols if isinstance(col, Series))
                that_frame = that_series._psdf[
                    [
                        cast(Series, col.to_series() if isinstance(col, Index) else col).rename(i)
                        for i, col in enumerate(cols)
                    ]
                ]

                combined = combine_frames(this, that_frame.reset_index()).sort_index()

                self_index = (
                    combined["this"].set_index(combined["this"]._internal.column_labels).index
                )

                other = combined["that"].set_index(
                    combined["that"]._internal.column_labels[: that_series._internal.index_level]
                )
                other.index.names = that_series._internal.index_names

                return column_op(func)(
                    self_index,
                    *[
                        other._psser_for(label)
                        for label, col in zip(other._internal.column_labels, cols)
                    ],
                ).rename(that_series.name)


def booleanize_null(scol: Column, f: Callable[..., Column]) -> Column:
    """
    Booleanize Null in Spark Column
    """
    comp_ops = [
        getattr(Column, "__{}__".format(comp_op))
        for comp_op in ["eq", "ne", "lt", "le", "ge", "gt"]
    ]

    if f in comp_ops:
        # if `f` is "!=", fill null with True otherwise False
        filler = f == Column.__ne__
        scol = F.when(scol.isNull(), filler).otherwise(scol)

    return scol


def column_op(f: Callable[..., Column]) -> Callable[..., SeriesOrIndex]:
    """
    A decorator that wraps APIs taking/returning Spark Column so that pandas-on-Spark Series can be
    supported too. If this decorator is used for the `f` function that takes Spark Column and
    returns Spark Column, decorated `f` takes pandas-on-Spark Series as well and returns
    pandas-on-Spark Series.

    :param f: a function that takes Spark Column and returns Spark Column.
    :param self: pandas-on-Spark Series
    :param args: arguments that the function `f` takes.
    """

    @wraps(f)
    def wrapper(self: SeriesOrIndex, *args: Any) -> SeriesOrIndex:
        from pyspark.pandas.indexes.base import Index
        from pyspark.pandas.series import Series

        # It is possible for the function `f` to take other arguments than Spark Column.
        # To cover this case, explicitly check if the argument is pandas-on-Spark Series and
        # extract Spark Column. For other arguments, they are used as are.
        cols = [arg for arg in args if isinstance(arg, (Series, Index))]

        if all(not should_alignment_for_column_op(self, col) for col in cols):
            # Same DataFrame anchors
            scol = f(
                self.spark.column,
                *[arg.spark.column if isinstance(arg, IndexOpsMixin) else arg for arg in args],
            )

            field = InternalField.from_struct_field(
                self._internal.spark_frame.select(scol).schema[0],
                use_extension_dtypes=any(
                    isinstance(col.dtype, extension_dtypes) for col in [self] + cols
                ),
            )

            if not field.is_extension_dtype:
                scol = booleanize_null(scol, f).alias(field.name)

            if isinstance(self, Series) or not any(isinstance(col, Series) for col in cols):
                index_ops = self._with_new_scol(scol, field=field)
            else:
                psser = next(col for col in cols if isinstance(col, Series))
                index_ops = psser._with_new_scol(scol, field=field)
        elif get_option("compute.ops_on_diff_frames"):
            index_ops = align_diff_index_ops(f, self, *args)
        else:
            raise ValueError(ERROR_MESSAGE_CANNOT_COMBINE)

        if not all(self.name == col.name for col in cols):
            index_ops = index_ops.rename(None)

        return index_ops

    return wrapper


def numpy_column_op(f: Callable[..., Column]) -> Callable[..., SeriesOrIndex]:
    @wraps(f)
    def wrapper(self: SeriesOrIndex, *args: Any) -> SeriesOrIndex:
        # PySpark does not support NumPy type out of the box. For now, we convert NumPy types
        # into some primitive types understandable in PySpark.
        new_args = []
        for arg in args:
            # TODO: This is a quick hack to support NumPy type. We should revisit this.
            if isinstance(self.spark.data_type, LongType) and isinstance(arg, np.timedelta64):
                new_args.append(float(arg / np.timedelta64(1, "s")))
            else:
                new_args.append(arg)
        return column_op(f)(self, *new_args)

    return wrapper


class IndexOpsMixin(object, metaclass=ABCMeta):
    """common ops mixin to support a unified interface / docs for Series / Index

    Assuming there are following attributes or properties and functions.
    """

    @property
    @abstractmethod
    def _internal(self) -> InternalFrame:
        pass

    @property
    @abstractmethod
    def _psdf(self) -> DataFrame:
        pass

    @abstractmethod
    def _with_new_scol(
        self: IndexOpsLike, scol: Column, *, field: Optional[InternalField] = None
    ) -> IndexOpsLike:
        pass

    @property
    @abstractmethod
    def _column_label(self) -> Optional[Label]:
        pass

    @property
    @abstractmethod
    def spark(self: IndexOpsLike) -> SparkIndexOpsMethods[IndexOpsLike]:
        pass

    @property
    def _dtype_op(self) -> "DataTypeOps":
        from pyspark.pandas.data_type_ops.base import DataTypeOps

        return DataTypeOps(self.dtype, self.spark.data_type)

    @abstractmethod
    def copy(self: IndexOpsLike) -> IndexOpsLike:
        pass

    # arithmetic operators
    def __neg__(self: IndexOpsLike) -> IndexOpsLike:
        return self._dtype_op.neg(self)

    def __add__(self, other: Any) -> SeriesOrIndex:
        return self._dtype_op.add(self, other)

    def __sub__(self, other: Any) -> SeriesOrIndex:
        return self._dtype_op.sub(self, other)

    def __mul__(self, other: Any) -> SeriesOrIndex:
        return self._dtype_op.mul(self, other)

    def __truediv__(self, other: Any) -> SeriesOrIndex:
        """
        __truediv__ has different behaviour between pandas and PySpark for several cases.
        1. When dividing np.inf by zero, PySpark returns null whereas pandas returns np.inf
        2. When dividing a positive number by zero, PySpark returns null
        whereas pandas returns np.inf
        3. When divide -np.inf by zero, PySpark returns null whereas pandas returns -np.inf
        4. When divide negative number by zero, PySpark returns null whereas pandas returns -np.inf

        +-------------------------------------------+
        | dividend (divisor: 0) | PySpark |  pandas |
        |-----------------------|---------|---------|
        |         np.inf        |   null  |  np.inf |
        |        -np.inf        |   null  | -np.inf |
        |           10          |   null  |  np.inf |
        |          -10          |   null  | -np.inf |
        +-----------------------|---------|---------+
        """
        return self._dtype_op.truediv(self, other)

    def __mod__(self, other: Any) -> SeriesOrIndex:
        return self._dtype_op.mod(self, other)

    def __radd__(self, other: Any) -> SeriesOrIndex:
        return self._dtype_op.radd(self, other)

    def __rsub__(self, other: Any) -> SeriesOrIndex:
        return self._dtype_op.rsub(self, other)

    def __rmul__(self, other: Any) -> SeriesOrIndex:
        return self._dtype_op.rmul(self, other)

    def __rtruediv__(self, other: Any) -> SeriesOrIndex:
        return self._dtype_op.rtruediv(self, other)

    def __floordiv__(self, other: Any) -> SeriesOrIndex:
        """
        __floordiv__ has different behaviour between pandas and PySpark for several cases.
        1. When dividing np.inf by zero, PySpark returns null whereas pandas returns np.inf
        2. When dividing a positive number by zero, PySpark returns null
        whereas pandas returns np.inf
        3. When divide -np.inf by zero, PySpark returns null whereas pandas returns -np.inf
        4. When divide negative number by zero, PySpark returns null whereas pandas returns -np.inf

        +-------------------------------------------+
        | dividend (divisor: 0) | PySpark |  pandas |
        |-----------------------|---------|---------|
        |         np.inf        |   null  |  np.inf |
        |        -np.inf        |   null  | -np.inf |
        |           10          |   null  |  np.inf |
        |          -10          |   null  | -np.inf |
        +-----------------------|---------|---------+
        """
        return self._dtype_op.floordiv(self, other)

    def __rfloordiv__(self, other: Any) -> SeriesOrIndex:
        return self._dtype_op.rfloordiv(self, other)

    def __rmod__(self, other: Any) -> SeriesOrIndex:
        return self._dtype_op.rmod(self, other)

    def __pow__(self, other: Any) -> SeriesOrIndex:
        return self._dtype_op.pow(self, other)

    def __rpow__(self, other: Any) -> SeriesOrIndex:
        return self._dtype_op.rpow(self, other)

    def __abs__(self: IndexOpsLike) -> IndexOpsLike:
        return self._dtype_op.abs(self)

    # comparison operators
    def __eq__(self, other: Any) -> SeriesOrIndex:  # type: ignore[override]
        # pandas always returns False for all items with dict and set.
        if isinstance(other, (dict, set)):
            return self != self
        else:
            return self._dtype_op.eq(self, other)

    def __ne__(self, other: Any) -> SeriesOrIndex:  # type: ignore[override]
        return self._dtype_op.ne(self, other)

    def __lt__(self, other: Any) -> SeriesOrIndex:
        return self._dtype_op.lt(self, other)

    def __le__(self, other: Any) -> SeriesOrIndex:
        return self._dtype_op.le(self, other)

    def __ge__(self, other: Any) -> SeriesOrIndex:
        return self._dtype_op.ge(self, other)

    def __gt__(self, other: Any) -> SeriesOrIndex:
        return self._dtype_op.gt(self, other)

    def __invert__(self: IndexOpsLike) -> IndexOpsLike:
        return self._dtype_op.invert(self)

    # `and`, `or`, `not` cannot be overloaded in Python,
    # so use bitwise operators as boolean operators
    def __and__(self, other: Any) -> SeriesOrIndex:
        return self._dtype_op.__and__(self, other)

    def __or__(self, other: Any) -> SeriesOrIndex:
        return self._dtype_op.__or__(self, other)

    def __rand__(self, other: Any) -> SeriesOrIndex:
        return self._dtype_op.rand(self, other)

    def __ror__(self, other: Any) -> SeriesOrIndex:
        return self._dtype_op.ror(self, other)

    def __xor__(self, other: Any) -> SeriesOrIndex:
        return self._dtype_op.xor(self, other)

    def __rxor__(self, other: Any) -> SeriesOrIndex:
        return self._dtype_op.rxor(self, other)

    def __len__(self) -> int:
        return len(self._psdf)

    # NDArray Compat
    def __array_ufunc__(
        self, ufunc: Callable, method: str, *inputs: Any, **kwargs: Any
    ) -> SeriesOrIndex:
        from pyspark.pandas import numpy_compat

        # Try dunder methods first.
        result = numpy_compat.maybe_dispatch_ufunc_to_dunder_op(
            self, ufunc, method, *inputs, **kwargs
        )

        # After that, we try with PySpark APIs.
        if result is NotImplemented:
            result = numpy_compat.maybe_dispatch_ufunc_to_spark_func(
                self, ufunc, method, *inputs, **kwargs
            )

        if result is not NotImplemented:
            return cast(SeriesOrIndex, result)
        else:
            # TODO: support more APIs?
            raise NotImplementedError(
                "pandas-on-Spark objects currently do not support %s." % ufunc
            )

    @property
    def dtype(self) -> Dtype:
        """Return the dtype object of the underlying data.

        Examples
        --------
        >>> s = ps.Series([1, 2, 3])
        >>> s.dtype
        dtype('int64')

        >>> s = ps.Series(list('abc'))
        >>> s.dtype
        dtype('O')

        >>> s = ps.Series(pd.date_range('20130101', periods=3))
        >>> s.dtype
        dtype('<M8[ns]')

        >>> s.rename("a").to_frame().set_index("a").index.dtype
        dtype('<M8[ns]')
        """
        return self._internal.data_fields[0].dtype

    @property
    def empty(self) -> bool:
        """
        Returns true if the current object is empty. Otherwise, it returns false.

        >>> ps.range(10).id.empty
        False

        >>> ps.range(0).id.empty
        True

        >>> ps.DataFrame({}, index=list('abc')).index.empty
        False
        """
        return self._internal.resolved_copy.spark_frame.isEmpty()

    @property
    def hasnans(self) -> bool:
        """
        Return True if it has any missing values. Otherwise, it returns False.

        >>> ps.DataFrame({}, index=list('abc')).index.hasnans
        False

        >>> ps.Series(['a', None]).hasnans
        True

        >>> ps.Series([1.0, 2.0, np.nan]).hasnans
        True

        >>> ps.Series([1, 2, 3]).hasnans
        False

        >>> (ps.Series([1.0, 2.0, np.nan]) + 1).hasnans
        True

        >>> ps.Series([1, 2, 3]).rename("a").to_frame().set_index("a").index.hasnans
        False
        """
        return self.isnull().any()

    @property
    def is_monotonic(self) -> bool:
        """
        Return boolean if values in the object are monotonically increasing.

        .. note:: the current implementation of is_monotonic requires to shuffle
            and aggregate multiple times to check the order locally and globally,
            which is potentially expensive. In case of multi-index, all data is
            transferred to a single node which can easily cause out-of-memory errors.

        .. note:: Disable the Spark config `spark.sql.optimizer.nestedSchemaPruning.enabled`
            for multi-index if you're using pandas-on-Spark < 1.7.0 with PySpark 3.1.1.

        .. deprecated:: 3.4.0

        Returns
        -------
        is_monotonic : bool

        Examples
        --------
        >>> ser = ps.Series(['1/1/2018', '3/1/2018', '4/1/2018'])
        >>> ser.is_monotonic
        True

        >>> df = ps.DataFrame({'dates': [None, '1/1/2018', '2/1/2018', '3/1/2018']})
        >>> df.dates.is_monotonic
        False

        >>> df.index.is_monotonic
        True

        >>> ser = ps.Series([1])
        >>> ser.is_monotonic
        True

        >>> ser = ps.Series([])
        >>> ser.is_monotonic
        True

        >>> ser.rename("a").to_frame().set_index("a").index.is_monotonic
        True

        >>> ser = ps.Series([5, 4, 3, 2, 1], index=[1, 2, 3, 4, 5])
        >>> ser.is_monotonic
        False

        >>> ser.index.is_monotonic
        True

        Support for MultiIndex

        >>> midx = ps.MultiIndex.from_tuples(
        ... [('x', 'a'), ('x', 'b'), ('y', 'c'), ('y', 'd'), ('z', 'e')])
        >>> midx  # doctest: +SKIP
        MultiIndex([('x', 'a'),
                    ('x', 'b'),
                    ('y', 'c'),
                    ('y', 'd'),
                    ('z', 'e')],
                   )
        >>> midx.is_monotonic
        True

        >>> midx = ps.MultiIndex.from_tuples(
        ... [('z', 'a'), ('z', 'b'), ('y', 'c'), ('y', 'd'), ('x', 'e')])
        >>> midx  # doctest: +SKIP
        MultiIndex([('z', 'a'),
                    ('z', 'b'),
                    ('y', 'c'),
                    ('y', 'd'),
                    ('x', 'e')],
                   )
        >>> midx.is_monotonic
        False
        """
        warnings.warn(
            "is_monotonic is deprecated and will be removed in a future version. "
            "Use is_monotonic_increasing instead.",
            FutureWarning,
        )
        return self._is_monotonic("increasing")

    @property
    def is_monotonic_increasing(self) -> bool:
        """
        Return boolean if values in the object are monotonically increasing.

        .. note:: the current implementation of is_monotonic_increasing requires to shuffle
            and aggregate multiple times to check the order locally and globally,
            which is potentially expensive. In case of multi-index, all data is
            transferred to a single node which can easily cause out-of-memory errors.

        .. note:: Disable the Spark config `spark.sql.optimizer.nestedSchemaPruning.enabled`
            for multi-index if you're using pandas-on-Spark < 1.7.0 with PySpark 3.1.1.

        Returns
        -------
        is_monotonic : bool

        Examples
        --------
        >>> ser = ps.Series(['1/1/2018', '3/1/2018', '4/1/2018'])
        >>> ser.is_monotonic_increasing
        True

        >>> df = ps.DataFrame({'dates': [None, '1/1/2018', '2/1/2018', '3/1/2018']})
        >>> df.dates.is_monotonic_increasing
        False

        >>> df.index.is_monotonic_increasing
        True

        >>> ser = ps.Series([1])
        >>> ser.is_monotonic_increasing
        True

        >>> ser = ps.Series([])
        >>> ser.is_monotonic_increasing
        True

        >>> ser.rename("a").to_frame().set_index("a").index.is_monotonic_increasing
        True

        >>> ser = ps.Series([5, 4, 3, 2, 1], index=[1, 2, 3, 4, 5])
        >>> ser.is_monotonic_increasing
        False

        >>> ser.index.is_monotonic_increasing
        True

        Support for MultiIndex

        >>> midx = ps.MultiIndex.from_tuples(
        ... [('x', 'a'), ('x', 'b'), ('y', 'c'), ('y', 'd'), ('z', 'e')])
        >>> midx  # doctest: +SKIP
        MultiIndex([('x', 'a'),
                    ('x', 'b'),
                    ('y', 'c'),
                    ('y', 'd'),
                    ('z', 'e')],
                   )
        >>> midx.is_monotonic_increasing
        True

        >>> midx = ps.MultiIndex.from_tuples(
        ... [('z', 'a'), ('z', 'b'), ('y', 'c'), ('y', 'd'), ('x', 'e')])
        >>> midx  # doctest: +SKIP
        MultiIndex([('z', 'a'),
                    ('z', 'b'),
                    ('y', 'c'),
                    ('y', 'd'),
                    ('x', 'e')],
                   )
        >>> midx.is_monotonic_increasing
        False
        """
        return self._is_monotonic("increasing")

    @property
    def is_monotonic_decreasing(self) -> bool:
        """
        Return boolean if values in the object are monotonically decreasing.

        .. note:: the current implementation of is_monotonic_decreasing requires to shuffle
            and aggregate multiple times to check the order locally and globally,
            which is potentially expensive. In case of multi-index, all data is transferred
            to a single node which can easily cause out-of-memory errors.

        .. note:: Disable the Spark config `spark.sql.optimizer.nestedSchemaPruning.enabled`
            for multi-index if you're using pandas-on-Spark < 1.7.0 with PySpark 3.1.1.

        Returns
        -------
        is_monotonic : bool

        Examples
        --------
        >>> ser = ps.Series(['4/1/2018', '3/1/2018', '1/1/2018'])
        >>> ser.is_monotonic_decreasing
        True

        >>> df = ps.DataFrame({'dates': [None, '3/1/2018', '2/1/2018', '1/1/2018']})
        >>> df.dates.is_monotonic_decreasing
        False

        >>> df.index.is_monotonic_decreasing
        False

        >>> ser = ps.Series([1])
        >>> ser.is_monotonic_decreasing
        True

        >>> ser = ps.Series([])
        >>> ser.is_monotonic_decreasing
        True

        >>> ser.rename("a").to_frame().set_index("a").index.is_monotonic_decreasing
        True

        >>> ser = ps.Series([5, 4, 3, 2, 1], index=[1, 2, 3, 4, 5])
        >>> ser.is_monotonic_decreasing
        True

        >>> ser.index.is_monotonic_decreasing
        False

        Support for MultiIndex

        >>> midx = ps.MultiIndex.from_tuples(
        ... [('x', 'a'), ('x', 'b'), ('y', 'c'), ('y', 'd'), ('z', 'e')])
        >>> midx  # doctest: +SKIP
        MultiIndex([('x', 'a'),
                    ('x', 'b'),
                    ('y', 'c'),
                    ('y', 'd'),
                    ('z', 'e')],
                   )
        >>> midx.is_monotonic_decreasing
        False

        >>> midx = ps.MultiIndex.from_tuples(
        ... [('z', 'e'), ('z', 'd'), ('y', 'c'), ('y', 'b'), ('x', 'a')])
        >>> midx  # doctest: +SKIP
        MultiIndex([('z', 'a'),
                    ('z', 'b'),
                    ('y', 'c'),
                    ('y', 'd'),
                    ('x', 'e')],
                   )
        >>> midx.is_monotonic_decreasing
        True
        """
        return self._is_monotonic("decreasing")

    def _is_locally_monotonic_spark_column(self, order: str) -> Column:
        window = (
            Window.partitionBy(F.col("__partition_id"))
            .orderBy(NATURAL_ORDER_COLUMN_NAME)
            .rowsBetween(-1, -1)
        )

        if order == "increasing":
            return (F.col("__origin") >= F.lag(F.col("__origin"), 1).over(window)) & F.col(
                "__origin"
            ).isNotNull()
        else:
            return (F.col("__origin") <= F.lag(F.col("__origin"), 1).over(window)) & F.col(
                "__origin"
            ).isNotNull()

    def _is_monotonic(self, order: str) -> bool:
        assert order in ("increasing", "decreasing")

        sdf = self._internal.spark_frame

        sdf = (
            sdf.select(
                F.spark_partition_id().alias(
                    "__partition_id"
                ),  # Make sure we use the same partition id in the whole job.
                F.col(NATURAL_ORDER_COLUMN_NAME),
                self.spark.column.alias("__origin"),
            )
            .select(
                F.col("__partition_id"),
                F.col("__origin"),
                self._is_locally_monotonic_spark_column(order).alias(
                    "__comparison_within_partition"
                ),
            )
            .groupby(F.col("__partition_id"))
            .agg(
                F.min(F.col("__origin")).alias("__partition_min"),
                F.max(F.col("__origin")).alias("__partition_max"),
                F.min(F.coalesce(F.col("__comparison_within_partition"), F.lit(True))).alias(
                    "__comparison_within_partition"
                ),
            )
        )

        # Now we're windowing the aggregation results without partition specification.
        # The number of rows here will be the same as partitions, which is expected
        # to be small.
        window = Window.orderBy(F.col("__partition_id")).rowsBetween(-1, -1)
        if order == "increasing":
            comparison_col = F.col("__partition_min") >= F.lag(F.col("__partition_max"), 1).over(
                window
            )
        else:
            comparison_col = F.col("__partition_min") <= F.lag(F.col("__partition_max"), 1).over(
                window
            )

        sdf = sdf.select(
            comparison_col.alias("__comparison_between_partitions"),
            F.col("__comparison_within_partition"),
        )

        ret = sdf.select(
            F.min(F.coalesce(F.col("__comparison_between_partitions"), F.lit(True)))
            & F.min(F.coalesce(F.col("__comparison_within_partition"), F.lit(True)))
        ).collect()[0][0]
        if ret is None:
            return True
        else:
            return ret

    @property
    def ndim(self) -> int:
        """
        Return an int representing the number of array dimensions.

        Return 1 for Series / Index / MultiIndex.

        Examples
        --------

        For Series

        >>> s = ps.Series([None, 1, 2, 3, 4], index=[4, 5, 2, 1, 8])
        >>> s.ndim
        1

        For Index

        >>> s.index.ndim
        1

        For MultiIndex

        >>> midx = pd.MultiIndex([['lama', 'cow', 'falcon'],
        ...                       ['speed', 'weight', 'length']],
        ...                      [[0, 0, 0, 1, 1, 1, 2, 2, 2],
        ...                       [1, 1, 1, 1, 1, 2, 1, 2, 2]])
        >>> s = ps.Series([45, 200, 1.2, 30, 250, 1.5, 320, 1, 0.3], index=midx)
        >>> s.index.ndim
        1
        """
        return 1

    def astype(self: IndexOpsLike, dtype: Union[str, type, Dtype]) -> IndexOpsLike:
        """
        Cast a pandas-on-Spark object to a specified dtype ``dtype``.

        Parameters
        ----------
        dtype : data type
            Use a numpy.dtype or Python type to cast entire pandas object to
            the same type.

        Returns
        -------
        casted : same type as caller

        See Also
        --------
        to_datetime : Convert argument to datetime.

        Examples
        --------
        >>> ser = ps.Series([1, 2], dtype='int32')
        >>> ser
        0    1
        1    2
        dtype: int32

        >>> ser.astype('int64')
        0    1
        1    2
        dtype: int64

        >>> ser.rename("a").to_frame().set_index("a").index.astype('int64')
        Index([1, 2], dtype='int64', name='a')
        """
        return self._dtype_op.astype(self, dtype)

    def isin(self: IndexOpsLike, values: Sequence[Any]) -> IndexOpsLike:
        """
        Check whether `values` are contained in Series or Index.

        Return a boolean Series or Index showing whether each element in the Series
        matches an element in the passed sequence of `values` exactly.

        Parameters
        ----------
        values : set or list-like
            The sequence of values to test.

        Returns
        -------
        isin : Series (bool dtype) or Index (bool dtype)

        Examples
        --------
        >>> s = ps.Series(['lama', 'cow', 'lama', 'beetle', 'lama',
        ...                'hippo'], name='animal')
        >>> s.isin(['cow', 'lama'])
        0     True
        1     True
        2     True
        3    False
        4     True
        5    False
        Name: animal, dtype: bool

        Passing a single string as ``s.isin('lama')`` will raise an error. Use
        a list of one element instead:

        >>> s.isin(['lama'])
        0     True
        1    False
        2     True
        3    False
        4     True
        5    False
        Name: animal, dtype: bool

        >>> s.rename("a").to_frame().set_index("a").index.isin(['lama'])  # doctest: +SKIP
        Index([True, False, True, False, True, False], dtype='bool', name='a')
        """
        if not is_list_like(values):
            raise TypeError(
                "only list-like objects are allowed to be passed"
                " to isin(), you passed a [{values_type}]".format(values_type=type(values).__name__)
            )

        values = (
            cast(np.ndarray, values).tolist() if isinstance(values, np.ndarray) else list(values)
        )

        other = [F.lit(v) for v in values]
        scol = self.spark.column.isin(other)
        field = self._internal.data_fields[0].copy(
            dtype=np.dtype("bool"), spark_type=BooleanType(), nullable=False
        )
        return self._with_new_scol(scol=F.coalesce(scol, F.lit(False)), field=field)

    def isnull(self: IndexOpsLike) -> IndexOpsLike:
        """
        Detect existing (non-missing) values.

        Return a boolean same-sized object indicating if the values are NA.
        NA values, such as None or numpy.NaN, get mapped to True values.
        Everything else gets mapped to False values. Characters such as empty strings '' or
        numpy.inf are not considered NA values

        Returns
        -------
        Series or Index : Mask of bool values for each element in Series
            that indicates whether an element is not an NA value.

        Examples
        --------
        >>> ser = ps.Series([5, 6, np.NaN])
        >>> ser.isna()  # doctest: +NORMALIZE_WHITESPACE
        0    False
        1    False
        2     True
        dtype: bool

        >>> ser.rename("a").to_frame().set_index("a").index.isna()  # doctest: +SKIP
        Index([False, False, True], dtype='bool', name='a')
        """
        from pyspark.pandas.indexes import MultiIndex

        if isinstance(self, MultiIndex):
            raise NotImplementedError("isna is not defined for MultiIndex")

        return self._dtype_op.isnull(self)

    isna = isnull

    def notnull(self: IndexOpsLike) -> IndexOpsLike:
        """
        Detect existing (non-missing) values.
        Return a boolean same-sized object indicating if the values are not NA.
        Non-missing values get mapped to True.
        Characters such as empty strings '' or numpy.inf are not considered NA values
        NA values, such as None or numpy.NaN, get mapped to False values.

        Returns
        -------
        Series or Index : Mask of bool values for each element in Series
            that indicates whether an element is not an NA value.

        Examples
        --------
        Show which entries in a Series are not NA.

        >>> ser = ps.Series([5, 6, np.NaN])
        >>> ser
        0    5.0
        1    6.0
        2    NaN
        dtype: float64

        >>> ser.notna()
        0     True
        1     True
        2    False
        dtype: bool

        >>> ser.rename("a").to_frame().set_index("a").index.notna()  # doctest: +SKIP
        Index([True, True, False], dtype='bool', name='a')
        """
        from pyspark.pandas.indexes import MultiIndex

        if isinstance(self, MultiIndex):
            raise NotImplementedError("notna is not defined for MultiIndex")
        return (~self.isnull()).rename(self.name)  # type: ignore[attr-defined]

    notna = notnull

    # TODO: axis and many arguments should be implemented.
    def all(self, axis: Axis = 0, skipna: bool = True) -> bool:
        """
        Return whether all elements are True.

        Returns True unless there at least one element within a series that is
        False or equivalent (e.g. zero or empty)

        Parameters
        ----------
        axis : {0 or 'index'}, default 0
            Indicate which axis or axes should be reduced.

            * 0 / 'index' : reduce the index, return a Series whose index is the
              original column labels.

        skipna : boolean, default True
            Exclude NA values, such as None or numpy.NaN.
            If an entire row/column is NA values and `skipna` is True,
            then the result will be True, as for an empty row/column.
            If `skipna` is False, numpy.NaNs are treated as True because these are
            not equal to zero, Nones are treated as False.

        Examples
        --------
        >>> ps.Series([True, True]).all()
        True

        >>> ps.Series([True, False]).all()
        False

        >>> ps.Series([0, 1]).all()
        False

        >>> ps.Series([1, 2, 3]).all()
        True

        >>> ps.Series([True, True, None]).all()
        True

        >>> ps.Series([True, True, None]).all(skipna=False)
        False

        >>> ps.Series([True, False, None]).all()
        False

        >>> ps.Series([]).all()
        True

        >>> ps.Series([np.nan]).all()
        True

        >>> ps.Series([np.nan]).all(skipna=False)
        True

        >>> ps.Series([None]).all()
        True

        >>> ps.Series([None]).all(skipna=False)
        False

        >>> df = ps.Series([True, False, None]).rename("a").to_frame()
        >>> df.set_index("a").index.all()
        False
        """
        axis = validate_axis(axis)
        if axis != 0:
            raise NotImplementedError('axis should be either 0 or "index" currently.')

        sdf = self._internal.spark_frame.select(self.spark.column)
        col = scol_for(sdf, sdf.columns[0])

        # `any` and `every` was added as of Spark 3.0.
        # ret = sdf.select(F.expr("every(CAST(`%s` AS BOOLEAN))" % sdf.columns[0])).collect()[0][0]
        # We use min as its alternative as below.
        if isinstance(self.spark.data_type, NumericType) or skipna:
            # np.nan takes no effect to the result; None takes no effect if `skipna`
            ret = sdf.select(F.min(F.coalesce(col.cast("boolean"), F.lit(True)))).collect()[0][0]
        else:
            # Take None as False when not `skipna`
            ret = sdf.select(
                F.min(F.when(col.isNull(), F.lit(False)).otherwise(col.cast("boolean")))
            ).collect()[0][0]

        if ret is None:
            return True
        else:
            return ret

    # TODO: axis, skipna, and many arguments should be implemented.
    def any(self, axis: Axis = 0) -> bool:
        """
        Return whether any element is True.

        Returns False unless there is at least one element within a series that is
        True or equivalent (e.g. non-zero or non-empty).

        Parameters
        ----------
        axis : {0 or 'index'}, default 0
            Indicate which axis or axes should be reduced.

            * 0 / 'index' : reduce the index, return a Series whose index is the
              original column labels.

        Examples
        --------
        >>> ps.Series([False, False]).any()
        False

        >>> ps.Series([True, False]).any()
        True

        >>> ps.Series([0, 0]).any()
        False

        >>> ps.Series([0, 1, 2]).any()
        True

        >>> ps.Series([False, False, None]).any()
        False

        >>> ps.Series([True, False, None]).any()
        True

        >>> ps.Series([]).any()
        False

        >>> ps.Series([np.nan]).any()
        False

        >>> df = ps.Series([True, False, None]).rename("a").to_frame()
        >>> df.set_index("a").index.any()
        True
        """
        axis = validate_axis(axis)
        if axis != 0:
            raise NotImplementedError('axis should be either 0 or "index" currently.')

        sdf = self._internal.spark_frame.select(self.spark.column)
        col = scol_for(sdf, sdf.columns[0])

        # Note that we're ignoring `None`s here for now.
        # any and every was added as of Spark 3.0
        # ret = sdf.select(F.expr("any(CAST(`%s` AS BOOLEAN))" % sdf.columns[0])).collect()[0][0]
        # Here we use max as its alternative:
        ret = sdf.select(F.max(F.coalesce(col.cast("boolean"), F.lit(False)))).collect()[0][0]
        if ret is None:
            return False
        else:
            return ret

    # TODO: add frep and axis parameter
    def shift(
        self: IndexOpsLike, periods: int = 1, fill_value: Optional[Any] = None
    ) -> IndexOpsLike:
        """
        Shift Series/Index by desired number of periods.

        .. note:: the current implementation of shift uses Spark's Window without
            specifying partition specification. This leads to moveing all data into
            a single partition in a single machine and could cause serious
            performance degradation. Avoid this method with very large datasets.

        Parameters
        ----------
        periods : int
            Number of periods to shift. Can be positive or negative.
        fill_value : object, optional
            The scalar value to use for newly introduced missing values.
            The default depends on the dtype of self. For numeric data, np.nan is used.

        Returns
        -------
        Copy of input Series/Index, shifted.

        Examples
        --------
        >>> df = ps.DataFrame({'Col1': [10, 20, 15, 30, 45],
        ...                    'Col2': [13, 23, 18, 33, 48],
        ...                    'Col3': [17, 27, 22, 37, 52]},
        ...                   columns=['Col1', 'Col2', 'Col3'])

        >>> df.Col1.shift(periods=3)
        0     NaN
        1     NaN
        2     NaN
        3    10.0
        4    20.0
        Name: Col1, dtype: float64

        >>> df.Col2.shift(periods=3, fill_value=0)
        0     0
        1     0
        2     0
        3    13
        4    23
        Name: Col2, dtype: int64

        >>> df.index.shift(periods=3, fill_value=0)
        Index([0, 0, 0, 0, 1], dtype='int64')
        """
        return self._shift(periods, fill_value).spark.analyzed

    def _shift(
        self: IndexOpsLike,
        periods: int,
        fill_value: Any,
        *,
        part_cols: Sequence["ColumnOrName"] = (),
    ) -> IndexOpsLike:
        if not isinstance(periods, int):
            raise TypeError("periods should be an int; however, got [%s]" % type(periods).__name__)

        if periods == 0:
            return self.copy()

        col = self.spark.column
        window = (
            Window.partitionBy(*part_cols)
            .orderBy(NATURAL_ORDER_COLUMN_NAME)
            .rowsBetween(-periods, -periods)
        )
        lag_col = F.lag(col, periods).over(window)
        col = F.when(lag_col.isNull() | F.isnan(lag_col), fill_value).otherwise(lag_col)
        return self._with_new_scol(col, field=self._internal.data_fields[0].copy(nullable=True))

    # TODO: Update Documentation for Bins Parameter when its supported
    def value_counts(
        self,
        normalize: bool = False,
        sort: bool = True,
        ascending: bool = False,
        bins: None = None,
        dropna: bool = True,
    ) -> "Series":
        """
        Return a Series containing counts of unique values.
        The resulting object will be in descending order so that the
        first element is the most frequently-occurring element.
        Excludes NA values by default.

        Parameters
        ----------
        normalize : boolean, default False
            If True then the object returned will contain the relative
            frequencies of the unique values.
        sort : boolean, default True
            Sort by values.
        ascending : boolean, default False
            Sort in ascending order.
        bins : Not Yet Supported
        dropna : boolean, default True
            Don't include counts of NaN.

        Returns
        -------
        counts : Series

        See Also
        --------
        Series.count: Number of non-NA elements in a Series.

        Examples
        --------
        For Series

        >>> df = ps.DataFrame({'x':[0, 0, 1, 1, 1, np.nan]})
        >>> df.x.value_counts()  # doctest: +NORMALIZE_WHITESPACE
        x
        1.0    3
        0.0    2
        Name: count, dtype: int64

        With `normalize` set to `True`, returns the relative frequency by
        dividing all values by the sum of values.

        >>> df.x.value_counts(normalize=True)  # doctest: +NORMALIZE_WHITESPACE
        x
        1.0    0.6
        0.0    0.4
        Name: proportion, dtype: float64

        **dropna**
        With `dropna` set to `False` we can also see NaN index values.

        >>> df.x.value_counts(dropna=False)  # doctest: +NORMALIZE_WHITESPACE
        x
        1.0    3
        0.0    2
        NaN    1
        Name: count, dtype: int64

        For Index

        >>> idx = ps.Index([3, 1, 2, 3, 4, np.nan])
        >>> idx
        Index([3.0, 1.0, 2.0, 3.0, 4.0, nan], dtype='float64')

        >>> idx.value_counts().sort_index()
        1.0    1
        2.0    1
        3.0    2
        4.0    1
        Name: count, dtype: int64

        **sort**

        With `sort` set to `False`, the result wouldn't be sorted by number of count.

        >>> idx.value_counts(sort=True).sort_index()
        1.0    1
        2.0    1
        3.0    2
        4.0    1
        Name: count, dtype: int64

        **normalize**

        With `normalize` set to `True`, returns the relative frequency by
        dividing all values by the sum of values.

        >>> idx.value_counts(normalize=True).sort_index()
        1.0    0.2
        2.0    0.2
        3.0    0.4
        4.0    0.2
        Name: proportion, dtype: float64

        **dropna**

        With `dropna` set to `False` we can also see NaN index values.

        >>> idx.value_counts(dropna=False).sort_index()  # doctest: +SKIP
        1.0    1
        2.0    1
        3.0    2
        4.0    1
        NaN    1
        dtype: int64

        For MultiIndex.

        >>> midx = pd.MultiIndex([['lama', 'cow', 'falcon'],
        ...                       ['speed', 'weight', 'length']],
        ...                      [[0, 0, 0, 1, 1, 1, 2, 2, 2],
        ...                       [1, 1, 1, 1, 1, 2, 1, 2, 2]])
        >>> s = ps.Series([45, 200, 1.2, 30, 250, 1.5, 320, 1, 0.3], index=midx)
        >>> s.index  # doctest: +SKIP
        MultiIndex([(  'lama', 'weight'),
                    (  'lama', 'weight'),
                    (  'lama', 'weight'),
                    (   'cow', 'weight'),
                    (   'cow', 'weight'),
                    (   'cow', 'length'),
                    ('falcon', 'weight'),
                    ('falcon', 'length'),
                    ('falcon', 'length')],
                   )

        >>> s.index.value_counts().sort_index()
        (cow, length)       1
        (cow, weight)       2
        (falcon, length)    2
        (falcon, weight)    1
        (lama, weight)      3
        Name: count, dtype: int64

        >>> s.index.value_counts(normalize=True).sort_index()
        (cow, length)       0.111111
        (cow, weight)       0.222222
        (falcon, length)    0.222222
        (falcon, weight)    0.111111
        (lama, weight)      0.333333
        Name: proportion, dtype: float64

        If Index has name, keep the name up.

        >>> idx = ps.Index([0, 0, 0, 1, 1, 2, 3], name='pandas-on-Spark')
        >>> idx.value_counts().sort_index()
        pandas-on-Spark
        0    3
        1    2
        2    1
        3    1
        Name: count, dtype: int64
        """
        from pyspark.pandas.series import first_series
        from pyspark.pandas.indexes.multi import MultiIndex

        if bins is not None:
            raise NotImplementedError("value_counts currently does not support bins")

        if dropna:
            if isinstance(self, MultiIndex):
                # If even one StructField is null, that row should be dropped.
                index_spark_column_names = self._internal.index_spark_column_names
                spark_column = self.spark.column
                cond = F.lit(False)
                for index_spark_column_name in index_spark_column_names:
                    cond = cond | spark_column.getItem(index_spark_column_name).isNull()
                sdf = self._internal.spark_frame.select(spark_column)
                sdf_dropna = sdf.filter(~cond)
            else:
                sdf_dropna = self._internal.spark_frame.select(self.spark.column).dropna()
        else:
            sdf_dropna = self._internal.spark_frame.select(self.spark.column)
        index_name = SPARK_DEFAULT_INDEX_NAME
        column_name = self._internal.data_spark_column_names[0]
        sdf = sdf_dropna.groupby(scol_for(sdf_dropna, column_name).alias(index_name)).count()
        if sort:
            if ascending:
                sdf = sdf.orderBy(F.col("count"))
            else:
                sdf = sdf.orderBy(F.col("count").desc())

        if normalize:
            result_column_name = "proportion"
            drop_sum = sdf_dropna.count()
            sdf = sdf.withColumn("count", F.col("count") / F.lit(drop_sum))
        else:
            result_column_name = "count"

        internal = InternalFrame(
            spark_frame=sdf,
            index_spark_columns=[scol_for(sdf, index_name)],
            index_names=self._internal.column_labels,
            column_labels=[(result_column_name,)],
            data_spark_columns=[scol_for(sdf, "count")],
            column_label_names=self._internal.column_label_names,
        )

        return first_series(DataFrame(internal))

    def nunique(self, dropna: bool = True, approx: bool = False, rsd: float = 0.05) -> int:
        """
        Return number of unique elements in the object.
        Excludes NA values by default.

        Parameters
        ----------
        dropna : bool, default True
            Don’t include NaN in the count.
        approx: bool, default False
            If False, will use the exact algorithm and return the exact number of unique.
            If True, it uses the HyperLogLog approximate algorithm, which is significantly faster
            for large amount of data.
            Note: This parameter is specific to pandas-on-Spark and is not found in pandas.
        rsd: float, default 0.05
            Maximum estimation error allowed in the HyperLogLog algorithm.
            Note: Just like ``approx`` this parameter is specific to pandas-on-Spark.

        Returns
        -------
        int

        See Also
        --------
        DataFrame.nunique: Method nunique for DataFrame.
        Series.count: Count non-NA/null observations in the Series.

        Examples
        --------
        >>> ps.Series([1, 2, 3, np.nan]).nunique()
        3

        >>> ps.Series([1, 2, 3, np.nan]).nunique(dropna=False)
        4

        On big data, we recommend using the approximate algorithm to speed up this function.
        The result will be very close to the exact unique count.

        >>> ps.Series([1, 2, 3, np.nan]).nunique(approx=True)
        3

        >>> idx = ps.Index([1, 1, 2, None])
        >>> idx
        Index([1.0, 1.0, 2.0, nan], dtype='float64')

        >>> idx.nunique()
        2

        >>> idx.nunique(dropna=False)
        3
        """
        res = self._internal.spark_frame.select([self._nunique(dropna, approx, rsd)])
        return res.collect()[0][0]

    def _nunique(self, dropna: bool = True, approx: bool = False, rsd: float = 0.05) -> Column:
        colname = self._internal.data_spark_column_names[0]
        count_fn = cast(
            Callable[[Column], Column],
            partial(F.approx_count_distinct, rsd=rsd) if approx else F.countDistinct,
        )
        if dropna:
            return count_fn(self.spark.column).alias(colname)
        else:
            return (
                count_fn(self.spark.column)
                + F.when(
                    F.count(F.when(self.spark.column.isNull(), 1).otherwise(None)) >= 1, 1
                ).otherwise(0)
            ).alias(colname)

    def take(self: IndexOpsLike, indices: Sequence[int]) -> IndexOpsLike:
        """
        Return the elements in the given *positional* indices along an axis.

        This means that we are not indexing according to actual values in
        the index attribute of the object. We are indexing according to the
        actual position of the element in the object.

        Parameters
        ----------
        indices : array-like
            An array of ints indicating which positions to take.

        Returns
        -------
        taken : same type as caller
            An array-like containing the elements taken from the object.

        See Also
        --------
        DataFrame.loc : Select a subset of a DataFrame by labels.
        DataFrame.iloc : Select a subset of a DataFrame by positions.
        numpy.take : Take elements from an array along an axis.

        Examples
        --------

        Series

        >>> psser = ps.Series([100, 200, 300, 400, 500])
        >>> psser
        0    100
        1    200
        2    300
        3    400
        4    500
        dtype: int64

        >>> psser.take([0, 2, 4]).sort_index()
        0    100
        2    300
        4    500
        dtype: int64

        Index

        >>> psidx = ps.Index([100, 200, 300, 400, 500])
        >>> psidx
        Index([100, 200, 300, 400, 500], dtype='int64')

        >>> psidx.take([0, 2, 4]).sort_values()
        Index([100, 300, 500], dtype='int64')

        MultiIndex

        >>> psmidx = ps.MultiIndex.from_tuples([("x", "a"), ("x", "b"), ("x", "c")])
        >>> psmidx  # doctest: +SKIP
        MultiIndex([('x', 'a'),
                    ('x', 'b'),
                    ('x', 'c')],
                   )

        >>> psmidx.take([0, 2])  # doctest: +SKIP
        MultiIndex([('x', 'a'),
                    ('x', 'c')],
                   )
        """
        if not is_list_like(indices) or isinstance(indices, (dict, set)):
            raise TypeError("`indices` must be a list-like except dict or set")
        if isinstance(self, ps.Series):
            return cast(IndexOpsLike, self.iloc[indices])
        else:
            return cast(IndexOpsLike, self._psdf.iloc[indices].index)

    def factorize(
        self: IndexOpsLike, sort: bool = True, use_na_sentinel: bool = True
    ) -> Tuple[IndexOpsLike, pd.Index]:
        """
        Encode the object as an enumerated type or categorical variable.

        This method is useful for obtaining a numeric representation of an
        array when all that matters is identifying distinct values.

        Parameters
        ----------
        sort : bool, default True
        use_na_sentinel : bool, default True
            If True, the sentinel -1 will be used for NaN values, effectively assigning them
            a distinct category. If False, NaN values will be encoded as non-negative integers,
            treating them as unique categories in the encoding process and retaining them in the
            set of unique categories in the data.

        Returns
        -------
        codes : Series or Index
            A Series or Index that's an indexer into `uniques`.
            ``uniques.take(codes)`` will have the same values as `values`.
        uniques : pd.Index
            The unique valid values.

            .. note ::

               Even if there's a missing value in `values`, `uniques` will
               *not* contain an entry for it.

        Examples
        --------
        >>> psser = ps.Series(['b', None, 'a', 'c', 'b'])
        >>> codes, uniques = psser.factorize()
        >>> codes
        0    1
        1   -1
        2    0
        3    2
        4    1
        dtype: int32
        >>> uniques
        Index(['a', 'b', 'c'], dtype='object')

        >>> codes, uniques = psser.factorize(use_na_sentinel=False)
        >>> codes
        0    1
        1    3
        2    0
        3    2
        4    1
        dtype: int32
        >>> uniques
        Index(['a', 'b', 'c', None], dtype='object')

        For Index:

        >>> psidx = ps.Index(['b', None, 'a', 'c', 'b'])
        >>> codes, uniques = psidx.factorize()
        >>> codes
        Index([1, -1, 0, 2, 1], dtype='int32')
        >>> uniques
        Index(['a', 'b', 'c'], dtype='object')
        """
        from pyspark.pandas.series import first_series

        assert sort is True
        use_na_sentinel = -1 if use_na_sentinel else False  # type: ignore[assignment]

        warnings.warn(
            "Argument `na_sentinel` will be removed in 4.0.0.",
            FutureWarning,
        )

        if isinstance(self.dtype, CategoricalDtype):
            categories = self.dtype.categories
            if len(categories) == 0:
                scol = F.lit(None)
            else:
<<<<<<< HEAD
                kvs = list(
                    chain(
                        *[
                            (F.lit(code), F.lit(category))
                            for code, category in enumerate(categories)
                        ]
                    )
                )
                map_scol = F.create_map(*kvs)
                scol = map_scol[self.spark.column]
=======
                scol = F.lit(None)
                for code, category in reversed(list(enumerate(categories))):
                    scol = F.when(self.spark.column == F.lit(code), F.lit(category)).otherwise(scol)

>>>>>>> 54d5087c
            codes, uniques = self._with_new_scol(
                scol.alias(self._internal.data_spark_column_names[0])
            ).factorize(use_na_sentinel=use_na_sentinel)
            return codes, uniques.astype(self.dtype)

        uniq_sdf = self._internal.spark_frame.select(self.spark.column).distinct()

        # Check number of uniques and constructs sorted `uniques_list`
        max_compute_count = get_option("compute.max_rows")
        if max_compute_count is not None:
            uniq_pdf = uniq_sdf.limit(max_compute_count + 1).toPandas()
            if len(uniq_pdf) > max_compute_count:
                raise ValueError(
                    "Current Series has more then {0} unique values. "
                    "Please set 'compute.max_rows' by using 'pyspark.pandas.config.set_option' "
                    "to more than {0} rows. Note that, before changing the "
                    "'compute.max_rows', this operation is considerably expensive.".format(
                        max_compute_count
                    )
                )
        else:
            uniq_pdf = uniq_sdf.toPandas()
        # pandas takes both NaN and null in Spark to np.nan, so de-duplication is required
        uniq_series = first_series(uniq_pdf).drop_duplicates()
        uniques_list = uniq_series.tolist()
        uniques_list = sorted(uniques_list, key=lambda x: (pd.isna(x), x))

        # Constructs `unique_to_code` mapping non-na unique to code
        unique_to_code = {}
        if use_na_sentinel:
            na_sentinel_code = use_na_sentinel
        code = 0
        for unique in uniques_list:
            if pd.isna(unique):
                if not use_na_sentinel:
                    na_sentinel_code = code  # type: ignore[assignment]
            else:
                unique_to_code[unique] = code
            code += 1

        kvs = list(
            chain(*([(F.lit(unique), F.lit(code)) for unique, code in unique_to_code.items()]))
        )

        if len(kvs) == 0:  # uniques are all missing values
            new_scol = F.lit(na_sentinel_code)
        else:
<<<<<<< HEAD
            map_scol = F.create_map(*kvs)
            null_scol = F.when(self.isnull().spark.column, F.lit(na_sentinel_code))
            new_scol = null_scol.otherwise(map_scol[self.spark.column])
=======
            null_scol = F.when(self.isnull().spark.column, F.lit(na_sentinel_code))
            mapped_scol = None
            for i in range(0, len(kvs), 2):
                key = kvs[i]
                value = kvs[i + 1]
                if mapped_scol is None:
                    mapped_scol = F.when(self.spark.column == key, value)
                else:
                    mapped_scol = mapped_scol.when(self.spark.column == key, value)
            new_scol = null_scol.otherwise(mapped_scol)
>>>>>>> 54d5087c

        codes = self._with_new_scol(new_scol.alias(self._internal.data_spark_column_names[0]))

        if use_na_sentinel:
            # Drops the NaN from the uniques of the values
            uniques_list = [x for x in uniques_list if not pd.isna(x)]

        uniques = pd.Index(uniques_list)

        return codes, uniques


def _test() -> None:
    import os
    import doctest
    import sys
    from pyspark.sql import SparkSession
    import pyspark.pandas.base

    os.chdir(os.environ["SPARK_HOME"])

    globs = pyspark.pandas.base.__dict__.copy()
    globs["ps"] = pyspark.pandas
    spark = (
        SparkSession.builder.master("local[4]").appName("pyspark.pandas.base tests").getOrCreate()
    )
    (failure_count, test_count) = doctest.testmod(
        pyspark.pandas.base,
        globs=globs,
        optionflags=doctest.ELLIPSIS | doctest.NORMALIZE_WHITESPACE,
    )
    spark.stop()
    if failure_count:
        sys.exit(-1)


if __name__ == "__main__":
    _test()<|MERGE_RESOLUTION|>--- conflicted
+++ resolved
@@ -27,11 +27,6 @@
 import numpy as np
 import pandas as pd
 from pandas.api.types import is_list_like, CategoricalDtype  # type: ignore[attr-defined]
-<<<<<<< HEAD
-from pyspark.sql import functions as F, Column, Window
-from pyspark.sql.types import LongType, BooleanType, NumericType
-=======
->>>>>>> 54d5087c
 
 from pyspark.sql import functions as F, Column, Window
 from pyspark.sql.types import LongType, BooleanType, NumericType
@@ -1709,23 +1704,10 @@
             if len(categories) == 0:
                 scol = F.lit(None)
             else:
-<<<<<<< HEAD
-                kvs = list(
-                    chain(
-                        *[
-                            (F.lit(code), F.lit(category))
-                            for code, category in enumerate(categories)
-                        ]
-                    )
-                )
-                map_scol = F.create_map(*kvs)
-                scol = map_scol[self.spark.column]
-=======
                 scol = F.lit(None)
                 for code, category in reversed(list(enumerate(categories))):
                     scol = F.when(self.spark.column == F.lit(code), F.lit(category)).otherwise(scol)
 
->>>>>>> 54d5087c
             codes, uniques = self._with_new_scol(
                 scol.alias(self._internal.data_spark_column_names[0])
             ).factorize(use_na_sentinel=use_na_sentinel)
@@ -1773,11 +1755,6 @@
         if len(kvs) == 0:  # uniques are all missing values
             new_scol = F.lit(na_sentinel_code)
         else:
-<<<<<<< HEAD
-            map_scol = F.create_map(*kvs)
-            null_scol = F.when(self.isnull().spark.column, F.lit(na_sentinel_code))
-            new_scol = null_scol.otherwise(map_scol[self.spark.column])
-=======
             null_scol = F.when(self.isnull().spark.column, F.lit(na_sentinel_code))
             mapped_scol = None
             for i in range(0, len(kvs), 2):
@@ -1788,7 +1765,6 @@
                 else:
                     mapped_scol = mapped_scol.when(self.spark.column == key, value)
             new_scol = null_scol.otherwise(mapped_scol)
->>>>>>> 54d5087c
 
         codes = self._with_new_scol(new_scol.alias(self._internal.data_spark_column_names[0]))
 
