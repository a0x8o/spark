#
# Licensed to the Apache Software Foundation (ASF) under one or more
# contributor license agreements.  See the NOTICE file distributed with
# this work for additional information regarding copyright ownership.
# The ASF licenses this file to You under the Apache License, Version 2.0
# (the "License"); you may not use this file except in compliance with
# the License.  You may obtain a copy of the License at
#
#    http://www.apache.org/licenses/LICENSE-2.0
#
# Unless required by applicable law or agreed to in writing, software
# distributed under the License is distributed on an "AS IS" BASIS,
# WITHOUT WARRANTIES OR CONDITIONS OF ANY KIND, either express or implied.
# See the License for the specific language governing permissions and
# limitations under the License.
#
import datetime
import warnings
from functools import partial
from typing import Any, Optional, Union, cast, no_type_check

import pandas as pd
from pandas.api.types import is_hashable  # type: ignore[attr-defined]
from pandas.tseries.offsets import DateOffset
from pyspark._globals import _NoValue

from pyspark import pandas as ps
from pyspark.pandas import DataFrame
from pyspark.pandas.indexes.base import Index
from pyspark.pandas.missing.indexes import MissingPandasLikeDatetimeIndex
from pyspark.pandas.series import Series, first_series
from pyspark.pandas.utils import verify_temp_column_name


class DatetimeIndex(Index):
    """
    Immutable ndarray-like of datetime64 data.

    Parameters
    ----------
    data : array-like (1-dimensional), optional
        Optional datetime-like data to construct index with.
    freq : str or pandas offset object, optional
        One of pandas date offset strings or corresponding objects. The string
        'infer' can be passed in order to set the frequency of the index as the
        inferred frequency upon creation.
    normalize : bool, default False
        Normalize start/end dates to midnight before generating date range.

        .. deprecated:: 4.0.0

    closed : {'left', 'right'}, optional
        Set whether to include `start` and `end` that are on the
        boundary. The default includes boundary points on either end.

        .. deprecated:: 4.0.0

    ambiguous : 'infer', bool-ndarray, 'NaT', default 'raise'
        When clocks moved backward due to DST, ambiguous times may arise.
        For example in Central European Time (UTC+01), when going from 03:00
        DST to 02:00 non-DST, 02:30:00 local time occurs both at 00:30:00 UTC
        and at 01:30:00 UTC. In such a situation, the `ambiguous` parameter
        dictates how ambiguous times should be handled.

        - 'infer' will attempt to infer fall dst-transition hours based on
          order
        - bool-ndarray where True signifies a DST time, False signifies a
          non-DST time (note that this flag is only applicable for ambiguous
          times)
        - 'NaT' will return NaT where there are ambiguous times
        - 'raise' will raise an AmbiguousTimeError if there are ambiguous times.
    dayfirst : bool, default False
        If True, parse dates in `data` with the day first order.
    yearfirst : bool, default False
        If True parse dates in `data` with the year first order.
    dtype : numpy.dtype or str, default None
        Note that the only NumPy dtype allowed is ‘datetime64[ns]’.
    copy : bool, default False
        Make a copy of input ndarray.
    name : label, default None
        Name to be stored in the index.

    See Also
    --------
    Index : The base pandas Index type.
    to_datetime : Convert argument to datetime.

    Examples
    --------
    >>> ps.DatetimeIndex(['1970-01-01', '1970-01-01', '1970-01-01'])
    DatetimeIndex(['1970-01-01', '1970-01-01', '1970-01-01'], dtype='datetime64[ns]', freq=None)

    From a Series:

    >>> from datetime import datetime
    >>> s = ps.Series([datetime(2021, 3, 1), datetime(2021, 3, 2)], index=[10, 20])
    >>> ps.DatetimeIndex(s)
    DatetimeIndex(['2021-03-01', '2021-03-02'], dtype='datetime64[ns]', freq=None)

    From an Index:

    >>> idx = ps.DatetimeIndex(['1970-01-01', '1970-01-01', '1970-01-01'])
    >>> ps.DatetimeIndex(idx)
    DatetimeIndex(['1970-01-01', '1970-01-01', '1970-01-01'], dtype='datetime64[ns]', freq=None)
    """

    @no_type_check
    def __new__(
        cls,
        data=None,
        freq=_NoValue,
        normalize=False,
        closed=None,
        ambiguous="raise",
        dayfirst=False,
        yearfirst=False,
        dtype=None,
        copy=False,
        name=None,
    ) -> "DatetimeIndex":
        if closed is not None:
            warnings.warn(
                "The 'closed' keyword in DatetimeIndex construction is deprecated "
                "and will be removed in a future version.",
                FutureWarning,
            )
        if normalize is not None:
            warnings.warn(
                "The 'normalize' keyword in DatetimeIndex construction is deprecated "
                "and will be removed in a future version.",
                FutureWarning,
            )
        if not is_hashable(name):
            raise TypeError("Index.name must be a hashable type")

        if isinstance(data, (Series, Index)):
            if dtype is None:
                dtype = "datetime64[ns]"
            return cast(DatetimeIndex, Index(data, dtype=dtype, copy=copy, name=name))

        kwargs = dict(
            data=data,
            normalize=normalize,
            closed=closed,
            ambiguous=ambiguous,
            dayfirst=dayfirst,
            yearfirst=yearfirst,
            dtype=dtype,
            copy=copy,
            name=name,
        )
        if freq is not _NoValue:
            kwargs["freq"] = freq

        return cast(DatetimeIndex, ps.from_pandas(pd.DatetimeIndex(**kwargs)))

    def __getattr__(self, item: str) -> Any:
        if hasattr(MissingPandasLikeDatetimeIndex, item):
            property_or_func = getattr(MissingPandasLikeDatetimeIndex, item)
            if isinstance(property_or_func, property):
                return property_or_func.fget(self)
            else:
                return partial(property_or_func, self)
        raise AttributeError("'DatetimeIndex' object has no attribute '{}'".format(item))

    # Properties
    @property
    def year(self) -> Index:
        """
        The year of the datetime.
        """
        return Index(self.to_series().dt.year)

    @property
    def month(self) -> Index:
        """
        The month of the timestamp as January = 1 December = 12.
        """
        return Index(self.to_series().dt.month)

    @property
    def day(self) -> Index:
        """
        The days of the datetime.
        """
        warnings.warn(
            "`day` will return int32 index instead of int 64 index in 4.0.0.",
            FutureWarning,
        )
        return Index(self.to_series().dt.day)

    @property
    def hour(self) -> Index:
        """
        The hours of the datetime.
        """
        warnings.warn(
            "`hour` will return int32 index instead of int 64 index in 4.0.0.",
            FutureWarning,
        )
        return Index(self.to_series().dt.hour)

    @property
    def minute(self) -> Index:
        """
        The minutes of the datetime.
        """
        warnings.warn(
            "`minute` will return int32 index instead of int 64 index in 4.0.0.",
            FutureWarning,
        )
        return Index(self.to_series().dt.minute)

    @property
    def second(self) -> Index:
        """
        The seconds of the datetime.
        """
        warnings.warn(
            "`second` will return int32 index instead of int 64 index in 4.0.0.",
            FutureWarning,
        )
        return Index(self.to_series().dt.second)

    @property
    def microsecond(self) -> Index:
        """
        The microseconds of the datetime.
        """
        warnings.warn(
            "`microsecond` will return int32 index instead of int 64 index in 4.0.0.",
            FutureWarning,
        )
        return Index(self.to_series().dt.microsecond)

    def isocalendar(self) -> DataFrame:
        """
<<<<<<< HEAD
        The week ordinal of the year.

        .. deprecated:: 3.5.0
        """
        warnings.warn(
            "`week` is deprecated in 3.5.0 and will be removed in 4.0.0.",
            FutureWarning,
        )
        return Index(self.to_series().dt.week)

    @property
    def weekofyear(self) -> Index:
        warnings.warn(
            "`weekofyear` is deprecated in 3.5.0 and will be removed in 4.0.0.",
            FutureWarning,
        )
        return Index(self.to_series().dt.weekofyear)
=======
        Calculate year, week, and day according to the ISO 8601 standard.

            .. versionadded:: 4.0.0

        Returns
        -------
        DataFrame
            With columns year, week and day.
>>>>>>> 54d5087c

        .. note:: Returns have int64 type instead of UInt32 as is in pandas due to UInt32
            is not supported by spark

        Examples
        --------
        >>> psidxs = ps.from_pandas(
        ...     pd.DatetimeIndex(["2019-12-29", "2019-12-30", "2019-12-31", "2020-01-01"])
        ... )
        >>> psidxs.isocalendar()
                    year  week  day
        2019-12-29  2019    52    7
        2019-12-30  2020     1    1
        2019-12-31  2020     1    2
        2020-01-01  2020     1    3

        >>> psidxs.isocalendar().week
        2019-12-29    52
        2019-12-30     1
        2019-12-31     1
        2020-01-01     1
        Name: week, dtype: int64
        """
        return self.to_series().dt.isocalendar()

    @property
    def dayofweek(self) -> Index:
        """
        The day of the week with Monday=0, Sunday=6.
        Return the day of the week. It is assumed the week starts on
        Monday, which is denoted by 0 and ends on Sunday which is denoted
        by 6. This method is available on both Series with datetime
        values (using the `dt` accessor) or DatetimeIndex.

        Returns
        -------
        Series or Index
            Containing integers indicating the day number.

        See Also
        --------
        Series.dt.dayofweek : Alias.
        Series.dt.weekday : Alias.
        Series.dt.day_name : Returns the name of the day of the week.

        Examples
        --------
        >>> idx = ps.date_range('2016-12-31', '2017-01-08', freq='D')  # doctest: +SKIP
        >>> idx.dayofweek  # doctest: +SKIP
        Index([5, 6, 0, 1, 2, 3, 4, 5, 6], dtype='int64')
        """
        warnings.warn(
            "`dayofweek` will return int32 index instead of int 64 index in 4.0.0.",
            FutureWarning,
        )
        return Index(self.to_series().dt.dayofweek)

    @property
    def day_of_week(self) -> Index:
        warnings.warn(
            "`day_of_week` will return int32 index instead of int 64 index in 4.0.0.",
            FutureWarning,
        )
        return self.dayofweek

    day_of_week.__doc__ = dayofweek.__doc__

    @property
    def weekday(self) -> Index:
        warnings.warn(
            "`weekday` will return int32 index instead of int 64 index in 4.0.0.",
            FutureWarning,
        )
        return Index(self.to_series().dt.weekday)

    weekday.__doc__ = dayofweek.__doc__

    @property
    def dayofyear(self) -> Index:
        """
        The ordinal day of the year.
        """
        warnings.warn(
            "`dayofyear` will return int32 index instead of int 64 index in 4.0.0.",
            FutureWarning,
        )
        return Index(self.to_series().dt.dayofyear)

    @property
    def day_of_year(self) -> Index:
        warnings.warn(
            "`day_of_year` will return int32 index instead of int 64 index in 4.0.0.",
            FutureWarning,
        )
        return self.dayofyear

    day_of_year.__doc__ = dayofyear.__doc__

    @property
    def quarter(self) -> Index:
        """
        The quarter of the date.
        """
        warnings.warn(
            "`quarter` will return int32 index instead of int 64 index in 4.0.0.",
            FutureWarning,
        )
        return Index(self.to_series().dt.quarter)

    @property
    def is_month_start(self) -> Index:
        """
        Indicates whether the date is the first day of the month.

        Returns
        -------
        Index
            Returns a Index with boolean values

        See Also
        --------
        is_month_end : Return a boolean indicating whether the date
            is the last day of the month.

        Examples
        --------
        >>> idx = ps.date_range("2018-02-27", periods=3)  # doctest: +SKIP
        >>> idx.is_month_start  # doctest: +SKIP
        Index([False, False, True], dtype='bool')
        """
        return Index(self.to_series().dt.is_month_start)

    @property
    def is_month_end(self) -> Index:
        """
        Indicates whether the date is the last day of the month.

        Returns
        -------
        Index
            Returns an Index with boolean values.

        See Also
        --------
        is_month_start : Return a boolean indicating whether the date
            is the first day of the month.

        Examples
        --------
        >>> idx = ps.date_range("2018-02-27", periods=3)  # doctest: +SKIP
        >>> idx.is_month_end  # doctest: +SKIP
        Index([False, True, False], dtype='bool')
        """
        return Index(self.to_series().dt.is_month_end)

    @property
    def is_quarter_start(self) -> Index:
        """
        Indicator for whether the date is the first day of a quarter.

        Returns
        -------
        is_quarter_start : Index
            Returns an Index with boolean values.

        See Also
        --------
        quarter : Return the quarter of the date.
        is_quarter_end : Similar property for indicating the quarter start.

        Examples
        --------
        >>> idx = ps.date_range('2017-03-30', periods=4)  # doctest: +SKIP
        >>> idx.is_quarter_start  # doctest: +SKIP
        Index([False, False, True, False], dtype='bool')
        """
        return Index(self.to_series().dt.is_quarter_start)

    @property
    def is_quarter_end(self) -> Index:
        """
        Indicator for whether the date is the last day of a quarter.

        Returns
        -------
        is_quarter_end : Index
            Returns an Index with boolean values.

        See Also
        --------
        quarter : Return the quarter of the date.
        is_quarter_start : Similar property indicating the quarter start.

        Examples
        --------
        >>> idx = ps.date_range('2017-03-30', periods=4)  # doctest: +SKIP
        >>> idx.is_quarter_end  # doctest: +SKIP
        Index([False, True, False, False], dtype='bool')
        """
        return Index(self.to_series().dt.is_quarter_end)

    @property
    def is_year_start(self) -> Index:
        """
        Indicate whether the date is the first day of a year.

        Returns
        -------
        Index
            Returns an Index with boolean values.

        See Also
        --------
        is_year_end : Similar property indicating the last day of the year.

        Examples
        --------
        >>> idx = ps.date_range("2017-12-30", periods=3)  # doctest: +SKIP
        >>> idx.is_year_start  # doctest: +SKIP
        Index([False, False, True], dtype='bool')
        """
        return Index(self.to_series().dt.is_year_start)

    @property
    def is_year_end(self) -> Index:
        """
        Indicate whether the date is the last day of the year.

        Returns
        -------
        Index
            Returns an Index with boolean values.

        See Also
        --------
        is_year_start : Similar property indicating the start of the year.

        Examples
        --------
        >>> idx = ps.date_range("2017-12-30", periods=3)  # doctest: +SKIP
        >>> idx.is_year_end  # doctest: +SKIP
        Index([False, True, False], dtype='bool')
        """
        return Index(self.to_series().dt.is_year_end)

    @property
    def is_leap_year(self) -> Index:
        """
        Boolean indicator if the date belongs to a leap year.

        A leap year is a year, which has 366 days (instead of 365) including
        29th of February as an intercalary day.
        Leap years are years which are multiples of four with the exception
        of years divisible by 100 but not by 400.

        Returns
        -------
        Index
             Booleans indicating if dates belong to a leap year.

        Examples
        --------
        >>> idx = ps.date_range("2012-01-01", "2015-01-01", freq="Y")  # doctest: +SKIP
        >>> idx.is_leap_year  # doctest: +SKIP
        Index([True, False, False], dtype='bool')
        """
        return Index(self.to_series().dt.is_leap_year)

    @property
    def daysinmonth(self) -> Index:
        """
        The number of days in the month.
        """
        warnings.warn(
            "`daysinmonth` will return int32 index instead of int 64 index in 4.0.0.",
            FutureWarning,
        )
        return Index(self.to_series().dt.daysinmonth)

    @property
    def days_in_month(self) -> Index:
        warnings.warn(
            "`days_in_month` will return int32 index instead of int 64 index in 4.0.0.",
            FutureWarning,
        )
        return Index(self.to_series().dt.days_in_month)

    days_in_month.__doc__ = daysinmonth.__doc__

    # Methods
    def ceil(self, freq: Union[str, DateOffset], *args: Any, **kwargs: Any) -> "DatetimeIndex":
        """
        Perform ceil operation on the data to the specified freq.

        Parameters
        ----------
        freq : str or Offset
            The frequency level to ceil the index to. Must be a fixed
            frequency like 'S' (second) not 'ME' (month end).

        Returns
        -------
        DatetimeIndex

        Raises
        ------
        ValueError if the `freq` cannot be converted.

        Examples
        --------
        >>> rng = ps.date_range('1/1/2018 11:59:00', periods=3, freq='min')  # doctest: +SKIP
        >>> rng.ceil('H')  # doctest: +SKIP
        DatetimeIndex(['2018-01-01 12:00:00', '2018-01-01 12:00:00',
                       '2018-01-01 13:00:00'],
                      dtype='datetime64[ns]', freq=None)
        """
        disallow_nanoseconds(freq)

        return DatetimeIndex(self.to_series().dt.ceil(freq, *args, **kwargs))

    def floor(self, freq: Union[str, DateOffset], *args: Any, **kwargs: Any) -> "DatetimeIndex":
        """
        Perform floor operation on the data to the specified freq.

        Parameters
        ----------
        freq : str or Offset
            The frequency level to floor the index to. Must be a fixed
            frequency like 'S' (second) not 'ME' (month end).

        Returns
        -------
        DatetimeIndex

        Raises
        ------
        ValueError if the `freq` cannot be converted.

        Examples
        --------
        >>> rng = ps.date_range('1/1/2018 11:59:00', periods=3, freq='min')  # doctest: +SKIP
        >>> rng.floor("H")  # doctest: +SKIP
        DatetimeIndex(['2018-01-01 11:00:00', '2018-01-01 12:00:00',
                       '2018-01-01 12:00:00'],
                      dtype='datetime64[ns]', freq=None)
        """
        disallow_nanoseconds(freq)

        return DatetimeIndex(self.to_series().dt.floor(freq, *args, **kwargs))

    def round(self, freq: Union[str, DateOffset], *args: Any, **kwargs: Any) -> "DatetimeIndex":
        """
        Perform round operation on the data to the specified freq.

        Parameters
        ----------
        freq : str or Offset
            The frequency level to round the index to. Must be a fixed
            frequency like 'S' (second) not 'ME' (month end).

        Returns
        -------
        DatetimeIndex

        Raises
        ------
        ValueError if the `freq` cannot be converted.

        Examples
        --------
        >>> rng = ps.date_range('1/1/2018 11:59:00', periods=3, freq='min')  # doctest: +SKIP
        >>> rng.round("H")  # doctest: +SKIP
        DatetimeIndex(['2018-01-01 12:00:00', '2018-01-01 12:00:00',
                       '2018-01-01 12:00:00'],
                      dtype='datetime64[ns]', freq=None)
        """
        disallow_nanoseconds(freq)

        return DatetimeIndex(self.to_series().dt.round(freq, *args, **kwargs))

    def month_name(self, locale: Optional[str] = None) -> Index:
        """
        Return the month names of the DatetimeIndex with specified locale.

        Parameters
        ----------
        locale : str, optional
            Locale determining the language in which to return the month name.
            Default is English locale.

        Returns
        -------
        Index
            Index of month names.

        Examples
        --------
        >>> idx = ps.date_range(start='2018-01', freq='M', periods=3)  # doctest: +SKIP
        >>> idx.month_name()  # doctest: +SKIP
        Index(['January', 'February', 'March'], dtype='object')
        """
        return Index(self.to_series().dt.month_name(locale))

    def day_name(self, locale: Optional[str] = None) -> Index:
        """
        Return the day names of the series with specified locale.

        Parameters
        ----------
        locale : str, optional
            Locale determining the language in which to return the day name.
            Default is English locale.

        Returns
        -------
        Index
            Index of day names.

        Examples
        --------
        >>> idx = ps.date_range(start='2018-01-01', freq='D', periods=3)  # doctest: +SKIP
        >>> idx.day_name()  # doctest: +SKIP
        Index(['Monday', 'Tuesday', 'Wednesday'], dtype='object')
        """
        return Index(self.to_series().dt.day_name(locale))

    def normalize(self) -> "DatetimeIndex":
        """
        Convert times to midnight.

        The time component of the date-time is converted to midnight i.e.
        00:00:00. This is useful in cases, when the time does not matter.
        Length is unaltered. The time zones are unaffected.

        This method is available on Series with datetime values under
        the ``.dt`` accessor.

        Returns
        -------
        DatetimeIndex
            The same type as the original data.

        See Also
        --------
        floor : Floor the series to the specified freq.
        ceil : Ceil the series to the specified freq.
        round : Round the series to the specified freq.

        Examples
        --------
        >>> idx = ps.date_range(start='2014-08-01 10:00', freq='H', periods=3)  # doctest: +SKIP
        >>> idx.normalize()  # doctest: +SKIP
        DatetimeIndex(['2014-08-01', '2014-08-01', '2014-08-01'], dtype='datetime64[ns]', freq=None)
        """
        return DatetimeIndex(self.to_series().dt.normalize())

    def strftime(self, date_format: str) -> Index:
        """
        Convert to a string Index using specified date_format.

        Return an Index of formatted strings specified by date_format, which
        supports the same string format as the python standard library. Details
        of the string format can be found in the python string format
        doc.

        Parameters
        ----------
        date_format : str
            Date format string (example: "%%Y-%%m-%%d").

        Returns
        -------
        Index
            Index of formatted strings.

        See Also
        --------
        normalize : Return series with times to midnight.
        round : Round the series to the specified freq.
        floor : Floor the series to the specified freq.

        Examples
        --------
        >>> idx = ps.date_range(pd.Timestamp("2018-03-10 09:00"), periods=3, freq='s')
        ... # doctest: +SKIP
        >>> idx.strftime('%B %d, %Y, %r')  # doctest: +SKIP
        Index(['March 10, 2018, 09:00:00 AM', 'March 10, 2018, 09:00:01 AM',
               'March 10, 2018, 09:00:02 AM'],
              dtype='object')
        """
        return Index(self.to_series().dt.strftime(date_format))

    def indexer_between_time(
        self,
        start_time: Union[datetime.time, str],
        end_time: Union[datetime.time, str],
        include_start: bool = True,
        include_end: bool = True,
    ) -> Index:
        """
        Return index locations of values between particular times of day
        (example: 9:00-9:30AM).

        Parameters
        ----------
        start_time, end_time : datetime.time, str
            Time passed either as object (datetime.time) or as string in
            appropriate format ("%H:%M", "%H%M", "%I:%M%p", "%I%M%p",
            "%H:%M:%S", "%H%M%S", "%I:%M:%S%p","%I%M%S%p").
        include_start : bool, default True
        include_end : bool, default True

        Returns
        -------
        values_between_time : Index of integers

        Examples
        --------
        >>> psidx = ps.date_range("2000-01-01", periods=3, freq="T")
        >>> psidx
        DatetimeIndex(['2000-01-01 00:00:00', '2000-01-01 00:01:00',
                       '2000-01-01 00:02:00'],
                      dtype='datetime64[ns]', freq=None)

        >>> psidx.indexer_between_time("00:01", "00:02").sort_values()
        Index([1, 2], dtype='int64')

        >>> psidx.indexer_between_time("00:01", "00:02", include_end=False)
        Index([1], dtype='int64')

        >>> psidx.indexer_between_time("00:01", "00:02", include_start=False)
        Index([2], dtype='int64')
        """

        def pandas_between_time(pdf) -> ps.DataFrame[int]:  # type: ignore[no-untyped-def]
            if include_start and include_end:
                inclusive = "both"
            elif not include_start and not include_end:
                inclusive = "neither"
            elif include_start and not include_end:
                inclusive = "left"
            elif not include_start and include_end:
                inclusive = "right"
            return pdf.between_time(start_time, end_time, inclusive=inclusive)

        psdf = self.to_frame()[[]]
        id_column_name = verify_temp_column_name(psdf, "__id_column__")
        psdf = psdf.pandas_on_spark.attach_id_column("distributed-sequence", id_column_name)
        with ps.option_context("compute.default_index_type", "distributed"):
            # The attached index in the statement below will be dropped soon,
            # so we enforce “distributed” default index type
            psdf = psdf.pandas_on_spark.apply_batch(pandas_between_time)
        return ps.Index(first_series(psdf).rename(self.name))

    def indexer_at_time(self, time: Union[datetime.time, str], asof: bool = False) -> Index:
        """
        Return index locations of values at particular time of day
        (example: 9:30AM).

        Parameters
        ----------
        time : datetime.time or str
            Time passed in either as object (datetime.time) or as string in
            appropriate format ("%H:%M", "%H%M", "%I:%M%p", "%I%M%p",
            "%H:%M:%S", "%H%M%S", "%I:%M:%S%p", "%I%M%S%p").

        Returns
        -------
        values_at_time : Index of integers

        Examples
        --------
        >>> psidx = ps.date_range("2000-01-01", periods=3, freq="T")  # doctest: +SKIP
        >>> psidx  # doctest: +SKIP
        DatetimeIndex(['2000-01-01 00:00:00', '2000-01-01 00:01:00',
                       '2000-01-01 00:02:00'],
                      dtype='datetime64[ns]', freq=None)

        >>> psidx.indexer_at_time("00:00")  # doctest: +SKIP
        Index([0], dtype='int64')

        >>> psidx.indexer_at_time("00:01")  # doctest: +SKIP
        Index([1], dtype='int64')
        """
        if asof:
            raise NotImplementedError("'asof' argument is not supported")

        def pandas_at_time(pdf) -> ps.DataFrame[int]:  # type: ignore[no-untyped-def]
            return pdf.at_time(time, asof)

        psdf = self.to_frame()[[]]
        id_column_name = verify_temp_column_name(psdf, "__id_column__")
        psdf = psdf.pandas_on_spark.attach_id_column("distributed-sequence", id_column_name)
        with ps.option_context("compute.default_index_type", "distributed"):
            # The attached index in the statement below will be dropped soon,
            # so we enforce “distributed” default index type
            psdf = psdf.pandas_on_spark.apply_batch(pandas_at_time)
        return ps.Index(first_series(psdf).rename(self.name))

    @no_type_check
    def all(self, *args, **kwargs) -> None:
        raise TypeError("Cannot perform 'all' with this index type: %s" % type(self).__name__)


def disallow_nanoseconds(freq: Union[str, DateOffset]) -> None:
    if freq in ["N", "ns"]:
        raise ValueError("nanoseconds is not supported")


def _test() -> None:
    import os
    import doctest
    import sys
    from pyspark.sql import SparkSession
    import pyspark.pandas.indexes.datetimes

    os.chdir(os.environ["SPARK_HOME"])

    globs = pyspark.pandas.indexes.datetimes.__dict__.copy()
    globs["ps"] = pyspark.pandas
    spark = (
        SparkSession.builder.master("local[4]")
        .appName("pyspark.pandas.indexes.datetimes tests")
        .getOrCreate()
    )
    (failure_count, test_count) = doctest.testmod(
        pyspark.pandas.indexes.datetimes,
        globs=globs,
        optionflags=doctest.ELLIPSIS | doctest.NORMALIZE_WHITESPACE,
    )
    spark.stop()
    if failure_count:
        sys.exit(-1)


if __name__ == "__main__":
    _test()<|MERGE_RESOLUTION|>--- conflicted
+++ resolved
@@ -235,25 +235,6 @@
 
     def isocalendar(self) -> DataFrame:
         """
-<<<<<<< HEAD
-        The week ordinal of the year.
-
-        .. deprecated:: 3.5.0
-        """
-        warnings.warn(
-            "`week` is deprecated in 3.5.0 and will be removed in 4.0.0.",
-            FutureWarning,
-        )
-        return Index(self.to_series().dt.week)
-
-    @property
-    def weekofyear(self) -> Index:
-        warnings.warn(
-            "`weekofyear` is deprecated in 3.5.0 and will be removed in 4.0.0.",
-            FutureWarning,
-        )
-        return Index(self.to_series().dt.weekofyear)
-=======
         Calculate year, week, and day according to the ISO 8601 standard.
 
             .. versionadded:: 4.0.0
@@ -262,7 +243,6 @@
         -------
         DataFrame
             With columns year, week and day.
->>>>>>> 54d5087c
 
         .. note:: Returns have int64 type instead of UInt32 as is in pandas due to UInt32
             is not supported by spark
