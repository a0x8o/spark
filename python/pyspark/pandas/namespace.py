#
# Licensed to the Apache Software Foundation (ASF) under one or more
# contributor license agreements.  See the NOTICE file distributed with
# this work for additional information regarding copyright ownership.
# The ASF licenses this file to You under the Apache License, Version 2.0
# (the "License"); you may not use this file except in compliance with
# the License.  You may obtain a copy of the License at
#
#    http://www.apache.org/licenses/LICENSE-2.0
#
# Unless required by applicable law or agreed to in writing, software
# distributed under the License is distributed on an "AS IS" BASIS,
# WITHOUT WARRANTIES OR CONDITIONS OF ANY KIND, either express or implied.
# See the License for the specific language governing permissions and
# limitations under the License.
#

"""
Wrappers around spark that correspond to common pandas functions.
"""
from typing import (
    Any,
    Callable,
    Dict,
    List,
    Optional,
    Set,
    Sized,
    Tuple,
    Type,
    Union,
    cast,
    no_type_check,
)
from collections.abc import Iterable
from datetime import tzinfo
from functools import reduce
from io import BytesIO
import json
import warnings

import numpy as np
import pandas as pd
from pandas.api.types import (  # type: ignore[attr-defined]
    is_datetime64_dtype,
    is_list_like,
)
from pandas.tseries.offsets import DateOffset
import pyarrow as pa
import pyarrow.parquet as pq
<<<<<<< HEAD
=======

>>>>>>> 54d5087c
from pyspark.sql import functions as F, Column as PySparkColumn
from pyspark.sql.functions import pandas_udf
from pyspark.sql.types import (
    ByteType,
    ShortType,
    IntegerType,
    LongType,
    FloatType,
    DoubleType,
    BooleanType,
    TimestampType,
    TimestampNTZType,
    DecimalType,
    StringType,
    DateType,
    StructType,
    DataType,
)
from pyspark.sql.dataframe import DataFrame as PySparkDataFrame
<<<<<<< HEAD

=======
>>>>>>> 54d5087c
from pyspark import pandas as ps
from pyspark.pandas._typing import Axis, Dtype, Label, Name
from pyspark.pandas.base import IndexOpsMixin
from pyspark.pandas.utils import (
    align_diff_frames,
    default_session,
    is_name_like_tuple,
    is_name_like_value,
    name_like_string,
    same_anchor,
    scol_for,
    validate_axis,
    log_advice,
)
from pyspark.pandas.frame import DataFrame, _reduce_spark_multi
from pyspark.pandas.internal import (
    InternalFrame,
    DEFAULT_SERIES_NAME,
    HIDDEN_COLUMNS,
    SPARK_INDEX_NAME_FORMAT,
)
from pyspark.pandas.series import Series, first_series
from pyspark.pandas.spark.utils import as_nullable_spark_type, force_decimal_precision_scale
from pyspark.pandas.indexes import Index, DatetimeIndex, TimedeltaIndex
from pyspark.pandas.indexes.multi import MultiIndex

# For Supporting Spark Connect
from pyspark.sql.utils import get_column_class

__all__ = [
    "from_pandas",
    "range",
    "read_csv",
    "read_delta",
    "read_table",
    "read_spark_io",
    "read_parquet",
    "read_clipboard",
    "read_excel",
    "read_html",
    "to_datetime",
    "date_range",
    "to_timedelta",
    "timedelta_range",
    "get_dummies",
    "concat",
    "melt",
    "isna",
    "isnull",
    "notna",
    "notnull",
    "read_sql_table",
    "read_sql_query",
    "read_sql",
    "read_json",
    "merge",
    "merge_asof",
    "to_numeric",
    "broadcast",
    "read_orc",
]


def from_pandas(pobj: Union[pd.DataFrame, pd.Series, pd.Index]) -> Union[Series, DataFrame, Index]:
    """Create a pandas-on-Spark DataFrame, Series or Index from a pandas DataFrame, Series or Index.

    This is similar to Spark's `SparkSession.createDataFrame()` with pandas DataFrame,
    but this also works with pandas Series and picks the index.

    Parameters
    ----------
    pobj : pandas.DataFrame or pandas.Series
        pandas DataFrame or Series to read.

    Returns
    -------
    Series or DataFrame
        If a pandas Series is passed in, this function returns a pandas-on-Spark Series.
        If a pandas DataFrame is passed in, this function returns a pandas-on-Spark DataFrame.
    """
    if isinstance(pobj, pd.Series):
        return Series(pobj)
    elif isinstance(pobj, pd.DataFrame):
        return DataFrame(pobj)
    elif isinstance(pobj, pd.Index):
        return DataFrame(pd.DataFrame(index=pobj)).index
    else:
        raise TypeError("Unknown data type: {}".format(type(pobj).__name__))


# built-in range
_range: Type[range] = range  # type: ignore[assignment]


def range(
    start: int, end: Optional[int] = None, step: int = 1, num_partitions: Optional[int] = None
) -> DataFrame:
    """
    Create a DataFrame with some range of numbers.

    The resulting DataFrame has a single int64 column named `id`, containing elements in a range
    from ``start`` to ``end`` (exclusive) with step value ``step``. If only the first parameter
    (i.e. start) is specified, we treat it as the end value with the start value being 0.

    This is like the range function in SparkSession and is used primarily for testing.

    Parameters
    ----------
    start : int
        the start value (inclusive)
    end : int, optional
        the end value (exclusive)
    step : int, optional, default 1
        the incremental step
    num_partitions : int, optional
        the number of partitions of the DataFrame

    Returns
    -------
    DataFrame

    Examples
    --------
    When the first parameter is specified, we generate a range of values up till that number.

    >>> ps.range(5)
       id
    0   0
    1   1
    2   2
    3   3
    4   4

    When start, end, and step are specified:

    >>> ps.range(start = 100, end = 200, step = 20)
        id
    0  100
    1  120
    2  140
    3  160
    4  180
    """
    sdf = default_session().range(start=start, end=end, step=step, numPartitions=num_partitions)
    return DataFrame(sdf)


def read_csv(
    path: Union[str, List[str]],
    sep: str = ",",
    header: Union[str, int, None] = "infer",
    names: Optional[Union[str, List[str]]] = None,
    index_col: Optional[Union[str, List[str]]] = None,
    usecols: Optional[Union[List[int], List[str], Callable[[str], bool]]] = None,
    mangle_dupe_cols: bool = True,
    dtype: Optional[Union[str, Dtype, Dict[str, Union[str, Dtype]]]] = None,
    nrows: Optional[int] = None,
    parse_dates: bool = False,
    quotechar: Optional[str] = None,
    escapechar: Optional[str] = None,
    comment: Optional[str] = None,
    encoding: Optional[str] = None,
    **options: Any,
) -> Union[DataFrame, Series]:
    """Read CSV (comma-separated) file into DataFrame or Series.

    Parameters
    ----------
    path : str or list
        Path(s) of the CSV file(s) to be read.
    sep : str, default ‘,’
        Delimiter to use. Non empty string.
    header : int, default ‘infer’
        Whether to use the column names, and the start of the data.
        Default behavior is to infer the column names: if no names are passed
        the behavior is identical to `header=0` and column names are inferred from
        the first line of the file, if column names are passed explicitly then
        the behavior is identical to `header=None`. Explicitly pass `header=0` to be
        able to replace existing names
    names : str or array-like, optional
        List of column names to use. If file contains no header row, then you should
        explicitly pass `header=None`. Duplicates in this list will cause an error to be issued.
        If a string is given, it should be a DDL-formatted string in Spark SQL, which is
        preferred to avoid schema inference for better performance.
    index_col: str or list of str, optional, default: None
        Index column of table in Spark.
    usecols : list-like or callable, optional
        Return a subset of the columns. If list-like, all elements must either be
        positional (i.e. integer indices into the document columns) or strings that
        correspond to column names provided either by the user in names or inferred
        from the document header row(s).
        If callable, the callable function will be evaluated against the column names,
        returning names where the callable function evaluates to `True`.
    mangle_dupe_cols : bool, default True
        Duplicate columns will be specified as 'X0', 'X1', ... 'XN', rather
        than 'X' ... 'X'. Passing in False will cause data to be overwritten if
        there are duplicate names in the columns.
        Currently only `True` is allowed.

        .. deprecated:: 3.4.0

    dtype : Type name or dict of column -> type, default None
        Data type for data or columns. E.g. {‘a’: np.float64, ‘b’: np.int32} Use str or object
        together with suitable na_values settings to preserve and not interpret dtype.
    nrows : int, default None
        Number of rows to read from the CSV file.
    parse_dates : boolean or list of ints or names or list of lists or dict, default `False`.
        Currently only `False` is allowed.
    quotechar : str (length 1), optional
        The character used to denote the start and end of a quoted item. Quoted items can include
        the delimiter and it will be ignored.
    escapechar : str (length 1), default None
        One-character string used to escape other characters.
    comment: str, optional
        Indicates the line should not be parsed.
    encoding: str, optional
        Indicates the encoding to read file
    options : dict
        All other options passed directly into Spark's data source.

    Returns
    -------
    DataFrame or Series

    See Also
    --------
    DataFrame.to_csv : Write DataFrame to a comma-separated values (csv) file.

    Examples
    --------
    >>> ps.read_csv('data.csv')  # doctest: +SKIP

    Load multiple CSV files as a single DataFrame:

    >>> ps.read_csv(['data-01.csv', 'data-02.csv'])  # doctest: +SKIP
    """
    # For latin-1 encoding is same as iso-8859-1, that's why its mapped to iso-8859-1.
    encoding_mapping = {"latin-1": "iso-8859-1"}

    if "options" in options and isinstance(options.get("options"), dict) and len(options) == 1:
        options = options.get("options")

    if mangle_dupe_cols is not True:
        raise ValueError("mangle_dupe_cols can only be `True`: %s" % mangle_dupe_cols)
    if parse_dates is not False:
        raise ValueError("parse_dates can only be `False`: %s" % parse_dates)

    if usecols is not None and not callable(usecols):
        usecols = list(usecols)  # type: ignore[assignment]

    if usecols is None or callable(usecols) or len(usecols) > 0:
        reader = default_session().read
        reader.option("inferSchema", True)
        reader.option("sep", sep)

        if header == "infer":
            header = 0 if names is None else None
        if header == 0:
            reader.option("header", True)
        elif header is None:
            reader.option("header", False)
        else:
            raise ValueError("Unknown header argument {}".format(header))

        if quotechar is not None:
            reader.option("quote", quotechar)
        if escapechar is not None:
            reader.option("escape", escapechar)

        if comment is not None:
            if not isinstance(comment, str) or len(comment) != 1:
                raise ValueError("Only length-1 comment characters supported")
            reader.option("comment", comment)

        reader.options(**options)

        if encoding is not None:
            reader.option("encoding", encoding_mapping.get(encoding, encoding))

        column_labels: Dict[Any, str]
        if isinstance(names, str):
            sdf = reader.schema(names).csv(path)
            column_labels = {col: col for col in sdf.columns}
        else:
            sdf = reader.csv(path)
            if is_list_like(names):
                names = list(names)
                if len(set(names)) != len(names):
                    raise ValueError("Found non-unique column index")
                if len(names) != len(sdf.columns):
                    raise ValueError(
                        "The number of names [%s] does not match the number "
                        "of columns [%d]. Try names by a Spark SQL DDL-formatted "
                        "string." % (len(sdf.schema), len(names))
                    )
                column_labels = dict(zip(names, sdf.columns))
            elif header is None:
                column_labels = dict(enumerate(sdf.columns))
            else:
                column_labels = {col: col for col in sdf.columns}

        if usecols is not None:
            missing: List[Union[int, str]]
            if callable(usecols):
                column_labels = {
                    label: col for label, col in column_labels.items() if usecols(label)
                }
                missing = []
            elif all(isinstance(col, int) for col in usecols):
                usecols_ints = cast(List[int], usecols)
                new_column_labels = {
                    label: col
                    for i, (label, col) in enumerate(column_labels.items())
                    if i in usecols_ints
                }
                missing = [
                    col
                    for col in usecols_ints
                    if (
                        col >= len(column_labels)
                        or list(column_labels)[col] not in new_column_labels
                    )
                ]
                column_labels = new_column_labels
            elif all(isinstance(col, str) for col in usecols):
                new_column_labels = {
                    label: col for label, col in column_labels.items() if label in usecols
                }
                missing = [col for col in usecols if col not in new_column_labels]
                column_labels = new_column_labels
            else:
                raise ValueError(
                    "'usecols' must either be list-like of all strings, "
                    "all unicode, all integers or a callable."
                )
            if len(missing) > 0:
                raise ValueError(
                    "Usecols do not match columns, columns expected but not " "found: %s" % missing
                )

            if len(column_labels) > 0:
                sdf = sdf.select([scol_for(sdf, col) for col in column_labels.values()])
            else:
                sdf = default_session().createDataFrame([], schema=StructType())
    else:
        sdf = default_session().createDataFrame([], schema=StructType())
        column_labels = {}

    if nrows is not None:
        sdf = sdf.limit(nrows)

    index_spark_column_names: List[str]
    index_names: List[Label]
    if index_col is not None:
        if isinstance(index_col, (str, int)):
            index_col = [index_col]
        for col in index_col:
            if col not in column_labels:
                raise KeyError(col)
        index_spark_column_names = [column_labels[col] for col in index_col]
        index_names = [(col,) for col in index_col]
        column_labels = {
            label: col for label, col in column_labels.items() if label not in index_col
        }
    else:
        log_advice(
            "If `index_col` is not specified for `read_csv`, "
            "the default index is attached which can cause additional overhead."
        )
        index_spark_column_names = []
        index_names = []

    psdf: DataFrame = DataFrame(
        InternalFrame(
            spark_frame=sdf,
            index_spark_columns=[scol_for(sdf, col) for col in index_spark_column_names],
            index_names=index_names,
            column_labels=[
                label if is_name_like_tuple(label) else (label,) for label in column_labels
            ],
            data_spark_columns=[scol_for(sdf, col) for col in column_labels.values()],
        )
    )

    if dtype is not None:
        if isinstance(dtype, dict):
            for col, tpe in dtype.items():
                psdf[col] = psdf[col].astype(tpe)
        else:
            for col in psdf.columns:
                psdf[col] = psdf[col].astype(dtype)

    return psdf


def read_json(
    path: str, lines: bool = True, index_col: Optional[Union[str, List[str]]] = None, **options: Any
) -> DataFrame:
    """
    Convert a JSON string to DataFrame.

    Parameters
    ----------
    path : string
        File path
    lines : bool, default True
        Read the file as a JSON object per line. It should be always True for now.
    index_col : str or list of str, optional, default: None
        Index column of table in Spark.
    options : dict
        All other options passed directly into Spark's data source.

    Examples
    --------
    >>> df = ps.DataFrame([['a', 'b'], ['c', 'd']],
    ...                   columns=['col 1', 'col 2'])

    >>> df.to_json(path=r'%s/read_json/foo.json' % path, num_files=1)
    >>> ps.read_json(
    ...     path=r'%s/read_json/foo.json' % path
    ... ).sort_values(by="col 1")
      col 1 col 2
    0     a     b
    1     c     d

    >>> df.to_json(path=r'%s/read_json/foo.json' % path, num_files=1, lineSep='___')
    >>> ps.read_json(
    ...     path=r'%s/read_json/foo.json' % path, lineSep='___'
    ... ).sort_values(by="col 1")
      col 1 col 2
    0     a     b
    1     c     d

    You can preserve the index in the roundtrip as below.

    >>> df.to_json(path=r'%s/read_json/bar.json' % path, num_files=1, index_col="index")
    >>> ps.read_json(
    ...     path=r'%s/read_json/bar.json' % path, index_col="index"
    ... ).sort_values(by="col 1")  # doctest: +NORMALIZE_WHITESPACE
          col 1 col 2
    index
    0         a     b
    1         c     d
    """
    if index_col is None:
        log_advice(
            "If `index_col` is not specified for `read_json`, "
            "the default index is attached which can cause additional overhead."
        )
    if "options" in options and isinstance(options.get("options"), dict) and len(options) == 1:
        options = options.get("options")

    if not lines:
        raise NotImplementedError("lines=False is not implemented yet.")

    return read_spark_io(path, format="json", index_col=index_col, **options)


def read_delta(
    path: str,
    version: Optional[str] = None,
    timestamp: Optional[str] = None,
    index_col: Optional[Union[str, List[str]]] = None,
    **options: Any,
) -> DataFrame:
    """
    Read a Delta Lake table on some file system and return a DataFrame.

    If the Delta Lake table is already stored in the catalog (aka the metastore), use 'read_table'.

    Parameters
    ----------
    path : string
        Path to the Delta Lake table.
    version : string, optional
        Specifies the table version (based on Delta's internal transaction version) to read from,
        using Delta's time travel feature. This sets Delta's 'versionAsOf' option. Note that
        this parameter and `timestamp` parameter cannot be used together, otherwise it will raise a
        `ValueError`.
    timestamp : string, optional
        Specifies the table version (based on timestamp) to read from,
        using Delta's time travel feature. This must be a valid date or timestamp string in Spark,
        and sets Delta's 'timestampAsOf' option. Note that this parameter and `version` parameter
        cannot be used together, otherwise it will raise a `ValueError`.
    index_col : str or list of str, optional, default: None
        Index column of table in Spark.
    options
        Additional options that can be passed onto Delta.

    Returns
    -------
    DataFrame

    See Also
    --------
    DataFrame.to_delta
    read_table
    read_spark_io
    read_parquet

    Examples
    --------
    >>> ps.range(1).to_delta('%s/read_delta/foo' % path)  # doctest: +SKIP
    >>> ps.read_delta('%s/read_delta/foo' % path)  # doctest: +SKIP
       id
    0   0

    >>> ps.range(10, 15, num_partitions=1).to_delta('%s/read_delta/foo' % path,
    ...                                             mode='overwrite')  # doctest: +SKIP
    >>> ps.read_delta('%s/read_delta/foo' % path)  # doctest: +SKIP
       id
    0  10
    1  11
    2  12
    3  13
    4  14

    >>> ps.read_delta('%s/read_delta/foo' % path, version=0)  # doctest: +SKIP
       id
    0   0

    You can preserve the index in the roundtrip as below.

    >>> ps.range(10, 15, num_partitions=1).to_delta(
    ...     '%s/read_delta/bar' % path, index_col="index")  # doctest: +SKIP
    >>> ps.read_delta('%s/read_delta/bar' % path, index_col="index")  # doctest: +SKIP
           id
    index
    0      10
    1      11
    2      12
    3      13
    4      14
    """
    if index_col is None:
        log_advice(
            "If `index_col` is not specified for `read_delta`, "
            "the default index is attached which can cause additional overhead."
        )
    if version is not None and timestamp is not None:
        raise ValueError("version and timestamp cannot be used together.")
    if "options" in options and isinstance(options.get("options"), dict) and len(options) == 1:
        options = options.get("options")

    if version is not None:
        options["versionAsOf"] = version
    if timestamp is not None:
        options["timestampAsOf"] = timestamp
    return read_spark_io(path, format="delta", index_col=index_col, **options)


def read_table(name: str, index_col: Optional[Union[str, List[str]]] = None) -> DataFrame:
    """
    Read a Spark table and return a DataFrame.

    Parameters
    ----------
    name : string
        Table name in Spark.

    index_col : str or list of str, optional, default: None
        Index column of table in Spark.

    Returns
    -------
    DataFrame

    See Also
    --------
    DataFrame.to_table
    read_delta
    read_parquet
    read_spark_io

    Examples
    --------
    >>> ps.range(1).to_table('%s.my_table' % db)
    >>> ps.read_table('%s.my_table' % db)
       id
    0   0

    >>> ps.range(1).to_table('%s.my_table' % db, index_col="index")
    >>> ps.read_table('%s.my_table' % db, index_col="index")  # doctest: +NORMALIZE_WHITESPACE
           id
    index
    0       0
    """
    if index_col is None:
        log_advice(
            "If `index_col` is not specified for `read_table`, "
            "the default index is attached which can cause additional overhead."
        )
    sdf = default_session().read.table(name)
    index_spark_columns, index_names = _get_index_map(sdf, index_col)

    return DataFrame(
        InternalFrame(
            spark_frame=sdf, index_spark_columns=index_spark_columns, index_names=index_names
        )
    )


def read_spark_io(
    path: Optional[str] = None,
    format: Optional[str] = None,
    schema: Union[str, "StructType"] = None,
    index_col: Optional[Union[str, List[str]]] = None,
    **options: Any,
) -> DataFrame:
    """Load a DataFrame from a Spark data source.

    Parameters
    ----------
    path : string, optional
        Path to the data source.
    format : string, optional
        Specifies the output data source format. Some common ones are:

        - 'delta'
        - 'parquet'
        - 'orc'
        - 'json'
        - 'csv'
    schema : string or StructType, optional
        Input schema. If none, Spark tries to infer the schema automatically.
        The schema can either be a Spark StructType, or a DDL-formatted string like
        `col0 INT, col1 DOUBLE`.
    index_col : str or list of str, optional, default: None
        Index column of table in Spark.
    options : dict
        All other options passed directly into Spark's data source.

    See Also
    --------
    DataFrame.to_spark_io
    DataFrame.read_table
    DataFrame.read_delta
    DataFrame.read_parquet

    Examples
    --------
    >>> ps.range(1).to_spark_io('%s/read_spark_io/data.parquet' % path)
    >>> ps.read_spark_io(
    ...     '%s/read_spark_io/data.parquet' % path, format='parquet', schema='id long')
       id
    0   0

    >>> ps.range(10, 15, num_partitions=1).to_spark_io('%s/read_spark_io/data.json' % path,
    ...                                                format='json', lineSep='__')
    >>> ps.read_spark_io(
    ...     '%s/read_spark_io/data.json' % path, format='json', schema='id long', lineSep='__')
       id
    0  10
    1  11
    2  12
    3  13
    4  14

    You can preserve the index in the roundtrip as below.

    >>> ps.range(10, 15, num_partitions=1).to_spark_io('%s/read_spark_io/data.orc' % path,
    ...                                                format='orc', index_col="index")
    >>> ps.read_spark_io(
    ...     path=r'%s/read_spark_io/data.orc' % path, format="orc", index_col="index")
    ... # doctest: +NORMALIZE_WHITESPACE
           id
    index
    0      10
    1      11
    2      12
    3      13
    4      14
    """
    if "options" in options and isinstance(options.get("options"), dict) and len(options) == 1:
        options = options.get("options")

    sdf = default_session().read.load(path=path, format=format, schema=schema, **options)
    index_spark_columns, index_names = _get_index_map(sdf, index_col)

    return DataFrame(
        InternalFrame(
            spark_frame=sdf, index_spark_columns=index_spark_columns, index_names=index_names
        )
    )


def read_parquet(
    path: str,
    columns: Optional[List[str]] = None,
    index_col: Optional[List[str]] = None,
    pandas_metadata: bool = False,
    **options: Any,
) -> DataFrame:
    """Load a parquet object from the file path, returning a DataFrame.

    Parameters
    ----------
    path : string
        File path
    columns : list, default=None
        If not None, only these columns will be read from the file.
    index_col : str or list of str, optional, default: None
        Index column of table in Spark.
    pandas_metadata : bool, default: False
        If True, try to respect the metadata if the Parquet file is written from pandas.
    options : dict
        All other options passed directly into Spark's data source.

    Returns
    -------
    DataFrame

    See Also
    --------
    DataFrame.to_parquet
    DataFrame.read_table
    DataFrame.read_delta
    DataFrame.read_spark_io

    Examples
    --------
    >>> ps.range(1).to_parquet('%s/read_spark_io/data.parquet' % path)
    >>> ps.read_parquet('%s/read_spark_io/data.parquet' % path, columns=['id'])
       id
    0   0

    You can preserve the index in the roundtrip as below.

    >>> ps.range(1).to_parquet('%s/read_spark_io/data.parquet' % path, index_col="index")
    >>> ps.read_parquet('%s/read_spark_io/data.parquet' % path, columns=['id'], index_col="index")
    ... # doctest: +NORMALIZE_WHITESPACE
           id
    index
    0       0
    """
    if index_col is None:
        log_advice(
            "If `index_col` is not specified for `read_parquet`, "
            "the default index is attached which can cause additional overhead."
        )
    if "options" in options and isinstance(options.get("options"), dict) and len(options) == 1:
        options = options.get("options")

    if columns is not None:
        columns = list(columns)

    index_names = None

    if index_col is None and pandas_metadata:
        # Try to read pandas metadata

        @pandas_udf(  # type: ignore[call-overload]
            "index_col array<string>, index_names array<string>"
        )
        def read_index_metadata(pser: pd.Series) -> pd.DataFrame:
            binary = pser.iloc[0]
            metadata = pq.ParquetFile(pa.BufferReader(binary)).metadata.metadata
            if b"pandas" in metadata:
                pandas_metadata = json.loads(metadata[b"pandas"].decode("utf8"))
                if all(isinstance(col, str) for col in pandas_metadata["index_columns"]):
                    index_col = []
                    index_names = []
                    for col in pandas_metadata["index_columns"]:
                        index_col.append(col)
                        for column in pandas_metadata["columns"]:
                            if column["field_name"] == col:
                                index_names.append(column["name"])
                                break
                        else:
                            index_names.append(None)
                    return pd.DataFrame({"index_col": [index_col], "index_names": [index_names]})
            return pd.DataFrame({"index_col": [None], "index_names": [None]})

        index_col, index_names = (
            default_session()
            .read.format("binaryFile")
            .load(path)
            .limit(1)
            .select(read_index_metadata("content").alias("index_metadata"))
            .select("index_metadata.*")
            .head()
        )

    psdf = read_spark_io(path=path, format="parquet", options=options, index_col=index_col)

    if columns is not None:
        new_columns = [c for c in columns if c in psdf.columns]
        if len(new_columns) > 0:
            psdf = psdf[new_columns]
        else:
            sdf = default_session().createDataFrame([], schema=StructType())
            index_spark_columns, index_names = _get_index_map(sdf, index_col)
            psdf = DataFrame(
                InternalFrame(
                    spark_frame=sdf,
                    index_spark_columns=index_spark_columns,
                    index_names=index_names,
                )
            )

    if index_names is not None:
        psdf.index.names = index_names

    return psdf


def read_clipboard(sep: str = r"\s+", **kwargs: Any) -> DataFrame:
    r"""
    Read text from clipboard and pass to read_csv. See read_csv for the
    full argument list

    Parameters
    ----------
    sep : str, default '\s+'
        A string or regex delimiter. The default of '\s+' denotes
        one or more whitespace characters.

    See Also
    --------
    DataFrame.to_clipboard : Write text out to clipboard.

    Returns
    -------
    parsed : DataFrame
    """
    return cast(DataFrame, from_pandas(pd.read_clipboard(sep, **kwargs)))


def read_excel(
    io: Union[str, Any],
    sheet_name: Union[str, int, List[Union[str, int]], None] = 0,
    header: Union[int, List[int]] = 0,
    names: Optional[List] = None,
    index_col: Optional[List[int]] = None,
    usecols: Optional[Union[int, str, List[Union[int, str]], Callable[[str], bool]]] = None,
    dtype: Optional[Dict[str, Union[str, Dtype]]] = None,
    engine: Optional[str] = None,
    converters: Optional[Dict] = None,
    true_values: Optional[Any] = None,
    false_values: Optional[Any] = None,
    skiprows: Optional[Union[int, List[int]]] = None,
    nrows: Optional[int] = None,
    na_values: Optional[Any] = None,
    keep_default_na: bool = True,
    verbose: bool = False,
    parse_dates: Union[bool, List, Dict] = False,
    date_parser: Optional[Callable] = None,
    thousands: Optional[str] = None,
    comment: Optional[str] = None,
    skipfooter: int = 0,
    convert_float: bool = True,
    mangle_dupe_cols: bool = True,
    **kwds: Any,
) -> Union[DataFrame, Series, Dict[str, Union[DataFrame, Series]]]:
    """
    Read an Excel file into a pandas-on-Spark DataFrame or Series.

    Support both `xls` and `xlsx` file extensions from a local filesystem or URL.
    Support an option to read a single sheet or a list of sheets.

    Parameters
    ----------
    io : str, file descriptor, pathlib.Path, ExcelFile or xlrd.Book
        The string could be a URL. The value URL must be available in Spark's DataFrameReader.

        .. note::
            If the underlying Spark is below 3.0, the parameter as a string is not supported.
            You can use `ps.from_pandas(pd.read_excel(...))` as a workaround.

    sheet_name : str, int, list, or None, default 0
        Strings are used for sheet names. Integers are used in zero-indexed
        sheet positions. Lists of strings/integers are used to request
        multiple sheets. Specify None to get all sheets.

        Available cases:

        * Defaults to ``0``: 1st sheet as a `DataFrame`
        * ``1``: 2nd sheet as a `DataFrame`
        * ``"Sheet1"``: Load sheet with name "Sheet1"
        * ``[0, 1, "Sheet5"]``: Load first, second and sheet named "Sheet5"
          as a dict of `DataFrame`
        * None: All sheets.

    header : int, list of int, default 0
        Row (0-indexed) to use for the column labels of the parsed
        DataFrame. If a list of integers is passed those row positions will
        be combined into a ``MultiIndex``. Use None if there is no header.
    names : array-like, default None
        List of column names to use. If file contains no header row,
        then you should explicitly pass header=None.
    index_col : int, list of int, default None
        Column (0-indexed) to use as the row labels of the DataFrame.
        Pass None if there is no such column.  If a list is passed,
        those columns will be combined into a ``MultiIndex``.  If a
        subset of data is selected with ``usecols``, index_col
        is based on the subset.
    usecols : int, str, list-like, or callable default None
        Return a subset of the columns.

        * If None, then parse all columns.
        * If str, then indicates comma separated list of Excel column letters
          and column ranges (e.g. "A:E" or "A,C,E:F"). Ranges are inclusive of
          both sides.
        * If list of int, then indicates list of column numbers to be parsed.
        * If list of string, then indicates list of column names to be parsed.
        * If callable, then evaluate each column name against it and parse the
          column if the callable returns ``True``.
    dtype : Type name or dict of column -> type, default None
        Data type for data or columns. E.g. {'a': np.float64, 'b': np.int32}
        Use `object` to preserve data as stored in Excel and not interpret dtype.
        If converters are specified, they will be applied INSTEAD
        of dtype conversion.
    engine : str, default None
        If io is not a buffer or path, this must be set to identify io.
        Acceptable values are None or xlrd.
    converters : dict, default None
        Dict of functions for converting values in certain columns. Keys can
        either be integers or column labels, values are functions that take one
        input argument, the Excel cell content, and return the transformed
        content.
    true_values : list, default None
        Values to consider as True.
    false_values : list, default None
        Values to consider as False.
    skiprows : list-like
        Rows to skip at the beginning (0-indexed).
    nrows : int, default None
        Number of rows to parse.
    na_values : scalar, str, list-like, or dict, default None
        Additional strings to recognize as NA/NaN. If dict passed, specific
        per-column NA values. By default the following values are interpreted
        as NaN.
    keep_default_na : bool, default True
        If na_values are specified and keep_default_na is False the default NaN
        values are overridden, otherwise they're appended to.
    verbose : bool, default False
        Indicate number of NA values placed in non-numeric columns.
    parse_dates : bool, list-like, or dict, default False
        The behavior is as follows:

        * bool. If True -> try parsing the index.
        * list of int or names. e.g. If [1, 2, 3] -> try parsing columns 1, 2, 3
          each as a separate date column.
        * list of lists. e.g.  If [[1, 3]] -> combine columns 1 and 3 and parse as
          a single date column.
        * dict, e.g. {{'foo' : [1, 3]}} -> parse columns 1, 3 as date and call
          result 'foo'

        If a column or index contains an unparseable date, the entire column or
        index will be returned unaltered as an object data type. For non-standard
        datetime parsing, use ``pd.to_datetime`` after ``pd.read_csv``

        Note: A fast-path exists for iso8601-formatted dates.
    date_parser : function, optional
        Function to use for converting a sequence of string columns to an array of
        datetime instances. The default uses ``dateutil.parser.parser`` to do the
        conversion. pandas-on-Spark will try to call `date_parser` in three different ways,
        advancing to the next if an exception occurs: 1) Pass one or more arrays
        (as defined by `parse_dates`) as arguments; 2) concatenate (row-wise) the
        string values from the columns defined by `parse_dates` into a single array
        and pass that; and 3) call `date_parser` once for each row using one or
        more strings (corresponding to the columns defined by `parse_dates`) as
        arguments.
    thousands : str, default None
        Thousands separator for parsing string columns to numeric.  Note that
        this parameter is only necessary for columns stored as TEXT in Excel,
        any numeric columns will automatically be parsed, regardless of display
        format.
    comment : str, default None
        Comments out remainder of line. Pass a character or characters to this
        argument to indicate comments in the input file. Any data between the
        comment string and the end of the current line is ignored.
    skipfooter : int, default 0
        Rows at the end to skip (0-indexed).
    convert_float : bool, default True
        Convert integral floats to int (i.e., 1.0 --> 1). If False, all numeric
        data will be read in as floats: Excel stores all numbers as floats
        internally.

        .. deprecated:: 3.4.0

    mangle_dupe_cols : bool, default True
        Duplicate columns will be specified as 'X', 'X.1', ...'X.N', rather than
        'X'...'X'. Passing in False will cause data to be overwritten if there
        are duplicate names in the columns.

        .. deprecated:: 3.4.0

    **kwds : optional
        Optional keyword arguments can be passed to ``TextFileReader``.

    Returns
    -------
    DataFrame or dict of DataFrames
        DataFrame from the passed in Excel file. See notes in sheet_name
        argument for more information on when a dict of DataFrames is returned.

    See Also
    --------
    DataFrame.to_excel : Write DataFrame to an Excel file.
    DataFrame.to_csv : Write DataFrame to a comma-separated values (csv) file.
    read_csv : Read a comma-separated values (csv) file into DataFrame.

    Examples
    --------
    The file can be read using the file name as string or an open file object:

    >>> ps.read_excel('tmp.xlsx', index_col=0)  # doctest: +SKIP
           Name  Value
    0   string1      1
    1   string2      2
    2  #Comment      3

    >>> ps.read_excel(open('tmp.xlsx', 'rb'),
    ...               sheet_name='Sheet3')  # doctest: +SKIP
       Unnamed: 0      Name  Value
    0           0   string1      1
    1           1   string2      2
    2           2  #Comment      3

    Index and header can be specified via the `index_col` and `header` arguments

    >>> ps.read_excel('tmp.xlsx', index_col=None, header=None)  # doctest: +SKIP
         0         1      2
    0  NaN      Name  Value
    1  0.0   string1      1
    2  1.0   string2      2
    3  2.0  #Comment      3

    Column types are inferred but can be explicitly specified

    >>> ps.read_excel('tmp.xlsx', index_col=0,
    ...               dtype={'Name': str, 'Value': float})  # doctest: +SKIP
           Name  Value
    0   string1    1.0
    1   string2    2.0
    2  #Comment    3.0

    True, False, and NA values, and thousands separators have defaults,
    but can be explicitly specified, too. Supply the values you would like
    as strings or lists of strings!

    >>> ps.read_excel('tmp.xlsx', index_col=0,
    ...               na_values=['string1', 'string2'])  # doctest: +SKIP
           Name  Value
    0      None      1
    1      None      2
    2  #Comment      3

    Comment lines in the excel input file can be skipped using the `comment` kwarg

    >>> ps.read_excel('tmp.xlsx', index_col=0, comment='#')  # doctest: +SKIP
          Name  Value
    0  string1    1.0
    1  string2    2.0
    2     None    NaN
    """

    def pd_read_excel(
        io_or_bin: Any, sn: Union[str, int, List[Union[str, int]], None]
    ) -> pd.DataFrame:
        return pd.read_excel(
            io=BytesIO(io_or_bin) if isinstance(io_or_bin, (bytes, bytearray)) else io_or_bin,
            sheet_name=sn,
            header=header,
            names=names,
            index_col=index_col,
            usecols=usecols,
            dtype=dtype,
            engine=engine,
            converters=converters,
            true_values=true_values,
            false_values=false_values,
            skiprows=skiprows,
            nrows=nrows,
            na_values=na_values,
            keep_default_na=keep_default_na,
            verbose=verbose,
            parse_dates=parse_dates,  # type: ignore[arg-type]
            date_parser=date_parser,
            thousands=thousands,
            comment=comment,
            skipfooter=skipfooter,
            convert_float=convert_float,
            mangle_dupe_cols=mangle_dupe_cols,
            **kwds,
        )

    if isinstance(io, str):
        # 'binaryFile' format is available since Spark 3.0.0.
        binaries = default_session().read.format("binaryFile").load(io).select("content").head(2)
        io_or_bin = binaries[0][0]
        single_file = len(binaries) == 1
    else:
        io_or_bin = io
        single_file = True

    pdf_or_psers = pd_read_excel(io_or_bin, sn=sheet_name)

    if single_file:
        if isinstance(pdf_or_psers, dict):
            return {
                sn: cast(Union[DataFrame, Series], from_pandas(pdf_or_pser))
                for sn, pdf_or_pser in pdf_or_psers.items()
            }
        else:
            return cast(Union[DataFrame, Series], from_pandas(pdf_or_psers))
    else:

        def read_excel_on_spark(
            pdf_or_pser: Union[pd.DataFrame, pd.Series],
            sn: Union[str, int, List[Union[str, int]], None],
        ) -> Union[DataFrame, Series]:
            if isinstance(pdf_or_pser, pd.Series):
                pdf = pdf_or_pser.to_frame()
            else:
                pdf = pdf_or_pser

            psdf = cast(DataFrame, from_pandas(pdf))
            return_schema = force_decimal_precision_scale(
                as_nullable_spark_type(psdf._internal.spark_frame.drop(*HIDDEN_COLUMNS).schema)
            )

            def output_func(pdf: pd.DataFrame) -> pd.DataFrame:
                pdf = pd.concat([pd_read_excel(bin, sn=sn) for bin in pdf[pdf.columns[0]]])

                reset_index = pdf.reset_index()
                for name, col in reset_index.items():
                    dt = col.dtype
                    if is_datetime64_dtype(dt) or isinstance(dt, pd.DatetimeTZDtype):
                        continue
                    reset_index[name] = col.replace({np.nan: None})
                pdf = reset_index

                # Just positionally map the column names to given schema's.
                return pdf.rename(columns=dict(zip(pdf.columns, return_schema.names)))

            sdf = (
                default_session()
                .read.format("binaryFile")
                .load(io)
                .select("content")
                .mapInPandas(lambda iterator: map(output_func, iterator), schema=return_schema)
            )

            return DataFrame(psdf._internal.with_new_sdf(sdf))

        if isinstance(pdf_or_psers, dict):
            return {
                sn: read_excel_on_spark(pdf_or_pser, sn) for sn, pdf_or_pser in pdf_or_psers.items()
            }
        else:
            return read_excel_on_spark(pdf_or_psers, sheet_name)


def read_html(
    io: Union[str, Any],
    match: str = ".+",
    flavor: Optional[str] = None,
    header: Optional[Union[int, List[int]]] = None,
    index_col: Optional[Union[int, List[int]]] = None,
    skiprows: Optional[Union[int, List[int], slice]] = None,
    attrs: Optional[Dict[str, str]] = None,
    parse_dates: bool = False,
    thousands: str = ",",
    encoding: Optional[str] = None,
    decimal: str = ".",
    converters: Optional[Dict] = None,
    na_values: Optional[Any] = None,
    keep_default_na: bool = True,
    displayed_only: bool = True,
) -> List[DataFrame]:
    r"""Read HTML tables into a ``list`` of ``DataFrame`` objects.

    Parameters
    ----------
    io : str or file-like
        A URL, a file-like object, or a raw string containing HTML. Note that
        lxml only accepts the http, FTP and file URL protocols. If you have a
        URL that starts with ``'https'`` you might try removing the ``'s'``.

        .. deprecated:: 4.0.0
            Passing html literal strings is deprecated.
            Wrap literal string/bytes input in io.StringIO/io.BytesIO instead.

    match : str or compiled regular expression, optional
        The set of tables containing text matching this regex or string will be
        returned. Unless the HTML is extremely simple you will probably need to
        pass a non-empty string here. Defaults to '.+' (match any non-empty
        string). The default value will return all tables contained on a page.
        This value is converted to a regular expression so that there is
        consistent behavior between Beautiful Soup and lxml.

    flavor : str or None, container of strings
        The parsing engine to use. 'bs4' and 'html5lib' are synonymous with
        each other, they are both there for backwards compatibility. The
        default of ``None`` tries to use ``lxml`` to parse and if that fails it
        falls back on ``bs4`` + ``html5lib``.

    header : int or list-like or None, optional
        The row (or list of rows for a :class:`~ps.MultiIndex`) to use to
        make the columns headers.

    index_col : int or list-like or None, optional
        The column (or list of columns) to use to create the index.

    skiprows : int or list-like or slice or None, optional
        0-based. Number of rows to skip after parsing the column integer. If a
        sequence of integers or a slice is given, will skip the rows indexed by
        that sequence.  Note that a single element sequence means 'skip the nth
        row' whereas an integer means 'skip n rows'.

    attrs : dict or None, optional
        This is a dictionary of attributes that you can pass to use to identify
        the table in the HTML. These are not checked for validity before being
        passed to lxml or Beautiful Soup. However, these attributes must be
        valid HTML table attributes to work correctly. For example, ::

            attrs = {'id': 'table'}

        is a valid attribute dictionary because the 'id' HTML tag attribute is
        a valid HTML attribute for *any* HTML tag as per `this document
        <http://www.w3.org/TR/html-markup/global-attributes.html>`__. ::

            attrs = {'asdf': 'table'}

        is *not* a valid attribute dictionary because 'asdf' is not a valid
        HTML attribute even if it is a valid XML attribute.  Valid HTML 4.01
        table attributes can be found `here
        <http://www.w3.org/TR/REC-html40/struct/tables.html#h-11.2>`__. A
        working draft of the HTML 5 spec can be found `here
        <http://www.w3.org/TR/html-markup/table.html>`__. It contains the
        latest information on table attributes for the modern web.

    parse_dates : bool, optional
        See :func:`~ps.read_csv` for more details.

    thousands : str, optional
        Separator to use to parse thousands. Defaults to ``','``.

    encoding : str or None, optional
        The encoding used to decode the web page. Defaults to ``None``.``None``
        preserves the previous encoding behavior, which depends on the
        underlying parser library (e.g., the parser library will try to use
        the encoding provided by the document).

    decimal : str, default '.'
        Character to recognize as decimal point (example: use ',' for European
        data).

    converters : dict, default None
        Dict of functions for converting values in certain columns. Keys can
        either be integers or column labels, values are functions that take one
        input argument, the cell (not column) content, and return the
        transformed content.

    na_values : iterable, default None
        Custom NA values

    keep_default_na : bool, default True
        If na_values are specified and keep_default_na is False the default NaN
        values are overridden, otherwise they're appended to

    displayed_only : bool, default True
        Whether elements with "display: none" should be parsed

    Returns
    -------
    dfs : list of DataFrames

    See Also
    --------
    read_csv
    DataFrame.to_html
    """
    pdfs = pd.read_html(
        io=io,
        match=match,
        flavor=flavor,
        header=header,
        index_col=index_col,
        skiprows=skiprows,
        attrs=attrs,
        parse_dates=parse_dates,
        thousands=thousands,
        encoding=encoding,
        decimal=decimal,
        converters=converters,
        na_values=na_values,
        keep_default_na=keep_default_na,
        displayed_only=displayed_only,
    )
    return cast(List[DataFrame], [from_pandas(pdf) for pdf in pdfs])


# TODO: add `coerce_float` and 'parse_dates' parameters
def read_sql_table(
    table_name: str,
    con: str,
    schema: Optional[str] = None,
    index_col: Optional[Union[str, List[str]]] = None,
    columns: Optional[Union[str, List[str]]] = None,
    **options: Any,
) -> DataFrame:
    """
    Read SQL database table into a DataFrame.

    Given a table name and a JDBC URI, returns a DataFrame.

    Parameters
    ----------
    table_name : str
        Name of SQL table in database.
    con : str
        A JDBC URI could be provided as str.

        .. note:: The URI must be JDBC URI instead of Python's database URI.

    schema : str, default None
        Name of SQL schema in database to query (if database flavor
        supports this). Uses default schema if None (default).
    index_col : str or list of str, optional, default: None
        Column(s) to set as index(MultiIndex).
    columns : list, default None
        List of column names to select from SQL table.
    options : dict
        All other options passed directly into Spark's JDBC data source.

    Returns
    -------
    DataFrame
        A SQL table is returned as two-dimensional data structure with labeled
        axes.

    See Also
    --------
    read_sql_query : Read SQL query into a DataFrame.
    read_sql : Read SQL query or database table into a DataFrame.

    Examples
    --------
    >>> ps.read_sql_table('table_name', 'jdbc:postgresql:db_name')  # doctest: +SKIP
    """
    if "options" in options and isinstance(options.get("options"), dict) and len(options) == 1:
        options = options.get("options")

    reader = default_session().read
    reader.option("dbtable", table_name)
    reader.option("url", con)
    if schema is not None:
        reader.schema(schema)
    reader.options(**options)
    sdf = reader.format("jdbc").load()
    index_spark_columns, index_names = _get_index_map(sdf, index_col)
    psdf: DataFrame = DataFrame(
        InternalFrame(
            spark_frame=sdf, index_spark_columns=index_spark_columns, index_names=index_names
        )
    )
    if columns is not None:
        if isinstance(columns, str):
            columns = [columns]
        psdf = psdf[columns]
    return psdf


# TODO: add `coerce_float`, `params`, and 'parse_dates' parameters
def read_sql_query(
    sql: str, con: str, index_col: Optional[Union[str, List[str]]] = None, **options: Any
) -> DataFrame:
    """Read SQL query into a DataFrame.

    Returns a DataFrame corresponding to the result set of the query
    string. Optionally provide an `index_col` parameter to use one of the
    columns as the index, otherwise default index will be used.

    .. note:: Some database might hit the issue of Spark: SPARK-27596

    Parameters
    ----------
    sql : string SQL query
        SQL query to be executed.
    con : str
        A JDBC URI could be provided as str.

        .. note:: The URI must be JDBC URI instead of Python's database URI.

    index_col : string or list of strings, optional, default: None
        Column(s) to set as index(MultiIndex).
    options : dict
        All other options passed directly into Spark's JDBC data source.

    Returns
    -------
    DataFrame

    See Also
    --------
    read_sql_table : Read SQL database table into a DataFrame.
    read_sql

    Examples
    --------
    >>> ps.read_sql_query('SELECT * FROM table_name', 'jdbc:postgresql:db_name')  # doctest: +SKIP
    """
    if "options" in options and isinstance(options.get("options"), dict) and len(options) == 1:
        options = options.get("options")

    reader = default_session().read
    reader.option("query", sql)
    reader.option("url", con)
    reader.options(**options)
    sdf = reader.format("jdbc").load()
    index_spark_columns, index_names = _get_index_map(sdf, index_col)
    return DataFrame(
        InternalFrame(
            spark_frame=sdf, index_spark_columns=index_spark_columns, index_names=index_names
        )
    )


# TODO: add `coerce_float`, `params`, and 'parse_dates' parameters
def read_sql(
    sql: str,
    con: str,
    index_col: Optional[Union[str, List[str]]] = None,
    columns: Optional[Union[str, List[str]]] = None,
    **options: Any,
) -> DataFrame:
    """
    Read SQL query or database table into a DataFrame.

    This function is a convenience wrapper around ``read_sql_table`` and
    ``read_sql_query`` (for backward compatibility). It will delegate
    to the specific function depending on the provided input. A SQL query
    will be routed to ``read_sql_query``, while a database table name will
    be routed to ``read_sql_table``. Note that the delegated function might
    have more specific notes about their functionality not listed here.

    .. note:: Some database might hit the issue of Spark: SPARK-27596

    Parameters
    ----------
    sql : string
        SQL query to be executed or a table name.
    con : str
        A JDBC URI could be provided as str.

        .. note:: The URI must be JDBC URI instead of Python's database URI.

    index_col : string or list of strings, optional, default: None
        Column(s) to set as index(MultiIndex).
    columns : list, default: None
        List of column names to select from SQL table (only used when reading
        a table).
    options : dict
        All other options passed directly into Spark's JDBC data source.

    Returns
    -------
    DataFrame

    See Also
    --------
    read_sql_table : Read SQL database table into a DataFrame.
    read_sql_query : Read SQL query into a DataFrame.

    Examples
    --------
    >>> ps.read_sql('table_name', 'jdbc:postgresql:db_name')  # doctest: +SKIP
    >>> ps.read_sql('SELECT * FROM table_name', 'jdbc:postgresql:db_name')  # doctest: +SKIP
    """
    if "options" in options and isinstance(options.get("options"), dict) and len(options) == 1:
        options = options.get("options")

    striped = sql.strip()
    if " " not in striped:  # TODO: identify the table name or not more precisely.
        return read_sql_table(sql, con, index_col=index_col, columns=columns, **options)
    else:
        return read_sql_query(sql, con, index_col=index_col, **options)


@no_type_check
def to_datetime(
    arg,
    errors: str = "raise",
    format: Optional[str] = None,
    unit: Optional[str] = None,
    infer_datetime_format: bool = False,
    origin: str = "unix",
):
    """
    Convert argument to datetime.

    Parameters
    ----------
    arg : integer, float, string, datetime, list, tuple, 1-d array, Series
           or DataFrame/dict-like

    errors : {'ignore', 'raise', 'coerce'}, default 'raise'

        - If 'raise', then invalid parsing will raise an exception
        - If 'coerce', then invalid parsing will be set as NaT
        - If 'ignore', then invalid parsing will return the input
    format : string, default None
        strftime to parse time, eg "%d/%m/%Y", note that "%f" will parse
        all the way up to nanoseconds.
    unit : string, default None
        unit of the arg (D,s,ms,us,ns) denote the unit, which is an
        integer or float number. This will be based off the origin.
        Example, with unit='ms' and origin='unix' (the default), this
        would calculate the number of milliseconds to the unix epoch start.
    infer_datetime_format : boolean, default False
        If True and no `format` is given, attempt to infer the format of the
        datetime strings, and if it can be inferred, switch to a faster
        method of parsing them. In some cases this can increase the parsing
        speed by ~5-10x.
    origin : scalar, default 'unix'
        Define the reference date. The numeric values would be parsed as number
        of units (defined by `unit`) since this reference date.

        - If 'unix' (or POSIX) time; origin is set to 1970-01-01.
        - If 'julian', unit must be 'D', and origin is set to beginning of
          Julian Calendar. Julian day number 0 is assigned to the day starting
          at noon on January 1, 4713 BC.
        - If Timestamp convertible, origin is set to Timestamp identified by
          origin.

    Returns
    -------
    ret : datetime if parsing succeeded.
        Return type depends on input:

        - list-like: DatetimeIndex
        - Series: Series of datetime64 dtype
        - scalar: Timestamp

        In case when it is not possible to return designated types (e.g. when
        any element of input is before Timestamp.min or after Timestamp.max)
        return will have datetime.datetime type (or corresponding
        array/Series).

    Examples
    --------
    Assembling a datetime from multiple columns of a DataFrame. The keys can be
    common abbreviations like ['year', 'month', 'day', 'minute', 'second',
    'ms', 'us', 'ns']) or plurals of the same

    >>> df = ps.DataFrame({'year': [2015, 2016],
    ...                    'month': [2, 3],
    ...                    'day': [4, 5]})
    >>> ps.to_datetime(df)
    0   2015-02-04
    1   2016-03-05
    dtype: datetime64[ns]

    If a date does not meet the `timestamp limitations
    <http://pandas.pydata.org/pandas-docs/stable/timeseries.html
    #timeseries-timestamp-limits>`_, passing errors='ignore'
    will return the original input instead of raising any exception.

    Passing errors='coerce' will force an out-of-bounds date to NaT,
    in addition to forcing non-dates (or non-parseable dates) to NaT.

    >>> ps.to_datetime('13000101', format='%Y%m%d', errors='ignore')  # doctest: +SKIP
    datetime.datetime(1300, 1, 1, 0, 0)
    >>> ps.to_datetime('13000101', format='%Y%m%d', errors='coerce')
    NaT

    Passing infer_datetime_format=True can often-times speedup a parsing
    if its not an ISO8601 format exactly, but in a regular format.

    >>> s = ps.Series(['3/11/2000', '3/12/2000', '3/13/2000'] * 1000)
    >>> s.head()
    0    3/11/2000
    1    3/12/2000
    2    3/13/2000
    3    3/11/2000
    4    3/12/2000
    dtype: object

    >>> import timeit
    >>> timeit.timeit(
    ...    lambda: repr(ps.to_datetime(s, infer_datetime_format=True)),
    ...    number = 1)  # doctest: +SKIP
    0.35832712500000063

    >>> timeit.timeit(
    ...    lambda: repr(ps.to_datetime(s, infer_datetime_format=False)),
    ...    number = 1)  # doctest: +SKIP
    0.8895321660000004

    Using a unix epoch time

    >>> ps.to_datetime(1490195805, unit='s')
    Timestamp('2017-03-22 15:16:45')
    >>> ps.to_datetime(1490195805433502912, unit='ns')
    Timestamp('2017-03-22 15:16:45.433502912')

    Using a non-unix epoch origin

    >>> ps.to_datetime([1, 2, 3], unit='D', origin=pd.Timestamp('1960-01-01'))
    DatetimeIndex(['1960-01-02', '1960-01-03', '1960-01-04'], dtype='datetime64[ns]', freq=None)
    """

    # mappings for assembling units
    # From pandas: pandas.core.tools.datetimes
    _unit_map = {
        "year": "year",
        "years": "year",
        "month": "month",
        "months": "month",
        "day": "day",
        "days": "day",
        "hour": "h",
        "hours": "h",
        "minute": "m",
        "minutes": "m",
        "second": "s",
        "seconds": "s",
        "ms": "ms",
        "millisecond": "ms",
        "milliseconds": "ms",
        "us": "us",
        "microsecond": "us",
        "microseconds": "us",
    }

    def pandas_to_datetime(
        pser_or_pdf: Union[pd.DataFrame, pd.Series], cols: Optional[List[str]] = None
    ) -> Series[np.datetime64]:
        if isinstance(pser_or_pdf, pd.DataFrame):
            pser_or_pdf = pser_or_pdf[cols]
        return pd.to_datetime(
            pser_or_pdf,
            errors=errors,
            format=format,
            unit=unit,
            infer_datetime_format=infer_datetime_format,
            origin=origin,
        )

    if isinstance(arg, Series):
        return arg.pandas_on_spark.transform_batch(pandas_to_datetime)
    if isinstance(arg, DataFrame):
        unit = {k: _unit_map[k.lower()] for k in arg.keys() if k.lower() in _unit_map}
        unit_rev = {v: k for k, v in unit.items()}
        list_cols = [unit_rev["year"], unit_rev["month"], unit_rev["day"]]
        for u in ["h", "m", "s", "ms", "us"]:
            value = unit_rev.get(u)
            if value is not None and value in arg:
                list_cols.append(value)

        psdf = arg[list_cols]
        return psdf.pandas_on_spark.transform_batch(pandas_to_datetime, list_cols)
    return pd.to_datetime(
        arg,
        errors=errors,
        format=format,
        unit=unit,
        infer_datetime_format=infer_datetime_format,
        origin=origin,
    )


def date_range(
    start: Union[str, Any] = None,
    end: Union[str, Any] = None,
    periods: Optional[int] = None,
    freq: Optional[Union[str, DateOffset]] = None,
    tz: Optional[Union[str, tzinfo]] = None,
    normalize: bool = False,
    name: Optional[str] = None,
    inclusive: str = "both",
    **kwargs: Any,
) -> DatetimeIndex:
    """
    Return a fixed frequency DatetimeIndex.

    Parameters
    ----------
    start : str or datetime-like, optional
        Left bound for generating dates.
    end : str or datetime-like, optional
        Right bound for generating dates.
    periods : int, optional
        Number of periods to generate.
    freq : str or DateOffset, default 'D'
        Frequency strings can have multiples, e.g. '5H'.
    tz : str or tzinfo, optional
        Time zone name for returning localized DatetimeIndex, for example
        'Asia/Hong_Kong'. By default, the resulting DatetimeIndex is
        time zone naive.
    normalize : bool, default False
        Normalize start/end dates to midnight before generating date range.
    name : str, default None
        Name of the resulting DatetimeIndex.
    inclusive : {"both", "neither", "left", "right"}, default "both"
        Include boundaries; Whether to set each bound as closed or open.

        .. versionadded:: 4.0.0

    **kwargs
        For compatibility. Has no effect on the result.

    Returns
    -------
    rng : DatetimeIndex

    See Also
    --------
    DatetimeIndex : An immutable container for datetimes.

    Notes
    -----
    Of the four parameters ``start``, ``end``, ``periods``, and ``freq``,
    exactly three must be specified. If ``freq`` is omitted, the resulting
    ``DatetimeIndex`` will have ``periods`` linearly spaced elements between
    ``start`` and ``end`` (closed on both sides).

    To learn more about the frequency strings, please see `this link
    <https://pandas.pydata.org/pandas-docs/stable/user_guide/timeseries.html#offset-aliases>`__.

    Examples
    --------
    **Specifying the values**

    The next four examples generate the same `DatetimeIndex`, but vary
    the combination of `start`, `end` and `periods`.

    Specify `start` and `end`, with the default daily frequency.

    >>> ps.date_range(start='1/1/2018', end='1/08/2018')  # doctest: +SKIP
    DatetimeIndex(['2018-01-01', '2018-01-02', '2018-01-03', '2018-01-04',
                   '2018-01-05', '2018-01-06', '2018-01-07', '2018-01-08'],
                  dtype='datetime64[ns]', freq=None)

    Specify `start` and `periods`, the number of periods (days).

    >>> ps.date_range(start='1/1/2018', periods=8)  # doctest: +SKIP
    DatetimeIndex(['2018-01-01', '2018-01-02', '2018-01-03', '2018-01-04',
                   '2018-01-05', '2018-01-06', '2018-01-07', '2018-01-08'],
                  dtype='datetime64[ns]', freq=None)

    Specify `end` and `periods`, the number of periods (days).

    >>> ps.date_range(end='1/1/2018', periods=8)  # doctest: +SKIP
    DatetimeIndex(['2017-12-25', '2017-12-26', '2017-12-27', '2017-12-28',
                   '2017-12-29', '2017-12-30', '2017-12-31', '2018-01-01'],
                  dtype='datetime64[ns]', freq=None)

    Specify `start`, `end`, and `periods`; the frequency is generated
    automatically (linearly spaced).

    >>> ps.date_range(
    ...     start='2018-04-24', end='2018-04-27', periods=3
    ... )  # doctest: +SKIP
    DatetimeIndex(['2018-04-24 00:00:00', '2018-04-25 12:00:00',
                   '2018-04-27 00:00:00'],
                  dtype='datetime64[ns]', freq=None)

    **Other Parameters**

    Changed the `freq` (frequency) to ``'M'`` (month end frequency).

    >>> ps.date_range(start='1/1/2018', periods=5, freq='M')  # doctest: +SKIP
    DatetimeIndex(['2018-01-31', '2018-02-28', '2018-03-31', '2018-04-30',
                   '2018-05-31'],
                  dtype='datetime64[ns]', freq=None)

    Multiples are allowed

    >>> ps.date_range(start='1/1/2018', periods=5, freq='3M')  # doctest: +SKIP
    DatetimeIndex(['2018-01-31', '2018-04-30', '2018-07-31', '2018-10-31',
                   '2019-01-31'],
                  dtype='datetime64[ns]', freq=None)

    `freq` can also be specified as an Offset object.

    >>> ps.date_range(
    ...     start='1/1/2018', periods=5, freq=pd.offsets.MonthEnd(3)
    ... )  # doctest: +SKIP
    DatetimeIndex(['2018-01-31', '2018-04-30', '2018-07-31', '2018-10-31',
                   '2019-01-31'],
                  dtype='datetime64[ns]', freq=None)

    `inclusive` controls whether to include `start` and `end` that are on the
    boundary. The default includes boundary points on either end.

    >>> ps.date_range(
    ...     start='2017-01-01', end='2017-01-04', inclusive="both"
    ... )  # doctest: +NORMALIZE_WHITESPACE
    DatetimeIndex(['2017-01-01', '2017-01-02', '2017-01-03', '2017-01-04'],
                   dtype='datetime64[ns]', freq=None)

    Use ``inclusive='left'`` to exclude `end` if it falls on the boundary.

    >>> ps.date_range(
    ...     start='2017-01-01', end='2017-01-04', inclusive='left'
    ... )  # doctest: +NORMALIZE_WHITESPACE
    DatetimeIndex(['2017-01-01', '2017-01-02', '2017-01-03'], dtype='datetime64[ns]', freq=None)

    Use ``inclusive='right'`` to exclude `start` if it falls on the boundary.

    >>> ps.date_range(
    ...     start='2017-01-01', end='2017-01-04', inclusive='right'
    ... )  # doctest: +NORMALIZE_WHITESPACE
    DatetimeIndex(['2017-01-02', '2017-01-03', '2017-01-04'], dtype='datetime64[ns]', freq=None)
    """
    assert freq not in ["N", "ns"], "nanoseconds is not supported"
    assert tz is None, "Localized DatetimeIndex is not supported"

    return cast(
        DatetimeIndex,
        ps.from_pandas(
            pd.date_range(
                start=start,
                end=end,
                periods=periods,
                freq=freq,
                tz=tz,
                normalize=normalize,
                name=name,
                inclusive=inclusive,
                **kwargs,
            )
        ),
    )


@no_type_check
def to_timedelta(
    arg,
    unit: Optional[str] = None,
    errors: str = "raise",
):
    """
    Convert argument to timedelta.

    Parameters
    ----------
    arg : str, timedelta, list-like or Series
        The data to be converted to timedelta.
    unit : str, optional
        Denotes the unit of the arg for numeric `arg`. Defaults to ``"ns"``.

        Possible values:
        * 'W'
        * 'D' / 'days' / 'day'
        * 'hours' / 'hour' / 'hr' / 'h'
        * 'm' / 'minute' / 'min' / 'minutes' / 'T'
        * 'S' / 'seconds' / 'sec' / 'second'
        * 'ms' / 'milliseconds' / 'millisecond' / 'milli' / 'millis' / 'L'
        * 'us' / 'microseconds' / 'microsecond' / 'micro' / 'micros' / 'U'
        * 'ns' / 'nanoseconds' / 'nano' / 'nanos' / 'nanosecond' / 'N'

        Must not be specified when `arg` context strings and ``errors="raise"``.

        .. deprecated:: 4.0.0
            Units 'T' and 'L' are deprecated and will be removed in a future version.

    errors : {'ignore', 'raise', 'coerce'}, default 'raise'
        - If 'raise', then invalid parsing will raise an exception.
        - If 'coerce', then invalid parsing will be set as NaT.
        - If 'ignore', then invalid parsing will return the input.

    Returns
    -------
    ret : timedelta64, TimedeltaIndex or Series of timedelta64 if parsing succeeded.

    See Also
    --------
    DataFrame.astype : Cast argument to a specified dtype.
    to_datetime : Convert argument to datetime.

    Notes
    -----
    If the precision is higher than nanoseconds, the precision of the duration is
    truncated to nanoseconds for string inputs.

    Examples
    --------
    Parsing a single string to a Timedelta:

    >>> ps.to_timedelta('1 days 06:05:01.00003')
    Timedelta('1 days 06:05:01.000030')
    >>> ps.to_timedelta('15.5us')  # doctest: +SKIP
    Timedelta('0 days 00:00:00.000015500')

    Parsing a list or array of strings:

    >>> ps.to_timedelta(['1 days 06:05:01.00003', '15.5us', 'nan'])  # doctest: +SKIP
    TimedeltaIndex(['1 days 06:05:01.000030', '0 days 00:00:00.000015500', NaT],
                   dtype='timedelta64[ns]', freq=None)

    Converting numbers by specifying the `unit` keyword argument:

    >>> ps.to_timedelta(np.arange(5), unit='s')  # doctest: +SKIP
    TimedeltaIndex(['0 days 00:00:00', '0 days 00:00:01', '0 days 00:00:02',
                    '0 days 00:00:03', '0 days 00:00:04'],
                   dtype='timedelta64[ns]', freq=None)
    >>> ps.to_timedelta(np.arange(5), unit='d')  # doctest: +NORMALIZE_WHITESPACE
    TimedeltaIndex(['0 days', '1 days', '2 days', '3 days', '4 days'],
                   dtype='timedelta64[ns]', freq=None)
    """

    def pandas_to_timedelta(pser: pd.Series) -> np.timedelta64:
        return pd.to_timedelta(
            arg=pser,
            unit=unit,
            errors=errors,
        )

    if isinstance(arg, Series):
        return arg.transform(pandas_to_timedelta)

    else:
        return pd.to_timedelta(
            arg=arg,
            unit=unit,
            errors=errors,
        )


def timedelta_range(
    start: Union[str, Any] = None,
    end: Union[str, Any] = None,
    periods: Optional[int] = None,
    freq: Optional[Union[str, DateOffset]] = None,
    name: Optional[str] = None,
    closed: Optional[str] = None,
) -> TimedeltaIndex:
    """
    Return a fixed frequency TimedeltaIndex, with day as the default frequency.

    Parameters
    ----------
    start : str or timedelta-like, optional
        Left bound for generating timedeltas.
    end : str or timedelta-like, optional
        Right bound for generating timedeltas.
    periods : int, optional
        Number of periods to generate.
    freq : str or DateOffset, default 'D'
        Frequency strings can have multiples, e.g. '5H'.
    name : str, default None
        Name of the resulting TimedeltaIndex.
    closed : {None, 'left', 'right'}, optional
        Make the interval closed with respect to the given frequency to
        the 'left', 'right', or both sides (None, the default).

    Returns
    -------
    TimedeltaIndex

    Notes
    -----
    Of the four parameters ``start``, ``end``, ``periods``, and ``freq``,
    exactly three must be specified. If ``freq`` is omitted, the resulting
    ``TimedeltaIndex`` will have ``periods`` linearly spaced elements between
    ``start`` and ``end`` (closed on both sides).

    To learn more about the frequency strings, please see `this link
    <https://pandas.pydata.org/pandas-docs/stable/user_guide/timeseries.html#offset-aliases>`__.

    Examples
    --------
    >>> ps.timedelta_range(start='1 day', periods=4)  # doctest: +NORMALIZE_WHITESPACE
    TimedeltaIndex(['1 days', '2 days', '3 days', '4 days'], dtype='timedelta64[ns]', freq=None)

    The closed parameter specifies which endpoint is included.
    The default behavior is to include both endpoints.

    >>> ps.timedelta_range(start='1 day', periods=4, closed='right')
    ... # doctest: +NORMALIZE_WHITESPACE
    TimedeltaIndex(['2 days', '3 days', '4 days'], dtype='timedelta64[ns]', freq=None)

    The freq parameter specifies the frequency of the TimedeltaIndex.
    Only fixed frequencies can be passed, non-fixed frequencies such as ‘M’ (month end) will raise.

    >>> ps.timedelta_range(start='1 day', end='2 days', freq='6H')
    ... # doctest: +NORMALIZE_WHITESPACE
    TimedeltaIndex(['1 days 00:00:00', '1 days 06:00:00', '1 days 12:00:00',
                    '1 days 18:00:00', '2 days 00:00:00'],
                   dtype='timedelta64[ns]', freq=None)

    Specify start, end, and periods; the frequency is generated automatically (linearly spaced).

    >>> ps.timedelta_range(start='1 day', end='5 days', periods=4)
    ... # doctest: +NORMALIZE_WHITESPACE
    TimedeltaIndex(['1 days 00:00:00', '2 days 08:00:00', '3 days 16:00:00',
                    '5 days 00:00:00'],
                   dtype='timedelta64[ns]', freq=None)
    """
    assert freq not in ["N", "ns"], "nanoseconds is not supported"

    return cast(
        TimedeltaIndex,
        ps.from_pandas(
            pd.timedelta_range(
                start=start,
                end=end,
                periods=periods,
                freq=freq,
                name=name,
                closed=closed,
            )
        ),
    )


def get_dummies(
    data: Union[DataFrame, Series],
    prefix: Optional[Union[str, List[str], Dict[str, str]]] = None,
    prefix_sep: str = "_",
    dummy_na: bool = False,
    columns: Optional[Union[Name, List[Name]]] = None,
    sparse: bool = False,
    drop_first: bool = False,
    dtype: Optional[Union[str, Dtype]] = None,
) -> DataFrame:
    """
    Convert categorical variable into dummy/indicator variables, also
    known as one hot encoding.

    Parameters
    ----------
    data : array-like, Series, or DataFrame
    prefix : string, list of strings, or dict of strings, default None
        String to append DataFrame column names.
        Pass a list with length equal to the number of columns
        when calling get_dummies on a DataFrame. Alternatively, `prefix`
        can be a dictionary mapping column names to prefixes.
    prefix_sep : string, default '_'
        If appending prefix, separator/delimiter to use. Or pass a
        list or dictionary as with `prefix.`
    dummy_na : bool, default False
        Add a column to indicate NaNs, if False NaNs are ignored.
    columns : list-like, default None
        Column names in the DataFrame to be encoded.
        If `columns` is None then all the columns with
        `object` or `category` dtype will be converted.
    sparse : bool, default False
        Whether the dummy-encoded columns should be be backed by
        a :class:`SparseArray` (True) or a regular NumPy array (False).
        In pandas-on-Spark, this value must be "False".
    drop_first : bool, default False
        Whether to get k-1 dummies out of k categorical levels by removing the
        first level.
    dtype : dtype, default np.uint8
        Data type for new columns. Only a single dtype is allowed.

    Returns
    -------
    dummies : DataFrame

    See Also
    --------
    Series.str.get_dummies

    Examples
    --------
    >>> s = ps.Series(list('abca'))

    >>> ps.get_dummies(s)
       a  b  c
    0  1  0  0
    1  0  1  0
    2  0  0  1
    3  1  0  0

    >>> df = ps.DataFrame({'A': ['a', 'b', 'a'], 'B': ['b', 'a', 'c'],
    ...                    'C': [1, 2, 3]},
    ...                   columns=['A', 'B', 'C'])

    >>> ps.get_dummies(df, prefix=['col1', 'col2'])
       C  col1_a  col1_b  col2_a  col2_b  col2_c
    0  1       1       0       0       1       0
    1  2       0       1       1       0       0
    2  3       1       0       0       0       1

    >>> ps.get_dummies(ps.Series(list('abcaa')))
       a  b  c
    0  1  0  0
    1  0  1  0
    2  0  0  1
    3  1  0  0
    4  1  0  0

    >>> ps.get_dummies(ps.Series(list('abcaa')), drop_first=True)
       b  c
    0  0  0
    1  1  0
    2  0  1
    3  0  0
    4  0  0

    >>> ps.get_dummies(ps.Series(list('abc')), dtype=float)
         a    b    c
    0  1.0  0.0  0.0
    1  0.0  1.0  0.0
    2  0.0  0.0  1.0
    """
    if sparse is not False:
        raise NotImplementedError("get_dummies currently does not support sparse")

    if columns is not None and not is_list_like(columns):
        raise TypeError("Input must be a list-like for parameter `columns`")

    if dtype is None:
        dtype = "byte"

    if isinstance(data, Series):
        if prefix is not None:
            prefix = [str(prefix)]
        psdf = data.to_frame()
        column_labels = psdf._internal.column_labels
        remaining_columns = []
    else:
        if isinstance(prefix, str):
            raise NotImplementedError(
                "get_dummies currently does not support prefix as string types"
            )
        psdf = data.copy()

        if columns is None:
            column_labels = [
                label
                for label in psdf._internal.column_labels
                if isinstance(
                    psdf._internal.spark_type_for(label), _get_dummies_default_accept_types
                )
            ]
        else:
            if is_name_like_tuple(columns):
                column_labels = [
                    label
                    for label in psdf._internal.column_labels
                    if label[: len(columns)] == columns
                ]
                if len(column_labels) == 0:
                    raise KeyError(name_like_string(columns))
                if prefix is None:
                    prefix = [
                        str(label[len(columns) :])
                        if len(label) > len(columns) + 1
                        else label[len(columns)]
                        if len(label) == len(columns) + 1
                        else ""
                        for label in column_labels
                    ]
            elif any(isinstance(col, tuple) for col in columns) and any(
                not is_name_like_tuple(col) for col in columns
            ):
                raise ValueError(
                    "Expected tuple, got {}".format(
                        type(set(col for col in columns if not is_name_like_tuple(col)).pop())
                    )
                )
            else:
                column_labels = [
                    label
                    for key in columns
                    for label in psdf._internal.column_labels
                    if label == key or label[0] == key
                ]
        if len(column_labels) == 0:
            if columns is None:
                return psdf
            raise KeyError("{} not in index".format(columns))

        if prefix is None:
            prefix = [str(label) if len(label) > 1 else label[0] for label in column_labels]

        column_labels_set = set(column_labels)
        remaining_columns = [
            (
                psdf[label]
                if psdf._internal.column_labels_level == 1
                else psdf[label].rename(name_like_string(label))
            )
            for label in psdf._internal.column_labels
            if label not in column_labels_set
        ]

    if any(
        not isinstance(psdf._internal.spark_type_for(label), _get_dummies_acceptable_types)
        for label in column_labels
    ):
        raise NotImplementedError(
            "get_dummies currently only accept {} values".format(
                ", ".join(
                    [cast(Type[DataType], t).typeName() for t in _get_dummies_acceptable_types]
                )
            )
        )

    if prefix is not None and len(column_labels) != len(prefix):
        raise ValueError(
            "Length of 'prefix' ({}) did not match the length of "
            "the columns being encoded ({}).".format(len(prefix), len(column_labels))
        )
    elif isinstance(prefix, dict):
        prefix = [prefix[column_label[0]] for column_label in column_labels]

    all_values = _reduce_spark_multi(
        psdf._internal.spark_frame,
        [F.collect_set(psdf._internal.spark_column_for(label)) for label in column_labels],
    )
    for i, label in enumerate(column_labels):
        values = all_values[i]
        if isinstance(values, np.ndarray):
            values = values.tolist()
        values = sorted(values)
        if drop_first:
            values = values[1:]

        def column_name(v: Any) -> Name:
            if prefix is None or cast(List[str], prefix)[i] == "":
                return v
            else:
                return "{}{}{}".format(cast(List[str], prefix)[i], prefix_sep, v)

        for value in values:
            remaining_columns.append(
                (psdf[label].notnull() & (psdf[label] == value))
                .astype(dtype)
                .rename(column_name(value))
            )
        if dummy_na:
            remaining_columns.append(psdf[label].isnull().astype(dtype).rename(column_name(np.nan)))

    return psdf[remaining_columns]


# TODO: there are many parameters to implement and support. See pandas's pd.concat.
def concat(
    objs: List[Union[DataFrame, Series]],
    axis: Axis = 0,
    join: str = "outer",
    ignore_index: bool = False,
    sort: bool = False,
) -> Union[Series, DataFrame]:
    """
    Concatenate pandas-on-Spark objects along a particular axis with optional set logic
    along the other axes.

    Parameters
    ----------
    objs : a sequence of Series or DataFrame
        Any None objects will be dropped silently unless
        they are all None in which case a ValueError will be raised
    axis : {0/'index', 1/'columns'}, default 0
        The axis to concatenate along.
    join : {'inner', 'outer'}, default 'outer'
        How to handle indexes on other axis (or axes).
    ignore_index : bool, default False
        If True, do not use the index values along the concatenation axis. The
        resulting axis will be labeled 0, ..., n - 1. This is useful if you are
        concatenating objects where the concatenation axis does not have
        meaningful indexing information. Note the index values on the other
        axes are still respected in the join.
    sort : bool, default False
        Sort non-concatenation axis if it is not already aligned.

    Returns
    -------
    object, type of objs
        When concatenating all ``Series`` along the index (axis=0), a
        ``Series`` is returned. When ``objs`` contains at least one
        ``DataFrame``, a ``DataFrame`` is returned. When concatenating along
        the columns (axis=1), a ``DataFrame`` is returned.

    See Also
    --------
    DataFrame.join : Join DataFrames using indexes.
    DataFrame.merge : Merge DataFrames by indexes or columns.

    Examples
    --------
    >>> from pyspark.pandas.config import set_option, reset_option
    >>> set_option("compute.ops_on_diff_frames", True)

    Combine two ``Series``.

    >>> s1 = ps.Series(['a', 'b'])
    >>> s2 = ps.Series(['c', 'd'])
    >>> ps.concat([s1, s2])
    0    a
    1    b
    0    c
    1    d
    dtype: object

    Clear the existing index and reset it in the result
    by setting the ``ignore_index`` option to ``True``.

    >>> ps.concat([s1, s2], ignore_index=True)
    0    a
    1    b
    2    c
    3    d
    dtype: object

    Combine two ``DataFrame`` objects with identical columns.

    >>> df1 = ps.DataFrame([['a', 1], ['b', 2]],
    ...                    columns=['letter', 'number'])
    >>> df1
      letter  number
    0      a       1
    1      b       2
    >>> df2 = ps.DataFrame([['c', 3], ['d', 4]],
    ...                    columns=['letter', 'number'])
    >>> df2
      letter  number
    0      c       3
    1      d       4

    >>> ps.concat([df1, df2])
      letter  number
    0      a       1
    1      b       2
    0      c       3
    1      d       4

    Combine ``DataFrame`` and ``Series`` objects with different columns.

    >>> ps.concat([df2, s1])
      letter  number     0
    0      c     3.0  None
    1      d     4.0  None
    0   None     NaN     a
    1   None     NaN     b

    Combine ``DataFrame`` objects with overlapping columns
    and return everything. Columns outside the intersection will
    be filled with ``None`` values.

    >>> df3 = ps.DataFrame([['c', 3, 'cat'], ['d', 4, 'dog']],
    ...                    columns=['letter', 'number', 'animal'])
    >>> df3
      letter  number animal
    0      c       3    cat
    1      d       4    dog

    >>> ps.concat([df1, df3])
      letter  number animal
    0      a       1   None
    1      b       2   None
    0      c       3    cat
    1      d       4    dog

    Sort the columns.

    >>> ps.concat([df1, df3], sort=True)
      animal letter  number
    0   None      a       1
    1   None      b       2
    0    cat      c       3
    1    dog      d       4

    Combine ``DataFrame`` objects with overlapping columns
    and return only those that are shared by passing ``inner`` to
    the ``join`` keyword argument.

    >>> ps.concat([df1, df3], join="inner")
      letter  number
    0      a       1
    1      b       2
    0      c       3
    1      d       4

    >>> df4 = ps.DataFrame([['bird', 'polly'], ['monkey', 'george']],
    ...                    columns=['animal', 'name'])

    Combine with column axis.

    >>> ps.concat([df1, df4], axis=1)
      letter  number  animal    name
    0      a       1    bird   polly
    1      b       2  monkey  george

    >>> reset_option("compute.ops_on_diff_frames")
    """
    if isinstance(objs, (DataFrame, IndexOpsMixin)) or not isinstance(
        objs, Iterable
    ):  # TODO: support dict
        raise TypeError(
            "first argument must be an iterable of pandas-on-Spark "
            "objects, you passed an object of type "
            '"{name}"'.format(name=type(objs).__name__)
        )

    if len(cast(Sized, objs)) == 0:
        raise ValueError("No objects to concatenate")
    objs = list(filter(lambda obj: obj is not None, objs))
    if len(objs) == 0:
        raise ValueError("All objects passed were None")

    for obj in objs:
        if not isinstance(obj, (Series, DataFrame)):
            raise TypeError(
                "cannot concatenate object of type "
                "'{name}"
                "; only ps.Series "
                "and ps.DataFrame are valid".format(name=type(objs).__name__)
            )

    if join not in ["inner", "outer"]:
        raise ValueError("Only can inner (intersect) or outer (union) join the other axis.")

    if all([obj.empty for obj in objs]):
        warnings.warn(
            "The behavior of array concatenation with empty entries is "
            "deprecated. In a future version, this will no longer exclude "
            "empty items when determining the result dtype. "
            "To retain the old behavior, exclude the empty entries before "
            "the concat operation.",
            FutureWarning,
        )

    axis = validate_axis(axis)
    psdf: DataFrame
    if axis == 1:
        psdfs: List[DataFrame] = [
            obj.to_frame() if isinstance(obj, Series) else obj for obj in objs
        ]

        level: int = min(psdf._internal.column_labels_level for psdf in psdfs)
        psdfs = [
            DataFrame._index_normalized_frame(level, psdf)
            if psdf._internal.column_labels_level > level
            else psdf
            for psdf in psdfs
        ]

        concat_psdf = psdfs[0]
        column_labels: List[Label] = concat_psdf._internal.column_labels.copy()

        psdfs_not_same_anchor = []
        for psdf in psdfs[1:]:
            duplicated = [label for label in psdf._internal.column_labels if label in column_labels]
            if len(duplicated) > 0:
                pretty_names = [name_like_string(label) for label in duplicated]
                raise ValueError(
                    "Labels have to be unique; however, got duplicated labels %s." % pretty_names
                )
            column_labels.extend(psdf._internal.column_labels)

            if same_anchor(concat_psdf, psdf):
                concat_psdf = DataFrame(
                    concat_psdf._internal.with_new_columns(
                        [
                            concat_psdf._psser_for(label)
                            for label in concat_psdf._internal.column_labels
                        ]
                        + [psdf._psser_for(label) for label in psdf._internal.column_labels]
                    )
                )
            else:
                psdfs_not_same_anchor.append(psdf)

        if len(psdfs_not_same_anchor) > 0:

            @no_type_check
            def resolve_func(psdf, this_column_labels, that_column_labels):
                raise AssertionError("This should not happen.")

            for psdf in psdfs_not_same_anchor:
                if join == "inner":
                    concat_psdf = align_diff_frames(
                        resolve_func,
                        concat_psdf,
                        psdf,
                        fillna=False,
                        how="inner",
                    )
                elif join == "outer":
                    concat_psdf = align_diff_frames(
                        resolve_func,
                        concat_psdf,
                        psdf,
                        fillna=False,
                        how="full",
                    )

            concat_psdf = concat_psdf[column_labels]

        if ignore_index:
            concat_psdf.columns = list(  # type: ignore[assignment]
                map(str, _range(len(concat_psdf.columns)))
            )

        if sort:
            concat_psdf = concat_psdf.sort_index()

        columns = concat_psdf.columns
        if isinstance(columns, pd.MultiIndex):
            concat_psdf = concat_psdf.rename_axis([None] * columns.nlevels, axis="columns")

        return concat_psdf

    # Series, Series ...
    # We should return Series if objects are all Series.
    should_return_series = all(map(lambda obj: isinstance(obj, Series), objs))

    # DataFrame, Series ... & Series, Series ...
    # In this case, we should return DataFrame.
    new_objs: List[DataFrame] = []
    num_series = 0
    series_names = set()
    for obj in objs:
        if isinstance(obj, Series):
            num_series += 1
            series_names.add(obj.name)
            new_objs.append(obj.to_frame(DEFAULT_SERIES_NAME))
        else:
            assert isinstance(obj, DataFrame)
            new_objs.append(obj)

    column_labels_levels: Set[int] = set(obj._internal.column_labels_level for obj in new_objs)
    if len(column_labels_levels) != 1:
        raise ValueError("MultiIndex columns should have the same levels")

    # DataFrame, DataFrame, ...
    # All Series are converted into DataFrame and then compute concat.
    if not ignore_index:
        indices_of_psdfs = [psdf.index for psdf in new_objs]
        index_of_first_psdf = indices_of_psdfs[0]
        for index_of_psdf in indices_of_psdfs:
            if index_of_first_psdf.names != index_of_psdf.names:
                raise ValueError(
                    "Index type and names should be same in the objects to concatenate. "
                    "You passed different indices "
                    "{index_of_first_psdf} and {index_of_psdf}".format(
                        index_of_first_psdf=index_of_first_psdf.names,
                        index_of_psdf=index_of_psdf.names,
                    )
                )

    column_labels_of_psdfs = [psdf._internal.column_labels for psdf in new_objs]
    index_names_of_psdfs: List[List[Optional[Label]]]
    if ignore_index:
        index_names_of_psdfs = [[] for _ in new_objs]
    else:
        index_names_of_psdfs = [psdf._internal.index_names for psdf in new_objs]

    if all(name == index_names_of_psdfs[0] for name in index_names_of_psdfs) and all(
        idx == column_labels_of_psdfs[0] for idx in column_labels_of_psdfs
    ):
        # If all columns are in the same order and values, use it.
        psdfs = new_objs
    else:
        if join == "inner":
            interested_columns = set.intersection(*map(lambda x: set(x), column_labels_of_psdfs))
            # Keep the column order with its firsts DataFrame.
            merged_columns = [
                label for label in column_labels_of_psdfs[0] if label in interested_columns
            ]

            # If sort is True, sort to follow pandas 1.4+ behavior.
            if sort:
                # FIXME: better ordering
                merged_columns = sorted(merged_columns, key=name_like_string)

            psdfs = [psdf[merged_columns] for psdf in new_objs]
        elif join == "outer":
            merged_columns = []
            for labels in column_labels_of_psdfs:
                merged_columns.extend(label for label in labels if label not in merged_columns)

            assert len(merged_columns) > 0

            # If sort is True, always sort
            if sort:
                # FIXME: better ordering
                merged_columns = sorted(merged_columns, key=name_like_string)

            psdfs = []
            for psdf in new_objs:
                columns_to_add = list(set(merged_columns) - set(psdf._internal.column_labels))

                # TODO: NaN and None difference for missing values. pandas seems to be filling NaN.
                sdf = psdf._internal.resolved_copy.spark_frame
                for label in columns_to_add:
                    sdf = sdf.withColumn(name_like_string(label), F.lit(None))

                data_columns = psdf._internal.data_spark_column_names + [
                    name_like_string(label) for label in columns_to_add
                ]
                psdf = DataFrame(
                    psdf._internal.copy(
                        spark_frame=sdf,
                        index_spark_columns=[
                            scol_for(sdf, col) for col in psdf._internal.index_spark_column_names
                        ],
                        column_labels=(psdf._internal.column_labels + columns_to_add),
                        data_spark_columns=[scol_for(sdf, col) for col in data_columns],
                        data_fields=(psdf._internal.data_fields + ([None] * len(columns_to_add))),
                    )
                )

                psdfs.append(psdf[merged_columns])

    if ignore_index:
        sdfs = [
            psdf._internal.spark_frame.select(psdf._internal.data_spark_columns) for psdf in psdfs
        ]
    else:
        sdfs = [
            psdf._internal.spark_frame.select(
                psdf._internal.index_spark_columns + psdf._internal.data_spark_columns
            )
            for psdf in psdfs
        ]
    concatenated = reduce(lambda x, y: x.union(y), sdfs)

    if ignore_index:
        index_spark_column_names = []
        index_names = []
        index_fields = []
    else:
        index_spark_column_names = psdfs[0]._internal.index_spark_column_names
        index_names = psdfs[0]._internal.index_names
        index_fields = psdfs[0]._internal.index_fields

    result_psdf: DataFrame = DataFrame(
        psdfs[0]._internal.copy(
            spark_frame=concatenated,
            index_spark_columns=[scol_for(concatenated, col) for col in index_spark_column_names],
            index_names=index_names,
            index_fields=index_fields,
            data_spark_columns=[
                scol_for(concatenated, col) for col in psdfs[0]._internal.data_spark_column_names
            ],
            data_fields=None,  # TODO: dtypes?
        )
    )

    if should_return_series:
        # If all input were Series, we should return Series.
        if len(series_names) == 1:
            name = series_names.pop()
        else:
            name = None
        return first_series(result_psdf).rename(name)
    else:
        return result_psdf


def melt(
    frame: DataFrame,
    id_vars: Optional[Union[Name, List[Name]]] = None,
    value_vars: Optional[Union[Name, List[Name]]] = None,
    var_name: Optional[Union[str, List[str]]] = None,
    value_name: str = "value",
) -> DataFrame:
    return DataFrame.melt(frame, id_vars, value_vars, var_name, value_name)


melt.__doc__ = DataFrame.melt.__doc__


@no_type_check
def isna(obj):
    """
    Detect missing values for an array-like object.

    This function takes a scalar or array-like object and indicates
    whether values are missing (``NaN`` in numeric arrays, ``None`` or ``NaN``
    in object arrays).

    Parameters
    ----------
    obj : scalar or array-like
        Object to check for null or missing values.

    Returns
    -------
    bool or array-like of bool
        For scalar input, returns a scalar boolean.
        For array input, returns an array of boolean indicating whether each
        corresponding element is missing.

    See Also
    --------
    Series.isna : Detect missing values in a Series.
    Series.isnull : Detect missing values in a Series.
    DataFrame.isna : Detect missing values in a DataFrame.
    DataFrame.isnull : Detect missing values in a DataFrame.
    Index.isna : Detect missing values in an Index.
    Index.isnull : Detect missing values in an Index.

    Examples
    --------
    Scalar arguments (including strings) result in a scalar boolean.

    >>> ps.isna('dog')
    False

    >>> ps.isna(np.nan)
    True

    ndarrays result in an ndarray of booleans.

    >>> array = np.array([[1, np.nan, 3], [4, 5, np.nan]])
    >>> array
    array([[ 1., nan,  3.],
           [ 4.,  5., nan]])
    >>> ps.isna(array)
    array([[False,  True, False],
           [False, False,  True]])

    For Series and DataFrame, the same type is returned, containing booleans.

    >>> df = ps.DataFrame({'a': ['ant', 'bee', 'cat'], 'b': ['dog', None, 'fly']})
    >>> df
         a     b
    0  ant   dog
    1  bee  None
    2  cat   fly

    >>> ps.isna(df)
           a      b
    0  False  False
    1  False   True
    2  False  False

    >>> ps.isnull(df.b)
    0    False
    1     True
    2    False
    Name: b, dtype: bool
    """
    # TODO: Add back:
    #     notnull : Boolean inverse of pandas.isnull.
    #   into the See Also in the docstring. It does not find the method in the latest numpydoc.
    if isinstance(obj, (DataFrame, Series)):
        return obj.isnull()
    else:
        return pd.isnull(obj)


isnull = isna


@no_type_check
def notna(obj):
    """
    Detect existing (non-missing) values.

    Return a boolean same-sized object indicating if the values are not NA.
    Non-missing values get mapped to True. NA values, such as None or
    :attr:`numpy.NaN`, get mapped to False values.

    Returns
    -------
    bool or array-like of bool
        Mask of bool values for each element that
        indicates whether an element is not an NA value.

    See Also
    --------
    isna : Detect missing values for an array-like object.
    Series.notna : Boolean inverse of Series.isna.
    DataFrame.notnull : Boolean inverse of DataFrame.isnull.
    Index.notna : Boolean inverse of Index.isna.
    Index.notnull : Boolean inverse of Index.isnull.

    Examples
    --------
    Show which entries in a DataFrame are not NA.

    >>> df = ps.DataFrame({'age': [5, 6, np.NaN],
    ...                    'born': [pd.NaT, pd.Timestamp('1939-05-27'),
    ...                             pd.Timestamp('1940-04-25')],
    ...                    'name': ['Alfred', 'Batman', ''],
    ...                    'toy': [None, 'Batmobile', 'Joker']})
    >>> df
       age       born    name        toy
    0  5.0        NaT  Alfred       None
    1  6.0 1939-05-27  Batman  Batmobile
    2  NaN 1940-04-25              Joker

    >>> df.notnull()
         age   born  name    toy
    0   True  False  True  False
    1   True   True  True   True
    2  False   True  True   True

    Show which entries in a Series are not NA.

    >>> ser = ps.Series([5, 6, np.NaN])
    >>> ser
    0    5.0
    1    6.0
    2    NaN
    dtype: float64

    >>> ps.notna(ser)
    0     True
    1     True
    2    False
    dtype: bool

    >>> ps.notna(ser.index)
    True
    """
    # TODO: Add back:
    #     Series.notnull :Boolean inverse of Series.isnull.
    #     DataFrame.notna :Boolean inverse of DataFrame.isna.
    #   into the See Also in the docstring. It does not find the method in the latest numpydoc.
    if isinstance(obj, (DataFrame, Series)):
        return obj.notna()
    else:
        return pd.notna(obj)


notnull = notna


def merge(
    obj: DataFrame,
    right: DataFrame,
    how: str = "inner",
    on: Optional[Union[Name, List[Name]]] = None,
    left_on: Optional[Union[Name, List[Name]]] = None,
    right_on: Optional[Union[Name, List[Name]]] = None,
    left_index: bool = False,
    right_index: bool = False,
    suffixes: Tuple[str, str] = ("_x", "_y"),
) -> "DataFrame":
    """
    Merge DataFrame objects with a database-style join.

    The index of the resulting DataFrame will be one of the following:
        - 0...n if no index is used for merging
        - Index of the left DataFrame if merged only on the index of the right DataFrame
        - Index of the right DataFrame if merged only on the index of the left DataFrame
        - All involved indices if merged using the indices of both DataFrames
            e.g. if `left` with indices (a, x) and `right` with indices (b, x), the result will
            be an index (x, a, b)

    Parameters
    ----------
    right: Object to merge with.
    how: Type of merge to be performed.
        {'left', 'right', 'outer', 'inner'}, default 'inner'

        left: use only keys from left frame, like a SQL left outer join; preserve key
            order.
        right: use only keys from right frame, like a SQL right outer join; preserve key
            order.
        outer: use union of keys from both frames, like a SQL full outer join; sort keys
            lexicographically.
        inner: use intersection of keys from both frames, like a SQL inner join;
            preserve the order of the left keys.
    on: Column or index level names to join on. These must be found in both DataFrames. If on
        is None and not merging on indexes then this defaults to the intersection of the
        columns in both DataFrames.
    left_on: Column or index level names to join on in the left DataFrame. Can also
        be an array or list of arrays of the length of the left DataFrame.
        These arrays are treated as if they are columns.
    right_on: Column or index level names to join on in the right DataFrame. Can also
        be an array or list of arrays of the length of the right DataFrame.
        These arrays are treated as if they are columns.
    left_index: Use the index from the left DataFrame as the join key(s). If it is a
        MultiIndex, the number of keys in the other DataFrame (either the index or a number of
        columns) must match the number of levels.
    right_index: Use the index from the right DataFrame as the join key. Same caveats as
        left_index.
    suffixes: Suffix to apply to overlapping column names in the left and right side,
        respectively.

    Returns
    -------
    DataFrame
        A DataFrame of the two merged objects.

    Examples
    --------

    >>> df1 = ps.DataFrame({'lkey': ['foo', 'bar', 'baz', 'foo'],
    ...                     'value': [1, 2, 3, 5]},
    ...                    columns=['lkey', 'value'])
    >>> df2 = ps.DataFrame({'rkey': ['foo', 'bar', 'baz', 'foo'],
    ...                     'value': [5, 6, 7, 8]},
    ...                    columns=['rkey', 'value'])
    >>> df1
      lkey  value
    0  foo      1
    1  bar      2
    2  baz      3
    3  foo      5
    >>> df2
      rkey  value
    0  foo      5
    1  bar      6
    2  baz      7
    3  foo      8

    Merge df1 and df2 on the lkey and rkey columns. The value columns have
    the default suffixes, _x and _y, appended.

    >>> merged = ps.merge(df1, df2, left_on='lkey', right_on='rkey')
    >>> merged.sort_values(by=['lkey', 'value_x', 'rkey', 'value_y'])  # doctest: +ELLIPSIS
      lkey  value_x rkey  value_y
    ...bar        2  bar        6
    ...baz        3  baz        7
    ...foo        1  foo        5
    ...foo        1  foo        8
    ...foo        5  foo        5
    ...foo        5  foo        8

    >>> left_psdf = ps.DataFrame({'A': [1, 2]})
    >>> right_psdf = ps.DataFrame({'B': ['x', 'y']}, index=[1, 2])

    >>> ps.merge(left_psdf, right_psdf, left_index=True, right_index=True).sort_index()
       A  B
    1  2  x

    >>> ps.merge(left_psdf, right_psdf, left_index=True, right_index=True, how='left').sort_index()
       A     B
    0  1  None
    1  2     x

    >>> ps.merge(left_psdf, right_psdf, left_index=True, right_index=True, how='right').sort_index()
         A  B
    1  2.0  x
    2  NaN  y

    >>> ps.merge(left_psdf, right_psdf, left_index=True, right_index=True, how='outer').sort_index()
         A     B
    0  1.0  None
    1  2.0     x
    2  NaN     y

    Notes
    -----
    As described in #263, joining string columns currently returns None for missing values
        instead of NaN.
    """
    return obj.merge(
        right,
        how=how,
        on=on,
        left_on=left_on,
        right_on=right_on,
        left_index=left_index,
        right_index=right_index,
        suffixes=suffixes,
    )


def merge_asof(
    left: Union[DataFrame, Series],
    right: Union[DataFrame, Series],
    on: Optional[Name] = None,
    left_on: Optional[Name] = None,
    right_on: Optional[Name] = None,
    left_index: bool = False,
    right_index: bool = False,
    by: Optional[Union[Name, List[Name]]] = None,
    left_by: Optional[Union[Name, List[Name]]] = None,
    right_by: Optional[Union[Name, List[Name]]] = None,
    suffixes: Tuple[str, str] = ("_x", "_y"),
    tolerance: Optional[Any] = None,
    allow_exact_matches: bool = True,
    direction: str = "backward",
) -> DataFrame:
    """
    Perform an asof merge.

    This is like a left-join except that we match on nearest
    key rather than equal keys.

    For each row in the left DataFrame:

      - A "backward" search selects the last row in the right DataFrame whose
        'on' key is less than or equal to the left's key.

      - A "forward" search selects the first row in the right DataFrame whose
        'on' key is greater than or equal to the left's key.

      - A "nearest" search selects the row in the right DataFrame who's 'on'
        key is closest in absolute distance to the left's key.

    Optionally match on equivalent keys with 'by' before searching with 'on'.

    .. versionadded:: 3.3.0

    Parameters
    ----------
    left : DataFrame or named Series
    right : DataFrame or named Series
    on : label
        Field name to join on. Must be found in both DataFrames.
        The data MUST be ordered. This must be a numeric column,
        such as datetimelike, integer, or float. On or left_on/right_on
        must be given.
    left_on : label
        Field name to join on in left DataFrame.
    right_on : label
        Field name to join on in right DataFrame.
    left_index : bool
        Use the index of the left DataFrame as the join key.
    right_index : bool
        Use the index of the right DataFrame as the join key.
    by : column name or list of column names
        Match on these columns before performing merge operation.
    left_by : column name
        Field names to match on in the left DataFrame.
    right_by : column name
        Field names to match on in the right DataFrame.
    suffixes : 2-length sequence (tuple, list, ...)
        Suffix to apply to overlapping column names in the left and right
        side, respectively.
    tolerance : int or Timedelta, optional, default None
        Select asof tolerance within this range; must be compatible
        with the merge index.
    allow_exact_matches : bool, default True

        - If True, allow matching with the same 'on' value
          (i.e. less-than-or-equal-to / greater-than-or-equal-to)
        - If False, don't match the same 'on' value
          (i.e., strictly less-than / strictly greater-than).

    direction : 'backward' (default), 'forward', or 'nearest'
        Whether to search for prior, subsequent, or closest matches.

    Returns
    -------
    merged : DataFrame

    See Also
    --------
    merge : Merge with a database-style join.
    merge_ordered : Merge with optional filling/interpolation.

    Examples
    --------
    >>> left = ps.DataFrame({"a": [1, 5, 10], "left_val": ["a", "b", "c"]})
    >>> left
        a left_val
    0   1        a
    1   5        b
    2  10        c

    >>> right = ps.DataFrame({"a": [1, 2, 3, 6, 7], "right_val": [1, 2, 3, 6, 7]})
    >>> right
       a  right_val
    0  1          1
    1  2          2
    2  3          3
    3  6          6
    4  7          7

    >>> ps.merge_asof(left, right, on="a").sort_values("a").reset_index(drop=True)
        a left_val  right_val
    0   1        a          1
    1   5        b          3
    2  10        c          7

    >>> ps.merge_asof(
    ...     left,
    ...     right,
    ...     on="a",
    ...     allow_exact_matches=False
    ... ).sort_values("a").reset_index(drop=True)
        a left_val  right_val
    0   1        a        NaN
    1   5        b        3.0
    2  10        c        7.0

    >>> ps.merge_asof(
    ...     left,
    ...     right,
    ...     on="a",
    ...     direction="forward"
    ... ).sort_values("a").reset_index(drop=True)
        a left_val  right_val
    0   1        a        1.0
    1   5        b        6.0
    2  10        c        NaN

    >>> ps.merge_asof(
    ...     left,
    ...     right,
    ...     on="a",
    ...     direction="nearest"
    ... ).sort_values("a").reset_index(drop=True)
        a left_val  right_val
    0   1        a          1
    1   5        b          6
    2  10        c          7

    We can use indexed DataFrames as well.

    >>> left = ps.DataFrame({"left_val": ["a", "b", "c"]}, index=[1, 5, 10])
    >>> left
       left_val
    1         a
    5         b
    10        c

    >>> right = ps.DataFrame({"right_val": [1, 2, 3, 6, 7]}, index=[1, 2, 3, 6, 7])
    >>> right
       right_val
    1          1
    2          2
    3          3
    6          6
    7          7

    >>> ps.merge_asof(left, right, left_index=True, right_index=True).sort_index()
       left_val  right_val
    1         a          1
    5         b          3
    10        c          7

    Here is a real-world times-series example

    >>> quotes = ps.DataFrame(
    ...     {
    ...         "time": [
    ...             pd.Timestamp("2016-05-25 13:30:00.023"),
    ...             pd.Timestamp("2016-05-25 13:30:00.023"),
    ...             pd.Timestamp("2016-05-25 13:30:00.030"),
    ...             pd.Timestamp("2016-05-25 13:30:00.041"),
    ...             pd.Timestamp("2016-05-25 13:30:00.048"),
    ...             pd.Timestamp("2016-05-25 13:30:00.049"),
    ...             pd.Timestamp("2016-05-25 13:30:00.072"),
    ...             pd.Timestamp("2016-05-25 13:30:00.075")
    ...         ],
    ...         "ticker": [
    ...                "GOOG",
    ...                "MSFT",
    ...                "MSFT",
    ...                "MSFT",
    ...                "GOOG",
    ...                "AAPL",
    ...                "GOOG",
    ...                "MSFT"
    ...            ],
    ...            "bid": [720.50, 51.95, 51.97, 51.99, 720.50, 97.99, 720.50, 52.01],
    ...            "ask": [720.93, 51.96, 51.98, 52.00, 720.93, 98.01, 720.88, 52.03]
    ...     }
    ... )
    >>> quotes
                         time ticker     bid     ask
    0 2016-05-25 13:30:00.023   GOOG  720.50  720.93
    1 2016-05-25 13:30:00.023   MSFT   51.95   51.96
    2 2016-05-25 13:30:00.030   MSFT   51.97   51.98
    3 2016-05-25 13:30:00.041   MSFT   51.99   52.00
    4 2016-05-25 13:30:00.048   GOOG  720.50  720.93
    5 2016-05-25 13:30:00.049   AAPL   97.99   98.01
    6 2016-05-25 13:30:00.072   GOOG  720.50  720.88
    7 2016-05-25 13:30:00.075   MSFT   52.01   52.03

    >>> trades = ps.DataFrame(
    ...        {
    ...            "time": [
    ...                pd.Timestamp("2016-05-25 13:30:00.023"),
    ...                pd.Timestamp("2016-05-25 13:30:00.038"),
    ...                pd.Timestamp("2016-05-25 13:30:00.048"),
    ...                pd.Timestamp("2016-05-25 13:30:00.048"),
    ...                pd.Timestamp("2016-05-25 13:30:00.048")
    ...            ],
    ...            "ticker": ["MSFT", "MSFT", "GOOG", "GOOG", "AAPL"],
    ...            "price": [51.95, 51.95, 720.77, 720.92, 98.0],
    ...            "quantity": [75, 155, 100, 100, 100]
    ...        }
    ...    )
    >>> trades
                         time ticker   price  quantity
    0 2016-05-25 13:30:00.023   MSFT   51.95        75
    1 2016-05-25 13:30:00.038   MSFT   51.95       155
    2 2016-05-25 13:30:00.048   GOOG  720.77       100
    3 2016-05-25 13:30:00.048   GOOG  720.92       100
    4 2016-05-25 13:30:00.048   AAPL   98.00       100

    By default we are taking the asof of the quotes

    >>> ps.merge_asof(
    ...    trades, quotes, on="time", by="ticker"
    ... ).sort_values(["time", "ticker", "price"]).reset_index(drop=True)
                         time ticker   price  quantity     bid     ask
    0 2016-05-25 13:30:00.023   MSFT   51.95        75   51.95   51.96
    1 2016-05-25 13:30:00.038   MSFT   51.95       155   51.97   51.98
    2 2016-05-25 13:30:00.048   AAPL   98.00       100     NaN     NaN
    3 2016-05-25 13:30:00.048   GOOG  720.77       100  720.50  720.93
    4 2016-05-25 13:30:00.048   GOOG  720.92       100  720.50  720.93

    We only asof within 2ms between the quote time and the trade time

    >>> ps.merge_asof(
    ...     trades,
    ...     quotes,
    ...     on="time",
    ...     by="ticker",
    ...     tolerance=sf.expr("INTERVAL 2 MILLISECONDS")  # pd.Timedelta("2ms")
    ... ).sort_values(["time", "ticker", "price"]).reset_index(drop=True)
                         time ticker   price  quantity     bid     ask
    0 2016-05-25 13:30:00.023   MSFT   51.95        75   51.95   51.96
    1 2016-05-25 13:30:00.038   MSFT   51.95       155     NaN     NaN
    2 2016-05-25 13:30:00.048   AAPL   98.00       100     NaN     NaN
    3 2016-05-25 13:30:00.048   GOOG  720.77       100  720.50  720.93
    4 2016-05-25 13:30:00.048   GOOG  720.92       100  720.50  720.93

    We only asof within 10ms between the quote time and the trade time
    and we exclude exact matches on time. However *prior* data will
    propagate forward

    >>> ps.merge_asof(
    ...     trades,
    ...     quotes,
    ...     on="time",
    ...     by="ticker",
    ...     tolerance=sf.expr("INTERVAL 10 MILLISECONDS"),  # pd.Timedelta("10ms")
    ...     allow_exact_matches=False
    ... ).sort_values(["time", "ticker", "price"]).reset_index(drop=True)
                         time ticker   price  quantity     bid     ask
    0 2016-05-25 13:30:00.023   MSFT   51.95        75     NaN     NaN
    1 2016-05-25 13:30:00.038   MSFT   51.95       155   51.97   51.98
    2 2016-05-25 13:30:00.048   AAPL   98.00       100     NaN     NaN
    3 2016-05-25 13:30:00.048   GOOG  720.77       100     NaN     NaN
    4 2016-05-25 13:30:00.048   GOOG  720.92       100     NaN     NaN
    """

    def to_list(os: Optional[Union[Name, List[Name]]]) -> List[Label]:
        if os is None:
            return []
        elif is_name_like_tuple(os):
            return [cast(Label, os)]
        elif is_name_like_value(os):
            return [(os,)]
        else:
            return [o if is_name_like_tuple(o) else (o,) for o in os]

    if isinstance(left, Series):
        left = left.to_frame()
    if isinstance(right, Series):
        right = right.to_frame()

    if on:
        if left_on or right_on:
            raise ValueError(
                'Can only pass argument "on" OR "left_on" and "right_on", '
                "not a combination of both."
            )
        left_as_of_names = list(map(left._internal.spark_column_name_for, to_list(on)))
        right_as_of_names = list(map(right._internal.spark_column_name_for, to_list(on)))
    else:
        if left_index:
            if isinstance(left.index, MultiIndex):
                raise ValueError("left can only have one index")
            left_as_of_names = left._internal.index_spark_column_names
        else:
            left_as_of_names = list(map(left._internal.spark_column_name_for, to_list(left_on)))
        if right_index:
            if isinstance(right.index, MultiIndex):
                raise ValueError("right can only have one index")
            right_as_of_names = right._internal.index_spark_column_names
        else:
            right_as_of_names = list(map(right._internal.spark_column_name_for, to_list(right_on)))

        if left_as_of_names and not right_as_of_names:
            raise ValueError("Must pass right_on or right_index=True")
        if right_as_of_names and not left_as_of_names:
            raise ValueError("Must pass left_on or left_index=True")
        if not left_as_of_names and not right_as_of_names:
            common = list(left.columns.intersection(right.columns))
            if len(common) == 0:
                raise ValueError(
                    "No common columns to perform merge on. Merge options: "
                    "left_on=None, right_on=None, left_index=False, right_index=False"
                )
            left_as_of_names = list(map(left._internal.spark_column_name_for, to_list(common)))
            right_as_of_names = list(map(right._internal.spark_column_name_for, to_list(common)))

    if len(left_as_of_names) != 1:
        raise ValueError("can only asof on a key for left")
    if len(right_as_of_names) != 1:
        raise ValueError("can only asof on a key for right")

    if by:
        if left_by or right_by:
            raise ValueError('Can only pass argument "by" OR "left_by" and "right_by".')
        left_join_on_names = list(map(left._internal.spark_column_name_for, to_list(by)))
        right_join_on_names = list(map(right._internal.spark_column_name_for, to_list(by)))
    else:
        left_join_on_names = list(map(left._internal.spark_column_name_for, to_list(left_by)))
        right_join_on_names = list(map(right._internal.spark_column_name_for, to_list(right_by)))

        if left_join_on_names and not right_join_on_names:
            raise ValueError("missing right_by")
        if right_join_on_names and not left_join_on_names:
            raise ValueError("missing left_by")
        if len(left_join_on_names) != len(right_join_on_names):
            raise ValueError("left_by and right_by must be same length")

    # We should distinguish the name to avoid ambiguous column name after merging.
    right_prefix = "__right_"
    right_as_of_names = [right_prefix + right_as_of_name for right_as_of_name in right_as_of_names]
    right_join_on_names = [
        right_prefix + right_join_on_name for right_join_on_name in right_join_on_names
    ]

    left_as_of_name = left_as_of_names[0]
    right_as_of_name = right_as_of_names[0]

    def resolve(internal: InternalFrame, side: str) -> InternalFrame:
        def rename(col: str) -> str:
            return "__{}_{}".format(side, col)

        internal = internal.resolved_copy
        sdf = internal.spark_frame
        sdf = sdf.select(
            *[
                scol_for(sdf, col).alias(rename(col))
                for col in sdf.columns
                if col not in HIDDEN_COLUMNS
            ],
            *HIDDEN_COLUMNS,
        )
        return internal.copy(
            spark_frame=sdf,
            index_spark_columns=[
                scol_for(sdf, rename(col)) for col in internal.index_spark_column_names
            ],
            index_fields=[field.copy(name=rename(field.name)) for field in internal.index_fields],
            data_spark_columns=[
                scol_for(sdf, rename(col)) for col in internal.data_spark_column_names
            ],
            data_fields=[field.copy(name=rename(field.name)) for field in internal.data_fields],
        )

    left_internal = left._internal.resolved_copy
    right_internal = resolve(right._internal, "right")

    left_table = left_internal.spark_frame.alias("left_table")
    right_table = right_internal.spark_frame.alias("right_table")

    left_as_of_column = scol_for(left_table, left_as_of_name)
    right_as_of_column = scol_for(right_table, right_as_of_name)

    if left_join_on_names:
        left_join_on_columns = [scol_for(left_table, label) for label in left_join_on_names]
        right_join_on_columns = [scol_for(right_table, label) for label in right_join_on_names]
        on = reduce(
            lambda lft, rgt: lft & rgt,
            [lft == rgt for lft, rgt in zip(left_join_on_columns, right_join_on_columns)],
        )
    else:
        on = None

    Column = get_column_class()
    if tolerance is not None and not isinstance(tolerance, Column):
        tolerance = F.lit(tolerance)

    as_of_joined_table = left_table._joinAsOf(
        right_table,
        leftAsOfColumn=left_as_of_column,
        rightAsOfColumn=right_as_of_column,
        on=on,
        how="left",
        tolerance=tolerance,
        allowExactMatches=allow_exact_matches,
        direction=direction,
    )

    # Unpack suffixes tuple for convenience
    left_suffix = suffixes[0]
    right_suffix = suffixes[1]

    # Append suffixes to columns with the same name to avoid conflicts later
    duplicate_columns = set(left_internal.column_labels) & set(right_internal.column_labels)

    exprs = []
    data_columns = []
    column_labels = []

    def left_scol_for(label: Label) -> Column:  # type: ignore[valid-type]
        return scol_for(as_of_joined_table, left_internal.spark_column_name_for(label))

    def right_scol_for(label: Label) -> Column:  # type: ignore[valid-type]
        return scol_for(as_of_joined_table, right_internal.spark_column_name_for(label))

    for label in left_internal.column_labels:
        col = left_internal.spark_column_name_for(label)
        scol = left_scol_for(label)
        if label in duplicate_columns:
            spark_column_name = left_internal.spark_column_name_for(label)
            if spark_column_name in (left_as_of_names + left_join_on_names) and (
                (right_prefix + spark_column_name) in (right_as_of_names + right_join_on_names)
            ):
                pass
            else:
                col = col + left_suffix
                scol = scol.alias(col)  # type: ignore[attr-defined]
                label = tuple([str(label[0]) + left_suffix] + list(label[1:]))
        exprs.append(scol)
        data_columns.append(col)
        column_labels.append(label)
    for label in right_internal.column_labels:
        # recover `right_prefix` here.
        col = right_internal.spark_column_name_for(label)[len(right_prefix) :]
        scol = right_scol_for(label).alias(col)  # type: ignore[attr-defined]
        if label in duplicate_columns:
            spark_column_name = left_internal.spark_column_name_for(label)
            if spark_column_name in left_as_of_names + left_join_on_names and (
                (right_prefix + spark_column_name) in right_as_of_names + right_join_on_names
            ):
                continue
            else:
                col = col + right_suffix
                scol = scol.alias(col)  # type: ignore[attr-defined]
                label = tuple([str(label[0]) + right_suffix] + list(label[1:]))
        exprs.append(scol)
        data_columns.append(col)
        column_labels.append(label)

    # Retain indices if they are used for joining
    if left_index or right_index:
        index_spark_column_names = [
            SPARK_INDEX_NAME_FORMAT(i) for i in range(len(left_internal.index_spark_column_names))
        ]
        left_index_scols = [
            scol.alias(name)
            for scol, name in zip(left_internal.index_spark_columns, index_spark_column_names)
        ]
        exprs.extend(left_index_scols)
        index_names = left_internal.index_names
    else:
        index_spark_column_names = []
        index_names = []

    selected_columns = as_of_joined_table.select(*exprs)

    internal = InternalFrame(
        spark_frame=selected_columns,
        index_spark_columns=[scol_for(selected_columns, col) for col in index_spark_column_names],
        index_names=index_names,
        column_labels=column_labels,
        data_spark_columns=[scol_for(selected_columns, col) for col in data_columns],
    )
    return DataFrame(internal)


@no_type_check
def to_numeric(arg, errors="raise"):
    """
    Convert argument to a numeric type.

    Parameters
    ----------
    arg : scalar, list, tuple, 1-d array, or Series
        Argument to be converted.
    errors : {'raise', 'coerce'}, default 'raise'
        * If 'coerce', then invalid parsing will be set as NaN.
        * If 'raise', then invalid parsing will raise an exception.
        * If 'ignore', then invalid parsing will return the input.

        .. note:: 'ignore' doesn't work yet when `arg` is pandas-on-Spark Series.

    Returns
    -------
    ret : numeric if parsing succeeded.

    See Also
    --------
    DataFrame.astype : Cast argument to a specified dtype.
    to_datetime : Convert argument to datetime.
    to_timedelta : Convert argument to timedelta.
    numpy.ndarray.astype : Cast a numpy array to a specified type.

    Examples
    --------

    >>> psser = ps.Series(['1.0', '2', '-3'])
    >>> psser
    0    1.0
    1      2
    2     -3
    dtype: object

    >>> ps.to_numeric(psser)
    0    1.0
    1    2.0
    2   -3.0
    dtype: float32

    If given Series contains invalid value to cast float, just cast it to `np.nan`
    when `errors` is set to "coerce".

    >>> psser = ps.Series(['apple', '1.0', '2', '-3'])
    >>> psser
    0    apple
    1      1.0
    2        2
    3       -3
    dtype: object

    >>> ps.to_numeric(psser, errors="coerce")
    0    NaN
    1    1.0
    2    2.0
    3   -3.0
    dtype: float32

    Also support for list, tuple, np.array, or a scalar

    >>> ps.to_numeric(['1.0', '2', '-3'])
    array([ 1.,  2., -3.])

    >>> ps.to_numeric(('1.0', '2', '-3'))
    array([ 1.,  2., -3.])

    >>> ps.to_numeric(np.array(['1.0', '2', '-3']))
    array([ 1.,  2., -3.])

    >>> ps.to_numeric('1.0')
    1.0
    """
    if isinstance(arg, Series):
        if errors == "coerce":
            return arg._with_new_scol(arg.spark.column.cast("float"))
        elif errors == "raise":
            scol = arg.spark.column
            scol_casted = scol.cast("float")
            cond = F.when(
                F.assert_true(scol.isNull() | scol_casted.isNotNull()).isNull(), scol_casted
            )
            return arg._with_new_scol(cond)
        elif errors == "ignore":
            raise NotImplementedError("'ignore' is not implemented yet, when the `arg` is Series.")
        else:
            raise ValueError("invalid error value specified")
    else:
        return pd.to_numeric(arg, errors=errors)


def broadcast(obj: DataFrame) -> DataFrame:
    """
    Marks a DataFrame as small enough for use in broadcast joins.

    .. deprecated:: 3.2.0
        Use :func:`DataFrame.spark.hint` instead.

    Parameters
    ----------
    obj : DataFrame

    Returns
    -------
    ret : DataFrame with broadcast hint.

    See Also
    --------
    DataFrame.merge : Merge DataFrame objects with a database-style join.
    DataFrame.join : Join columns of another DataFrame.
    DataFrame.update : Modify in place using non-NA values from another DataFrame.
    DataFrame.hint : Specifies some hint on the current DataFrame.

    Examples
    --------
    >>> df1 = ps.DataFrame({'lkey': ['foo', 'bar', 'baz', 'foo'],
    ...                     'value': [1, 2, 3, 5]},
    ...                    columns=['lkey', 'value']).set_index('lkey')
    >>> df2 = ps.DataFrame({'rkey': ['foo', 'bar', 'baz', 'foo'],
    ...                     'value': [5, 6, 7, 8]},
    ...                    columns=['rkey', 'value']).set_index('rkey')
    >>> merged = df1.merge(ps.broadcast(df2), left_index=True, right_index=True)
    >>> merged.spark.explain()  # doctest: +ELLIPSIS
    == Physical Plan ==
    ...
    ...BroadcastHashJoin...
    ...
    """
    warnings.warn(
        "`broadcast` has been deprecated and might be removed in a future version. "
        "Use `DataFrame.spark.hint` with 'broadcast' for `name` parameter instead.",
        FutureWarning,
    )
    if not isinstance(obj, DataFrame):
        raise TypeError("Invalid type : expected DataFrame got {}".format(type(obj).__name__))
    return DataFrame(
        obj._internal.with_new_sdf(F.broadcast(obj._internal.resolved_copy.spark_frame))
    )


def read_orc(
    path: str,
    columns: Optional[List[str]] = None,
    index_col: Optional[Union[str, List[str]]] = None,
    **options: Any,
) -> "DataFrame":
    """
    Load an ORC object from the file path, returning a DataFrame.

    Parameters
    ----------
    path : str
        The path string storing the ORC file to be read.
    columns : list, default None
        If not None, only these columns will be read from the file.
    index_col : str or list of str, optional, default: None
        Index column of table in Spark.
    options : dict
        All other options passed directly into Spark's data source.

    Returns
    -------
    DataFrame

    Examples
    --------
    >>> ps.range(1).to_orc('%s/read_spark_io/data.orc' % path)
    >>> ps.read_orc('%s/read_spark_io/data.orc' % path, columns=['id'])
       id
    0   0

    You can preserve the index in the roundtrip as below.

    >>> ps.range(1).to_orc('%s/read_spark_io/data.orc' % path, index_col="index")
    >>> ps.read_orc('%s/read_spark_io/data.orc' % path, columns=['id'], index_col="index")
    ... # doctest: +NORMALIZE_WHITESPACE
           id
    index
    0       0
    """
    if "options" in options and isinstance(options.get("options"), dict) and len(options) == 1:
        options = options.get("options")

    psdf = read_spark_io(path, format="orc", index_col=index_col, **options)

    if columns is not None:
        psdf_columns = psdf.columns
        new_columns = list()
        for column in list(columns):
            if column in psdf_columns:
                new_columns.append(column)
            else:
                raise ValueError("Unknown column name '{}'".format(column))
        psdf = psdf[new_columns]

    return psdf


def _get_index_map(
    sdf: PySparkDataFrame, index_col: Optional[Union[str, List[str]]] = None
) -> Tuple[Optional[List[PySparkColumn]], Optional[List[Label]]]:
    index_spark_columns: Optional[List[PySparkColumn]]
    index_names: Optional[List[Label]]
    if index_col is not None:
        if isinstance(index_col, str):
            index_col = [index_col]
        sdf_columns = set(sdf.columns)
        for col in index_col:
            if col not in sdf_columns:
                raise KeyError(col)
        index_spark_columns = [scol_for(sdf, col) for col in index_col]
        index_names = [(col,) for col in index_col]
    else:
        index_spark_columns = None
        index_names = None

    return index_spark_columns, index_names


_get_dummies_default_accept_types = (DecimalType, StringType, DateType)
_get_dummies_acceptable_types = _get_dummies_default_accept_types + (
    ByteType,
    ShortType,
    IntegerType,
    LongType,
    FloatType,
    DoubleType,
    BooleanType,
    TimestampType,
    TimestampNTZType,
)


def _test() -> None:
    import os
    import doctest
    import shutil
    import sys
    import tempfile
    import uuid
    from pyspark.sql import SparkSession
    import pyspark.pandas.namespace

    os.chdir(os.environ["SPARK_HOME"])

    globs = pyspark.pandas.namespace.__dict__.copy()
    globs["ps"] = pyspark.pandas
    globs["sf"] = F
    spark = (
        SparkSession.builder.master("local[4]")
        .appName("pyspark.pandas.namespace tests")
        .getOrCreate()
    )

    db_name = "db%s" % str(uuid.uuid4()).replace("-", "")
    spark.sql("CREATE DATABASE %s" % db_name)
    globs["db"] = db_name

    path = tempfile.mkdtemp()
    globs["path"] = path

    (failure_count, test_count) = doctest.testmod(
        pyspark.pandas.namespace,
        globs=globs,
        optionflags=doctest.ELLIPSIS | doctest.NORMALIZE_WHITESPACE,
    )

    shutil.rmtree(path, ignore_errors=True)
    spark.sql("DROP DATABASE IF EXISTS %s CASCADE" % db_name)
    spark.stop()
    if failure_count:
        sys.exit(-1)


if __name__ == "__main__":
    _test()<|MERGE_RESOLUTION|>--- conflicted
+++ resolved
@@ -48,10 +48,7 @@
 from pandas.tseries.offsets import DateOffset
 import pyarrow as pa
 import pyarrow.parquet as pq
-<<<<<<< HEAD
-=======
-
->>>>>>> 54d5087c
+
 from pyspark.sql import functions as F, Column as PySparkColumn
 from pyspark.sql.functions import pandas_udf
 from pyspark.sql.types import (
@@ -71,10 +68,6 @@
     DataType,
 )
 from pyspark.sql.dataframe import DataFrame as PySparkDataFrame
-<<<<<<< HEAD
-
-=======
->>>>>>> 54d5087c
 from pyspark import pandas as ps
 from pyspark.pandas._typing import Axis, Dtype, Label, Name
 from pyspark.pandas.base import IndexOpsMixin
