#
# Licensed to the Apache Software Foundation (ASF) under one or more
# contributor license agreements.  See the NOTICE file distributed with
# this work for additional information regarding copyright ownership.
# The ASF licenses this file to You under the Apache License, Version 2.0
# (the "License"); you may not use this file except in compliance with
# the License.  You may obtain a copy of the License at
#
#    http://www.apache.org/licenses/LICENSE-2.0
#
# Unless required by applicable law or agreed to in writing, software
# distributed under the License is distributed on an "AS IS" BASIS,
# WITHOUT WARRANTIES OR CONDITIONS OF ANY KIND, either express or implied.
# See the License for the specific language governing permissions and
# limitations under the License.
#

import importlib

import pandas as pd
import numpy as np
<<<<<<< HEAD
from pyspark.ml.feature import Bucketizer
from pyspark.mllib.stat import KernelDensity
from pyspark.sql import functions as F
=======
>>>>>>> 54d5087c
from pandas.core.base import PandasObject
from pandas.core.dtypes.inference import is_integer

from pyspark.ml.feature import Bucketizer
from pyspark.mllib.stat import KernelDensity
from pyspark.sql import functions as F
from pyspark.pandas.missing import unsupported_function
from pyspark.pandas.config import get_option
from pyspark.pandas.utils import name_like_string


class TopNPlotBase:
    def get_top_n(self, data):
        from pyspark.pandas import DataFrame, Series

        max_rows = get_option("plotting.max_rows")
        # Simply use the first 1k elements and make it into a pandas dataframe
        # For categorical variables, it is likely called from df.x.value_counts().plot.xxx().
        if isinstance(data, (Series, DataFrame)):
            data = data.head(max_rows + 1)._to_pandas()
        else:
            raise TypeError("Only DataFrame and Series are supported for plotting.")

        self.partial = False
        if len(data) > max_rows:
            self.partial = True
            data = data.iloc[:max_rows]
        return data

    def set_result_text(self, ax):
        max_rows = get_option("plotting.max_rows")
        assert hasattr(self, "partial")

        if self.partial:
            ax.text(
                1,
                1,
                "showing top {} elements only".format(max_rows),
                size=6,
                ha="right",
                va="bottom",
                transform=ax.transAxes,
            )


class SampledPlotBase:
    def get_sampled(self, data):
        from pyspark.pandas import DataFrame, Series

        fraction = get_option("plotting.sample_ratio")
        if fraction is None:
            fraction = 1 / (len(data) / get_option("plotting.max_rows"))
            fraction = min(1.0, fraction)
        self.fraction = fraction

        if isinstance(data, (DataFrame, Series)):
            if isinstance(data, Series):
                data = data.to_frame()
            sampled = data._internal.resolved_copy.spark_frame.sample(fraction=self.fraction)
            return DataFrame(data._internal.with_new_sdf(sampled))._to_pandas()
        else:
            raise TypeError("Only DataFrame and Series are supported for plotting.")

    def set_result_text(self, ax):
        assert hasattr(self, "fraction")

        if self.fraction < 1:
            ax.text(
                1,
                1,
                "showing the sampled result by fraction %s" % self.fraction,
                size=6,
                ha="right",
                va="bottom",
                transform=ax.transAxes,
            )


class NumericPlotBase:
    @staticmethod
    def prepare_numeric_data(data):
        from pyspark.pandas.series import Series

        if isinstance(data, Series):
            data = data.to_frame()

        numeric_data = data.select_dtypes(
            include=["byte", "decimal", "integer", "float", "long", "double", np.datetime64]
        )

        # no empty frames or series allowed
        if len(numeric_data.columns) == 0:
            raise TypeError(
                "Empty {0!r}: no numeric data to " "plot".format(numeric_data.__class__.__name__)
            )

        return data, numeric_data


class HistogramPlotBase(NumericPlotBase):
    @staticmethod
    def prepare_hist_data(data, bins):
        data, numeric_data = NumericPlotBase.prepare_numeric_data(data)
        if is_integer(bins):
            # computes boundaries for the column
            bins = HistogramPlotBase.get_bins(data._to_spark(), bins)

        return numeric_data, bins

    @staticmethod
    def get_bins(sdf, bins):
        # 'data' is a Spark DataFrame that selects all columns.
        if len(sdf.columns) > 1:
            min_col = F.least(*map(F.min, sdf))
            max_col = F.greatest(*map(F.max, sdf))
        else:
            min_col = F.min(sdf.columns[-1])
            max_col = F.max(sdf.columns[-1])
        boundaries = sdf.select(min_col, max_col).first()

        # divides the boundaries into bins
        if boundaries[0] == boundaries[1]:
            boundaries = (boundaries[0] - 0.5, boundaries[1] + 0.5)

        return np.linspace(boundaries[0], boundaries[1], bins + 1)

    @staticmethod
    def compute_hist(psdf, bins):
        # 'data' is a Spark DataFrame that selects one column.
        assert isinstance(bins, (np.ndarray, np.generic))

        sdf = psdf._internal.spark_frame
        scols = []
        input_column_names = []
        for label in psdf._internal.column_labels:
            input_column_name = name_like_string(label)
            input_column_names.append(input_column_name)
            scols.append(psdf._internal.spark_column_for(label).alias(input_column_name))
        sdf = sdf.select(*scols)

        # 1. Make the bucket output flat to:
        #     +----------+-------+
        #     |__group_id|buckets|
        #     +----------+-------+
        #     |0         |0.0    |
        #     |0         |0.0    |
        #     |0         |1.0    |
        #     |0         |2.0    |
        #     |0         |3.0    |
        #     |0         |3.0    |
        #     |1         |0.0    |
        #     |1         |1.0    |
        #     |1         |1.0    |
        #     |1         |2.0    |
        #     |1         |1.0    |
        #     |1         |0.0    |
        #     +----------+-------+
        colnames = sdf.columns
        bucket_names = ["__{}_bucket".format(colname) for colname in colnames]

        output_df = None
        for group_id, (colname, bucket_name) in enumerate(zip(colnames, bucket_names)):
            # creates a Bucketizer to get corresponding bin of each value
            bucketizer = Bucketizer(
                splits=bins, inputCol=colname, outputCol=bucket_name, handleInvalid="skip"
            )

            bucket_df = bucketizer.transform(sdf)

            if output_df is None:
                output_df = bucket_df.select(
                    F.lit(group_id).alias("__group_id"), F.col(bucket_name).alias("__bucket")
                )
            else:
                output_df = output_df.union(
                    bucket_df.select(
                        F.lit(group_id).alias("__group_id"), F.col(bucket_name).alias("__bucket")
                    )
                )

        # 2. Calculate the count based on each group and bucket.
        #     +----------+-------+------+
        #     |__group_id|buckets| count|
        #     +----------+-------+------+
        #     |0         |0.0    |2     |
        #     |0         |1.0    |1     |
        #     |0         |2.0    |1     |
        #     |0         |3.0    |2     |
        #     |1         |0.0    |2     |
        #     |1         |1.0    |3     |
        #     |1         |2.0    |1     |
        #     +----------+-------+------+
        result = (
            output_df.groupby("__group_id", "__bucket")
            .agg(F.count("*").alias("count"))
            .toPandas()
            .sort_values(by=["__group_id", "__bucket"])
        )

        # 3. Fill empty bins and calculate based on each group id. From:
        #     +----------+--------+------+
        #     |__group_id|__bucket| count|
        #     +----------+--------+------+
        #     |0         |0.0     |2     |
        #     |0         |1.0     |1     |
        #     |0         |2.0     |1     |
        #     |0         |3.0     |2     |
        #     +----------+--------+------+
        #     +----------+--------+------+
        #     |__group_id|__bucket| count|
        #     +----------+--------+------+
        #     |1         |0.0     |2     |
        #     |1         |1.0     |3     |
        #     |1         |2.0     |1     |
        #     +----------+--------+------+
        #
        # to:
        #     +-----------------+
        #     |__values1__bucket|
        #     +-----------------+
        #     |2                |
        #     |1                |
        #     |1                |
        #     |2                |
        #     |0                |
        #     +-----------------+
        #     +-----------------+
        #     |__values2__bucket|
        #     +-----------------+
        #     |2                |
        #     |3                |
        #     |1                |
        #     |0                |
        #     |0                |
        #     +-----------------+
        output_series = []
        for i, (input_column_name, bucket_name) in enumerate(zip(input_column_names, bucket_names)):
            current_bucket_result = result[result["__group_id"] == i]
            # generates a pandas DF with one row for each bin
            # we need this as some of the bins may be empty
            indexes = pd.DataFrame({"__bucket": np.arange(0, len(bins) - 1)})
            # merges the bins with counts on it and fills remaining ones with zeros
            pdf = indexes.merge(current_bucket_result, how="left", on=["__bucket"]).fillna(0)[
                ["count"]
            ]
            pdf.columns = [input_column_name]
            output_series.append(pdf[input_column_name])

        return output_series


class BoxPlotBase:
    @staticmethod
    def compute_multicol_stats(data, colnames, whis, precision):
        # Computes mean, median, Q1 and Q3 with approx_percentile and precision
        scol = []
        for colname in colnames:
            scol.append(
                F.percentile_approx(
                    "`%s`" % colname, [0.25, 0.50, 0.75], int(1.0 / precision)
                ).alias("{}_percentiles%".format(colname))
            )
            scol.append(F.mean("`%s`" % colname).alias("{}_mean".format(colname)))

        #      a_percentiles  a_mean    b_percentiles  b_mean
        # 0  [3.0, 3.2, 3.2]    3.18  [5.1, 5.9, 6.4]    5.86
        pdf = data._internal.resolved_copy.spark_frame.select(*scol).toPandas()

        i = 0
        multicol_stats = {}
        for colname in colnames:
            q1, med, q3 = pdf.iloc[0, i]
            iqr = q3 - q1
            lfence = q1 - whis * iqr
            ufence = q3 + whis * iqr
            i += 1

            mean = pdf.iloc[0, i]
            i += 1

            multicol_stats[colname] = {
                "mean": mean,
                "med": med,
                "q1": q1,
                "q3": q3,
                "lfence": lfence,
                "ufence": ufence,
            }

        return multicol_stats

    @staticmethod
    def compute_stats(data, colname, whis, precision):
        # Computes mean, median, Q1 and Q3 with approx_percentile and precision
        pdf = data._psdf._internal.resolved_copy.spark_frame.agg(
            *[
                F.expr(
                    "approx_percentile(`{}`, {}, {})".format(colname, q, int(1.0 / precision))
                ).alias("{}_{}%".format(colname, int(q * 100)))
                for q in [0.25, 0.50, 0.75]
            ],
            F.mean("`%s`" % colname).alias("{}_mean".format(colname)),
        ).toPandas()

        # Computes IQR and Tukey's fences
        iqr = "{}_iqr".format(colname)
        p75 = "{}_75%".format(colname)
        p25 = "{}_25%".format(colname)
        pdf.loc[:, iqr] = pdf.loc[:, p75] - pdf.loc[:, p25]
        pdf.loc[:, "{}_lfence".format(colname)] = pdf.loc[:, p25] - whis * pdf.loc[:, iqr]
        pdf.loc[:, "{}_ufence".format(colname)] = pdf.loc[:, p75] + whis * pdf.loc[:, iqr]

        qnames = ["25%", "50%", "75%", "mean", "lfence", "ufence"]
        col_summ = pdf[["{}_{}".format(colname, q) for q in qnames]]
        col_summ.columns = qnames
        lfence, ufence = col_summ["lfence"], col_summ["ufence"]

        stats = {
            "mean": col_summ["mean"].values[0],
            "med": col_summ["50%"].values[0],
            "q1": col_summ["25%"].values[0],
            "q3": col_summ["75%"].values[0],
        }

        return stats, (lfence.values[0], ufence.values[0])

    @staticmethod
    def multicol_outliers(data, multicol_stats):
        scols = {}
        for colname, stats in multicol_stats.items():
            scols["__{}_outlier".format(colname)] = ~F.col("`%s`" % colname).between(
                stats["lfence"], stats["ufence"]
            )
        return data._internal.resolved_copy.spark_frame.withColumns(scols)

    @staticmethod
    def outliers(data, colname, lfence, ufence):
        # Builds expression to identify outliers
        expression = F.col("`%s`" % colname).between(lfence, ufence)
        # Creates a column to flag rows as outliers or not
        return data._psdf._internal.resolved_copy.spark_frame.withColumn(
            "__{}_outlier".format(colname), ~expression
        )

    @staticmethod
    def calc_multicol_whiskers(colnames, multicol_outliers):
        # Computes min and max values of non-outliers - the whiskers
        scols = []
        for colname in colnames:
            outlier_colname = "__{}_outlier".format(colname)
            scols.append(
                F.min(F.when(~F.col(outlier_colname), F.col(colname)).otherwise(F.lit(None))).alias(
                    "__{}_min".format(colname)
                )
            )
            scols.append(
                F.max(F.when(~F.col(outlier_colname), F.col(colname)).otherwise(F.lit(None))).alias(
                    "__{}_max".format(colname)
                )
            )

        pdf = multicol_outliers.select(*scols).toPandas()

        i = 0
        whiskers = {}
        for colname in colnames:
            min = pdf.iloc[0, i]
            i += 1
            max = pdf.iloc[0, i]
            i += 1
            whiskers[colname] = {
                "min": min,
                "max": max,
            }

        return whiskers

    @staticmethod
    def calc_whiskers(colname, outliers):
        # Computes min and max values of non-outliers - the whiskers
        minmax = (
            outliers.filter("not `__{}_outlier`".format(colname))
            .agg(F.min("`%s`" % colname).alias("min"), F.max(colname).alias("max"))
            .toPandas()
        )
        return minmax.iloc[0][["min", "max"]].values

    @staticmethod
    def get_fliers(colname, outliers, min_val):
        # Filters only the outliers, should "showfliers" be True
        fliers_df = outliers.filter("`__{}_outlier`".format(colname))

        # If it shows fliers, take the top 1k with highest absolute values
        # Here we normalize the values by subtracting the minimum value from
        # each, and use absolute values.
        order_col = F.abs(F.col("`{}`".format(colname)) - min_val.item())
        fliers = (
            fliers_df.select(F.col("`{}`".format(colname)))
            .orderBy(order_col)
            .limit(1001)
            .toPandas()[colname]
            .values
        )

        return fliers


class KdePlotBase(NumericPlotBase):
    @staticmethod
    def prepare_kde_data(data):
        _, numeric_data = NumericPlotBase.prepare_numeric_data(data)
        return numeric_data

    @staticmethod
    def get_ind(sdf, ind):
        def calc_min_max():
            if len(sdf.columns) > 1:
                min_col = F.least(*map(F.min, sdf))
                max_col = F.greatest(*map(F.max, sdf))
            else:
                min_col = F.min(sdf.columns[-1])
                max_col = F.max(sdf.columns[-1])
            return sdf.select(min_col, max_col).first()

        if ind is None:
            min_val, max_val = calc_min_max()
            sample_range = max_val - min_val
            ind = np.linspace(
                min_val - 0.5 * sample_range,
                max_val + 0.5 * sample_range,
                1000,
            )
        elif is_integer(ind):
            min_val, max_val = calc_min_max()
            sample_range = max_val - min_val
            ind = np.linspace(
                min_val - 0.5 * sample_range,
                max_val + 0.5 * sample_range,
                ind,
            )
        return ind

    @staticmethod
    def compute_kde(sdf, bw_method=None, ind=None):
        # 'sdf' is a Spark DataFrame that selects one column.

        # Using RDD is slow so we might have to change it to Dataset based implementation
        # once Spark has that implementation.
        sample = sdf.rdd.map(lambda x: float(x[0]))
        kd = KernelDensity()
        kd.setSample(sample)

        assert isinstance(bw_method, (int, float)), "'bw_method' must be set as a scalar number."

        if bw_method is not None:
            # Match the bandwidth with Spark.
            kd.setBandwidth(float(bw_method))
        return kd.estimate(list(map(float, ind)))


class PandasOnSparkPlotAccessor(PandasObject):
    """
    Series/Frames plotting accessor and method.

    Uses the backend specified by the
    option ``plotting.backend``. By default, plotly is used.

    Plotting methods can also be accessed by calling the accessor as a method
    with the ``kind`` argument:
    ``s.plot(kind='hist')`` is equivalent to ``s.plot.hist()``
    """

    pandas_plot_data_map = {
        "pie": TopNPlotBase().get_top_n,
        "bar": TopNPlotBase().get_top_n,
        "barh": TopNPlotBase().get_top_n,
        "scatter": TopNPlotBase().get_top_n,
        "area": SampledPlotBase().get_sampled,
        "line": SampledPlotBase().get_sampled,
    }
    _backends = {}  # type: ignore[var-annotated]

    def __init__(self, data):
        self.data = data

    @staticmethod
    def _find_backend(backend):
        """
        Find a pandas-on-Spark plotting backend
        """
        try:
            return PandasOnSparkPlotAccessor._backends[backend]
        except KeyError:
            try:
                module = importlib.import_module(backend)
            except ImportError:
                # We re-raise later on.
                pass
            else:
                if hasattr(module, "plot") or hasattr(module, "plot_pandas_on_spark"):
                    # Validate that the interface is implemented when the option
                    # is set, rather than at plot time.
                    PandasOnSparkPlotAccessor._backends[backend] = module
                    return module

        raise ValueError(
            "Could not find plotting backend '{backend}'. Ensure that you've installed "
            "the package providing the '{backend}' entrypoint, or that the package has a "
            "top-level `.plot` method.".format(backend=backend)
        )

    @staticmethod
    def _get_plot_backend(backend=None):
        backend = backend or get_option("plotting.backend")
        # Shortcut
        if backend in PandasOnSparkPlotAccessor._backends:
            return PandasOnSparkPlotAccessor._backends[backend]

        if backend == "matplotlib":
            # Because matplotlib is an optional dependency,
            # we need to attempt an import here to raise an ImportError if needed.
            try:
                # test if matplotlib can be imported
                import matplotlib  # noqa: F401
                from pyspark.pandas.plot import matplotlib as module
            except ImportError:
                raise ImportError(
                    "matplotlib is required for plotting when the "
                    "default backend 'matplotlib' is selected."
                ) from None

            PandasOnSparkPlotAccessor._backends["matplotlib"] = module
        elif backend == "plotly":
            try:
                # test if plotly can be imported
                import plotly  # noqa: F401
                from pyspark.pandas.plot import plotly as module
            except ImportError:
                raise ImportError(
                    "plotly is required for plotting when the "
                    "default backend 'plotly' is selected."
                ) from None

            PandasOnSparkPlotAccessor._backends["plotly"] = module
        else:
            module = PandasOnSparkPlotAccessor._find_backend(backend)
            PandasOnSparkPlotAccessor._backends[backend] = module
        return module

    def __call__(self, kind="line", backend=None, **kwargs):
        plot_backend = PandasOnSparkPlotAccessor._get_plot_backend(backend)
        plot_data = self.data

        kind = {"density": "kde"}.get(kind, kind)
        if hasattr(plot_backend, "plot_pandas_on_spark"):
            # use if there's pandas-on-Spark specific method.
            return plot_backend.plot_pandas_on_spark(plot_data, kind=kind, **kwargs)
        else:
            # fallback to use pandas'
            if not PandasOnSparkPlotAccessor.pandas_plot_data_map[kind]:
                raise NotImplementedError(
                    "'%s' plot is not supported with '%s' plot "
                    "backend yet." % (kind, plot_backend.__name__)
                )
            plot_data = PandasOnSparkPlotAccessor.pandas_plot_data_map[kind](plot_data)
            return plot_backend.plot(plot_data, kind=kind, **kwargs)

    def line(self, x=None, y=None, **kwargs):
        """
        Plot DataFrame/Series as lines.

        This function is useful to plot lines using Series's values
        as coordinates.

        Parameters
        ----------
        x : int or str, optional
            Columns to use for the horizontal axis.
            Either the location or the label of the columns to be used.
            By default, it will use the DataFrame indices.
        y : int, str, or list of them, optional
            The values to be plotted.
            Either the location or the label of the columns to be used.
            By default, it will use the remaining DataFrame numeric columns.
        **kwds
            Keyword arguments to pass on to :meth:`Series.plot` or :meth:`DataFrame.plot`.

        Returns
        -------
        :class:`plotly.graph_objs.Figure`
            Return an custom object when ``backend!=plotly``.
            Return an ndarray when ``subplots=True`` (matplotlib-only).

        See Also
        --------
        plotly.express.line : Plot y versus x as lines and/or markers (plotly).
        matplotlib.pyplot.plot : Plot y versus x as lines and/or markers (matplotlib).

        Examples
        --------
        Basic plot.

        For Series:

        .. plotly::

            >>> s = ps.Series([1, 3, 2])
            >>> s.plot.line()  # doctest: +SKIP

        For DataFrame:

        .. plotly::

            The following example shows the populations for some animals
            over the years.

            >>> df = ps.DataFrame({'pig': [20, 18, 489, 675, 1776],
            ...                    'horse': [4, 25, 281, 600, 1900]},
            ...                   index=[1990, 1997, 2003, 2009, 2014])
            >>> df.plot.line()  # doctest: +SKIP

        .. plotly::

            The following example shows the relationship between both
            populations.

            >>> df = ps.DataFrame({'pig': [20, 18, 489, 675, 1776],
            ...                    'horse': [4, 25, 281, 600, 1900]},
            ...                   index=[1990, 1997, 2003, 2009, 2014])
            >>> df.plot.line(x='pig', y='horse')  # doctest: +SKIP
        """
        return self(kind="line", x=x, y=y, **kwargs)

    def bar(self, x=None, y=None, **kwds):
        """
        Vertical bar plot.

        Parameters
        ----------
        x : label or position, optional
            Allows plotting of one column versus another.
            If not specified, the index of the DataFrame is used.
        y : label or position, optional
            Allows plotting of one column versus another.
            If not specified, all numerical columns are used.
        **kwds : optional
            Additional keyword arguments are documented in
            :meth:`pyspark.pandas.Series.plot` or
            :meth:`pyspark.pandas.DataFrame.plot`.

        Returns
        -------
        :class:`plotly.graph_objs.Figure`
            Return an custom object when ``backend!=plotly``.
            Return an ndarray when ``subplots=True`` (matplotlib-only).

        Examples
        --------
        Basic plot.

        For Series:

        .. plotly::

            >>> s = ps.Series([1, 3, 2])
            >>> s.plot.bar()  # doctest: +SKIP

        For DataFrame:

        .. plotly::

            >>> df = ps.DataFrame({'lab': ['A', 'B', 'C'], 'val': [10, 30, 20]})
            >>> df.plot.bar(x='lab', y='val')  # doctest: +SKIP

        Plot a whole dataframe to a bar plot. Each column is stacked with a
        distinct color along the horizontal axis.

        .. plotly::

            >>> speed = [0.1, 17.5, 40, 48, 52, 69, 88]
            >>> lifespan = [2, 8, 70, 1.5, 25, 12, 28]
            >>> index = ['snail', 'pig', 'elephant',
            ...          'rabbit', 'giraffe', 'coyote', 'horse']
            >>> df = ps.DataFrame({'speed': speed,
            ...                    'lifespan': lifespan}, index=index)
            >>> df.plot.bar()  # doctest: +SKIP

        Instead of stacking, the figure can be split by column with plotly
        APIs.

        .. plotly::

            >>> from plotly.subplots import make_subplots
            >>> speed = [0.1, 17.5, 40, 48, 52, 69, 88]
            >>> lifespan = [2, 8, 70, 1.5, 25, 12, 28]
            >>> index = ['snail', 'pig', 'elephant',
            ...          'rabbit', 'giraffe', 'coyote', 'horse']
            >>> df = ps.DataFrame({'speed': speed,
            ...                    'lifespan': lifespan}, index=index)
            >>> fig = (make_subplots(rows=2, cols=1)
            ...        .add_trace(df.plot.bar(y='speed').data[0], row=1, col=1)
            ...        .add_trace(df.plot.bar(y='speed').data[0], row=1, col=1)
            ...        .add_trace(df.plot.bar(y='lifespan').data[0], row=2, col=1))
            >>> fig  # doctest: +SKIP

        Plot a single column.

        .. plotly::

            >>> speed = [0.1, 17.5, 40, 48, 52, 69, 88]
            >>> lifespan = [2, 8, 70, 1.5, 25, 12, 28]
            >>> index = ['snail', 'pig', 'elephant',
            ...          'rabbit', 'giraffe', 'coyote', 'horse']
            >>> df = ps.DataFrame({'speed': speed,
            ...                    'lifespan': lifespan}, index=index)
            >>> df.plot.bar(y='speed')  # doctest: +SKIP

        Plot only selected categories for the DataFrame.

        .. plotly::

            >>> speed = [0.1, 17.5, 40, 48, 52, 69, 88]
            >>> lifespan = [2, 8, 70, 1.5, 25, 12, 28]
            >>> index = ['snail', 'pig', 'elephant',
            ...          'rabbit', 'giraffe', 'coyote', 'horse']
            >>> df = ps.DataFrame({'speed': speed,
            ...                    'lifespan': lifespan}, index=index)
            >>> df.plot.bar(x='lifespan')  # doctest: +SKIP
        """
        from pyspark.pandas import DataFrame, Series

        if isinstance(self.data, Series):
            return self(kind="bar", **kwds)
        elif isinstance(self.data, DataFrame):
            return self(kind="bar", x=x, y=y, **kwds)

    def barh(self, x=None, y=None, **kwargs):
        """
        Make a horizontal bar plot.

        A horizontal bar plot is a plot that presents quantitative data with
        rectangular bars with lengths proportional to the values that they
        represent. A bar plot shows comparisons among discrete categories. One
        axis of the plot shows the specific categories being compared, and the
        other axis represents a measured value.

        Parameters
        ----------
        x : label or position, default DataFrame.index
            Column to be used for categories.
        y : label or position, default All numeric columns in dataframe
            Columns to be plotted from the DataFrame.
        **kwds
            Keyword arguments to pass on to
            :meth:`pyspark.pandas.DataFrame.plot` or :meth:`pyspark.pandas.Series.plot`.

        Returns
        -------
        :class:`plotly.graph_objs.Figure`
            Return an custom object when ``backend!=plotly``.
            Return an ndarray when ``subplots=True`` (matplotlib-only).

        See Also
        --------
        plotly.express.bar : Plot a vertical bar plot using plotly.
        matplotlib.axes.Axes.bar : Plot a vertical bar plot using matplotlib.

        Examples
        --------
        For Series:

        .. plotly::

            >>> df = ps.DataFrame({'lab': ['A', 'B', 'C'], 'val': [10, 30, 20]})
            >>> df.val.plot.barh()  # doctest: +SKIP

        For DataFrame:

        .. plotly::

            >>> df = ps.DataFrame({'lab': ['A', 'B', 'C'], 'val': [10, 30, 20]})
            >>> df.plot.barh(x='lab', y='val')  # doctest: +SKIP

        Plot a whole DataFrame to a horizontal bar plot

        .. plotly::

            >>> speed = [0.1, 17.5, 40, 48, 52, 69, 88]
            >>> lifespan = [2, 8, 70, 1.5, 25, 12, 28]
            >>> index = ['snail', 'pig', 'elephant',
            ...          'rabbit', 'giraffe', 'coyote', 'horse']
            >>> df = ps.DataFrame({'speed': speed,
            ...                    'lifespan': lifespan}, index=index)
            >>> df.plot.barh()  # doctest: +SKIP

        Plot a column of the DataFrame to a horizontal bar plot

        .. plotly::

            >>> speed = [0.1, 17.5, 40, 48, 52, 69, 88]
            >>> lifespan = [2, 8, 70, 1.5, 25, 12, 28]
            >>> index = ['snail', 'pig', 'elephant',
            ...          'rabbit', 'giraffe', 'coyote', 'horse']
            >>> df = ps.DataFrame({'speed': speed,
            ...                    'lifespan': lifespan}, index=index)
            >>> df.plot.barh(y='speed')  # doctest: +SKIP

        Plot DataFrame versus the desired column

        .. plotly::

            >>> speed = [0.1, 17.5, 40, 48, 52, 69, 88]
            >>> lifespan = [2, 8, 70, 1.5, 25, 12, 28]
            >>> index = ['snail', 'pig', 'elephant',
            ...          'rabbit', 'giraffe', 'coyote', 'horse']
            >>> df = ps.DataFrame({'speed': speed,
            ...                    'lifespan': lifespan}, index=index)
            >>> df.plot.barh(x='lifespan')  # doctest: +SKIP
        """
        from pyspark.pandas import DataFrame, Series

        if isinstance(self.data, Series):
            return self(kind="barh", **kwargs)
        elif isinstance(self.data, DataFrame):
            return self(kind="barh", x=x, y=y, **kwargs)

    def box(self, **kwds):
        """
        Make a box plot of the Series columns.

        Parameters
        ----------
        **kwds : optional
            Additional keyword arguments are documented in
            :meth:`pyspark.pandas.Series.plot`.

        precision: scalar, default = 0.01
            This argument is used by pandas-on-Spark to compute approximate statistics
            for building a boxplot. Use *smaller* values to get more precise
            statistics (matplotlib-only).

        Returns
        -------
        :class:`plotly.graph_objs.Figure`
            Return an custom object when ``backend!=plotly``.
            Return an ndarray when ``subplots=True`` (matplotlib-only).

        Notes
        -----
        There are behavior differences between pandas-on-Spark and pandas.

        * pandas-on-Spark computes approximate statistics - expect differences between
          pandas and pandas-on-Spark boxplots, especially regarding 1st and 3rd quartiles.
        * The `whis` argument is only supported as a single number.
        * pandas-on-Spark doesn't support the following argument(s) (matplotlib-only).

          * `bootstrap` argument is not supported
          * `autorange` argument is not supported

        Examples
        --------
        Draw a box plot from a DataFrame with four columns of randomly
        generated data.

        For Series:

        .. plotly::

            >>> data = np.random.randn(25, 4)
            >>> df = ps.DataFrame(data, columns=list('ABCD'))
            >>> df['A'].plot.box()  # doctest: +SKIP

        This is an unsupported function for DataFrame type
        """
        from pyspark.pandas import DataFrame, Series

        if isinstance(self.data, (Series, DataFrame)):
            return self(kind="box", **kwds)

    def hist(self, bins=10, **kwds):
        """
        Draw one histogram of the DataFrame’s columns.
        A `histogram`_ is a representation of the distribution of data.
        This function calls :meth:`plotting.backend.plot`,
        on each series in the DataFrame, resulting in one histogram per column.

        .. _histogram: https://en.wikipedia.org/wiki/Histogram

        Parameters
        ----------
        bins : integer or sequence, default 10
            Number of histogram bins to be used. If an integer is given, bins + 1
            bin edges are calculated and returned. If bins is a sequence, it gives
            bin edges, including left edge of first bin and right edge of last
            bin. In this case, bins are returned unmodified.
        **kwds
            All other plotting keyword arguments to be passed to
            plotting backend.

        Returns
        -------
        :class:`plotly.graph_objs.Figure`
            Return an custom object when ``backend!=plotly``.
            Return an ndarray when ``subplots=True`` (matplotlib-only).

        Examples
        --------
        Basic plot.

        For Series:

        .. plotly::

            >>> s = ps.Series([1, 3, 2])
            >>> s.plot.hist()  # doctest: +SKIP

        For DataFrame:

        .. plotly::

            >>> df = pd.DataFrame(
            ...     np.random.randint(1, 7, 6000),
            ...     columns=['one'])
            >>> df['two'] = df['one'] + np.random.randint(1, 7, 6000)
            >>> df = ps.from_pandas(df)
            >>> df.plot.hist(bins=12, alpha=0.5)  # doctest: +SKIP
        """
        return self(kind="hist", bins=bins, **kwds)

    def kde(self, bw_method=None, ind=None, **kwargs):
        """
        Generate Kernel Density Estimate plot using Gaussian kernels.

        Parameters
        ----------
        bw_method : scalar
            The method used to calculate the estimator bandwidth.
            See KernelDensity in PySpark for more information.
        ind : NumPy array or integer, optional
            Evaluation points for the estimated PDF. If None (default),
            1000 equally spaced points are used. If `ind` is a NumPy array, the
            KDE is evaluated at the points passed. If `ind` is an integer,
            `ind` number of equally spaced points are used.
        **kwargs : optional
            Keyword arguments to pass on to :meth:`pandas-on-Spark.Series.plot`.

        Returns
        -------
        :class:`plotly.graph_objs.Figure`
            Return an custom object when ``backend!=plotly``.
            Return an ndarray when ``subplots=True`` (matplotlib-only).

        Examples
        --------
        A scalar bandwidth should be specified. Using a small bandwidth value can
        lead to over-fitting, while using a large bandwidth value may result
        in under-fitting:

        .. plotly::

            >>> s = ps.Series([1, 2, 2.5, 3, 3.5, 4, 5])
            >>> s.plot.kde(bw_method=0.3)  # doctest: +SKIP

        .. plotly::

            >>> s = ps.Series([1, 2, 2.5, 3, 3.5, 4, 5])
            >>> s.plot.kde(bw_method=3)  # doctest: +SKIP

        The `ind` parameter determines the evaluation points for the
        plot of the estimated KDF:

        .. plotly::

            >>> s = ps.Series([1, 2, 2.5, 3, 3.5, 4, 5])
            >>> s.plot.kde(ind=[1, 2, 3, 4, 5], bw_method=0.3)  # doctest: +SKIP

        For DataFrame, it works in the same way as Series:

        .. plotly::

            >>> df = ps.DataFrame({
            ...     'x': [1, 2, 2.5, 3, 3.5, 4, 5],
            ...     'y': [4, 4, 4.5, 5, 5.5, 6, 6],
            ... })
            >>> df.plot.kde(bw_method=0.3)  # doctest: +SKIP

        .. plotly::

            >>> df = ps.DataFrame({
            ...     'x': [1, 2, 2.5, 3, 3.5, 4, 5],
            ...     'y': [4, 4, 4.5, 5, 5.5, 6, 6],
            ... })
            >>> df.plot.kde(bw_method=3)  # doctest: +SKIP

        .. plotly::

            >>> df = ps.DataFrame({
            ...     'x': [1, 2, 2.5, 3, 3.5, 4, 5],
            ...     'y': [4, 4, 4.5, 5, 5.5, 6, 6],
            ... })
            >>> df.plot.kde(ind=[1, 2, 3, 4, 5, 6], bw_method=0.3)  # doctest: +SKIP
        """
        return self(kind="kde", bw_method=bw_method, ind=ind, **kwargs)

    density = kde

    def area(self, x=None, y=None, **kwds):
        """
        Draw a stacked area plot.

        An area plot displays quantitative data visually.
        This function wraps the plotly area function.

        Parameters
        ----------
        x : label or position, optional
            Coordinates for the X axis. By default it uses the index.
        y : label or position, optional
            Column to plot. By default it uses all columns.
        stacked : bool, default True
            Area plots are stacked by default. Set to False to create an
            unstacked plot (matplotlib-only).
        **kwds : optional
            Additional keyword arguments are documented in
            :meth:`DataFrame.plot`.

        Returns
        -------
        :class:`plotly.graph_objs.Figure`
            Return an custom object when ``backend!=plotly``.
            Return an ndarray when ``subplots=True`` (matplotlib-only).

        Examples
        --------

        For Series

        .. plotly::

            >>> df = ps.DataFrame({
            ...     'sales': [3, 2, 3, 9, 10, 6],
            ...     'signups': [5, 5, 6, 12, 14, 13],
            ...     'visits': [20, 42, 28, 62, 81, 50],
            ... }, index=pd.date_range(start='2018/01/01', end='2018/07/01',
            ...                        freq='M'))
            >>> df.sales.plot.area()  # doctest: +SKIP

        For DataFrame

        .. plotly::

            >>> df = ps.DataFrame({
            ...     'sales': [3, 2, 3, 9, 10, 6],
            ...     'signups': [5, 5, 6, 12, 14, 13],
            ...     'visits': [20, 42, 28, 62, 81, 50],
            ... }, index=pd.date_range(start='2018/01/01', end='2018/07/01',
            ...                        freq='M'))
            >>> df.plot.area()  # doctest: +SKIP
        """
        from pyspark.pandas import DataFrame, Series

        if isinstance(self.data, Series):
            return self(kind="area", **kwds)
        elif isinstance(self.data, DataFrame):
            return self(kind="area", x=x, y=y, **kwds)

    def pie(self, **kwds):
        """
        Generate a pie plot.

        A pie plot is a proportional representation of the numerical data in a
        column. This function wraps :meth:`plotly.express.pie` for the
        specified column.

        Parameters
        ----------
        y : int or label, optional
            Label or position of the column to plot.
            If not provided, ``subplots=True`` argument must be passed (matplotlib-only).
        **kwds
            Keyword arguments to pass on to :meth:`pandas-on-Spark.Series.plot`.

        Returns
        -------
        :class:`plotly.graph_objs.Figure`
            Return an custom object when ``backend!=plotly``.
            Return an ndarray when ``subplots=True`` (matplotlib-only).

        Examples
        --------

        For Series:

        .. plotly::

            >>> df = ps.DataFrame({'mass': [0.330, 4.87, 5.97],
            ...                    'radius': [2439.7, 6051.8, 6378.1]},
            ...                   index=['Mercury', 'Venus', 'Earth'])
            >>> df.mass.plot.pie()  # doctest: +SKIP


        For DataFrame:

        .. plotly::

            >>> df = ps.DataFrame({'mass': [0.330, 4.87, 5.97],
            ...                    'radius': [2439.7, 6051.8, 6378.1]},
            ...                   index=['Mercury', 'Venus', 'Earth'])
            >>> df.plot.pie(y='mass')  # doctest: +SKIP
        """
        from pyspark.pandas import DataFrame, Series

        if isinstance(self.data, Series):
            return self(kind="pie", **kwds)
        else:
            # pandas will raise an error if y is None and subplots if not True
            if (
                isinstance(self.data, DataFrame)
                and kwds.get("y", None) is None
                and not kwds.get("subplots", False)
            ):
                raise ValueError(
                    "pie requires either y column or 'subplots=True' (matplotlib-only)"
                )
            return self(kind="pie", **kwds)

    def scatter(self, x, y, **kwds):
        """
        Create a scatter plot with varying marker point size and color.

        The coordinates of each point are defined by two dataframe columns and
        filled circles are used to represent each point. This kind of plot is
        useful to see complex correlations between two variables. Points could
        be for instance natural 2D coordinates like longitude and latitude in
        a map or, in general, any pair of metrics that can be plotted against
        each other.

        Parameters
        ----------
        x : int or str
            The column name or column position to be used as horizontal
            coordinates for each point.
        y : int or str
            The column name or column position to be used as vertical
            coordinates for each point.
        s : scalar or array_like, optional
            (matplotlib-only).
        c : str, int or array_like, optional
            (matplotlib-only).

        **kwds: Optional
            Keyword arguments to pass on to :meth:`pyspark.pandas.DataFrame.plot`.

        Returns
        -------
        :class:`plotly.graph_objs.Figure`
            Return an custom object when ``backend!=plotly``.
            Return an ndarray when ``subplots=True`` (matplotlib-only).

        See Also
        --------
        plotly.express.scatter : Scatter plot using multiple input data
            formats (plotly).
        matplotlib.pyplot.scatter : Scatter plot using multiple input data
            formats (matplotlib).

        Examples
        --------
        Let's see how to draw a scatter plot using coordinates from the values
        in a DataFrame's columns.

        .. plotly::

            >>> df = ps.DataFrame([[5.1, 3.5, 0], [4.9, 3.0, 0], [7.0, 3.2, 1],
            ...                    [6.4, 3.2, 1], [5.9, 3.0, 2]],
            ...                   columns=['length', 'width', 'species'])
            >>> df.plot.scatter(x='length', y='width')  # doctest: +SKIP

        And now with dark scheme:

        .. plotly::

            >>> df = ps.DataFrame([[5.1, 3.5, 0], [4.9, 3.0, 0], [7.0, 3.2, 1],
            ...                    [6.4, 3.2, 1], [5.9, 3.0, 2]],
            ...                   columns=['length', 'width', 'species'])
            >>> fig = df.plot.scatter(x='length', y='width')
            >>> fig.update_layout(template="plotly_dark")  # doctest: +SKIP
        """
        return self(kind="scatter", x=x, y=y, **kwds)

    def hexbin(self, **kwds):
        return unsupported_function(class_name="pd.DataFrame", method_name="hexbin")()<|MERGE_RESOLUTION|>--- conflicted
+++ resolved
@@ -19,12 +19,6 @@
 
 import pandas as pd
 import numpy as np
-<<<<<<< HEAD
-from pyspark.ml.feature import Bucketizer
-from pyspark.mllib.stat import KernelDensity
-from pyspark.sql import functions as F
-=======
->>>>>>> 54d5087c
 from pandas.core.base import PandasObject
 from pandas.core.dtypes.inference import is_integer
 
