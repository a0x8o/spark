#
# Licensed to the Apache Software Foundation (ASF) under one or more
# contributor license agreements.  See the NOTICE file distributed with
# this work for additional information regarding copyright ownership.
# The ASF licenses this file to You under the Apache License, Version 2.0
# (the "License"); you may not use this file except in compliance with
# the License.  You may obtain a copy of the License at
#
#    http://www.apache.org/licenses/LICENSE-2.0
#
# Unless required by applicable law or agreed to in writing, software
# distributed under the License is distributed on an "AS IS" BASIS,
# WITHOUT WARRANTIES OR CONDITIONS OF ANY KIND, either express or implied.
# See the License for the specific language governing permissions and
# limitations under the License.
#

"""
A loc indexer for pandas-on-Spark DataFrame/Series.
"""
from abc import ABCMeta, abstractmethod
from collections.abc import Iterable
from functools import reduce
from typing import Any, Optional, List, Tuple, TYPE_CHECKING, Union, cast, Sized

import pandas as pd
from pandas.api.types import is_list_like  # type: ignore[attr-defined]
<<<<<<< HEAD
from pyspark.sql import functions as F, Column as PySparkColumn
from pyspark.sql.types import BooleanType, LongType, DataType
from pyspark.errors import AnalysisException
=======
>>>>>>> 54d5087c
import numpy as np

from pyspark.sql import functions as F, Column as PySparkColumn
from pyspark.sql.types import BooleanType, LongType, DataType
from pyspark.errors import AnalysisException
from pyspark import pandas as ps  # noqa: F401
from pyspark.pandas._typing import Label, Name, Scalar
from pyspark.pandas.internal import (
    DEFAULT_SERIES_NAME,
    InternalField,
    InternalFrame,
    NATURAL_ORDER_COLUMN_NAME,
    SPARK_DEFAULT_SERIES_NAME,
)
from pyspark.pandas.exceptions import SparkPandasIndexingError, SparkPandasNotImplementedError
from pyspark.pandas.utils import (
    is_name_like_tuple,
    is_name_like_value,
    lazy_property,
    name_like_string,
    same_anchor,
    scol_for,
    spark_column_equals,
    verify_temp_column_name,
)
from pyspark.sql.utils import get_column_class

# For Supporting Spark Connect
from pyspark.sql.utils import get_column_class

if TYPE_CHECKING:
    from pyspark.pandas.frame import DataFrame
    from pyspark.pandas.generic import Frame
    from pyspark.pandas.series import Series


class IndexerLike:
    def __init__(self, psdf_or_psser: "Frame"):
        from pyspark.pandas.frame import DataFrame
        from pyspark.pandas.series import Series

        assert isinstance(
            psdf_or_psser, (DataFrame, Series)
        ), "unexpected argument type: {}".format(type(psdf_or_psser))
        self._psdf_or_psser = psdf_or_psser

    @property
    def _is_df(self) -> bool:
        from pyspark.pandas.frame import DataFrame

        return isinstance(self._psdf_or_psser, DataFrame)

    @property
    def _is_series(self) -> bool:
        from pyspark.pandas.series import Series

        return isinstance(self._psdf_or_psser, Series)

    @property
    def _psdf(self) -> "DataFrame":
        if self._is_df:
            return cast("DataFrame", self._psdf_or_psser)
        else:
            assert self._is_series
            return self._psdf_or_psser._psdf

    @property
    def _internal(self) -> InternalFrame:
        return self._psdf._internal


class AtIndexer(IndexerLike):
    """
    Access a single value for a row/column label pair.
    If the index is not unique, all matching pairs are returned as an array.
    Like ``loc``, in that both provide label-based lookups. Use ``at`` if you only need to
    get a single value in a DataFrame or Series.

    .. note:: Unlike pandas, pandas-on-Spark only allows using ``at`` to get values but not to
        set them.

    .. note:: Warning: If ``row_index`` matches a lot of rows, large amounts of data will be
        fetched, potentially causing your machine to run out of memory.

    Raises
    ------
    KeyError
        When label does not exist in DataFrame

    Examples
    --------
    >>> psdf = ps.DataFrame([[0, 2, 3], [0, 4, 1], [10, 20, 30]],
    ...                    index=[4, 5, 5], columns=['A', 'B', 'C'])
    >>> psdf
        A   B   C
    4   0   2   3
    5   0   4   1
    5  10  20  30

    Get value at specified row/column pair

    >>> psdf.at[4, 'B']
    2

    Get array if an index occurs multiple times

    >>> psdf.at[5, 'B']
    array([ 4, 20])
    """

    def __getitem__(self, key: Any) -> Union["Series", "DataFrame", Scalar]:
        if self._is_df:
            if not isinstance(key, tuple) or len(key) != 2:
                raise TypeError("Use DataFrame.at like .at[row_index, column_name]")
            row_sel, col_sel = key
        else:
            assert self._is_series, type(self._psdf_or_psser)
            if isinstance(key, tuple) and len(key) != 1:
                raise TypeError("Use Series.at like .at[row_index]")
            row_sel = key
            col_sel = self._psdf_or_psser._column_label

        if self._internal.index_level == 1:
            if not is_name_like_value(row_sel, allow_none=False, allow_tuple=False):
                raise ValueError("At based indexing on a single index can only have a single value")
            row_sel = (row_sel,)
        else:
            if not is_name_like_tuple(row_sel, allow_none=False):
                raise ValueError("At based indexing on multi-index can only have tuple values")

        if col_sel is not None:
            if not is_name_like_value(col_sel, allow_none=False):
                raise ValueError("At based indexing on multi-index can only have tuple values")
            if not is_name_like_tuple(col_sel):
                col_sel = (col_sel,)

        cond = reduce(
            lambda x, y: x & y,
            [scol == row for scol, row in zip(self._internal.index_spark_columns, row_sel)],
        )
        pdf = (
            self._internal.spark_frame.drop(NATURAL_ORDER_COLUMN_NAME)
            .filter(cond)
            .select(self._internal.spark_column_for(col_sel))
            .toPandas()
        )

        if len(pdf) < 1:
            raise KeyError(name_like_string(row_sel))

        values = pdf.iloc[:, 0].values
        return (
            values if (len(row_sel) < self._internal.index_level or len(values) > 1) else values[0]
        )


class iAtIndexer(IndexerLike):
    """
    Access a single value for a row/column pair by integer position.

    Like ``iloc``, in that both provide integer-based lookups. Use
    ``iat`` if you only need to get or set a single value in a DataFrame
    or Series.

    Raises
    ------
    KeyError
        When label does not exist in DataFrame

    Examples
    --------
    >>> df = ps.DataFrame([[0, 2, 3], [0, 4, 1], [10, 20, 30]],
    ...                   columns=['A', 'B', 'C'])
    >>> df
        A   B   C
    0   0   2   3
    1   0   4   1
    2  10  20  30

    Get value at specified row/column pair

    >>> df.iat[1, 2]
    1

    Get value within a series

    >>> psser = ps.Series([1, 2, 3], index=[10, 20, 30])
    >>> psser
    10    1
    20    2
    30    3
    dtype: int64

    >>> psser.iat[1]
    2
    """

    def __getitem__(self, key: Any) -> Union["Series", "DataFrame", Scalar]:
        if self._is_df:
            if not isinstance(key, tuple) or len(key) != 2:
                raise TypeError(
                    "Use DataFrame.iat like .iat[row_integer_position, column_integer_position]"
                )
            row_sel, col_sel = key
            if not isinstance(row_sel, int) or not isinstance(col_sel, int):
                raise ValueError("iAt based indexing can only have integer indexers")
            return self._psdf_or_psser.iloc[row_sel, col_sel]
        else:
            assert self._is_series, type(self._psdf_or_psser)
            if not isinstance(key, int) and len(key) != 1:
                raise TypeError("Use Series.iat like .iat[row_integer_position]")
            if not isinstance(key, int):
                raise ValueError("iAt based indexing can only have integer indexers")
            return self._psdf_or_psser.iloc[key]


class LocIndexerLike(IndexerLike, metaclass=ABCMeta):
    def _select_rows(
        self, rows_sel: Any
    ) -> Tuple[Optional[PySparkColumn], Optional[int], Optional[int]]:
        """
        Dispatch the logic for select rows to more specific methods by `rows_sel` argument types.

        Parameters
        ----------
        rows_sel : the key specified to select rows.

        Returns
        -------
        Tuple of Spark column, int, int:

            * The Spark column for the condition to filter the rows.
            * The number of rows when the selection can be simplified by limit.
            * The remaining index rows if the result index size is shrunk.
        """
        from pyspark.pandas.series import Series

        Column = get_column_class()
        if rows_sel is None:
            return None, None, None
        elif isinstance(rows_sel, Series):
            return self._select_rows_by_series(rows_sel)
        elif isinstance(rows_sel, Column):
            return self._select_rows_by_spark_column(rows_sel)
        elif isinstance(rows_sel, slice):
            if rows_sel == slice(None):
                # If slice is None - select everything, so nothing to do
                return None, None, None
            return self._select_rows_by_slice(rows_sel)
        elif isinstance(rows_sel, tuple):
            return self._select_rows_else(rows_sel)
        elif is_list_like(rows_sel):
            return self._select_rows_by_iterable(rows_sel)
        else:
            return self._select_rows_else(rows_sel)

    def _select_cols(
        self, cols_sel: Any, missing_keys: Optional[List[Name]] = None
    ) -> Tuple[
        List[Label],
        Optional[List[PySparkColumn]],
        Optional[List[InternalField]],
        bool,
        Optional[Name],
    ]:
        """
        Dispatch the logic for select columns to more specific methods by `cols_sel` argument types.

        Parameters
        ----------
        cols_sel : the key specified to select columns.

        Returns
        -------
        Tuple of list of column label, list of Spark columns, list of dtypes, bool:

            * The column labels selected.
            * The Spark columns selected.
            * The field metadata selected.
            * The boolean value whether Series should be returned or not.
            * The Series name if needed.
        """
        from pyspark.pandas.series import Series

        Column = get_column_class()
        if cols_sel is None:
            column_labels = self._internal.column_labels
            data_spark_columns = self._internal.data_spark_columns
            data_fields = self._internal.data_fields
            return column_labels, data_spark_columns, data_fields, False, None
        elif isinstance(cols_sel, Series):
            return self._select_cols_by_series(cols_sel, missing_keys)
        elif isinstance(cols_sel, Column):
            return self._select_cols_by_spark_column(cols_sel, missing_keys)
        elif isinstance(cols_sel, slice):
            if cols_sel == slice(None):
                # If slice is None - select everything, so nothing to do
                column_labels = self._internal.column_labels
                data_spark_columns = self._internal.data_spark_columns
                data_fields = self._internal.data_fields
                return column_labels, data_spark_columns, data_fields, False, None
            return self._select_cols_by_slice(cols_sel, missing_keys)
        elif isinstance(cols_sel, tuple):
            return self._select_cols_else(cols_sel, missing_keys)
        elif is_list_like(cols_sel):
            return self._select_cols_by_iterable(cols_sel, missing_keys)
        else:
            return self._select_cols_else(cols_sel, missing_keys)

    # Methods for row selection

    @abstractmethod
    def _select_rows_by_series(
        self, rows_sel: "Series"
    ) -> Tuple[Optional[PySparkColumn], Optional[int], Optional[int]]:
        """Select rows by `Series` type key."""
        pass

    @abstractmethod
    def _select_rows_by_spark_column(
        self, rows_sel: PySparkColumn
    ) -> Tuple[Optional[PySparkColumn], Optional[int], Optional[int]]:
        """Select rows by Spark `Column` type key."""
        pass

    @abstractmethod
    def _select_rows_by_slice(
        self, rows_sel: slice
    ) -> Tuple[Optional[PySparkColumn], Optional[int], Optional[int]]:
        """Select rows by `slice` type key."""
        pass

    @abstractmethod
    def _select_rows_by_iterable(
        self, rows_sel: Iterable
    ) -> Tuple[Optional[PySparkColumn], Optional[int], Optional[int]]:
        """Select rows by `Iterable` type key."""
        pass

    @abstractmethod
    def _select_rows_else(
        self, rows_sel: Any
    ) -> Tuple[Optional[PySparkColumn], Optional[int], Optional[int]]:
        """Select rows by other type key."""
        pass

    # Methods for col selection

    @abstractmethod
    def _select_cols_by_series(
        self, cols_sel: "Series", missing_keys: Optional[List[Name]]
    ) -> Tuple[
        List[Label],
        Optional[List[PySparkColumn]],
        Optional[List[InternalField]],
        bool,
        Optional[Name],
    ]:
        """Select columns by `Series` type key."""
        pass

    @abstractmethod
    def _select_cols_by_spark_column(
        self, cols_sel: PySparkColumn, missing_keys: Optional[List[Name]]
    ) -> Tuple[
        List[Label],
        Optional[List[PySparkColumn]],
        Optional[List[InternalField]],
        bool,
        Optional[Name],
    ]:
        """Select columns by Spark `Column` type key."""
        pass

    @abstractmethod
    def _select_cols_by_slice(
        self, cols_sel: slice, missing_keys: Optional[List[Name]]
    ) -> Tuple[
        List[Label],
        Optional[List[PySparkColumn]],
        Optional[List[InternalField]],
        bool,
        Optional[Name],
    ]:
        """Select columns by `slice` type key."""
        pass

    @abstractmethod
    def _select_cols_by_iterable(
        self, cols_sel: Iterable, missing_keys: Optional[List[Name]]
    ) -> Tuple[
        List[Label],
        Optional[List[PySparkColumn]],
        Optional[List[InternalField]],
        bool,
        Optional[Name],
    ]:
        """Select columns by `Iterable` type key."""
        pass

    @abstractmethod
    def _select_cols_else(
        self, cols_sel: Any, missing_keys: Optional[List[Name]]
    ) -> Tuple[
        List[Label],
        Optional[List[PySparkColumn]],
        Optional[List[InternalField]],
        bool,
        Optional[Name],
    ]:
        """Select columns by other type key."""
        pass

    def __getitem__(self, key: Any) -> Union["Series", "DataFrame"]:
        from pyspark.pandas.frame import DataFrame
        from pyspark.pandas.series import Series, first_series

        if self._is_series:
            if isinstance(key, Series) and not same_anchor(key, self._psdf_or_psser):
                name = self._psdf_or_psser.name or DEFAULT_SERIES_NAME
                psdf = self._psdf_or_psser.to_frame(name)
                temp_col = verify_temp_column_name(psdf, "__temp_col__")

                psdf[temp_col] = key
                return type(self)(psdf[name].rename(self._psdf_or_psser.name))[psdf[temp_col]]

            cond, limit, remaining_index = self._select_rows(key)
            if cond is None and limit is None:
                return self._psdf_or_psser

            column_label = self._psdf_or_psser._column_label
            column_labels = [column_label]
            data_spark_columns = [self._internal.spark_column_for(column_label)]
            data_fields = [self._internal.field_for(column_label)]
            returns_series = True
            series_name = self._psdf_or_psser.name
        else:
            assert self._is_df
            if isinstance(key, tuple):
                if len(key) != 2:
                    raise SparkPandasIndexingError("Only accepts pairs of candidates")
                rows_sel, cols_sel = key
            else:
                rows_sel = key
                cols_sel = None

            if isinstance(rows_sel, Series) and not same_anchor(rows_sel, self._psdf_or_psser):
                psdf = self._psdf_or_psser.copy()
                temp_col = verify_temp_column_name(cast("DataFrame", psdf), "__temp_col__")

                psdf[temp_col] = rows_sel
                return type(self)(psdf)[psdf[temp_col], cols_sel][list(self._psdf_or_psser.columns)]

            cond, limit, remaining_index = self._select_rows(rows_sel)
            (
                column_labels,
                data_spark_columns,
                data_fields,
                returns_series,
                series_name,
            ) = self._select_cols(cols_sel)

            if cond is None and limit is None and returns_series:
                psser = self._psdf_or_psser._psser_for(column_labels[0])
                if series_name is not None and series_name != psser.name:
                    psser = psser.rename(series_name)
                return psser

        if remaining_index is not None:
            index_spark_columns = self._internal.index_spark_columns[-remaining_index:]
            index_names = self._internal.index_names[-remaining_index:]
            index_fields = self._internal.index_fields[-remaining_index:]
        else:
            index_spark_columns = self._internal.index_spark_columns
            index_names = self._internal.index_names
            index_fields = self._internal.index_fields

        if len(column_labels) > 0:
            column_labels = column_labels.copy()
            column_labels_level = max(
                len(label) if label is not None else 1 for label in column_labels
            )
            none_column = 0
            for i, label in enumerate(column_labels):
                if label is None:
                    label = (none_column,)
                    none_column += 1
                if len(label) < column_labels_level:
                    label = tuple(list(label) + ([""]) * (column_labels_level - len(label)))
                column_labels[i] = label

            if i == 0 and none_column == 1:
                column_labels = [None]

            column_label_names = self._internal.column_label_names[-column_labels_level:]
        else:
            column_label_names = self._internal.column_label_names

        try:
            sdf = self._internal.spark_frame

            if cond is not None:
                index_columns = sdf.select(index_spark_columns).columns
                data_columns = sdf.select(data_spark_columns).columns
                sdf = sdf.filter(cond).select(index_spark_columns + data_spark_columns)
                index_spark_columns = [scol_for(sdf, col) for col in index_columns]
                data_spark_columns = [scol_for(sdf, col) for col in data_columns]

            if limit is not None:
                if limit >= 0:
                    sdf = sdf.limit(limit)
                else:
                    sdf = sdf.limit(sdf.count() + limit)
                sdf = sdf.drop(NATURAL_ORDER_COLUMN_NAME)
        except AnalysisException:
            raise KeyError(
                "[{}] don't exist in columns".format(
                    [col._jc.toString() for col in data_spark_columns]
                )
            )

        internal = InternalFrame(
            spark_frame=sdf,
            index_spark_columns=index_spark_columns,
            index_names=index_names,
            index_fields=index_fields,
            column_labels=column_labels,
            data_spark_columns=data_spark_columns,
            data_fields=data_fields,
            column_label_names=column_label_names,
        )
        psdf = DataFrame(internal)

        psdf_or_psser: Union[DataFrame, Series]
        if returns_series:
            psdf_or_psser = first_series(psdf)
            if series_name is not None and series_name != psdf_or_psser.name:
                psdf_or_psser = psdf_or_psser.rename(series_name)
        else:
            psdf_or_psser = psdf

        if remaining_index is not None and remaining_index == 0:
            pdf_or_pser = psdf_or_psser.head(2)._to_pandas()
            length = len(pdf_or_pser)
            if length == 0:
                raise KeyError(name_like_string(key))
            elif length == 1:
                return pdf_or_pser.iloc[0]
            else:
                return psdf_or_psser
        else:
            return psdf_or_psser

    def __setitem__(self, key: Any, value: Any) -> None:
        from pyspark.pandas.frame import DataFrame
        from pyspark.pandas.series import Series, first_series

        Column = get_column_class()
        if self._is_series:
            if (
                isinstance(key, Series)
                and (isinstance(self, iLocIndexer) or not same_anchor(key, self._psdf_or_psser))
            ) or (
                isinstance(value, Series)
                and (isinstance(self, iLocIndexer) or not same_anchor(value, self._psdf_or_psser))
            ):
                if self._psdf_or_psser.name is None:
                    psdf = self._psdf_or_psser.to_frame()
                    column_label = psdf._internal.column_labels[0]
                else:
                    psdf = self._psdf_or_psser._psdf.copy()
                    column_label = self._psdf_or_psser._column_label
                temp_natural_order = verify_temp_column_name(psdf, "__temp_natural_order__")
                temp_key_col = verify_temp_column_name(psdf, "__temp_key_col__")
                temp_value_col = verify_temp_column_name(psdf, "__temp_value_col__")

                psdf[temp_natural_order] = F.monotonically_increasing_id()
                if isinstance(key, Series):
                    psdf[temp_key_col] = key
                if isinstance(value, Series):
                    psdf[temp_value_col] = value
                psdf = psdf.sort_values(temp_natural_order).drop(columns=temp_natural_order)

                psser = psdf._psser_for(column_label)
                if isinstance(key, Series):
                    key = F.col(
                        "`{}`".format(psdf[temp_key_col]._internal.data_spark_column_names[0])
                    )
                if isinstance(value, Series):
                    value = F.col(
                        "`{}`".format(psdf[temp_value_col]._internal.data_spark_column_names[0])
                    )

                type(self)(psser)[key] = value

                if self._psdf_or_psser.name is None:
                    psser = psser.rename()

                self._psdf_or_psser._psdf._update_internal_frame(
                    psser._psdf[
                        self._psdf_or_psser._psdf._internal.column_labels
                    ]._internal.resolved_copy,
                    check_same_anchor=False,
                )
                return

            if isinstance(value, DataFrame):
                raise ValueError("Incompatible indexer with DataFrame")

            cond, limit, remaining_index = self._select_rows(key)
            if cond is None:
                cond = F.lit(True)
            if limit is not None:
                cond = cond & (
                    self._internal.spark_frame[cast(iLocIndexer, self)._sequence_col] < F.lit(limit)
                )

            if isinstance(value, (Series, Column)):
                if remaining_index is not None and remaining_index == 0:
                    raise ValueError(
                        "No axis named {} for object type {}".format(key, type(value).__name__)
                    )
                if isinstance(value, Series):
                    value = value.spark.column
            else:
                value = F.lit(value)
            scol = (
                F.when(cond, value)
                .otherwise(self._internal.spark_column_for(self._psdf_or_psser._column_label))
                .alias(name_like_string(self._psdf_or_psser.name or SPARK_DEFAULT_SERIES_NAME))
            )

            internal = self._internal.with_new_spark_column(
                self._psdf_or_psser._column_label, scol  # TODO: dtype?
            )
            self._psdf_or_psser._psdf._update_internal_frame(internal, check_same_anchor=False)
        else:
            assert self._is_df

            if isinstance(key, tuple):
                if len(key) != 2:
                    raise SparkPandasIndexingError("Only accepts pairs of candidates")
                rows_sel, cols_sel = key
            else:
                rows_sel = key
                cols_sel = None

            if isinstance(value, DataFrame):
                if len(value.columns) == 1:
                    value = first_series(value)
                else:
                    raise ValueError("Only a dataframe with one column can be assigned")

            if (
                isinstance(rows_sel, Series)
                and (
                    isinstance(self, iLocIndexer) or not same_anchor(rows_sel, self._psdf_or_psser)
                )
            ) or (
                isinstance(value, Series)
                and (isinstance(self, iLocIndexer) or not same_anchor(value, self._psdf_or_psser))
            ):
                psdf = cast(DataFrame, self._psdf_or_psser.copy())
                temp_natural_order = verify_temp_column_name(psdf, "__temp_natural_order__")
                temp_key_col = verify_temp_column_name(psdf, "__temp_key_col__")
                temp_value_col = verify_temp_column_name(psdf, "__temp_value_col__")

                psdf[temp_natural_order] = F.monotonically_increasing_id()
                if isinstance(rows_sel, Series):
                    psdf[temp_key_col] = rows_sel
                if isinstance(value, Series):
                    psdf[temp_value_col] = value
                psdf = psdf.sort_values(temp_natural_order).drop(columns=temp_natural_order)

                if isinstance(rows_sel, Series):
                    rows_sel = F.col(
                        "`{}`".format(psdf[temp_key_col]._internal.data_spark_column_names[0])
                    )
                if isinstance(value, Series):
                    value = F.col(
                        "`{}`".format(psdf[temp_value_col]._internal.data_spark_column_names[0])
                    )

                type(self)(psdf)[rows_sel, cols_sel] = value

                self._psdf_or_psser._update_internal_frame(
                    psdf[list(self._psdf_or_psser.columns)]._internal.resolved_copy,
                    check_same_anchor=False,
                )
                return

            cond, limit, remaining_index = self._select_rows(rows_sel)
            missing_keys: List[Name] = []
            _, data_spark_columns, _, _, _ = self._select_cols(cols_sel, missing_keys=missing_keys)

            if cond is None:
                cond = F.lit(True)
            if limit is not None:
                cond = cond & (
                    self._internal.spark_frame[cast(iLocIndexer, self)._sequence_col] < F.lit(limit)
                )

            if isinstance(value, (Series, Column)):
                if remaining_index is not None and remaining_index == 0:
                    raise ValueError("Incompatible indexer with Series")
                if len(data_spark_columns) > 1:
                    raise ValueError("shape mismatch")
                if isinstance(value, Series):
                    value = value.spark.column
            else:
                value = F.lit(value)

            new_data_spark_columns = []
            new_fields = []
            for new_scol, spark_column_name, new_field in zip(
                self._internal.data_spark_columns,
                self._internal.data_spark_column_names,
                self._internal.data_fields,
            ):
                for scol in data_spark_columns:
                    if spark_column_equals(new_scol, scol):
                        new_scol = F.when(cond, value).otherwise(scol).alias(spark_column_name)
                        new_field = InternalField.from_struct_field(
                            self._internal.spark_frame.select(new_scol).schema[0],
                            use_extension_dtypes=new_field.is_extension_dtype,
                        )
                        break
                new_data_spark_columns.append(new_scol)
                new_fields.append(new_field)

            column_labels = self._internal.column_labels.copy()
            for missing in missing_keys:
                if is_name_like_tuple(missing):
                    label = cast(Label, missing)
                else:
                    label = cast(Label, (missing,))
                if len(label) < self._internal.column_labels_level:
                    label = tuple(
                        list(label) + ([""] * (self._internal.column_labels_level - len(label)))
                    )
                elif len(label) > self._internal.column_labels_level:
                    raise KeyError(
                        "Key length ({}) exceeds index depth ({})".format(
                            len(label), self._internal.column_labels_level
                        )
                    )
                column_labels.append(label)
                new_data_spark_columns.append(F.when(cond, value).alias(name_like_string(label)))
                new_fields.append(None)

            internal = self._internal.with_new_columns(
                new_data_spark_columns, column_labels=column_labels, data_fields=new_fields
            )
            self._psdf_or_psser._update_internal_frame(internal, check_same_anchor=False)


class LocIndexer(LocIndexerLike):
    """
    Access a group of rows and columns by label(s) or a boolean Series.

    ``.loc[]`` is primarily label based, but may also be used with a
    conditional boolean Series derived from the DataFrame or Series.

    Allowed inputs are:

    - A single label, e.g. ``5`` or ``'a'``, (note that ``5`` is
      interpreted as a *label* of the index, and **never** as an
      integer position along the index) for column selection.

    - A list or array of labels, e.g. ``['a', 'b', 'c']``.

    - A slice object with labels, e.g. ``'a':'f'``.

    - A conditional boolean Series derived from the DataFrame or Series

    - A boolean array of the same length as the column axis being sliced,
      e.g. ``[True, False, True]``.

    - An alignable boolean pandas Series to the column axis being sliced.
      The index of the key will be aligned before masking.

    Not allowed inputs which pandas allows are:

    - A boolean array of the same length as the row axis being sliced,
      e.g. ``[True, False, True]``.
    - A ``callable`` function with one argument (the calling Series, DataFrame
      or Panel) and that returns valid output for indexing (one of the above)

    .. note:: MultiIndex is not supported yet.

    .. note:: Note that contrary to usual python slices, **both** the
        start and the stop are included, and the step of the slice is not allowed.

    .. note:: With a list or array of labels for row selection,
        pandas-on-Spark behaves as a filter without reordering by the labels.

    See Also
    --------
    Series.loc : Access group of values using labels.

    Examples
    --------
    **Getting values**

    >>> df = ps.DataFrame([[1, 2], [4, 5], [7, 8]],
    ...                   index=['cobra', 'viper', 'sidewinder'],
    ...                   columns=['max_speed', 'shield'])
    >>> df
                max_speed  shield
    cobra               1       2
    viper               4       5
    sidewinder          7       8

    Single label. Note this returns the row as a Series.

    >>> df.loc['viper']
    max_speed    4
    shield       5
    Name: viper, dtype: int64

    List of labels. Note using ``[[]]`` returns a DataFrame.
    Also note that pandas-on-Spark behaves just a filter without reordering by the labels.

    >>> df.loc[['viper', 'sidewinder']]
                max_speed  shield
    viper               4       5
    sidewinder          7       8

    >>> df.loc[['sidewinder', 'viper']]
                max_speed  shield
    viper               4       5
    sidewinder          7       8

    Single label for column.

    >>> df.loc['cobra', 'shield']
    2

    List of labels for row.

    >>> df.loc[['cobra'], 'shield']
    cobra    2
    Name: shield, dtype: int64

    List of labels for column.

    >>> df.loc['cobra', ['shield']]
    shield    2
    Name: cobra, dtype: int64

    List of labels for both row and column.

    >>> df.loc[['cobra'], ['shield']]
           shield
    cobra       2

    Slice with labels for row and single label for column.
    Note that both the start and stop of the slice are included.

    >>> df.loc['cobra':'viper', 'max_speed']
    cobra    1
    viper    4
    Name: max_speed, dtype: int64

    Conditional that returns a boolean Series

    >>> df.loc[df['shield'] > 6]
                max_speed  shield
    sidewinder          7       8

    Conditional that returns a boolean Series with column labels specified

    >>> df.loc[df['shield'] > 6, ['max_speed']]
                max_speed
    sidewinder          7

    A boolean array of the same length as the column axis being sliced.

    >>> df.loc[:, [False, True]]
                shield
    cobra            2
    viper            5
    sidewinder       8

    An alignable boolean Series to the column axis being sliced.

    >>> df.loc[:, pd.Series([False, True], index=['max_speed', 'shield'])]
                shield
    cobra            2
    viper            5
    sidewinder       8

    **Setting values**

    Setting value for all items matching the list of labels.

    >>> df.loc[['viper', 'sidewinder'], ['shield']] = 50
    >>> df
                max_speed  shield
    cobra               1       2
    viper               4      50
    sidewinder          7      50

    Setting value for an entire row

    >>> df.loc['cobra'] = 10
    >>> df
                max_speed  shield
    cobra              10      10
    viper               4      50
    sidewinder          7      50

    Set value for an entire column

    >>> df.loc[:, 'max_speed'] = 30
    >>> df
                max_speed  shield
    cobra              30      10
    viper              30      50
    sidewinder         30      50

    Set value for an entire list of columns

    >>> df.loc[:, ['max_speed', 'shield']] = 100
    >>> df
                max_speed  shield
    cobra             100     100
    viper             100     100
    sidewinder        100     100

    Set value with Series

    >>> df.loc[:, 'shield'] = df['shield'] * 2
    >>> df
                max_speed  shield
    cobra             100     200
    viper             100     200
    sidewinder        100     200

    **Getting values on a DataFrame with an index that has integer labels**

    Another example using integers for the index

    >>> df = ps.DataFrame([[1, 2], [4, 5], [7, 8]],
    ...                   index=[7, 8, 9],
    ...                   columns=['max_speed', 'shield'])
    >>> df
       max_speed  shield
    7          1       2
    8          4       5
    9          7       8

    Slice with integer labels for rows. Note that both
    the start and stop of the slice are included.

    >>> df.loc[7:9]
       max_speed  shield
    7          1       2
    8          4       5
    9          7       8
    """

    @staticmethod
    def _NotImplemented(description: str) -> SparkPandasNotImplementedError:
        return SparkPandasNotImplementedError(
            description=description,
            pandas_function=".loc[..., ...]",
            spark_target_function="select, where",
        )

    def _select_rows_by_series(
        self, rows_sel: "Series"
    ) -> Tuple[Optional[PySparkColumn], Optional[int], Optional[int]]:
        assert isinstance(rows_sel.spark.data_type, BooleanType), rows_sel.spark.data_type
        return rows_sel.spark.column, None, None

    def _select_rows_by_spark_column(
        self, rows_sel: PySparkColumn
    ) -> Tuple[Optional[PySparkColumn], Optional[int], Optional[int]]:
        spark_type = self._internal.spark_frame.select(rows_sel).schema[0].dataType
        assert isinstance(spark_type, BooleanType), spark_type
        return rows_sel, None, None

    def _select_rows_by_slice(
        self, rows_sel: slice
    ) -> Tuple[Optional[PySparkColumn], Optional[int], Optional[int]]:
        from pyspark.pandas.indexes import MultiIndex

        if rows_sel.step is not None:
            raise LocIndexer._NotImplemented("Cannot use step with Spark.")
        elif self._internal.index_level == 1:
            sdf = self._internal.spark_frame
            index = self._psdf_or_psser.index
            index_column = index.to_series()
            index_data_type = index_column.spark.data_type
            start = rows_sel.start
            stop = rows_sel.stop

            # get natural order from '__natural_order__' from start to stop
            # to keep natural order.
            start_and_stop = (
                sdf.select(index_column.spark.column, NATURAL_ORDER_COLUMN_NAME)
                .where(
                    (index_column.spark.column == F.lit(start).cast(index_data_type))
                    | (index_column.spark.column == F.lit(stop).cast(index_data_type))
                )
                .collect()
            )

            start = [row[1] for row in start_and_stop if row[0] == start]
            start = start[0] if len(start) > 0 else None

            stop = [row[1] for row in start_and_stop if row[0] == stop]
            stop = stop[-1] if len(stop) > 0 else None

            conds: List[PySparkColumn] = []
            if start is not None:
                conds.append(F.col(NATURAL_ORDER_COLUMN_NAME) >= F.lit(start).cast(LongType()))
            if stop is not None:
                conds.append(F.col(NATURAL_ORDER_COLUMN_NAME) <= F.lit(stop).cast(LongType()))

            # if index order is not monotonic increasing or decreasing
            # and specified values don't exist in index, raise KeyError
            if (start is None and rows_sel.start is not None) or (
                stop is None and rows_sel.stop is not None
            ):
                inc = index_column.is_monotonic_increasing
                if inc is False:
                    dec = index_column.is_monotonic_decreasing

                if start is None and rows_sel.start is not None:
                    start = rows_sel.start
                    if inc is not False:
                        conds.append(
                            index_column.spark.column >= F.lit(start).cast(index_data_type)
                        )
                    elif dec is not False:
                        conds.append(
                            index_column.spark.column <= F.lit(start).cast(index_data_type)
                        )
                    else:
                        raise KeyError(rows_sel.start)
                if stop is None and rows_sel.stop is not None:
                    stop = rows_sel.stop
                    if inc is not False:
                        conds.append(index_column.spark.column <= F.lit(stop).cast(index_data_type))
                    elif dec is not False:
                        conds.append(index_column.spark.column >= F.lit(stop).cast(index_data_type))
                    else:
                        raise KeyError(rows_sel.stop)

            return reduce(lambda x, y: x & y, conds), None, None
        else:
<<<<<<< HEAD
            from pyspark.sql.types import StructType

            index = self._psdf_or_psser.index
            index_data_type = [  # type: ignore[assignment]
                f.dataType for f in cast(StructType, index.to_series().spark.data_type)
            ]
=======
            from pyspark.sql.types import ArrayType, StructType

            index = self._psdf_or_psser.index
            data_type = index.to_series().spark.data_type
            if isinstance(data_type, StructType):
                index_data_type = [f.dataType for f in data_type]  # type: ignore[assignment]
            elif isinstance(data_type, ArrayType):
                index_data_type = [  # type: ignore[assignment]
                    data_type.elementType for _ in range(index._internal.index_level)
                ]
>>>>>>> 54d5087c

            start = rows_sel.start
            if start is not None:
                if not isinstance(start, tuple):
                    start = (start,)
                if len(start) == 0:
                    start = None
            stop = rows_sel.stop
            if stop is not None:
                if not isinstance(stop, tuple):
                    stop = (stop,)
                if len(stop) == 0:
                    stop = None

            depth = max(
                len(start) if start is not None else 0, len(stop) if stop is not None else 0
            )
            if depth == 0:
                return None, None, None
            elif (
                depth > self._internal.index_level
                or not index.droplevel(list(range(self._internal.index_level)[depth:])).is_monotonic
            ):
                raise KeyError(
                    "Key length ({}) was greater than MultiIndex sort depth".format(depth)
                )

            conds = []
            if start is not None:
                cond = F.lit(True)
                for scol, value, dt in list(
                    zip(
                        self._internal.index_spark_columns,
                        cast(Tuple[int, ...], start),
                        cast(List[DataType], index_data_type),
                    )
                )[::-1]:
                    compare = MultiIndex._comparator_for_monotonic_increasing(dt)
                    Column = get_column_class()
                    cond = F.when(scol.eqNullSafe(F.lit(value).cast(dt)), cond).otherwise(
                        compare(scol, F.lit(value).cast(dt), Column.__gt__)
                    )
                conds.append(cond)
            if stop is not None:
                cond = F.lit(True)
                for scol, value, dt in list(
                    zip(
                        self._internal.index_spark_columns,
                        cast(Tuple[int, ...], stop),
                        cast(List[DataType], index_data_type),
                    )
                )[::-1]:
                    compare = MultiIndex._comparator_for_monotonic_increasing(dt)
                    Column = get_column_class()
                    cond = F.when(scol.eqNullSafe(F.lit(value).cast(dt)), cond).otherwise(
                        compare(scol, F.lit(value).cast(dt), Column.__lt__)
                    )
                conds.append(cond)

            return reduce(lambda x, y: x & y, conds), None, None

    def _select_rows_by_iterable(
        self, rows_sel: Iterable
    ) -> Tuple[Optional[PySparkColumn], Optional[int], Optional[int]]:
        rows_sel = list(rows_sel)
        if len(rows_sel) == 0:
            return F.lit(False), None, None
        elif self._internal.index_level == 1:
            index_column = self._psdf_or_psser.index.to_series()
            index_data_type = index_column.spark.data_type
            if len(rows_sel) == 1:
                return (
                    index_column.spark.column == F.lit(rows_sel[0]).cast(index_data_type),
                    None,
                    None,
                )
            else:
                return (
                    index_column.spark.column.isin(
                        [F.lit(r).cast(index_data_type) for r in rows_sel]
                    ),
                    None,
                    None,
                )
        else:
            raise LocIndexer._NotImplemented("Cannot select with MultiIndex with Spark.")

    def _select_rows_else(
        self, rows_sel: Any
    ) -> Tuple[Optional[PySparkColumn], Optional[int], Optional[int]]:
        if not isinstance(rows_sel, tuple):
            rows_sel = (rows_sel,)
        if len(rows_sel) > self._internal.index_level:
            raise SparkPandasIndexingError("Too many indexers")

        rows = [scol == value for scol, value in zip(self._internal.index_spark_columns, rows_sel)]
        return (
            reduce(lambda x, y: x & y, rows),
            None,
            self._internal.index_level - len(rows_sel),
        )

    def _get_from_multiindex_column(
        self,
        key: Optional[Label],
        missing_keys: Optional[List[Name]],
        labels: Optional[List[Tuple[Label, Label]]] = None,
        recursed: int = 0,
    ) -> Tuple[
        List[Label], Optional[List[PySparkColumn]], List[InternalField], bool, Optional[Name]
    ]:
        """Select columns from multi-index columns."""
        assert isinstance(key, tuple)
        if labels is None:
            labels = [(label, label) for label in self._internal.column_labels]
        for k in key:
            labels = [
                (label, None if lbl is None else lbl[1:])
                for label, lbl in labels
                if (lbl is None and k is None) or (lbl is not None and lbl[0] == k)
            ]
            if len(labels) == 0:
                if missing_keys is None:
                    raise KeyError(k)
                else:
                    missing_keys.append(key)
                    return [], [], [], False, None

        if all(lbl is not None and len(lbl) > 0 and lbl[0] == "" for _, lbl in labels):
            # If the head is '', drill down recursively.
            labels = [(label, tuple([str(key), *lbl[1:]])) for i, (label, lbl) in enumerate(labels)]
            return self._get_from_multiindex_column((str(key),), missing_keys, labels, recursed + 1)
        else:
            returns_series = all(lbl is None or len(lbl) == 0 for _, lbl in labels)
            series_name: Optional[Name]
            if returns_series:
                label_set = set(label for label, _ in labels)
                assert len(label_set) == 1
                label = list(label_set)[0]
                column_labels = [label]
                data_spark_columns = [self._internal.spark_column_for(label)]
                data_fields = [self._internal.field_for(label)]
                if label is None:
                    series_name = None
                else:
                    if recursed > 0:
                        label = label[:-recursed]
                    series_name = label if len(label) > 1 else label[0]
            else:
                column_labels = [
                    None if lbl is None or lbl == (None,) else lbl for _, lbl in labels
                ]
                data_spark_columns = [self._internal.spark_column_for(label) for label, _ in labels]
                data_fields = [self._internal.field_for(label) for label, _ in labels]
                series_name = None

            return column_labels, data_spark_columns, data_fields, returns_series, series_name

    def _select_cols_by_series(
        self, cols_sel: "Series", missing_keys: Optional[List[Name]]
    ) -> Tuple[
        List[Label],
        Optional[List[PySparkColumn]],
        Optional[List[InternalField]],
        bool,
        Optional[Name],
    ]:
        column_labels = cols_sel._internal.column_labels
        data_spark_columns = cols_sel._internal.data_spark_columns
        data_fields = cols_sel._internal.data_fields
        return column_labels, data_spark_columns, data_fields, True, None

    def _select_cols_by_spark_column(
        self, cols_sel: PySparkColumn, missing_keys: Optional[List[Name]]
    ) -> Tuple[
        List[Label],
        Optional[List[PySparkColumn]],
        Optional[List[InternalField]],
        bool,
        Optional[Name],
    ]:
        column_labels: List[Label] = [(self._internal.spark_frame.select(cols_sel).columns[0],)]
        data_spark_columns = [cols_sel]
        return column_labels, data_spark_columns, None, True, None

    def _select_cols_by_slice(
        self, cols_sel: slice, missing_keys: Optional[List[Name]]
    ) -> Tuple[
        List[Label],
        Optional[List[PySparkColumn]],
        Optional[List[InternalField]],
        bool,
        Optional[Name],
    ]:
        start, stop = self._psdf_or_psser.columns.slice_locs(
            start=cols_sel.start, end=cols_sel.stop
        )
        column_labels = self._internal.column_labels[start:stop]
        data_spark_columns = self._internal.data_spark_columns[start:stop]
        data_fields = self._internal.data_fields[start:stop]
        return column_labels, data_spark_columns, data_fields, False, None

    def _select_cols_by_iterable(
        self, cols_sel: Iterable, missing_keys: Optional[List[Name]]
    ) -> Tuple[
        List[Label],
        Optional[List[PySparkColumn]],
        Optional[List[InternalField]],
        bool,
        Optional[Name],
    ]:
        from pyspark.pandas.series import Series

        Column = get_column_class()
        if all(isinstance(key, Series) for key in cols_sel):
            column_labels = [key._column_label for key in cols_sel]
            data_spark_columns = [key.spark.column for key in cols_sel]
            data_fields = [key._internal.data_fields[0] for key in cols_sel]
        elif all(isinstance(key, Column) for key in cols_sel):
            column_labels = [
                (self._internal.spark_frame.select(col).columns[0],) for col in cols_sel
            ]
            data_spark_columns = list(cols_sel)
            data_fields = None
        elif all(isinstance(key, bool) for key in cols_sel) or all(
            isinstance(key, np.bool_) for key in cols_sel
        ):
            if len(cast(Sized, cols_sel)) != len(self._internal.column_labels):
                raise IndexError(
                    "Boolean index has wrong length: %s instead of %s"
                    % (len(cast(Sized, cols_sel)), len(self._internal.column_labels))
                )
            if isinstance(cols_sel, pd.Series):
                if not cols_sel.index.sort_values().equals(self._psdf.columns.sort_values()):
                    raise SparkPandasIndexingError(
                        "Unalignable boolean Series provided as indexer "
                        "(index of the boolean Series and of the indexed object do not match)"
                    )
                else:
                    column_labels = [
                        column_label
                        for column_label in self._internal.column_labels
                        if cols_sel[column_label if len(column_label) > 1 else column_label[0]]
                    ]
                    data_spark_columns = [
                        self._internal.spark_column_for(column_label)
                        for column_label in column_labels
                    ]
                    data_fields = [
                        self._internal.field_for(column_label) for column_label in column_labels
                    ]
            else:
                column_labels = [
                    self._internal.column_labels[i] for i, col in enumerate(cols_sel) if col
                ]
                data_spark_columns = [
                    self._internal.data_spark_columns[i] for i, col in enumerate(cols_sel) if col
                ]
                data_fields = [
                    self._internal.data_fields[i] for i, col in enumerate(cols_sel) if col
                ]
        elif any(isinstance(key, tuple) for key in cols_sel) and any(
            not is_name_like_tuple(key) for key in cols_sel
        ):
            raise TypeError(
                "Expected tuple, got {}".format(
                    type(set(key for key in cols_sel if not is_name_like_tuple(key)).pop())
                )
            )
        else:
            if missing_keys is None and all(isinstance(key, tuple) for key in cols_sel):
                level = self._internal.column_labels_level
                if any(len(key) != level for key in cols_sel):
                    raise ValueError("All the key level should be the same as column index level.")

            column_labels = []
            data_spark_columns = []
            data_fields = []
            for key in cols_sel:
                found = False
                for label in self._internal.column_labels:
                    if label == key or label[0] == key:
                        column_labels.append(label)
                        data_spark_columns.append(self._internal.spark_column_for(label))
                        data_fields.append(self._internal.field_for(label))
                        found = True
                if not found:
                    if missing_keys is None:
                        raise KeyError("['{}'] not in index".format(name_like_string(key)))
                    else:
                        missing_keys.append(key)

        return column_labels, data_spark_columns, data_fields, False, None

    def _select_cols_else(
        self, cols_sel: Any, missing_keys: Optional[List[Name]]
    ) -> Tuple[
        List[Label],
        Optional[List[PySparkColumn]],
        Optional[List[InternalField]],
        bool,
        Optional[Name],
    ]:
        if not is_name_like_tuple(cols_sel):
            cols_sel = (cols_sel,)
        return self._get_from_multiindex_column(cols_sel, missing_keys)


class iLocIndexer(LocIndexerLike):
    """
    Purely integer-location based indexing for selection by position.

    ``.iloc[]`` is primarily integer position based (from ``0`` to
    ``length-1`` of the axis), but may also be used with a conditional boolean Series.

    Allowed inputs are:

    - An integer for column selection, e.g. ``5``.
    - A list or array of integers for row selection with distinct index values,
      e.g. ``[3, 4, 0]``
    - A list or array of integers for column selection, e.g. ``[4, 3, 0]``.
    - A boolean array for column selection.
    - A slice object with ints for row and column selection, e.g. ``1:7``.

    Not allowed inputs which pandas allows are:

    - A list or array of integers for row selection with duplicated indexes,
      e.g. ``[4, 4, 0]``.
    - A boolean array for row selection.
    - A ``callable`` function with one argument (the calling Series, DataFrame
      or Panel) and that returns valid output for indexing (one of the above).
      This is useful in method chains when you don't have a reference to the
      calling object but would like to base your selection on some value.

    ``.iloc`` will raise ``IndexError`` if a requested indexer is
    out-of-bounds, except *slice* indexers which allow out-of-bounds
    indexing (this conforms with python/numpy *slice* semantics).

    See Also
    --------
    DataFrame.loc : Purely label-location based indexer for selection by label.
    Series.iloc : Purely integer-location based indexing for
                   selection by position.

    Examples
    --------

    >>> mydict = [{'a': 1, 'b': 2, 'c': 3, 'd': 4},
    ...           {'a': 100, 'b': 200, 'c': 300, 'd': 400},
    ...           {'a': 1000, 'b': 2000, 'c': 3000, 'd': 4000 }]
    >>> df = ps.DataFrame(mydict, columns=['a', 'b', 'c', 'd'])
    >>> df
          a     b     c     d
    0     1     2     3     4
    1   100   200   300   400
    2  1000  2000  3000  4000

    **Indexing just the rows**

    A scalar integer for row selection.

    >>> df.iloc[1]
    a    100
    b    200
    c    300
    d    400
    Name: 1, dtype: int64

    >>> df.iloc[[0]]
       a  b  c  d
    0  1  2  3  4

    With a `slice` object.

    >>> df.iloc[:3]
          a     b     c     d
    0     1     2     3     4
    1   100   200   300   400
    2  1000  2000  3000  4000

    **Indexing both axes**

    You can mix the indexer types for the index and columns. Use ``:`` to
    select the entire axis.

    With scalar integers.

    >>> df.iloc[:1, 1]
    0    2
    Name: b, dtype: int64

    With lists of integers.

    >>> df.iloc[:2, [1, 3]]
         b    d
    0    2    4
    1  200  400

    With `slice` objects.

    >>> df.iloc[:2, 0:3]
         a    b    c
    0    1    2    3
    1  100  200  300

    With a boolean array whose length matches the columns.

    >>> df.iloc[:, [True, False, True, False]]
          a     c
    0     1     3
    1   100   300
    2  1000  3000

    **Setting values**

    Setting value for all items matching the list of labels.

    >>> df.iloc[[1, 2], [1]] = 50
    >>> df
          a   b     c     d
    0     1   2     3     4
    1   100  50   300   400
    2  1000  50  3000  4000

    Setting value for an entire row

    >>> df.iloc[0] = 10
    >>> df
          a   b     c     d
    0    10  10    10    10
    1   100  50   300   400
    2  1000  50  3000  4000

    Set value for an entire column

    >>> df.iloc[:, 2] = 30
    >>> df
          a   b   c     d
    0    10  10  30    10
    1   100  50  30   400
    2  1000  50  30  4000

    Set value for an entire list of columns

    >>> df.iloc[:, [2, 3]] = 100
    >>> df
          a   b    c    d
    0    10  10  100  100
    1   100  50  100  100
    2  1000  50  100  100

    Set value with Series

    >>> df.iloc[:, 3] = df.iloc[:, 3] * 2
    >>> df
          a   b    c    d
    0    10  10  100  200
    1   100  50  100  200
    2  1000  50  100  200
    """

    @staticmethod
    def _NotImplemented(description: str) -> SparkPandasNotImplementedError:
        return SparkPandasNotImplementedError(
            description=description,
            pandas_function=".iloc[..., ...]",
            spark_target_function="select, where",
        )

    @lazy_property
    def _internal(self) -> "InternalFrame":
        # Use resolved_copy to fix the natural order.
        internal = super()._internal.resolved_copy
        sdf = InternalFrame.attach_distributed_sequence_column(
            internal.spark_frame, column_name=self._sequence_col
        )
        return internal.with_new_sdf(spark_frame=sdf.orderBy(NATURAL_ORDER_COLUMN_NAME))

    @lazy_property
    def _sequence_col(self) -> str:
        # Use resolved_copy to fix the natural order.
        internal = super()._internal.resolved_copy
        return verify_temp_column_name(internal.spark_frame, "__distributed_sequence_column__")

    def _select_rows_by_series(
        self, rows_sel: "Series"
    ) -> Tuple[Optional[PySparkColumn], Optional[int], Optional[int]]:
        raise iLocIndexer._NotImplemented(
            ".iloc requires numeric slice, conditional "
            "boolean Index or a sequence of positions as int, "
            "got {}".format(type(rows_sel))
        )

    def _select_rows_by_spark_column(
        self, rows_sel: PySparkColumn
    ) -> Tuple[Optional[PySparkColumn], Optional[int], Optional[int]]:
        raise iLocIndexer._NotImplemented(
            ".iloc requires numeric slice, conditional "
            "boolean Index or a sequence of positions as int, "
            "got {}".format(type(rows_sel))
        )

    def _select_rows_by_slice(
        self, rows_sel: slice
    ) -> Tuple[Optional[PySparkColumn], Optional[int], Optional[int]]:
        def verify_type(i: int) -> None:
            if not isinstance(i, int):
                raise TypeError(
                    "cannot do slice indexing with these indexers [{}] of {}".format(i, type(i))
                )

        has_negative = False
        start = rows_sel.start
        if start is not None:
            verify_type(start)
            if start == 0:
                start = None
            elif start < 0:
                has_negative = True
        stop = rows_sel.stop
        if stop is not None:
            verify_type(stop)
            if stop < 0:
                has_negative = True

        step = rows_sel.step
        if step is not None:
            verify_type(step)
            if step == 0:
                raise ValueError("slice step cannot be zero")
        else:
            step = 1

        if start is None and step == 1:
            return None, stop, None

        sdf = self._internal.spark_frame
        sequence_scol = sdf[self._sequence_col]

        if has_negative or (step < 0 and start is None):
            cnt = sdf.count()

        cond = []
        if start is not None:
            if start < 0:
                start = start + cnt
            if step >= 0:
                cond.append(sequence_scol >= F.lit(start).cast(LongType()))
            else:
                cond.append(sequence_scol <= F.lit(start).cast(LongType()))
        if stop is not None:
            if stop < 0:
                stop = stop + cnt
            if step >= 0:
                cond.append(sequence_scol < F.lit(stop).cast(LongType()))
            else:
                cond.append(sequence_scol > F.lit(stop).cast(LongType()))
        if step != 1:
            if step > 0:
                start = start or 0
            else:
                start = start or (cnt - 1)
            cond.append(((sequence_scol - start) % F.lit(step).cast(LongType())) == F.lit(0))

        return reduce(lambda x, y: x & y, cond), None, None

    def _select_rows_by_iterable(
        self, rows_sel: Iterable
    ) -> Tuple[Optional[PySparkColumn], Optional[int], Optional[int]]:
        sdf = self._internal.spark_frame

        if any(isinstance(key, (int, np.int64, np.int32)) and key < 0 for key in rows_sel):
            offset = sdf.count()
        else:
            offset = 0

        new_rows_sel = []
        for key in list(rows_sel):
            if not isinstance(key, (int, np.int64, np.int32)):
                raise TypeError(
                    "cannot do positional indexing with these indexers [{}] of {}".format(
                        key, type(key)
                    )
                )
            if key < 0:
                key = key + offset
            new_rows_sel.append(key)

        if len(new_rows_sel) != len(set(new_rows_sel)):
            raise NotImplementedError(
                "Duplicated row selection is not currently supported; "
                "however, normalized index was [%s]" % new_rows_sel
            )

        if len(new_rows_sel) == 0:
            cond = F.lit(False)
        else:
            cond = sdf[self._sequence_col].isin(
                [F.lit(int(key)).cast(LongType()) for key in new_rows_sel]
            )
        return cond, None, None

    def _select_rows_else(
        self, rows_sel: Any
    ) -> Tuple[Optional[PySparkColumn], Optional[int], Optional[int]]:
        if isinstance(rows_sel, int):
            sdf = self._internal.spark_frame
            return (sdf[self._sequence_col] == rows_sel), None, 0
        elif isinstance(rows_sel, tuple):
            raise SparkPandasIndexingError("Too many indexers")
        else:
            raise iLocIndexer._NotImplemented(
                ".iloc requires numeric slice, conditional "
                "boolean Index or a sequence of positions as int, "
                "got {}".format(type(rows_sel))
            )

    def _select_cols_by_series(
        self, cols_sel: "Series", missing_keys: Optional[List[Name]]
    ) -> Tuple[
        List[Label],
        Optional[List[PySparkColumn]],
        Optional[List[InternalField]],
        bool,
        Optional[Name],
    ]:
        raise ValueError(
            "Location based indexing can only have [integer, integer slice, "
            "listlike of integers, boolean array] types, got {}".format(cols_sel)
        )

    def _select_cols_by_spark_column(
        self, cols_sel: PySparkColumn, missing_keys: Optional[List[Name]]
    ) -> Tuple[
        List[Label],
        Optional[List[PySparkColumn]],
        Optional[List[InternalField]],
        bool,
        Optional[Name],
    ]:
        raise ValueError(
            "Location based indexing can only have [integer, integer slice, "
            "listlike of integers, boolean array] types, got {}".format(cols_sel)
        )

    def _select_cols_by_slice(
        self, cols_sel: slice, missing_keys: Optional[List[Name]]
    ) -> Tuple[
        List[Label],
        Optional[List[PySparkColumn]],
        Optional[List[InternalField]],
        bool,
        Optional[Name],
    ]:
        if all(
            s is None or isinstance(s, int) for s in (cols_sel.start, cols_sel.stop, cols_sel.step)
        ):
            column_labels = self._internal.column_labels[cols_sel]
            data_spark_columns = self._internal.data_spark_columns[cols_sel]
            data_fields = self._internal.data_fields[cols_sel]
            return column_labels, data_spark_columns, data_fields, False, None
        else:
            not_none = (
                cols_sel.start
                if cols_sel.start is not None
                else cols_sel.stop
                if cols_sel.stop is not None
                else cols_sel.step
            )
            raise TypeError(
                "cannot do slice indexing with these indexers {} of {}".format(
                    not_none, type(not_none)
                )
            )

    def _select_cols_by_iterable(
        self, cols_sel: Iterable, missing_keys: Optional[List[Name]]
    ) -> Tuple[
        List[Label],
        Optional[List[PySparkColumn]],
        Optional[List[InternalField]],
        bool,
        Optional[Name],
    ]:
        if all(isinstance(s, bool) for s in cols_sel):
            cols_sel = [i for i, s in enumerate(cols_sel) if s]
        if all(isinstance(s, int) for s in cols_sel):
            column_labels = [self._internal.column_labels[s] for s in cols_sel]
            data_spark_columns = [self._internal.data_spark_columns[s] for s in cols_sel]
            data_fields = [self._internal.data_fields[s] for s in cols_sel]
            return column_labels, data_spark_columns, data_fields, False, None
        else:
            raise TypeError("cannot perform reduce with flexible type")

    def _select_cols_else(
        self, cols_sel: Any, missing_keys: Optional[List[Name]]
    ) -> Tuple[
        List[Label],
        Optional[List[PySparkColumn]],
        Optional[List[InternalField]],
        bool,
        Optional[Name],
    ]:
        if isinstance(cols_sel, int):
            if cols_sel > len(self._internal.column_labels):
                raise KeyError(cols_sel)
            column_labels = [self._internal.column_labels[cols_sel]]
            data_spark_columns = [self._internal.data_spark_columns[cols_sel]]
            data_fields = [self._internal.data_fields[cols_sel]]
            return column_labels, data_spark_columns, data_fields, True, None
        else:
            raise ValueError(
                "Location based indexing can only have [integer, integer slice, "
                "listlike of integers, boolean array] types, got {}".format(cols_sel)
            )

    def __setitem__(self, key: Any, value: Any) -> None:
        Column = get_column_class()
        if not isinstance(value, Column) and is_list_like(value):
            iloc_item = self[key]
            if not is_list_like(key) or not is_list_like(iloc_item):
                raise ValueError("setting an array element with a sequence.")
            else:
                shape_iloc_item = iloc_item.shape
                len_iloc_item = shape_iloc_item[0]
                len_value = len(value)
                if len_iloc_item != len_value:
                    if self._is_series:
                        raise ValueError(
                            "cannot set using a list-like indexer with a different length than "
                            "the value"
                        )
                    else:
                        raise ValueError(
                            "shape mismatch: value array of shape ({},) could not be broadcast "
                            "to indexing result of shape {}".format(len_value, shape_iloc_item)
                        )
        super().__setitem__(key, value)
        # Update again with resolved_copy to drop extra columns.
        self._psdf._update_internal_frame(
            self._psdf._internal.resolved_copy, check_same_anchor=False
        )

        # Clean up implicitly cached properties to be able to reuse the indexer.
        del self._internal
        del self._sequence_col


def _test() -> None:
    import os
    import doctest
    import sys
    from pyspark.sql import SparkSession
    import pyspark.pandas.indexing

    os.chdir(os.environ["SPARK_HOME"])

    globs = pyspark.pandas.indexing.__dict__.copy()
    globs["ps"] = pyspark.pandas
    spark = (
        SparkSession.builder.master("local[4]")
        .appName("pyspark.pandas.indexing tests")
        .getOrCreate()
    )
    (failure_count, test_count) = doctest.testmod(
        pyspark.pandas.indexing,
        globs=globs,
        optionflags=doctest.ELLIPSIS | doctest.NORMALIZE_WHITESPACE,
    )
    spark.stop()
    if failure_count:
        sys.exit(-1)


if __name__ == "__main__":
    _test()<|MERGE_RESOLUTION|>--- conflicted
+++ resolved
@@ -25,12 +25,6 @@
 
 import pandas as pd
 from pandas.api.types import is_list_like  # type: ignore[attr-defined]
-<<<<<<< HEAD
-from pyspark.sql import functions as F, Column as PySparkColumn
-from pyspark.sql.types import BooleanType, LongType, DataType
-from pyspark.errors import AnalysisException
-=======
->>>>>>> 54d5087c
 import numpy as np
 
 from pyspark.sql import functions as F, Column as PySparkColumn
@@ -58,9 +52,6 @@
 )
 from pyspark.sql.utils import get_column_class
 
-# For Supporting Spark Connect
-from pyspark.sql.utils import get_column_class
-
 if TYPE_CHECKING:
     from pyspark.pandas.frame import DataFrame
     from pyspark.pandas.generic import Frame
@@ -1084,14 +1075,6 @@
 
             return reduce(lambda x, y: x & y, conds), None, None
         else:
-<<<<<<< HEAD
-            from pyspark.sql.types import StructType
-
-            index = self._psdf_or_psser.index
-            index_data_type = [  # type: ignore[assignment]
-                f.dataType for f in cast(StructType, index.to_series().spark.data_type)
-            ]
-=======
             from pyspark.sql.types import ArrayType, StructType
 
             index = self._psdf_or_psser.index
@@ -1102,7 +1085,6 @@
                 index_data_type = [  # type: ignore[assignment]
                     data_type.elementType for _ in range(index._internal.index_level)
                 ]
->>>>>>> 54d5087c
 
             start = rows_sel.start
             if start is not None:
