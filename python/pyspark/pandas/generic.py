--- conflicted
+++ resolved
@@ -903,17 +903,10 @@
             This behavior was inherited from Apache Spark. The number of partitions can
             be controlled by `num_files`. This is deprecated.
             Use `DataFrame.spark.repartition` instead.
-<<<<<<< HEAD
 
         .. note:: output JSON format is different from pandas'. It always uses `orient='records'`
             for its output. This behavior might have to change soon.
 
-=======
-
-        .. note:: output JSON format is different from pandas'. It always uses `orient='records'`
-            for its output. This behavior might have to change soon.
-
->>>>>>> 54d5087c
         .. note:: Set `ignoreNullFields` keyword argument to `True` to omit `None` or `NaN` values
             when writing JSON objects. It works only when `path` is provided.
 
