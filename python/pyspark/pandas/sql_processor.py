#
# Licensed to the Apache Software Foundation (ASF) under one or more
# contributor license agreements.  See the NOTICE file distributed with
# this work for additional information regarding copyright ownership.
# The ASF licenses this file to You under the Apache License, Version 2.0
# (the "License"); you may not use this file except in compliance with
# the License.  You may obtain a copy of the License at
#
#    http://www.apache.org/licenses/LICENSE-2.0
#
# Unless required by applicable law or agreed to in writing, software
# distributed under the License is distributed on an "AS IS" BASIS,
# WITHOUT WARRANTIES OR CONDITIONS OF ANY KIND, either express or implied.
# See the License for the specific language governing permissions and
# limitations under the License.
#

import _string  # type: ignore[import]
from typing import Any, Dict, Optional, Union, List
import inspect

<<<<<<< HEAD
from pyspark.sql import SparkSession, DataFrame as SDataFrame
=======
import pandas as pd
>>>>>>> 54d5087c

from pyspark.sql import SparkSession, DataFrame as SDataFrame
from pyspark import pandas as ps  # For running doctests and reference resolution in PyCharm.
from pyspark.pandas.utils import default_session
from pyspark.pandas.frame import DataFrame
from pyspark.pandas.series import Series
from pyspark.pandas.internal import InternalFrame
from pyspark.pandas.namespace import _get_index_map


__all__ = ["sql"]

from builtins import globals as builtin_globals
from builtins import locals as builtin_locals


def sql(
    query: str,
    index_col: Optional[Union[str, List[str]]] = None,
    globals: Optional[Dict[str, Any]] = None,
    locals: Optional[Dict[str, Any]] = None,
    **kwargs: Any,
) -> DataFrame:
    """
    Execute a SQL query and return the result as a pandas-on-Spark DataFrame.

    This function also supports embedding Python variables (locals, globals, and parameters)
    in the SQL statement by wrapping them in curly braces. See examples section for details.

    In addition to the locals, globals and parameters, the function will also attempt
    to determine if the program currently runs in an IPython (or Jupyter) environment
    and to import the variables from this environment. The variables have the same
    precedence as globals.

    The following variable types are supported:

        * string
        * int
        * float
        * list, tuple, range of above types
        * pandas-on-Spark DataFrame
        * pandas-on-Spark Series
        * pandas DataFrame

    Parameters
    ----------
    query : str
        the SQL query
    index_col : str or list of str, optional
        Column names to be used in Spark to represent pandas-on-Spark's index. The index name
        in pandas-on-Spark is ignored. By default, the index is always lost.

        .. note:: If you want to preserve the index, explicitly use :func:`DataFrame.reset_index`,
            and pass it to the SQL statement with `index_col` parameter.

            For example,

            >>> from pyspark.pandas import sql_processor
            >>> # we will call 'sql_processor' directly in doctests so decrease one level.
            >>> sql_processor._CAPTURE_SCOPES = 2
            >>> sql = sql_processor.sql
            >>> psdf = ps.DataFrame({"A": [1, 2, 3], "B":[4, 5, 6]}, index=['a', 'b', 'c'])
            >>> psdf_reset_index = psdf.reset_index()
            >>> sql("SELECT * FROM {psdf_reset_index}", index_col="index")
            ... # doctest: +NORMALIZE_WHITESPACE
                   A  B
            index
            a      1  4
            b      2  5
            c      3  6

            For MultiIndex,

            >>> psdf = ps.DataFrame(
            ...     {"A": [1, 2, 3], "B": [4, 5, 6]},
            ...     index=pd.MultiIndex.from_tuples(
            ...         [("a", "b"), ("c", "d"), ("e", "f")], names=["index1", "index2"]
            ...     ),
            ... )
            >>> psdf_reset_index = psdf.reset_index()
            >>> sql("SELECT * FROM {psdf_reset_index}", index_col=["index1", "index2"])
            ... # doctest: +NORMALIZE_WHITESPACE
                           A  B
            index1 index2
            a      b       1  4
            c      d       2  5
            e      f       3  6

            Also note that the index name(s) should be matched to the existing name.

    globals : dict, optional
        the dictionary of global variables, if explicitly set by the user
    locals : dict, optional
        the dictionary of local variables, if explicitly set by the user
    kwargs
        other variables that the user may want to set manually that can be referenced in the query

    Returns
    -------
    pandas-on-Spark DataFrame

    Examples
    --------

    Calling a built-in SQL function.

    >>> sql("select * from range(10) where id > 7")
       id
    0   8
    1   9

    A query can also reference a local variable or parameter by wrapping them in curly braces:

    >>> bound1 = 7
    >>> sql("select * from range(10) where id > {bound1} and id < {bound2}", bound2=9)
       id
    0   8

    You can also wrap a DataFrame with curly braces to query it directly. Note that when you do
    that, the indexes, if any, automatically become top level columns.

    >>> mydf = ps.range(10)
    >>> x = range(4)
    >>> sql("SELECT * from {mydf} WHERE id IN {x}")
       id
    0   0
    1   1
    2   2
    3   3

    Queries can also be arbitrarily nested in functions:

    >>> def statement():
    ...     mydf2 = ps.DataFrame({"x": range(2)})
    ...     return sql("SELECT * from {mydf2}")
    >>> statement()
       x
    0  0
    1  1

    Mixing pandas-on-Spark and pandas DataFrames in a join operation. Note that the index is
    dropped.

    >>> sql('''
    ...   SELECT m1.a, m2.b
    ...   FROM {table1} m1 INNER JOIN {table2} m2
    ...   ON m1.key = m2.key
    ...   ORDER BY m1.a, m2.b''',
    ...   table1=ps.DataFrame({"a": [1,2], "key": ["a", "b"]}),
    ...   table2=pd.DataFrame({"b": [3,4,5], "key": ["a", "b", "b"]}))
       a  b
    0  1  3
    1  2  4
    2  2  5

    Also, it is possible to query using Series.

    >>> myser = ps.Series({'a': [1.0, 2.0, 3.0], 'b': [15.0, 30.0, 45.0]})
    >>> sql("SELECT * from {myser}")
                        0
    0     [1.0, 2.0, 3.0]
    1  [15.0, 30.0, 45.0]
    """
    if globals is None:
        globals = _get_ipython_scope()
    _globals = builtin_globals() if globals is None else dict(globals)
    _locals = builtin_locals() if locals is None else dict(locals)
    # The default choice is the globals
    _dict = dict(_globals)
    # The vars:
    _scope = _get_local_scope()
    _dict.update(_scope)
    # Then the locals
    _dict.update(_locals)
    # Highest order of precedence is the locals
    _dict.update(kwargs)
    return SQLProcessor(_dict, query, default_session()).execute(index_col)


_CAPTURE_SCOPES = 3


def _get_local_scope() -> Dict[str, Any]:
    # Get 2 scopes above (_get_local_scope -> sql -> ...) to capture the vars there.
    try:
        return inspect.stack()[_CAPTURE_SCOPES][0].f_locals
    except Exception:
        # TODO (rxin, thunterdb): use a narrower scope exception.
        # See https://github.com/databricks/koalas/pull/448
        return {}


def _get_ipython_scope() -> Dict[str, Any]:
    """
    Tries to extract the dictionary of variables if the program is running
    in an IPython notebook environment.
    """
    try:
        from IPython import get_ipython

        shell = get_ipython()
        return shell.user_ns
    except Exception:
        # TODO (rxin, thunterdb): use a narrower scope exception.
        # See https://github.com/databricks/koalas/pull/448
        return None


# Originally from pymysql package
_escape_table = [chr(x) for x in range(128)]
_escape_table[0] = "\\0"
_escape_table[ord("\\")] = "\\\\"
_escape_table[ord("\n")] = "\\n"
_escape_table[ord("\r")] = "\\r"
_escape_table[ord("\032")] = "\\Z"
_escape_table[ord('"')] = '\\"'
_escape_table[ord("'")] = "\\'"


def escape_sql_string(value: str) -> str:
    """Escapes value without adding quotes.

    >>> escape_sql_string("foo\\nbar")
    'foo\\\\nbar'

    >>> escape_sql_string("'abc'de")
    "\\\\'abc\\\\'de"

    >>> escape_sql_string('"abc"de')
    '\\\\"abc\\\\"de'
    """
    return value.translate(_escape_table)


class SQLProcessor:
    def __init__(self, scope: Dict[str, Any], statement: str, session: SparkSession):
        self._scope = scope
        self._statement = statement
        # All the temporary views created when executing this statement
        # The key is the name of the variable in {}
        # The value is the cached Spark Dataframe.
        self._temp_views: Dict[str, SDataFrame] = {}
        # All the other variables, converted to a normalized form.
        # The normalized form is typically a string
        self._cached_vars: Dict[str, Any] = {}
        # The SQL statement after:
        # - all the dataframes have been registered as temporary views
        # - all the values have been converted normalized to equivalent SQL representations
        self._normalized_statement: Optional[str] = None
        self._session = session

    def execute(self, index_col: Optional[Union[str, List[str]]]) -> DataFrame:
        """
        Returns a DataFrame for which the SQL statement has been executed by
        the underlying SQL engine.

        >>> from pyspark.pandas import sql_processor
        >>> # we will call 'sql_processor' directly in doctests so decrease one level.
        >>> sql_processor._CAPTURE_SCOPES = 2
        >>> sql = sql_processor.sql
        >>> str0 = 'abc'
        >>> sql("select {str0}")
           abc
        0  abc

        >>> str1 = 'abc"abc'
        >>> str2 = "abc'abc"
        >>> sql("select {str0}, {str1}, {str2}")
           abc  abc"abc  abc'abc
        0  abc  abc"abc  abc'abc

        >>> strs = ['a', 'b']
        >>> sql("select 'a' in {strs} as cond1, 'c' in {strs} as cond2")
           cond1  cond2
        0   True  False
        """
        blocks = _string.formatter_parser(self._statement)
        # TODO: use a string builder
        res = ""
        try:
            for pre, inner, _, _ in blocks:
                var_next = "" if inner is None else self._convert(inner)
                res = res + pre + var_next
            self._normalized_statement = res

            sdf = self._session.sql(self._normalized_statement)
        finally:
            for v in self._temp_views:
                self._session.catalog.dropTempView(v)

        index_spark_columns, index_names = _get_index_map(sdf, index_col)

        return DataFrame(
            InternalFrame(
                spark_frame=sdf, index_spark_columns=index_spark_columns, index_names=index_names
            )
        )

    def _convert(self, key: str) -> Any:
        """
        Given a {} key, returns an equivalent SQL representation.
        This conversion performs all the necessary escaping so that the string
        returned can be directly injected into the SQL statement.
        """
        # Already cached?
        if key in self._cached_vars:
            return self._cached_vars[key]
        # Analyze:
        if key not in self._scope:
            raise ValueError(
                "The key {} in the SQL statement was not found in global,"
                " local or parameters variables".format(key)
            )
        var = self._scope[key]
        fillin = self._convert_var(var)
        self._cached_vars[key] = fillin
        return fillin

    def _convert_var(self, var: Any) -> Any:
        """
        Converts a python object into a string that is legal SQL.
        """
        if isinstance(var, (int, float)):
            return str(var)
        if isinstance(var, Series):
            return self._convert_var(var.to_dataframe())
        if isinstance(var, pd.DataFrame):
            return self._convert_var(ps.DataFrame(var))
        if isinstance(var, DataFrame):
            df_id = "pandas_on_spark_" + str(id(var))
            if df_id not in self._temp_views:
                sdf = var._to_spark()
                sdf.createOrReplaceTempView(df_id)
                self._temp_views[df_id] = sdf
            return df_id
        if isinstance(var, str):
            return '"' + escape_sql_string(var) + '"'
        if isinstance(var, list):
            return "(" + ", ".join([self._convert_var(v) for v in var]) + ")"
        if isinstance(var, (tuple, range)):
            return self._convert_var(list(var))
        raise ValueError("Unsupported variable type {}: {}".format(type(var).__name__, str(var)))


def _test() -> None:
    import os
    import doctest
    import sys
    from pyspark.sql import SparkSession
    import pyspark.pandas.sql_processor

    os.chdir(os.environ["SPARK_HOME"])

    globs = pyspark.pandas.sql_processor.__dict__.copy()
    globs["ps"] = pyspark.pandas
    spark = (
        SparkSession.builder.master("local[4]")
        .appName("pyspark.pandas.sql_processor tests")
        .getOrCreate()
    )
    (failure_count, test_count) = doctest.testmod(
        pyspark.pandas.sql_processor,
        globs=globs,
        optionflags=doctest.ELLIPSIS | doctest.NORMALIZE_WHITESPACE,
    )
    spark.stop()
    if failure_count:
        sys.exit(-1)


if __name__ == "__main__":
    _test()<|MERGE_RESOLUTION|>--- conflicted
+++ resolved
@@ -19,11 +19,7 @@
 from typing import Any, Dict, Optional, Union, List
 import inspect
 
-<<<<<<< HEAD
-from pyspark.sql import SparkSession, DataFrame as SDataFrame
-=======
 import pandas as pd
->>>>>>> 54d5087c
 
 from pyspark.sql import SparkSession, DataFrame as SDataFrame
 from pyspark import pandas as ps  # For running doctests and reference resolution in PyCharm.
