#
# Licensed to the Apache Software Foundation (ASF) under one or more
# contributor license agreements.  See the NOTICE file distributed with
# this work for additional information regarding copyright ownership.
# The ASF licenses this file to You under the Apache License, Version 2.0
# (the "License"); you may not use this file except in compliance with
# the License.  You may obtain a copy of the License at
#
#    http://www.apache.org/licenses/LICENSE-2.0
#
# Unless required by applicable law or agreed to in writing, software
# distributed under the License is distributed on an "AS IS" BASIS,
# WITHOUT WARRANTIES OR CONDITIONS OF ANY KIND, either express or implied.
# See the License for the specific language governing permissions and
# limitations under the License.
#

import datetime
import unittest
from distutils.version import LooseVersion

import numpy as np
import pandas as pd

from pyspark import pandas as ps
from pyspark.testing.pandasutils import PandasOnSparkTestCase
from pyspark.testing.sqlutils import SQLTestUtils


class SeriesDateTimeTestsMixin:
    @property
    def pdf1(self):
        date1 = pd.Series(pd.date_range("2012-1-1 12:45:31", periods=3, freq="M"))
        date2 = pd.Series(pd.date_range("2013-3-11 21:45:00", periods=3, freq="W"))
        return pd.DataFrame(dict(start_date=date1, end_date=date2))

    @property
    def pd_start_date(self):
        return self.pdf1["start_date"]

    @property
    def ks_start_date(self):
        return ps.from_pandas(self.pd_start_date)

    def check_func(self, func):
        self.assert_eq(func(self.ks_start_date), func(self.pd_start_date))

    @unittest.skip(
        "Those fail in certain OSs presumably due to different"
        "timezone behaviours inherited from C library."
    )
    def test_timestamp_subtraction(self):
        pdf = self.pdf1
        psdf = ps.from_pandas(pdf)

        actual = (psdf["end_date"] - psdf["start_date"] - 1)._to_pandas()
        expected = (pdf["end_date"] - pdf["start_date"]) // np.timedelta64(1, "s") - 1
        self.assert_eq(actual, expected)

        actual = (psdf["end_date"] - pd.Timestamp("2012-1-1 12:45:31") - 1)._to_pandas()
        expected = (pdf["end_date"] - pd.Timestamp("2012-1-1 12:45:31")) // np.timedelta64(
            1, "s"
        ) - 1
        self.assert_eq(actual, expected)

        actual = (pd.Timestamp("2013-3-11 21:45:00") - psdf["start_date"] - 1)._to_pandas()
        expected = (pd.Timestamp("2013-3-11 21:45:00") - pdf["start_date"]) // np.timedelta64(
            1, "s"
        ) - 1
        self.assert_eq(actual, expected)

    def test_timestamp_subtraction_errors(self):
        psdf = ps.DataFrame(
            {"a": pd.date_range("2016-12-31", "2017-01-08", freq="D"), "b": pd.Series(range(9))}
        )
        expected_error_message = "Datetime subtraction can only be applied to datetime series."
        with self.assertRaisesRegex(TypeError, expected_error_message):
            psdf["a"] - psdf["b"]
        with self.assertRaisesRegex(TypeError, expected_error_message):
            psdf["a"] - 1
        with self.assertRaisesRegex(TypeError, expected_error_message):
            1 - psdf["a"]

    def test_arithmetic_op_exceptions(self):
        psser = self.ks_start_date
        py_datetime = self.pd_start_date.dt.to_pydatetime()
        datetime_index = ps.Index(self.pd_start_date)

        for other in [1, 0.1, psser, datetime_index, py_datetime]:
            expected_err_msg = "Addition can not be applied to datetimes."
            self.assertRaisesRegex(TypeError, expected_err_msg, lambda: psser + other)
            self.assertRaisesRegex(TypeError, expected_err_msg, lambda: other + psser)

            expected_err_msg = "Multiplication can not be applied to datetimes."
            self.assertRaisesRegex(TypeError, expected_err_msg, lambda: psser * other)
            self.assertRaisesRegex(TypeError, expected_err_msg, lambda: other * psser)

            expected_err_msg = "True division can not be applied to datetimes."
            self.assertRaisesRegex(TypeError, expected_err_msg, lambda: psser / other)
            self.assertRaisesRegex(TypeError, expected_err_msg, lambda: other / psser)

            expected_err_msg = "Floor division can not be applied to datetimes."
            self.assertRaisesRegex(TypeError, expected_err_msg, lambda: psser // other)
            self.assertRaisesRegex(TypeError, expected_err_msg, lambda: other // psser)

            expected_err_msg = "Modulo can not be applied to datetimes."
            self.assertRaisesRegex(TypeError, expected_err_msg, lambda: psser % other)
            self.assertRaisesRegex(TypeError, expected_err_msg, lambda: other % psser)

        expected_err_msg = "Datetime subtraction can only be applied to datetime series."

        for other in [1, 0.1]:
            self.assertRaisesRegex(TypeError, expected_err_msg, lambda: psser - other)
            self.assertRaisesRegex(TypeError, expected_err_msg, lambda: other - psser)

        self.assertRaisesRegex(TypeError, expected_err_msg, lambda: psser - other)
        self.assertRaises(NotImplementedError, lambda: py_datetime - psser)

    def test_date_subtraction(self):
        pdf = self.pdf1
        psdf = ps.from_pandas(pdf)

        self.assert_eq(
            psdf["end_date"].dt.date - psdf["start_date"].dt.date,
            (pdf["end_date"].dt.date - pdf["start_date"].dt.date).apply(lambda x: x.days),
        )

        self.assert_eq(
            psdf["end_date"].dt.date - datetime.date(2012, 1, 1),
            (pdf["end_date"].dt.date - datetime.date(2012, 1, 1)).apply(lambda x: x.days),
        )

        self.assert_eq(
            datetime.date(2013, 3, 11) - psdf["start_date"].dt.date,
            (datetime.date(2013, 3, 11) - pdf["start_date"].dt.date).apply(lambda x: x.days),
        )

        psdf = ps.DataFrame(
            {"a": pd.date_range("2016-12-31", "2017-01-08", freq="D"), "b": pd.Series(range(9))}
        )
        expected_error_message = "Date subtraction can only be applied to date series."
        with self.assertRaisesRegex(TypeError, expected_error_message):
            psdf["a"].dt.date - psdf["b"]
        with self.assertRaisesRegex(TypeError, expected_error_message):
            psdf["a"].dt.date - 1
        with self.assertRaisesRegex(TypeError, expected_error_message):
            1 - psdf["a"].dt.date

    @unittest.skip(
        "It fails in certain OSs presumably due to different "
        "timezone behaviours inherited from C library."
    )
    def test_div(self):
        pdf = self.pdf1
        psdf = ps.from_pandas(pdf)
        for u in "D", "s", "ms":
            duration = np.timedelta64(1, u)
            self.assert_eq(
                (psdf["end_date"] - psdf["start_date"]) / duration,
                (pdf["end_date"] - pdf["start_date"]) / duration,
            )

    @unittest.skip("It is currently failed probably for the same reason in 'test_subtraction'")
    def test_date(self):
        self.check_func(lambda x: x.dt.date)

    def test_time(self):
        with self.assertRaises(NotImplementedError):
            self.check_func(lambda x: x.dt.time)

    def test_timetz(self):
        with self.assertRaises(NotImplementedError):
            self.check_func(lambda x: x.dt.timetz)

    def test_year(self):
        self.check_func(lambda x: x.dt.year)

    def test_month(self):
        self.check_func(lambda x: x.dt.month)

    def test_day(self):
        self.check_func(lambda x: x.dt.day)

    def test_hour(self):
        self.check_func(lambda x: x.dt.hour)

    def test_minute(self):
        self.check_func(lambda x: x.dt.minute)

    def test_second(self):
        self.check_func(lambda x: x.dt.second)

    def test_microsecond(self):
        self.check_func(lambda x: x.dt.microsecond)

    def test_nanosecond(self):
        with self.assertRaises(NotImplementedError):
            self.check_func(lambda x: x.dt.nanosecond)

<<<<<<< HEAD
    @unittest.skipIf(
        LooseVersion(pd.__version__) >= LooseVersion("2.0.0"),
        "TODO(SPARK-42617): Support `isocalendar`",
    )
    def test_week(self):
        self.check_func(lambda x: x.dt.week)

    @unittest.skipIf(
        LooseVersion(pd.__version__) >= LooseVersion("2.0.0"),
        "TODO(SPARK-42617): Support `isocalendar`",
    )
    def test_weekofyear(self):
        self.check_func(lambda x: x.dt.weekofyear)

=======
>>>>>>> 54d5087c
    def test_dayofweek(self):
        self.check_func(lambda x: x.dt.dayofweek)

    def test_isocalendar(self):
        self.check_func(lambda x: x.dt.isocalendar().astype(np.int64))

    def test_weekday(self):
        self.check_func(lambda x: x.dt.weekday)

    def test_dayofyear(self):
        self.check_func(lambda x: x.dt.dayofyear)

    def test_quarter(self):
        self.check_func(lambda x: x.dt.quarter)

    def test_is_month_start(self):
        self.check_func(lambda x: x.dt.is_month_start)

    def test_is_month_end(self):
        self.check_func(lambda x: x.dt.is_month_end)

    def test_is_quarter_start(self):
        self.check_func(lambda x: x.dt.is_quarter_start)

    def test_is_quarter_end(self):
        self.check_func(lambda x: x.dt.is_quarter_end)

    def test_is_year_start(self):
        self.check_func(lambda x: x.dt.is_year_start)

    def test_is_year_end(self):
        self.check_func(lambda x: x.dt.is_year_end)

    def test_is_leap_year(self):
        self.check_func(lambda x: x.dt.is_leap_year)

    def test_daysinmonth(self):
        self.check_func(lambda x: x.dt.daysinmonth)

    def test_days_in_month(self):
        self.check_func(lambda x: x.dt.days_in_month)

    @unittest.expectedFailure
    def test_tz_localize(self):
        self.check_func(lambda x: x.dt.tz_localize("America/New_York"))

    @unittest.expectedFailure
    def test_tz_convert(self):
        self.check_func(lambda x: x.dt.tz_convert("America/New_York"))

    def test_normalize(self):
        self.check_func(lambda x: x.dt.normalize())

    def test_strftime(self):
        self.check_func(lambda x: x.dt.strftime("%Y-%m-%d"))

    def test_round(self):
        self.check_func(lambda x: x.dt.round(freq="min"))
        self.check_func(lambda x: x.dt.round(freq="H"))

    def test_floor(self):
        self.check_func(lambda x: x.dt.floor(freq="min"))
        self.check_func(lambda x: x.dt.floor(freq="H"))

    def test_ceil(self):
        self.check_func(lambda x: x.dt.ceil(freq="min"))
        self.check_func(lambda x: x.dt.ceil(freq="H"))

    @unittest.skip("Unsupported locale setting")
    def test_month_name(self):
        self.check_func(lambda x: x.dt.month_name())
        self.check_func(lambda x: x.dt.month_name(locale="en_US.UTF-8"))

    @unittest.skip("Unsupported locale setting")
    def test_day_name(self):
        self.check_func(lambda x: x.dt.day_name())
        self.check_func(lambda x: x.dt.day_name(locale="en_US.UTF-8"))

    def test_unsupported_type(self):
        self.assertRaisesRegex(
            ValueError, "Cannot call DatetimeMethods on type LongType", lambda: ps.Series([0]).dt
        )


class SeriesDateTimeTests(SeriesDateTimeTestsMixin, PandasOnSparkTestCase, SQLTestUtils):
    pass


if __name__ == "__main__":
    from pyspark.pandas.tests.test_series_datetime import *  # noqa: F401

    try:
        import xmlrunner

        testRunner = xmlrunner.XMLTestRunner(output="target/test-reports", verbosity=2)
    except ImportError:
        testRunner = None
    unittest.main(testRunner=testRunner, verbosity=2)<|MERGE_RESOLUTION|>--- conflicted
+++ resolved
@@ -17,7 +17,6 @@
 
 import datetime
 import unittest
-from distutils.version import LooseVersion
 
 import numpy as np
 import pandas as pd
@@ -197,23 +196,6 @@
         with self.assertRaises(NotImplementedError):
             self.check_func(lambda x: x.dt.nanosecond)
 
-<<<<<<< HEAD
-    @unittest.skipIf(
-        LooseVersion(pd.__version__) >= LooseVersion("2.0.0"),
-        "TODO(SPARK-42617): Support `isocalendar`",
-    )
-    def test_week(self):
-        self.check_func(lambda x: x.dt.week)
-
-    @unittest.skipIf(
-        LooseVersion(pd.__version__) >= LooseVersion("2.0.0"),
-        "TODO(SPARK-42617): Support `isocalendar`",
-    )
-    def test_weekofyear(self):
-        self.check_func(lambda x: x.dt.weekofyear)
-
-=======
->>>>>>> 54d5087c
     def test_dayofweek(self):
         self.check_func(lambda x: x.dt.dayofweek)
 
