#
# Licensed to the Apache Software Foundation (ASF) under one or more
# contributor license agreements.  See the NOTICE file distributed with
# this work for additional information regarding copyright ownership.
# The ASF licenses this file to You under the Apache License, Version 2.0
# (the "License"); you may not use this file except in compliance with
# the License.  You may obtain a copy of the License at
#
#    http://www.apache.org/licenses/LICENSE-2.0
#
# Unless required by applicable law or agreed to in writing, software
# distributed under the License is distributed on an "AS IS" BASIS,
# WITHOUT WARRANTIES OR CONDITIONS OF ANY KIND, either express or implied.
# See the License for the specific language governing permissions and
# limitations under the License.
#

import unittest
<<<<<<< HEAD
from distutils.version import LooseVersion
=======

>>>>>>> 54d5087c
import numpy as np
import pandas as pd

from pyspark import pandas as ps
from pyspark.pandas.config import option_context
from pyspark.testing.pandasutils import PandasOnSparkTestCase, SPARK_CONF_ARROW_ENABLED
from pyspark.testing.sqlutils import SQLTestUtils


class StatsTestsMixin:
    def _test_stat_functions(self, pdf_or_pser, psdf_or_psser):
        self.assert_eq(
            psdf_or_psser.count(),
            pdf_or_pser.count(),
            almost=True,
        )

        functions = ["max", "min", "mean", "sum"]
        for funcname in functions:
            self.assert_eq(
                getattr(psdf_or_psser, funcname)(),
                getattr(pdf_or_pser, funcname)(numeric_only=True),
            )

        functions = ["std", "var", "product", "sem"]
        for funcname in functions:
            self.assert_eq(
                getattr(psdf_or_psser, funcname)(),
                getattr(pdf_or_pser, funcname)(numeric_only=True),
                check_exact=False,
            )

        functions = ["std", "var", "sem"]
        for funcname in functions:
            self.assert_eq(
                getattr(psdf_or_psser, funcname)(ddof=0),
                getattr(pdf_or_pser, funcname)(ddof=0, numeric_only=True),
                check_exact=False,
            )

        # NOTE: To test skew, kurt, and median, just make sure they run.
        #       The numbers are different in spark and pandas.
        functions = ["skew", "kurt", "median"]
        for funcname in functions:
            getattr(psdf_or_psser, funcname)()

    def test_stat_functions(self):
        pdf = pd.DataFrame({"A": [1, 2, 3, 4], "B": [1, 2, 3, 4], "C": [1, np.nan, 3, np.nan]})
        psdf = ps.from_pandas(pdf)
        self._test_stat_functions(pdf.A, psdf.A)
        self._test_stat_functions(pdf, psdf)

        # empty
        self._test_stat_functions(pdf.A.loc[[]], psdf.A.loc[[]])
        self._test_stat_functions(pdf.loc[[]], psdf.loc[[]])

    def test_stat_functions_multiindex_column(self):
        arrays = [np.array(["A", "A", "B", "B"]), np.array(["one", "two", "one", "two"])]
        pdf = pd.DataFrame(np.random.randn(3, 4), index=["A", "B", "C"], columns=arrays)
        psdf = ps.from_pandas(pdf)
        self._test_stat_functions(pdf.A, psdf.A)
        self._test_stat_functions(pdf, psdf)

    def test_stat_functions_with_no_numeric_columns(self):
        pdf = pd.DataFrame(
            {
                "A": ["a", None, "c", "d", None, "f", "g"],
                "B": ["A", "B", "C", None, "E", "F", None],
            }
        )
        psdf = ps.from_pandas(pdf)

        self._test_stat_functions(pdf, psdf)

    def test_sum(self):
        pdf = pd.DataFrame({"a": [1, 2, 3, np.nan], "b": [0.1, np.nan, 0.3, np.nan]})
        psdf = ps.from_pandas(pdf)

        self.assert_eq(psdf.sum(), pdf.sum())
        self.assert_eq(psdf.sum(axis=1), pdf.sum(axis=1))
        self.assert_eq(psdf.sum(min_count=3), pdf.sum(min_count=3))
        self.assert_eq(psdf.sum(axis=1, min_count=1), pdf.sum(axis=1, min_count=1))
        self.assert_eq(psdf.loc[[]].sum(), pdf.loc[[]].sum())
        self.assert_eq(psdf.loc[[]].sum(min_count=1), pdf.loc[[]].sum(min_count=1))

        self.assert_eq(psdf["a"].sum(), pdf["a"].sum())
        self.assert_eq(psdf["a"].sum(min_count=3), pdf["a"].sum(min_count=3))
        self.assert_eq(psdf["b"].sum(min_count=3), pdf["b"].sum(min_count=3))
        self.assert_eq(psdf["a"].loc[[]].sum(), pdf["a"].loc[[]].sum())
        self.assert_eq(psdf["a"].loc[[]].sum(min_count=1), pdf["a"].loc[[]].sum(min_count=1))

    def test_product(self):
        pdf = pd.DataFrame(
            {"a": [1, -2, -3, np.nan], "b": [0.1, np.nan, -0.3, np.nan], "c": [10, 20, 0, -10]}
        )
        psdf = ps.from_pandas(pdf)

        self.assert_eq(psdf.product(), pdf.product(), check_exact=False)
        self.assert_eq(psdf.product(axis=1), pdf.product(axis=1))
        self.assert_eq(psdf.product(min_count=3), pdf.product(min_count=3), check_exact=False)
        self.assert_eq(psdf.product(axis=1, min_count=1), pdf.product(axis=1, min_count=1))
        self.assert_eq(psdf.loc[[]].product(), pdf.loc[[]].product())
        self.assert_eq(psdf.loc[[]].product(min_count=1), pdf.loc[[]].product(min_count=1))

        self.assert_eq(psdf["a"].product(), pdf["a"].product(), check_exact=False)
        self.assert_eq(
            psdf["a"].product(min_count=3), pdf["a"].product(min_count=3), check_exact=False
        )
        self.assert_eq(psdf["b"].product(min_count=3), pdf["b"].product(min_count=3))
        self.assert_eq(psdf["c"].product(min_count=3), pdf["c"].product(min_count=3))
        self.assert_eq(psdf["a"].loc[[]].product(), pdf["a"].loc[[]].product())
        self.assert_eq(
            psdf["a"].loc[[]].product(min_count=1), pdf["a"].loc[[]].product(min_count=1)
        )

    def test_abs(self):
        pdf = pd.DataFrame(
            {
                "A": [1, -2, np.nan, -4, 5],
                "B": [1.0, -2, np.nan, -4, 5],
                "C": [-6.0, -7, -8, np.nan, 10],
                "D": ["a", "b", "c", "d", np.nan],
                "E": [True, np.nan, False, True, True],
            }
        )
        psdf = ps.from_pandas(pdf)
        self.assert_eq(psdf.A.abs(), pdf.A.abs())
        self.assert_eq(psdf.B.abs(), pdf.B.abs())
        self.assert_eq(psdf.E.abs(), pdf.E.abs())
        # pandas' bug?
        # self.assert_eq(psdf[["B", "C", "E"]].abs(), pdf[["B", "C", "E"]].abs())
        self.assert_eq(psdf[["B", "C"]].abs(), pdf[["B", "C"]].abs())
        self.assert_eq(psdf[["E"]].abs(), pdf[["E"]].abs())

        with self.assertRaisesRegex(
            TypeError, "bad operand type for abs\\(\\): object \\(string\\)"
        ):
            psdf.abs()
        with self.assertRaisesRegex(
            TypeError, "bad operand type for abs\\(\\): object \\(string\\)"
        ):
            psdf.D.abs()

    def test_axis_on_dataframe(self):
        # The number of each count is intentionally big
        # because when data is small, it executes a shortcut.
        # Less than 'compute.shortcut_limit' will execute a shortcut
        # by using collected pandas dataframe directly.
        # now we set the 'compute.shortcut_limit' as 1000 explicitly
        with option_context("compute.shortcut_limit", 1000):
            pdf = pd.DataFrame(
                {
                    "A": [1, -2, 3, -4, 5] * 300,
                    "B": [1.0, -2, 3, -4, 5] * 300,
                    "C": [-6.0, -7, -8, -9, 10] * 300,
                    "D": [True, False, True, False, False] * 300,
                },
                index=range(10, 15001, 10),
            )
            # TODO(SPARK-45228): Update `test_axis_on_dataframe` when Pandas regression is fixed
            # There is a regression in Pandas 2.1.0,
            # so we should manually cast to float until the regression is fixed.
            # See https://github.com/pandas-dev/pandas/issues/55194.
            pdf = pdf.astype(float)
            psdf = ps.from_pandas(pdf)
            self.assert_eq(psdf.count(axis=1), pdf.count(axis=1))
            self.assert_eq(psdf.var(axis=1), pdf.var(axis=1))
            self.assert_eq(psdf.var(axis=1, ddof=0), pdf.var(axis=1, ddof=0))
            self.assert_eq(psdf.std(axis=1), pdf.std(axis=1))
            self.assert_eq(psdf.std(axis=1, ddof=0), pdf.std(axis=1, ddof=0))
            self.assert_eq(psdf.max(axis=1), pdf.max(axis=1))
            self.assert_eq(psdf.min(axis=1), pdf.min(axis=1))
            self.assert_eq(psdf.sum(axis=1), pdf.sum(axis=1))
            self.assert_eq(psdf.product(axis=1), pdf.product(axis=1))
            self.assert_eq(psdf.kurtosis(axis=0), pdf.kurtosis(axis=0), almost=True)
            self.assert_eq(psdf.kurtosis(axis=1), pdf.kurtosis(axis=1))
            self.assert_eq(psdf.skew(axis=0), pdf.skew(axis=0), almost=True)
            self.assert_eq(psdf.skew(axis=1), pdf.skew(axis=1))
            self.assert_eq(psdf.mean(axis=1), pdf.mean(axis=1))
            self.assert_eq(psdf.sem(axis=1), pdf.sem(axis=1))
            self.assert_eq(psdf.sem(axis=1, ddof=0), pdf.sem(axis=1, ddof=0))

            self.assert_eq(
                psdf.count(axis=1, numeric_only=True), pdf.count(axis=1, numeric_only=True)
            )
            self.assert_eq(psdf.var(axis=1, numeric_only=True), pdf.var(axis=1, numeric_only=True))
            self.assert_eq(
                psdf.var(axis=1, ddof=0, numeric_only=True),
                pdf.var(axis=1, ddof=0, numeric_only=True),
            )
            self.assert_eq(psdf.std(axis=1, numeric_only=True), pdf.std(axis=1, numeric_only=True))
            self.assert_eq(
                psdf.std(axis=1, ddof=0, numeric_only=True),
                pdf.std(axis=1, ddof=0, numeric_only=True),
            )
            self.assert_eq(
                psdf.max(axis=1, numeric_only=True),
                pdf.max(axis=1, numeric_only=True).astype(float),
            )
            self.assert_eq(
                psdf.min(axis=1, numeric_only=True),
                pdf.min(axis=1, numeric_only=True).astype(float),
            )
            self.assert_eq(
                psdf.sum(axis=1, numeric_only=True),
                pdf.sum(axis=1, numeric_only=True).astype(float),
            )
            self.assert_eq(
                psdf.product(axis=1, numeric_only=True),
                pdf.product(axis=1, numeric_only=True).astype(float),
            )
            self.assert_eq(
                psdf.kurtosis(axis=0, numeric_only=True),
                pdf.kurtosis(axis=0, numeric_only=True),
                almost=True,
            )
            self.assert_eq(
                psdf.kurtosis(axis=1, numeric_only=True), pdf.kurtosis(axis=1, numeric_only=True)
            )
            self.assert_eq(
                psdf.skew(axis=0, numeric_only=True),
                pdf.skew(axis=0, numeric_only=True),
                almost=True,
            )
            self.assert_eq(
                psdf.skew(axis=1, numeric_only=True), pdf.skew(axis=1, numeric_only=True)
            )
            self.assert_eq(
                psdf.mean(axis=1, numeric_only=True), pdf.mean(axis=1, numeric_only=True)
            )
            self.assert_eq(psdf.sem(axis=1, numeric_only=True), pdf.sem(axis=1, numeric_only=True))
            self.assert_eq(
                psdf.sem(axis=1, ddof=0, numeric_only=True),
                pdf.sem(axis=1, ddof=0, numeric_only=True),
            )

    def test_skew_kurt_numerical_stability(self):
        pdf = pd.DataFrame(
            {
                "A": [1, 1, 1, 1, 1],
                "B": [1.0, np.nan, 4, 2, 5],
                "C": [-6.0, -7, np.nan, np.nan, 10],
                "D": [1.2, np.nan, np.nan, 9.8, np.nan],
                "E": [1, np.nan, np.nan, np.nan, np.nan],
                "F": [np.nan, np.nan, np.nan, np.nan, np.nan],
            }
        )
        psdf = ps.from_pandas(pdf)
        self.assert_eq(psdf.skew(), pdf.skew(), almost=True)
        self.assert_eq(psdf.kurt(), pdf.kurt(), almost=True)

    def test_dataframe_corr(self):
        pdf = pd.DataFrame(
            index=[
                "".join(
                    np.random.choice(
                        list("abcdefghijklmnopqrstuvwxyzABCDEFGHIJKLMNOPQRSTUVWXYZ0123456789"), 10
                    )
                )
                for _ in range(30)
            ],
            columns=list("ABCD"),
            dtype="float64",
        )
        psdf = ps.from_pandas(pdf)
<<<<<<< HEAD

        with self.assertRaisesRegex(ValueError, "Invalid method"):
            psdf.corr("std")
        with self.assertRaisesRegex(TypeError, "Invalid min_periods type"):
            psdf.corr(min_periods="3")

        for method in ["pearson", "spearman", "kendall"]:
            self.assert_eq(psdf.corr(method=method), pdf.corr(method=method), check_exact=False)
            self.assert_eq(
                psdf.corr(method=method, min_periods=1),
                pdf.corr(method=method, min_periods=1),
                check_exact=False,
            )
            self.assert_eq(
                psdf.corr(method=method, min_periods=3),
                pdf.corr(method=method, min_periods=3),
                check_exact=False,
            )
            self.assert_eq(
                (psdf + 1).corr(method=method, min_periods=2),
                (pdf + 1).corr(method=method, min_periods=2),
                check_exact=False,
            )

        # multi-index columns
        columns = pd.MultiIndex.from_tuples([("X", "A"), ("X", "B"), ("Y", "C"), ("Z", "D")])
        pdf.columns = columns
        psdf.columns = columns

        for method in ["pearson", "spearman", "kendall"]:
            self.assert_eq(psdf.corr(method=method), pdf.corr(method=method), check_exact=False)
            self.assert_eq(
                psdf.corr(method=method, min_periods=1),
                pdf.corr(method=method, min_periods=1),
                check_exact=False,
            )
            self.assert_eq(
                psdf.corr(method=method, min_periods=3),
                pdf.corr(method=method, min_periods=3),
                check_exact=False,
            )
            self.assert_eq(
                (psdf + 1).corr(method=method, min_periods=2),
                (pdf + 1).corr(method=method, min_periods=2),
                check_exact=False,
            )

        # test with identical values
        pdf = pd.DataFrame(
            {
                "a": [0, 1, 1, 1, 0],
                "b": [2, 2, -1, 1, np.nan],
                "c": [3, 3, 3, 3, 3],
                "d": [np.nan, np.nan, np.nan, np.nan, np.nan],
            }
        )
        psdf = ps.from_pandas(pdf)
=======

        with self.assertRaisesRegex(ValueError, "Invalid method"):
            psdf.corr("std")
        with self.assertRaisesRegex(TypeError, "Invalid min_periods type"):
            psdf.corr(min_periods="3")
>>>>>>> 54d5087c

        for method in ["pearson", "spearman", "kendall"]:
            self.assert_eq(psdf.corr(method=method), pdf.corr(method=method), check_exact=False)
            self.assert_eq(
                psdf.corr(method=method, min_periods=1),
                pdf.corr(method=method, min_periods=1),
                check_exact=False,
            )
            self.assert_eq(
                psdf.corr(method=method, min_periods=3),
                pdf.corr(method=method, min_periods=3),
                check_exact=False,
            )
<<<<<<< HEAD

    def test_series_corr(self):
        pdf = pd.DataFrame(
            index=[
                "".join(
                    np.random.choice(
                        list("abcdefghijklmnopqrstuvwxyzABCDEFGHIJKLMNOPQRSTUVWXYZ0123456789"), 10
                    )
                )
                for _ in range(30)
            ],
            columns=list("ABCD"),
            dtype="float64",
        )
        pser1 = pdf.A
        pser2 = pdf.B
        psdf = ps.from_pandas(pdf)
        psser1 = psdf.A
        psser2 = psdf.B

        with self.assertRaisesRegex(ValueError, "Invalid method"):
            psser1.corr(psser2, method="std")
        with self.assertRaisesRegex(TypeError, "Invalid min_periods type"):
            psser1.corr(psser2, min_periods="3")

=======
            self.assert_eq(
                (psdf + 1).corr(method=method, min_periods=2),
                (pdf + 1).corr(method=method, min_periods=2),
                check_exact=False,
            )

        # multi-index columns
        columns = pd.MultiIndex.from_tuples([("X", "A"), ("X", "B"), ("Y", "C"), ("Z", "D")])
        pdf.columns = columns
        psdf.columns = columns

        for method in ["pearson", "spearman", "kendall"]:
            self.assert_eq(psdf.corr(method=method), pdf.corr(method=method), check_exact=False)
            self.assert_eq(
                psdf.corr(method=method, min_periods=1),
                pdf.corr(method=method, min_periods=1),
                check_exact=False,
            )
            self.assert_eq(
                psdf.corr(method=method, min_periods=3),
                pdf.corr(method=method, min_periods=3),
                check_exact=False,
            )
            self.assert_eq(
                (psdf + 1).corr(method=method, min_periods=2),
                (pdf + 1).corr(method=method, min_periods=2),
                check_exact=False,
            )

        # test with identical values
        pdf = pd.DataFrame(
            {
                "a": [0, 1, 1, 1, 0],
                "b": [2, 2, -1, 1, np.nan],
                "c": [3, 3, 3, 3, 3],
                "d": [np.nan, np.nan, np.nan, np.nan, np.nan],
            }
        )
        psdf = ps.from_pandas(pdf)

        for method in ["pearson", "spearman", "kendall"]:
            self.assert_eq(psdf.corr(method=method), pdf.corr(method=method), check_exact=False)
            self.assert_eq(
                psdf.corr(method=method, min_periods=1),
                pdf.corr(method=method, min_periods=1),
                check_exact=False,
            )
            self.assert_eq(
                psdf.corr(method=method, min_periods=3),
                pdf.corr(method=method, min_periods=3),
                check_exact=False,
            )

    def test_series_corr(self):
        pdf = pd.DataFrame(
            index=[
                "".join(
                    np.random.choice(
                        list("abcdefghijklmnopqrstuvwxyzABCDEFGHIJKLMNOPQRSTUVWXYZ0123456789"), 10
                    )
                )
                for _ in range(30)
            ],
            columns=list("ABCD"),
            dtype="float64",
        )
        pser1 = pdf.A
        pser2 = pdf.B
        psdf = ps.from_pandas(pdf)
        psser1 = psdf.A
        psser2 = psdf.B

        with self.assertRaisesRegex(ValueError, "Invalid method"):
            psser1.corr(psser2, method="std")
        with self.assertRaisesRegex(TypeError, "Invalid min_periods type"):
            psser1.corr(psser2, min_periods="3")

>>>>>>> 54d5087c
        for method in ["pearson", "spearman", "kendall"]:
            self.assert_eq(
                psser1.corr(psser2, method=method),
                pser1.corr(pser2, method=method),
                almost=True,
            )
            self.assert_eq(
                psser1.corr(psser2, method=method, min_periods=1),
                pser1.corr(pser2, method=method, min_periods=1),
                almost=True,
            )
            self.assert_eq(
                psser1.corr(psser2, method=method, min_periods=3),
                pser1.corr(pser2, method=method, min_periods=3),
                almost=True,
            )
            self.assert_eq(
                (psser1 + 1).corr(psser2 - 2, method=method, min_periods=2),
                (pser1 + 1).corr(pser2 - 2, method=method, min_periods=2),
                almost=True,
            )

        # different anchors
        psser1 = ps.from_pandas(pser1)
        psser2 = ps.from_pandas(pser2)

        with self.assertRaisesRegex(ValueError, "Cannot combine the series or dataframe"):
            psser1.corr(psser2)

        for method in ["pearson", "spearman", "kendall"]:
            with ps.option_context("compute.ops_on_diff_frames", True):
                self.assert_eq(
                    psser1.corr(psser2, method=method),
                    pser1.corr(pser2, method=method),
                    almost=True,
                )
                self.assert_eq(
                    psser1.corr(psser2, method=method, min_periods=1),
                    pser1.corr(pser2, method=method, min_periods=1),
                    almost=True,
                )
                self.assert_eq(
                    psser1.corr(psser2, method=method, min_periods=3),
                    pser1.corr(pser2, method=method, min_periods=3),
                    almost=True,
                )
                self.assert_eq(
                    (psser1 + 1).corr(psser2 - 2, method=method, min_periods=2),
                    (pser1 + 1).corr(pser2 - 2, method=method, min_periods=2),
                    almost=True,
                )

    def test_cov_corr_meta(self):
        # Disable arrow execution since corr() is using UDT internally which is not supported.
        with self.sql_conf({SPARK_CONF_ARROW_ENABLED: False}):
            pdf = pd.DataFrame(
                {
                    "a": np.array([1, 2, 3], dtype="i1"),
                    "b": np.array([1, 2, 3], dtype="i2"),
                    "c": np.array([1, 2, 3], dtype="i4"),
                    "d": np.array([1, 2, 3]),
                    "e": np.array([1.0, 2.0, 3.0], dtype="f4"),
                    "f": np.array([1.0, 2.0, 3.0]),
                    "g": np.array([True, False, True]),
                    "h": np.array(list("abc")),
                },
                index=pd.Index([1, 2, 3], name="myindex"),
            )
            psdf = ps.from_pandas(pdf)
            self.assert_eq(psdf.corr(), pdf.corr(numeric_only=True), check_exact=False)

    def test_stats_on_boolean_dataframe(self):
        pdf = pd.DataFrame({"A": [True, False, True], "B": [False, False, True]})
        psdf = ps.from_pandas(pdf)

        self.assert_eq(psdf.min(), pdf.min())
        self.assert_eq(psdf.max(), pdf.max())
        self.assert_eq(psdf.count(), pdf.count())

        self.assert_eq(psdf.sum(), pdf.sum())
        self.assert_eq(psdf.product(), pdf.product())
        self.assert_eq(psdf.mean(), pdf.mean())

        self.assert_eq(psdf.var(), pdf.var(), check_exact=False)
        self.assert_eq(psdf.var(ddof=0), pdf.var(ddof=0), check_exact=False)
        self.assert_eq(psdf.std(), pdf.std(), check_exact=False)
        self.assert_eq(psdf.std(ddof=0), pdf.std(ddof=0), check_exact=False)
        self.assert_eq(psdf.sem(), pdf.sem(), check_exact=False)
        self.assert_eq(psdf.sem(ddof=0), pdf.sem(ddof=0), check_exact=False)

    def test_stats_on_boolean_series(self):
        pser = pd.Series([True, False, True])
        psser = ps.from_pandas(pser)

        self.assert_eq(psser.min(), pser.min())
        self.assert_eq(psser.max(), pser.max())
        self.assert_eq(psser.count(), pser.count())

        self.assert_eq(psser.sum(), pser.sum())
        self.assert_eq(psser.product(), pser.product())
        self.assert_eq(psser.mean(), pser.mean())

        self.assert_eq(psser.var(), pser.var(), almost=True)
        self.assert_eq(psser.var(ddof=0), pser.var(ddof=0), almost=True)
        self.assert_eq(psser.var(ddof=2), pser.var(ddof=2), almost=True)
        self.assert_eq(psser.std(), pser.std(), almost=True)
        self.assert_eq(psser.std(ddof=0), pser.std(ddof=0), almost=True)
        self.assert_eq(psser.std(ddof=2), pser.std(ddof=2), almost=True)
        self.assert_eq(psser.sem(), pser.sem(), almost=True)
        self.assert_eq(psser.sem(ddof=0), pser.sem(ddof=0), almost=True)
        self.assert_eq(psser.sem(ddof=2), pser.sem(ddof=2), almost=True)

    def test_stats_on_non_numeric_columns_should_be_discarded_if_numeric_only_is_true(self):
        pdf = pd.DataFrame({"i": [0, 1, 2], "b": [False, False, True], "s": ["x", "y", "z"]})
        psdf = ps.from_pandas(pdf)

        self.assert_eq(
            psdf[["i", "s"]].max(numeric_only=True), pdf[["i", "s"]].max(numeric_only=True)
        )
        self.assert_eq(
            psdf[["b", "s"]].max(numeric_only=True), pdf[["b", "s"]].max(numeric_only=True)
        )
        self.assert_eq(
            psdf[["i", "s"]].min(numeric_only=True), pdf[["i", "s"]].min(numeric_only=True)
        )
        self.assert_eq(
            psdf[["b", "s"]].min(numeric_only=True), pdf[["b", "s"]].min(numeric_only=True)
        )
        self.assert_eq(psdf.count(numeric_only=True), pdf.count(numeric_only=True))

        self.assert_eq(psdf.sum(numeric_only=True), pdf.sum(numeric_only=True))
        self.assert_eq(psdf.product(numeric_only=True), pdf.product(numeric_only=True))

        self.assert_eq(psdf.mean(numeric_only=True), pdf.mean(numeric_only=True))

        self.assert_eq(psdf.var(numeric_only=True), pdf.var(numeric_only=True), check_exact=False)
        self.assert_eq(
            psdf.var(ddof=0, numeric_only=True),
            pdf.var(ddof=0, numeric_only=True),
            check_exact=False,
        )
        self.assert_eq(
            psdf.var(ddof=2, numeric_only=True),
            pdf.var(ddof=2, numeric_only=True),
            check_exact=False,
        )
        self.assert_eq(psdf.std(numeric_only=True), pdf.std(numeric_only=True), check_exact=False)
        self.assert_eq(
            psdf.std(ddof=0, numeric_only=True),
            pdf.std(ddof=0, numeric_only=True),
            check_exact=False,
        )
        self.assert_eq(
            psdf.std(ddof=2, numeric_only=True),
            pdf.std(ddof=2, numeric_only=True),
            check_exact=False,
        )
        self.assert_eq(psdf.sem(numeric_only=True), pdf.sem(numeric_only=True), check_exact=False)
        self.assert_eq(
            psdf.sem(ddof=0, numeric_only=True),
            pdf.sem(ddof=0, numeric_only=True),
            check_exact=False,
        )
        self.assert_eq(
            psdf.sem(ddof=2, numeric_only=True),
            pdf.sem(ddof=2, numeric_only=True),
            check_exact=False,
        )

        self.assert_eq(len(psdf.median(numeric_only=True)), len(pdf.median(numeric_only=True)))
        self.assert_eq(len(psdf.kurtosis(numeric_only=True)), len(pdf.kurtosis(numeric_only=True)))
        self.assert_eq(len(psdf.skew(numeric_only=True)), len(pdf.skew(numeric_only=True)))

        # Boolean was excluded because of a behavior change in NumPy
        # https://github.com/numpy/numpy/pull/16273#discussion_r641264085 which pandas inherits
        # but this behavior is inconsistent in pandas context.
        # Boolean column in quantile tests are excluded for now.
        # TODO(SPARK-35555): track and match the behavior of quantile to pandas'
        pdf = pd.DataFrame({"i": [0, 1, 2], "s": ["x", "y", "z"]})
        psdf = ps.from_pandas(pdf)
        self.assert_eq(
            len(psdf.quantile(q=0.5, numeric_only=True)),
            len(pdf.quantile(q=0.5, numeric_only=True)),
        )
        self.assert_eq(
            len(psdf.quantile(q=[0.25, 0.5, 0.75], numeric_only=True)),
            len(pdf.quantile(q=[0.25, 0.5, 0.75], numeric_only=True)),
        )

    def test_numeric_only_unsupported(self):
        pdf = pd.DataFrame({"i": [0, 1, 2], "b": [False, False, True], "s": ["x", "y", "z"]})
        psdf = ps.from_pandas(pdf)

        self.assert_eq(psdf.sum(numeric_only=True), pdf.sum(numeric_only=True))
        self.assert_eq(
            psdf[["i", "b"]].sum(numeric_only=False), pdf[["i", "b"]].sum(numeric_only=False)
        )

        with self.assertRaisesRegex(TypeError, "Could not convert object \\(string\\) to numeric"):
            psdf.sum(numeric_only=False)

        with self.assertRaisesRegex(TypeError, "Could not convert object \\(string\\) to numeric"):
            psdf.s.sum()


class StatsTests(StatsTestsMixin, PandasOnSparkTestCase, SQLTestUtils):
    pass


if __name__ == "__main__":
    import unittest
    from pyspark.pandas.tests.test_stats import *  # noqa: F401

    try:
        import xmlrunner

        testRunner = xmlrunner.XMLTestRunner(output="target/test-reports", verbosity=2)
    except ImportError:
        testRunner = None
    unittest.main(testRunner=testRunner, verbosity=2)<|MERGE_RESOLUTION|>--- conflicted
+++ resolved
@@ -16,11 +16,7 @@
 #
 
 import unittest
-<<<<<<< HEAD
-from distutils.version import LooseVersion
-=======
-
->>>>>>> 54d5087c
+
 import numpy as np
 import pandas as pd
 
@@ -286,7 +282,6 @@
             dtype="float64",
         )
         psdf = ps.from_pandas(pdf)
-<<<<<<< HEAD
 
         with self.assertRaisesRegex(ValueError, "Invalid method"):
             psdf.corr("std")
@@ -344,13 +339,6 @@
             }
         )
         psdf = ps.from_pandas(pdf)
-=======
-
-        with self.assertRaisesRegex(ValueError, "Invalid method"):
-            psdf.corr("std")
-        with self.assertRaisesRegex(TypeError, "Invalid min_periods type"):
-            psdf.corr(min_periods="3")
->>>>>>> 54d5087c
 
         for method in ["pearson", "spearman", "kendall"]:
             self.assert_eq(psdf.corr(method=method), pdf.corr(method=method), check_exact=False)
@@ -364,7 +352,6 @@
                 pdf.corr(method=method, min_periods=3),
                 check_exact=False,
             )
-<<<<<<< HEAD
 
     def test_series_corr(self):
         pdf = pd.DataFrame(
@@ -390,85 +377,6 @@
         with self.assertRaisesRegex(TypeError, "Invalid min_periods type"):
             psser1.corr(psser2, min_periods="3")
 
-=======
-            self.assert_eq(
-                (psdf + 1).corr(method=method, min_periods=2),
-                (pdf + 1).corr(method=method, min_periods=2),
-                check_exact=False,
-            )
-
-        # multi-index columns
-        columns = pd.MultiIndex.from_tuples([("X", "A"), ("X", "B"), ("Y", "C"), ("Z", "D")])
-        pdf.columns = columns
-        psdf.columns = columns
-
-        for method in ["pearson", "spearman", "kendall"]:
-            self.assert_eq(psdf.corr(method=method), pdf.corr(method=method), check_exact=False)
-            self.assert_eq(
-                psdf.corr(method=method, min_periods=1),
-                pdf.corr(method=method, min_periods=1),
-                check_exact=False,
-            )
-            self.assert_eq(
-                psdf.corr(method=method, min_periods=3),
-                pdf.corr(method=method, min_periods=3),
-                check_exact=False,
-            )
-            self.assert_eq(
-                (psdf + 1).corr(method=method, min_periods=2),
-                (pdf + 1).corr(method=method, min_periods=2),
-                check_exact=False,
-            )
-
-        # test with identical values
-        pdf = pd.DataFrame(
-            {
-                "a": [0, 1, 1, 1, 0],
-                "b": [2, 2, -1, 1, np.nan],
-                "c": [3, 3, 3, 3, 3],
-                "d": [np.nan, np.nan, np.nan, np.nan, np.nan],
-            }
-        )
-        psdf = ps.from_pandas(pdf)
-
-        for method in ["pearson", "spearman", "kendall"]:
-            self.assert_eq(psdf.corr(method=method), pdf.corr(method=method), check_exact=False)
-            self.assert_eq(
-                psdf.corr(method=method, min_periods=1),
-                pdf.corr(method=method, min_periods=1),
-                check_exact=False,
-            )
-            self.assert_eq(
-                psdf.corr(method=method, min_periods=3),
-                pdf.corr(method=method, min_periods=3),
-                check_exact=False,
-            )
-
-    def test_series_corr(self):
-        pdf = pd.DataFrame(
-            index=[
-                "".join(
-                    np.random.choice(
-                        list("abcdefghijklmnopqrstuvwxyzABCDEFGHIJKLMNOPQRSTUVWXYZ0123456789"), 10
-                    )
-                )
-                for _ in range(30)
-            ],
-            columns=list("ABCD"),
-            dtype="float64",
-        )
-        pser1 = pdf.A
-        pser2 = pdf.B
-        psdf = ps.from_pandas(pdf)
-        psser1 = psdf.A
-        psser2 = psdf.B
-
-        with self.assertRaisesRegex(ValueError, "Invalid method"):
-            psser1.corr(psser2, method="std")
-        with self.assertRaisesRegex(TypeError, "Invalid min_periods type"):
-            psser1.corr(psser2, min_periods="3")
-
->>>>>>> 54d5087c
         for method in ["pearson", "spearman", "kendall"]:
             self.assert_eq(
                 psser1.corr(psser2, method=method),
