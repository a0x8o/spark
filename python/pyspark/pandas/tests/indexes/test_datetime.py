--- conflicted
+++ resolved
@@ -96,31 +96,6 @@
 
             self.assert_eq(psidx.day_of_year, pidx.day_of_year)
             self.assert_eq(psidx.day_of_week, pidx.day_of_week)
-<<<<<<< HEAD
-
-        if LooseVersion(pd.__version__) >= LooseVersion("2.0.0"):
-            # TODO(SPARK-42617): Support isocalendar.week and replace it.
-            expected_results = [
-                ps.Index([1]),
-                ps.Index([1, 1, 13]),
-                ps.Index([52, 52, 1]),
-                ps.Index([52, 52, 52]),
-                ps.Index([52, 52, 52]),
-                ps.Index([52, 52, 52]),
-                ps.Index([52, 52, 52]),
-                ps.Index([52, 52, 52]),
-                ps.Index([52, 1, 2]),
-                ps.Index([13, 26, 39]),
-            ]
-            for psidx, expected_result in zip(self.psidxs, expected_results):
-                self.assert_eq(psidx.week, expected_result)
-                self.assert_eq(psidx.weekofyear, expected_result)
-        else:
-            for psidx, pidx in self.idx_pairs:
-                self.assert_eq(psidx.week, pidx.week)
-                self.assert_eq(psidx.weekofyear, pidx.weekofyear)
-=======
->>>>>>> 54d5087c
 
     def test_ceil(self):
         for psidx, pidx in self.idx_pairs:
@@ -279,10 +254,6 @@
     pass
 
 
-class DatetimeIndexTests(DatetimeIndexTestsMixin, PandasOnSparkTestCase, TestUtils):
-    pass
-
-
 if __name__ == "__main__":
     import unittest
     from pyspark.pandas.tests.indexes.test_datetime import *  # noqa: F401
