#
# Licensed to the Apache Software Foundation (ASF) under one or more
# contributor license agreements.  See the NOTICE file distributed with
# this work for additional information regarding copyright ownership.
# The ASF licenses this file to You under the Apache License, Version 2.0
# (the "License"); you may not use this file except in compliance with
# the License.  You may obtain a copy of the License at
#
#    http://www.apache.org/licenses/LICENSE-2.0
#
# Unless required by applicable law or agreed to in writing, software
# distributed under the License is distributed on an "AS IS" BASIS,
# WITHOUT WARRANTIES OR CONDITIONS OF ANY KIND, either express or implied.
# See the License for the specific language governing permissions and
# limitations under the License.
#
"""
Commonly used utils in pandas-on-Spark.
"""

import functools
from contextlib import contextmanager
import os
from typing import (
    Any,
    Callable,
    Dict,
    Iterator,
    List,
    Optional,
    Tuple,
    Union,
    TYPE_CHECKING,
    cast,
    no_type_check,
    overload,
)
import warnings

<<<<<<< HEAD
from pyspark.sql import functions as F, Column, DataFrame as PySparkDataFrame, SparkSession
from pyspark.sql.types import DoubleType
from pyspark.sql.utils import is_remote, get_dataframe_class
from pyspark.errors import PySparkTypeError
=======
>>>>>>> 54d5087c
import pandas as pd
from pandas.api.types import is_list_like  # type: ignore[attr-defined]

from pyspark.sql import functions as F, Column, DataFrame as PySparkDataFrame, SparkSession
from pyspark.sql.types import DoubleType
from pyspark.sql.utils import is_remote, get_dataframe_class
from pyspark.errors import PySparkTypeError
from pyspark import pandas as ps  # noqa: F401
from pyspark.pandas._typing import (
    Axis,
    Label,
    Name,
    DataFrameOrSeries,
)
from pyspark.pandas.typedef.typehints import as_spark_type


if TYPE_CHECKING:
    from pyspark.pandas.indexes.base import Index
    from pyspark.pandas.base import IndexOpsMixin
    from pyspark.pandas.frame import DataFrame
    from pyspark.pandas.internal import InternalFrame
    from pyspark.pandas.series import Series


ERROR_MESSAGE_CANNOT_COMBINE = (
    "Cannot combine the series or dataframe because it comes from a different dataframe. "
    "In order to allow this operation, enable 'compute.ops_on_diff_frames' option."
)


SPARK_CONF_ARROW_ENABLED = "spark.sql.execution.arrow.pyspark.enabled"


class PandasAPIOnSparkAdviceWarning(Warning):
    pass


def same_anchor(
    this: Union["DataFrame", "IndexOpsMixin", "InternalFrame"],
    that: Union["DataFrame", "IndexOpsMixin", "InternalFrame"],
) -> bool:
    """
    Check if the anchors of the given DataFrame or Series are the same or not.
    """
    from pyspark.pandas.base import IndexOpsMixin
    from pyspark.pandas.frame import DataFrame
    from pyspark.pandas.internal import InternalFrame

    if isinstance(this, InternalFrame):
        this_internal = this
    else:
        assert isinstance(this, (DataFrame, IndexOpsMixin)), type(this)
        this_internal = this._internal

    if isinstance(that, InternalFrame):
        that_internal = that
    else:
        assert isinstance(that, (DataFrame, IndexOpsMixin)), type(that)
        that_internal = that._internal

    return (
        this_internal.spark_frame is that_internal.spark_frame
        and this_internal.index_level == that_internal.index_level
        and all(
            spark_column_equals(this_scol, that_scol)
            for this_scol, that_scol in zip(
                this_internal.index_spark_columns, that_internal.index_spark_columns
            )
        )
    )


def combine_frames(
    this: "DataFrame",
    *args: DataFrameOrSeries,
    how: str = "full",
    preserve_order_column: bool = False,
) -> "DataFrame":
    """
    This method combines `this` DataFrame with a different `that` DataFrame or
    Series from a different DataFrame.

    It returns a DataFrame that has prefix `this_` and `that_` to distinct
    the columns names from both DataFrames

    It internally performs a join operation which can be expensive in general.
    So, if `compute.ops_on_diff_frames` option is False,
    this method throws an exception.
    """
    from pyspark.pandas.config import get_option
    from pyspark.pandas.frame import DataFrame
    from pyspark.pandas.internal import (
        InternalField,
        InternalFrame,
        HIDDEN_COLUMNS,
        NATURAL_ORDER_COLUMN_NAME,
        SPARK_INDEX_NAME_FORMAT,
    )
    from pyspark.pandas.series import Series

    if all(isinstance(arg, Series) for arg in args):
        assert all(
            same_anchor(arg, args[0]) for arg in args
        ), "Currently only one different DataFrame (from given Series) is supported"
        assert not same_anchor(this, args[0]), "We don't need to combine. All series is in this."
        that = args[0]._psdf[list(args)]
    elif len(args) == 1 and isinstance(args[0], DataFrame):
        assert isinstance(args[0], DataFrame)
        assert not same_anchor(
            this, args[0]
        ), "We don't need to combine. `this` and `that` are same."
        that = args[0]
    else:
        raise AssertionError("args should be single DataFrame or " "single/multiple Series")

    if get_option("compute.ops_on_diff_frames"):

        def resolve(internal: InternalFrame, side: str) -> InternalFrame:
            def rename(col: str) -> str:
                return "__{}_{}".format(side, col)

            internal = internal.resolved_copy
            sdf = internal.spark_frame
            sdf = internal.spark_frame.select(
                *[
                    scol_for(sdf, col).alias(rename(col))
                    for col in sdf.columns
                    if col not in HIDDEN_COLUMNS
                ],
                *HIDDEN_COLUMNS,
            )
            return internal.copy(
                spark_frame=sdf,
                index_spark_columns=[
                    scol_for(sdf, rename(col)) for col in internal.index_spark_column_names
                ],
                index_fields=[
                    field.copy(name=rename(field.name)) for field in internal.index_fields
                ],
                data_spark_columns=[
                    scol_for(sdf, rename(col)) for col in internal.data_spark_column_names
                ],
                data_fields=[field.copy(name=rename(field.name)) for field in internal.data_fields],
            )

        this_internal = resolve(this._internal, "this")
        that_internal = resolve(that._internal, "that")

        this_index_map = list(
            zip(
                this_internal.index_spark_column_names,
                this_internal.index_names,
                this_internal.index_fields,
            )
        )
        that_index_map = list(
            zip(
                that_internal.index_spark_column_names,
                that_internal.index_names,
                that_internal.index_fields,
            )
        )
        assert len(this_index_map) == len(that_index_map)

        join_scols = []
        merged_index_scols = []

        # Note that the order of each element in index_map is guaranteed according to the index
        # level.
        this_and_that_index_map = list(zip(this_index_map, that_index_map))

        this_sdf = this_internal.spark_frame.alias("this")
        that_sdf = that_internal.spark_frame.alias("that")

        # If the same named index is found, that's used.
        index_column_names = []
        index_use_extension_dtypes = []
        for (
            i,
            ((this_column, this_name, this_field), (that_column, that_name, that_field)),
        ) in enumerate(this_and_that_index_map):
            if this_name == that_name:
                # We should merge the Spark columns into one
                # to mimic pandas' behavior.
                this_scol = scol_for(this_sdf, this_column)
                that_scol = scol_for(that_sdf, that_column)
                join_scol = this_scol == that_scol
                join_scols.append(join_scol)

                column_name = SPARK_INDEX_NAME_FORMAT(i)
                index_column_names.append(column_name)
                index_use_extension_dtypes.append(
                    any(field.is_extension_dtype for field in [this_field, that_field])
                )
                merged_index_scols.append(
                    F.when(this_scol.isNotNull(), this_scol).otherwise(that_scol).alias(column_name)
                )
            else:
                raise ValueError("Index names must be exactly matched currently.")

        assert len(join_scols) > 0, "cannot join with no overlapping index names"

        joined_df = this_sdf.join(that_sdf, on=join_scols, how=how)

        if preserve_order_column:
            order_column = [scol_for(this_sdf, NATURAL_ORDER_COLUMN_NAME)]
        else:
            order_column = []

        joined_df = joined_df.select(
            *merged_index_scols,
            *(
                scol_for(this_sdf, this_internal.spark_column_name_for(label))
                for label in this_internal.column_labels
            ),
            *(
                scol_for(that_sdf, that_internal.spark_column_name_for(label))
                for label in that_internal.column_labels
            ),
            *order_column,
        )

        index_spark_columns = [scol_for(joined_df, col) for col in index_column_names]

        index_columns = set(index_column_names)
        new_data_columns = [
            col
            for col in joined_df.columns
            if col not in index_columns and col != NATURAL_ORDER_COLUMN_NAME
        ]

        schema = joined_df.select(*index_spark_columns, *new_data_columns).schema

        index_fields = [
            InternalField.from_struct_field(struct_field, use_extension_dtypes=use_extension_dtypes)
            for struct_field, use_extension_dtypes in zip(
                schema.fields[: len(index_spark_columns)], index_use_extension_dtypes
            )
        ]
        data_fields = [
            InternalField.from_struct_field(
                struct_field, use_extension_dtypes=field.is_extension_dtype
            )
            for struct_field, field in zip(
                schema.fields[len(index_spark_columns) :],
                this_internal.data_fields + that_internal.data_fields,
            )
        ]

        level = max(this_internal.column_labels_level, that_internal.column_labels_level)

        def fill_label(label: Optional[Label]) -> List:
            if label is None:
                return ([""] * (level - 1)) + [None]
            else:
                return ([""] * (level - len(label))) + list(label)

        column_labels = [
            tuple(["this"] + fill_label(label)) for label in this_internal.column_labels
        ] + [tuple(["that"] + fill_label(label)) for label in that_internal.column_labels]
        column_label_names = (
            cast(List[Optional[Label]], [None]) * (1 + level - this_internal.column_labels_level)
        ) + this_internal.column_label_names
        return DataFrame(
            InternalFrame(
                spark_frame=joined_df,
                index_spark_columns=index_spark_columns,
                index_names=this_internal.index_names,
                index_fields=index_fields,
                column_labels=column_labels,
                data_spark_columns=[scol_for(joined_df, col) for col in new_data_columns],
                data_fields=data_fields,
                column_label_names=column_label_names,
            )
        )
    else:
        raise ValueError(ERROR_MESSAGE_CANNOT_COMBINE)


def align_diff_frames(
    resolve_func: Callable[
        ["DataFrame", List[Label], List[Label]], Iterator[Tuple["Series", Label]]
    ],
    this: "DataFrame",
    that: "DataFrame",
    fillna: bool = True,
    how: str = "full",
    preserve_order_column: bool = False,
) -> "DataFrame":
    """
    This method aligns two different DataFrames with a given `func`. Columns are resolved and
    handled within the given `func`.
    To use this, `compute.ops_on_diff_frames` should be True, for now.

    :param resolve_func: Takes aligned (joined) DataFrame, the column of the current DataFrame, and
        the column of another DataFrame. It returns an iterable that produces Series.

        >>> from pyspark.pandas.config import set_option, reset_option
        >>>
        >>> set_option("compute.ops_on_diff_frames", True)
        >>>
        >>> psdf1 = ps.DataFrame({'a': [9, 8, 7, 6, 5, 4, 3, 2, 1]})
        >>> psdf2 = ps.DataFrame({'a': [9, 8, 7, 6, 5, 4, 3, 2, 1]})
        >>>
        >>> def func(psdf, this_column_labels, that_column_labels):
        ...    psdf  # conceptually this is A + B.
        ...
        ...    # Within this function, Series from A or B can be performed against `psdf`.
        ...    this_label = this_column_labels[0]  # this is ('a',) from psdf1.
        ...    that_label = that_column_labels[0]  # this is ('a',) from psdf2.
        ...    new_series = (psdf[this_label] - psdf[that_label]).rename(str(this_label))
        ...
        ...    # This new series will be placed in new DataFrame.
        ...    yield (new_series, this_label)
        >>>
        >>>
        >>> align_diff_frames(func, psdf1, psdf2).sort_index()
           a
        0  0
        1  0
        2  0
        3  0
        4  0
        5  0
        6  0
        7  0
        8  0
        >>> reset_option("compute.ops_on_diff_frames")

    :param this: a DataFrame to align
    :param that: another DataFrame to align
    :param fillna: If True, it fills missing values in non-common columns in both `this` and `that`.
        Otherwise, it returns as are.
    :param how: join way. In addition, it affects how `resolve_func` resolves the column conflict.
        - full: `resolve_func` should resolve only common columns from 'this' and 'that' DataFrames.
            For instance, if 'this' has columns A, B, C and that has B, C, D, `this_columns` and
            'that_columns' in this function are B, C and B, C.
        - left: `resolve_func` should resolve columns including `that` column.
            For instance, if 'this' has columns A, B, C and that has B, C, D, `this_columns` is
            B, C but `that_columns` are B, C, D.
        - inner: Same as 'full' mode; however, internally performs inner join instead.
    :return: Aligned DataFrame
    """
    from pyspark.pandas.frame import DataFrame

    assert how == "full" or how == "left" or how == "inner"

    this_column_labels = this._internal.column_labels
    that_column_labels = that._internal.column_labels
    common_column_labels = set(this_column_labels).intersection(that_column_labels)

    # 1. Perform the join given two dataframes.
    combined = combine_frames(this, that, how=how, preserve_order_column=preserve_order_column)

    # 2. Apply the given function to transform the columns in a batch and keep the new columns.
    combined_column_labels = combined._internal.column_labels

    that_columns_to_apply: List[Label] = []
    this_columns_to_apply: List[Label] = []
    additional_that_columns: List[Label] = []
    if is_remote():
        from pyspark.sql.connect.column import Column as ConnectColumn

        Column = ConnectColumn
    columns_to_keep: List[Union[Series, Column]] = []  # type: ignore[valid-type]
    column_labels_to_keep: List[Label] = []

    for combined_label in combined_column_labels:
        for common_label in common_column_labels:
            if combined_label == tuple(["this", *common_label]):
                this_columns_to_apply.append(combined_label)
                break
            elif combined_label == tuple(["that", *common_label]):
                that_columns_to_apply.append(combined_label)
                break
        else:
            if how == "left" and combined_label in [
                tuple(["that", *label]) for label in that_column_labels
            ]:
                # In this case, we will drop `that_columns` in `columns_to_keep` but passes
                # it later to `func`. `func` should resolve it.
                # Note that adding this into a separate list (`additional_that_columns`)
                # is intentional so that `this_columns` and `that_columns` can be paired.
                additional_that_columns.append(combined_label)
            elif fillna:
                columns_to_keep.append(F.lit(None).cast(DoubleType()).alias(str(combined_label)))
                column_labels_to_keep.append(combined_label)
            else:
                columns_to_keep.append(combined._psser_for(combined_label))
                column_labels_to_keep.append(combined_label)

    that_columns_to_apply += additional_that_columns

    # Should extract columns to apply and do it in a batch in case
    # it adds new columns for example.
    columns_applied: List[Union[Series, Column]]  # type: ignore[valid-type]
    column_labels_applied: List[Label]
    if len(this_columns_to_apply) > 0 or len(that_columns_to_apply) > 0:
        psser_set, column_labels_set = zip(
            *resolve_func(combined, this_columns_to_apply, that_columns_to_apply)
        )
        columns_applied = list(psser_set)
        column_labels_applied = list(column_labels_set)
    else:
        columns_applied = []
        column_labels_applied = []

    applied: DataFrame = DataFrame(
        combined._internal.with_new_columns(
            columns_applied + columns_to_keep,
            column_labels=column_labels_applied + column_labels_to_keep,
        )
    )

    # 3. Restore the names back and deduplicate columns.
    this_labels: Dict[Label, Label] = {}
    # Add columns in an order of its original frame.
    for this_label in this_column_labels:
        for new_label in applied._internal.column_labels:
            if new_label[1:] not in this_labels and this_label == new_label[1:]:
                this_labels[new_label[1:]] = new_label

    # After that, we will add the rest columns.
    other_labels: Dict[Label, Label] = {}
    for new_label in applied._internal.column_labels:
        if new_label[1:] not in this_labels:
            other_labels[new_label[1:]] = new_label

    psdf = applied[list(this_labels.values()) + list(other_labels.values())]
    psdf.columns = psdf.columns.droplevel()
    return psdf


def is_testing() -> bool:
    """Indicates whether Spark is currently running tests."""
    return "SPARK_TESTING" in os.environ


def default_session() -> SparkSession:
    spark = SparkSession.getActiveSession()
    if spark is None:
        spark = SparkSession.builder.appName("pandas-on-Spark").getOrCreate()

    # Turn ANSI off when testing the pandas API on Spark since
    # the behavior of pandas API on Spark follows pandas, not SQL.
    if is_testing():
        spark.conf.set("spark.sql.ansi.enabled", False)
    if spark.conf.get("spark.sql.ansi.enabled") == "true":
        log_advice(
            "The config 'spark.sql.ansi.enabled' is set to True. "
            "This can cause unexpected behavior "
            "from pandas API on Spark since pandas API on Spark follows "
            "the behavior of pandas, not SQL."
        )

    return spark


@contextmanager
def sql_conf(pairs: Dict[str, Any], *, spark: Optional[SparkSession] = None) -> Iterator[None]:
    """
    A convenient context manager to set `value` to the Spark SQL configuration `key` and
    then restores it back when it exits.
    """
    assert isinstance(pairs, dict), "pairs should be a dictionary."

    if spark is None:
        spark = default_session()

    keys = pairs.keys()
    new_values = pairs.values()
    old_values = [spark.conf.get(key, None) for key in keys]
    for key, new_value in zip(keys, new_values):
        spark.conf.set(key, new_value)
    try:
        yield
    finally:
        for key, old_value in zip(keys, old_values):
            if old_value is None:
                spark.conf.unset(key)
            else:
                spark.conf.set(key, old_value)


def validate_arguments_and_invoke_function(
    pobj: Union[pd.DataFrame, pd.Series],
    pandas_on_spark_func: Callable,
    pandas_func: Callable,
    input_args: Dict,
) -> Any:
    """
    Invokes a pandas function.

    This is created because different versions of pandas support different parameters, and as a
    result when we code against the latest version, our users might get a confusing
    "got an unexpected keyword argument" error if they are using an older version of pandas.

    This function validates all the arguments, removes the ones that are not supported if they
    are simply the default value (i.e. most likely the user didn't explicitly specify it). It
    throws a TypeError if the user explicitly specifies an argument that is not supported by the
    pandas version available.

    For example usage, look at DataFrame.to_html().

    :param pobj: the pandas DataFrame or Series to operate on
    :param pandas_on_spark_func: pandas-on-Spark function, used to get default parameter values
    :param pandas_func: pandas function, used to check whether pandas supports all the arguments
    :param input_args: arguments to pass to the pandas function, often created by using locals().
                       Make sure locals() call is at the top of the function so it captures only
                       input parameters, rather than local variables.
    :return: whatever pandas_func returns
    """
    import inspect

    # Makes a copy since whatever passed in is likely created by locals(), and we can't delete
    # 'self' key from that.
    args = input_args.copy()
    del args["self"]

    if "kwargs" in args:
        # explode kwargs
        kwargs = args["kwargs"]
        del args["kwargs"]
        args = {**args, **kwargs}

    pandas_on_spark_params = inspect.signature(pandas_on_spark_func).parameters
    pandas_params = inspect.signature(pandas_func).parameters

    for param in pandas_on_spark_params.values():
        if param.name not in pandas_params:
            if args[param.name] == param.default:
                del args[param.name]
            else:
                raise TypeError(
                    (
                        "The pandas version [%s] available does not support parameter '%s' "
                        + "for function '%s'."
                    )
                    % (pd.__version__, param.name, pandas_func.__name__)
                )

    args["self"] = pobj
    return pandas_func(**args)


@no_type_check
def lazy_property(fn: Callable[[Any], Any]) -> property:
    """
    Decorator that makes a property lazy-evaluated.

    Copied from https://stevenloria.com/lazy-properties/
    """
    attr_name = "_lazy_" + fn.__name__

    @property
    @functools.wraps(fn)
    def wrapped_lazy_property(self):
        if not hasattr(self, attr_name):
            setattr(self, attr_name, fn(self))
        return getattr(self, attr_name)

    def deleter(self):
        if hasattr(self, attr_name):
            delattr(self, attr_name)

    return wrapped_lazy_property.deleter(deleter)


def scol_for(sdf: PySparkDataFrame, column_name: str) -> Column:
    """Return Spark Column for the given column name."""
    return sdf["`{}`".format(column_name)]


def column_labels_level(column_labels: List[Label]) -> int:
    """Return the level of the column index."""
    if len(column_labels) == 0:
        return 1
    else:
        levels = set(1 if label is None else len(label) for label in column_labels)
        assert len(levels) == 1, levels
        return list(levels)[0]


def name_like_string(name: Optional[Name]) -> str:
    """
    Return the name-like strings from str or tuple of str

    Examples
    --------
    >>> name = 'abc'
    >>> name_like_string(name)
    'abc'

    >>> name = ('abc',)
    >>> name_like_string(name)
    'abc'

    >>> name = ('a', 'b', 'c')
    >>> name_like_string(name)
    '(a, b, c)'
    """
    label: Label
    if name is None:
        label = ("__none__",)
    elif is_list_like(name):
        label = tuple([str(n) for n in name])
    else:
        label = (str(name),)
    return ("(%s)" % ", ".join(label)) if len(label) > 1 else label[0]


def is_name_like_tuple(value: Any, allow_none: bool = True, check_type: bool = False) -> bool:
    """
    Check the given tuple is to be able to be used as a name.

    Examples
    --------
    >>> is_name_like_tuple(('abc',))
    True
    >>> is_name_like_tuple((1,))
    True
    >>> is_name_like_tuple(('abc', 1, None))
    True
    >>> is_name_like_tuple(('abc', 1, None), check_type=True)
    True
    >>> is_name_like_tuple((1.0j,))
    True
    >>> is_name_like_tuple(tuple())
    False
    >>> is_name_like_tuple((list('abc'),))
    False
    >>> is_name_like_tuple(('abc', 1, None), allow_none=False)
    False
    >>> is_name_like_tuple((1.0j,), check_type=True)
    False
    """
    if value is None:
        return allow_none
    elif not isinstance(value, tuple):
        return False
    elif len(value) == 0:
        return False
    elif not allow_none and any(v is None for v in value):
        return False
    elif any(is_list_like(v) or isinstance(v, slice) for v in value):
        return False
    elif check_type:
        return all(
            v is None or as_spark_type(type(v), raise_error=False) is not None for v in value
        )
    else:
        return True


def is_name_like_value(
    value: Any, allow_none: bool = True, allow_tuple: bool = True, check_type: bool = False
) -> bool:
    """
    Check the given value is like a name.

    Examples
    --------
    >>> is_name_like_value('abc')
    True
    >>> is_name_like_value(1)
    True
    >>> is_name_like_value(None)
    True
    >>> is_name_like_value(('abc',))
    True
    >>> is_name_like_value(1.0j)
    True
    >>> is_name_like_value(list('abc'))
    False
    >>> is_name_like_value(None, allow_none=False)
    False
    >>> is_name_like_value(('abc',), allow_tuple=False)
    False
    >>> is_name_like_value(1.0j, check_type=True)
    False
    """
    if value is None:
        return allow_none
    elif isinstance(value, tuple):
        return allow_tuple and is_name_like_tuple(
            value, allow_none=allow_none, check_type=check_type
        )
    elif is_list_like(value) or isinstance(value, slice):
        return False
    elif check_type:
        return as_spark_type(type(value), raise_error=False) is not None
    else:
        return True


def validate_axis(axis: Optional[Axis] = 0, none_axis: int = 0) -> int:
    """Check the given axis is valid."""
    # convert to numeric axis
    axis = cast(Dict[Optional[Axis], int], {None: none_axis, "index": 0, "columns": 1}).get(
        axis, axis
    )
    if axis in (none_axis, 0, 1):
        return cast(int, axis)
    else:
        raise ValueError("No axis named {0}".format(axis))


def validate_bool_kwarg(value: Any, arg_name: str) -> Optional[bool]:
    """Ensures that argument passed in arg_name is of type bool."""
    if not (isinstance(value, bool) or value is None):
        raise TypeError(
            'For argument "{}" expected type bool, received '
            "type {}.".format(arg_name, type(value).__name__)
        )
    return value


def validate_how(how: str) -> str:
    """Check the given how for join is valid."""
    if how == "full":
        warnings.warn(
            "Warning: While pandas-on-Spark will accept 'full', you should use 'outer' "
            + "instead to be compatible with the pandas merge API",
            UserWarning,
        )
    if how == "outer":
        # 'outer' in pandas equals 'full' in Spark
        how = "full"
    if how not in ("inner", "left", "right", "full"):
        raise ValueError(
            "The 'how' parameter has to be amongst the following values: ",
            "['inner', 'left', 'right', 'outer']",
        )
    return how


def validate_mode(mode: str) -> str:
    """Check the given mode for writing is valid."""
    if mode in ("w", "w+"):
        # 'w' in pandas equals 'overwrite' in Spark
        # '+' is meaningless for writing methods, but pandas just pass it as 'w'.
        mode = "overwrite"
    if mode in ("a", "a+"):
        # 'a' in pandas equals 'append' in Spark
        # '+' is meaningless for writing methods, but pandas just pass it as 'a'.
        mode = "append"
    if mode not in (
        "w",
        "a",
        "w+",
        "a+",
        "overwrite",
        "append",
        "ignore",
        "error",
        "errorifexists",
    ):
        raise ValueError(
            "The 'mode' parameter has to be amongst the following values: ",
            "['w', 'a', 'w+', 'a+', 'overwrite', 'append', 'ignore', 'error', 'errorifexists']",
        )
    return mode


@overload
def verify_temp_column_name(df: PySparkDataFrame, column_name_or_label: str) -> str:
    ...


@overload
def verify_temp_column_name(df: "DataFrame", column_name_or_label: Name) -> Label:
    ...


def verify_temp_column_name(
    df: Union["DataFrame", PySparkDataFrame],
    column_name_or_label: Union[str, Name],
) -> Union[str, Label]:
    """
    Verify that the given column name does not exist in the given pandas-on-Spark or
    Spark DataFrame.

    The temporary column names should start and end with `__`. In addition, `column_name_or_label`
    expects a single string, or column labels when `df` is a pandas-on-Spark DataFrame.

    >>> psdf = ps.DataFrame({("x", "a"): ['a', 'b', 'c']})
    >>> psdf["__dummy__"] = 0
    >>> psdf[("", "__dummy__")] = 1
    >>> psdf  # doctest: +NORMALIZE_WHITESPACE
       x __dummy__
       a           __dummy__
    0  a         0         1
    1  b         0         1
    2  c         0         1

    >>> verify_temp_column_name(psdf, '__tmp__')
    ('__tmp__', '')
    >>> verify_temp_column_name(psdf, ('', '__tmp__'))
    ('', '__tmp__')
    >>> verify_temp_column_name(psdf, '__dummy__')
    Traceback (most recent call last):
    ...
    AssertionError: ... `(__dummy__, )` ...
    >>> verify_temp_column_name(psdf, ('', '__dummy__'))
    Traceback (most recent call last):
    ...
    AssertionError: ... `(, __dummy__)` ...
    >>> verify_temp_column_name(psdf, 'dummy')
    Traceback (most recent call last):
    ...
    AssertionError: ... should be empty or start and end with `__`: ('dummy', '')
    >>> verify_temp_column_name(psdf, ('', 'dummy'))
    Traceback (most recent call last):
    ...
    AssertionError: ... should be empty or start and end with `__`: ('', 'dummy')

    >>> internal = psdf._internal.resolved_copy
    >>> sdf = internal.spark_frame
    >>> sdf.select(internal.data_spark_columns).show()  # doctest: +NORMALIZE_WHITESPACE
    +------+---------+-------------+
    |(x, a)|__dummy__|(, __dummy__)|
    +------+---------+-------------+
    |     a|        0|            1|
    |     b|        0|            1|
    |     c|        0|            1|
    +------+---------+-------------+

    >>> verify_temp_column_name(sdf, '__tmp__')
    '__tmp__'
    >>> verify_temp_column_name(sdf, '__dummy__')
    Traceback (most recent call last):
    ...
    AssertionError: ... `__dummy__` ... '(x, a)', '__dummy__', '(, __dummy__)', ...
    >>> verify_temp_column_name(sdf, ('', '__dummy__'))
    Traceback (most recent call last):
    ...
    AssertionError: <class 'tuple'>
    >>> verify_temp_column_name(sdf, 'dummy')
    Traceback (most recent call last):
    ...
    AssertionError: ... should start and end with `__`: dummy
    """
    from pyspark.pandas.frame import DataFrame

    if isinstance(df, DataFrame):
        if isinstance(column_name_or_label, str):
            column_name = column_name_or_label

            level = df._internal.column_labels_level
            column_name_or_label = tuple([column_name_or_label] + ([""] * (level - 1)))
        else:
            column_name = name_like_string(column_name_or_label)

        assert any(len(label) > 0 for label in column_name_or_label) and all(
            label == "" or (label.startswith("__") and label.endswith("__"))
            for label in column_name_or_label
        ), "The temporary column name should be empty or start and end with `__`: {}".format(
            column_name_or_label
        )
        assert all(
            column_name_or_label != label for label in df._internal.column_labels
        ), "The given column name `{}` already exists in the pandas-on-Spark DataFrame: {}".format(
            name_like_string(column_name_or_label), df.columns
        )
        df = df._internal.resolved_copy.spark_frame
    else:
        assert isinstance(column_name_or_label, str), type(column_name_or_label)
        assert column_name_or_label.startswith("__") and column_name_or_label.endswith(
            "__"
        ), "The temporary column name should start and end with `__`: {}".format(
            column_name_or_label
        )
        column_name = column_name_or_label

    SparkDataFrame = get_dataframe_class()
    assert isinstance(df, SparkDataFrame), type(df)
    assert (
        column_name not in df.columns
    ), "The given column name `{}` already exists in the Spark DataFrame: {}".format(
        column_name, df.columns
    )

    return column_name_or_label


def spark_column_equals(left: Column, right: Column) -> bool:
    """
    Check both `left` and `right` have the same expressions.

    >>> spark_column_equals(sf.lit(0), sf.lit(0))
    True
    >>> spark_column_equals(sf.lit(0) + 1, sf.lit(0) + 1)
    True
    >>> spark_column_equals(sf.lit(0) + 1, sf.lit(0) + 2)
    False
    >>> sdf1 = ps.DataFrame({"x": ['a', 'b', 'c']}).to_spark()
    >>> spark_column_equals(sdf1["x"] + 1, sdf1["x"] + 1)
    True
    >>> sdf2 = ps.DataFrame({"x": ['a', 'b', 'c']}).to_spark()
    >>> spark_column_equals(sdf1["x"] + 1, sdf2["x"] + 1)
    False
    """
    if is_remote():
        from pyspark.sql.connect.column import Column as ConnectColumn

        if not isinstance(left, ConnectColumn):
            raise PySparkTypeError(
                error_class="NOT_COLUMN",
                message_parameters={"arg_name": "left", "arg_type": type(left).__name__},
            )
        if not isinstance(right, ConnectColumn):
            raise PySparkTypeError(
                error_class="NOT_COLUMN",
                message_parameters={"arg_name": "right", "arg_type": type(right).__name__},
            )
        return repr(left).replace("`", "") == repr(right).replace("`", "")
    else:
        return left._jc.equals(right._jc)


def compare_null_first(
    left: Column,
    right: Column,
    comp: Callable[
        [Column, Column],
        Column,
    ],
) -> Column:
    return (left.isNotNull() & right.isNotNull() & comp(left, right)) | (
        left.isNull() & right.isNotNull()
    )


def compare_null_last(
    left: Column,
    right: Column,
    comp: Callable[
        [Column, Column],
        Column,
    ],
) -> Column:
    return (left.isNotNull() & right.isNotNull() & comp(left, right)) | (
        left.isNotNull() & right.isNull()
    )


def compare_disallow_null(
    left: Column,
    right: Column,
    comp: Callable[
        [Column, Column],
        Column,
    ],
) -> Column:
    return left.isNotNull() & right.isNotNull() & comp(left, right)


def compare_allow_null(
    left: Column,
    right: Column,
    comp: Callable[
        [Column, Column],
        Column,
    ],
) -> Column:
    return left.isNull() | right.isNull() | comp(left, right)


def log_advice(message: str) -> None:
    """
    Display advisory logs for functions to be aware of when using pandas API on Spark
    for the existing pandas/PySpark users who may not be familiar with distributed environments
    or the behavior of pandas.
    """
    warnings.warn(message, PandasAPIOnSparkAdviceWarning)


def validate_index_loc(index: "Index", loc: int) -> None:
    """
    Raises IndexError if index is out of bounds
    """
    length = len(index)
    if loc < 0:
        loc = loc + length
        if loc < 0:
            raise IndexError(
                "index {} is out of bounds for axis 0 with size {}".format((loc - length), length)
            )
    else:
        if loc > length:
            raise IndexError(
                "index {} is out of bounds for axis 0 with size {}".format(loc, length)
            )


def _test() -> None:
    import os
    import doctest
    import sys
    from pyspark.sql import SparkSession
    import pyspark.pandas.utils

    os.chdir(os.environ["SPARK_HOME"])

    globs = pyspark.pandas.utils.__dict__.copy()
    globs["ps"] = pyspark.pandas
    globs["sf"] = F
    spark = (
        SparkSession.builder.master("local[4]").appName("pyspark.pandas.utils tests").getOrCreate()
    )
    (failure_count, test_count) = doctest.testmod(
        pyspark.pandas.utils,
        globs=globs,
        optionflags=doctest.ELLIPSIS | doctest.NORMALIZE_WHITESPACE,
    )
    spark.stop()
    if failure_count:
        sys.exit(-1)


if __name__ == "__main__":
    _test()<|MERGE_RESOLUTION|>--- conflicted
+++ resolved
@@ -37,13 +37,6 @@
 )
 import warnings
 
-<<<<<<< HEAD
-from pyspark.sql import functions as F, Column, DataFrame as PySparkDataFrame, SparkSession
-from pyspark.sql.types import DoubleType
-from pyspark.sql.utils import is_remote, get_dataframe_class
-from pyspark.errors import PySparkTypeError
-=======
->>>>>>> 54d5087c
 import pandas as pd
 from pandas.api.types import is_list_like  # type: ignore[attr-defined]
 
