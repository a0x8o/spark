--- conflicted
+++ resolved
@@ -34,10 +34,6 @@
     NumericType,
 )
 from pyspark.sql.utils import pyspark_column_op
-<<<<<<< HEAD
-
-=======
->>>>>>> 54d5087c
 from pyspark.pandas._typing import Dtype, IndexOpsLike, SeriesOrIndex
 from pyspark.pandas.base import IndexOpsMixin
 from pyspark.pandas.data_type_ops.base import (
