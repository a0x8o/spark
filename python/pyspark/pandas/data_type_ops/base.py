--- conflicted
+++ resolved
@@ -129,14 +129,6 @@
         if len(categories) == 0:
             scol = F.lit(-1)
         else:
-<<<<<<< HEAD
-            kvs = chain(
-                *[(F.lit(category), F.lit(code)) for code, category in enumerate(categories)]
-            )
-            map_scol = F.create_map(*kvs)
-
-            scol = F.coalesce(map_scol[index_ops.spark.column], F.lit(-1))
-=======
             scol = F.lit(-1)
             if isinstance(
                 index_ops._internal.spark_type_for(index_ops._internal.column_labels[0]), BinaryType
@@ -158,7 +150,6 @@
                         scol
                     )
 
->>>>>>> 54d5087c
         return index_ops._with_new_scol(
             scol.cast(spark_type),
             field=index_ops._internal.data_fields[0].copy(
