#
# Licensed to the Apache Software Foundation (ASF) under one or more
# contributor license agreements.  See the NOTICE file distributed with
# this work for additional information regarding copyright ownership.
# The ASF licenses this file to You under the Apache License, Version 2.0
# (the "License"); you may not use this file except in compliance with
# the License.  You may obtain a copy of the License at
#
#    http://www.apache.org/licenses/LICENSE-2.0
#
# Unless required by applicable law or agreed to in writing, software
# distributed under the License is distributed on an "AS IS" BASIS,
# WITHOUT WARRANTIES OR CONDITIONS OF ANY KIND, either express or implied.
# See the License for the specific language governing permissions and
# limitations under the License.
#

"""
A wrapper for GroupedData to behave like pandas GroupBy.
"""
from abc import ABCMeta, abstractmethod
import inspect
from collections import defaultdict, namedtuple
from functools import partial
from itertools import product
from typing import (
    Any,
    Callable,
    Dict,
    Generic,
    Iterator,
    Mapping,
    List,
    Optional,
    Sequence,
    Set,
    Tuple,
    Type,
    Union,
    cast,
    TYPE_CHECKING,
)
import warnings

import pandas as pd
from pandas.api.types import is_number, is_hashable, is_list_like  # type: ignore[attr-defined]
<<<<<<< HEAD

=======
>>>>>>> 54d5087c
from pandas.core.common import _builtin_table  # type: ignore[attr-defined]

from pyspark.sql import Column, DataFrame as SparkDataFrame, Window, functions as F
from pyspark.sql.types import (
    BooleanType,
    DataType,
    DoubleType,
    NumericType,
    StructField,
    StructType,
    StringType,
)
from pyspark import pandas as ps  # For running doctests and reference resolution in PyCharm.
from pyspark.pandas._typing import Axis, FrameLike, Label, Name
from pyspark.pandas.typedef import infer_return_type, DataFrameType, ScalarType, SeriesType
from pyspark.pandas.frame import DataFrame
from pyspark.pandas.internal import (
    InternalField,
    InternalFrame,
    HIDDEN_COLUMNS,
    NATURAL_ORDER_COLUMN_NAME,
    SPARK_INDEX_NAME_FORMAT,
    SPARK_DEFAULT_SERIES_NAME,
    SPARK_INDEX_NAME_PATTERN,
)
from pyspark.pandas.missing.groupby import (
    MissingPandasLikeDataFrameGroupBy,
    MissingPandasLikeSeriesGroupBy,
)
from pyspark.pandas.series import Series, first_series
from pyspark.pandas.spark import functions as SF
from pyspark.pandas.config import get_option
from pyspark.pandas.utils import (
    align_diff_frames,
    is_name_like_tuple,
    is_name_like_value,
    name_like_string,
    same_anchor,
    scol_for,
    verify_temp_column_name,
    log_advice,
)
from pyspark.pandas.spark.utils import as_nullable_spark_type, force_decimal_precision_scale
from pyspark.pandas.exceptions import DataError

if TYPE_CHECKING:
    from pyspark.pandas.window import RollingGroupby, ExpandingGroupby, ExponentialMovingGroupby


# to keep it the same as pandas
NamedAgg = namedtuple("NamedAgg", ["column", "aggfunc"])


class GroupBy(Generic[FrameLike], metaclass=ABCMeta):
    """
    :ivar _psdf: The parent dataframe that is used to perform the groupby
    :type _psdf: DataFrame
    :ivar _groupkeys: The list of keys that will be used to perform the grouping
    :type _groupkeys: List[Series]
    """

    def __init__(
        self,
        psdf: DataFrame,
        groupkeys: List[Series],
        as_index: bool,
        dropna: bool,
        column_labels_to_exclude: Set[Label],
        agg_columns_selected: bool,
        agg_columns: List[Series],
    ):
        self._psdf = psdf
        self._groupkeys = groupkeys
        self._as_index = as_index
        self._dropna = dropna
        self._column_labels_to_exclude = column_labels_to_exclude
        self._agg_columns_selected = agg_columns_selected
        self._agg_columns = agg_columns

    @property
    def _groupkeys_scols(self) -> List[Column]:
        return [s.spark.column for s in self._groupkeys]

    @property
    def _agg_columns_scols(self) -> List[Column]:
        return [s.spark.column for s in self._agg_columns]

    @abstractmethod
    def _apply_series_op(
        self,
        op: Callable[["SeriesGroupBy"], Series],
        should_resolve: bool = False,
        numeric_only: bool = False,
    ) -> FrameLike:
        pass

    @abstractmethod
<<<<<<< HEAD
    def _handle_output(self, psdf: DataFrame) -> FrameLike:
=======
    def _handle_output(
        self, psdf: DataFrame, agg_column_names: Optional[List[str]] = None
    ) -> FrameLike:
>>>>>>> 54d5087c
        pass

    # TODO: Series support is not implemented yet.
    # TODO: not all arguments are implemented comparing to pandas' for now.
    def aggregate(
        self,
        func_or_funcs: Optional[Union[str, List[str], Dict[Name, Union[str, List[str]]]]] = None,
        *args: Any,
        **kwargs: Any,
    ) -> DataFrame:
        """Aggregate using one or more operations over the specified axis.

        Parameters
        ----------
        func_or_funcs : dict, str or list
             a dict mapping from column name (string) to
             aggregate functions (string or list of strings).

        Returns
        -------
        Series or DataFrame

            The return can be:

            * Series : when DataFrame.agg is called with a single function
            * DataFrame : when DataFrame.agg is called with several functions

            Return Series or DataFrame.

        Notes
        -----
        `agg` is an alias for `aggregate`. Use the alias.

        See Also
        --------
        pyspark.pandas.Series.groupby
        pyspark.pandas.DataFrame.groupby

        Examples
        --------
        >>> df = ps.DataFrame({'A': [1, 1, 2, 2],
        ...                    'B': [1, 2, 3, 4],
        ...                    'C': [0.362, 0.227, 1.267, -0.562]},
        ...                   columns=['A', 'B', 'C'])

        >>> df
           A  B      C
        0  1  1  0.362
        1  1  2  0.227
        2  2  3  1.267
        3  2  4 -0.562

        Different aggregations per column

        >>> aggregated = df.groupby('A').agg({'B': 'min', 'C': 'sum'})
        >>> aggregated[['B', 'C']].sort_index()  # doctest: +NORMALIZE_WHITESPACE
           B      C
        A
        1  1  0.589
        2  3  0.705

        >>> aggregated = df.groupby('A').agg({'B': ['min', 'max']})
        >>> aggregated.sort_index()  # doctest: +NORMALIZE_WHITESPACE
             B
           min  max
        A
        1    1    2
        2    3    4

        >>> aggregated = df.groupby('A').agg('min')
        >>> aggregated.sort_index()  # doctest: +NORMALIZE_WHITESPACE
             B      C
        A
        1    1  0.227
        2    3 -0.562

        >>> aggregated = df.groupby('A').agg(['min', 'max'])
        >>> aggregated.sort_index()  # doctest: +NORMALIZE_WHITESPACE
             B           C
           min  max    min    max
        A
        1    1    2  0.227  0.362
        2    3    4 -0.562  1.267

        To control the output names with different aggregations per column, pandas-on-Spark
        also supports 'named aggregation' or nested renaming in .agg. It can also be
        used when applying multiple aggregation functions to specific columns.

        >>> aggregated = df.groupby('A').agg(b_max=ps.NamedAgg(column='B', aggfunc='max'))
        >>> aggregated.sort_index()  # doctest: +NORMALIZE_WHITESPACE
             b_max
        A
        1        2
        2        4

        >>> aggregated = df.groupby('A').agg(b_max=('B', 'max'), b_min=('B', 'min'))
        >>> aggregated.sort_index()  # doctest: +NORMALIZE_WHITESPACE
             b_max   b_min
        A
        1        2       1
        2        4       3

        >>> aggregated = df.groupby('A').agg(b_max=('B', 'max'), c_min=('C', 'min'))
        >>> aggregated.sort_index()  # doctest: +NORMALIZE_WHITESPACE
             b_max   c_min
        A
        1        2   0.227
        2        4  -0.562
        """
        # I think current implementation of func and arguments in pandas-on-Spark for aggregate
        # is different than pandas, later once arguments are added, this could be removed.
        if func_or_funcs is None and kwargs is None:
            raise ValueError("No aggregation argument or function specified.")

        relabeling = func_or_funcs is None and is_multi_agg_with_relabel(**kwargs)
        if relabeling:
            (
                func_or_funcs,
                columns,
                order,
            ) = normalize_keyword_aggregation(  # type: ignore[assignment]
                kwargs
            )

        if not isinstance(func_or_funcs, (str, list)):
            if not isinstance(func_or_funcs, dict) or not all(
                is_name_like_value(key)
                and (
                    isinstance(value, str)
                    or isinstance(value, list)
                    and all(isinstance(v, str) for v in value)
                )
                for key, value in func_or_funcs.items()
            ):
                raise ValueError(
                    "aggs must be a dict mapping from column name "
                    "to aggregate functions (string or list of strings)."
                )

        else:
            agg_cols = [col.name for col in self._agg_columns]
            func_or_funcs = {col: func_or_funcs for col in agg_cols}

        psdf: DataFrame = DataFrame(
            GroupBy._spark_groupby(self._psdf, func_or_funcs, self._groupkeys)
        )

        if self._dropna:
            psdf = DataFrame(
                psdf._internal.with_new_sdf(
                    psdf._internal.spark_frame.dropna(
                        subset=psdf._internal.index_spark_column_names
                    )
                )
            )

        if not self._as_index:
            should_drop_index = set(
                i for i, gkey in enumerate(self._groupkeys) if gkey._psdf is not self._psdf
            )
            if len(should_drop_index) > 0:
                drop = not any(
                    [
                        isinstance(func_or_funcs[gkey.name], list)
                        for gkey in self._groupkeys
                        if gkey.name in func_or_funcs
                    ]
                )
                psdf = psdf.reset_index(level=should_drop_index, drop=drop)
            if len(should_drop_index) < len(self._groupkeys):
                psdf = psdf.reset_index()

        if relabeling:
            psdf = psdf[order]
            psdf.columns = columns  # type: ignore[assignment]
        return psdf

    agg = aggregate

    @staticmethod
    def _spark_groupby(
        psdf: DataFrame,
        func: Mapping[Name, Union[str, List[str]]],
        groupkeys: Sequence[Series] = (),
    ) -> InternalFrame:
        groupkey_names = [SPARK_INDEX_NAME_FORMAT(i) for i in range(len(groupkeys))]
        groupkey_scols = [s.spark.column.alias(name) for s, name in zip(groupkeys, groupkey_names)]

        multi_aggs = any(isinstance(v, list) for v in func.values())
        reordered = []
        data_columns = []
        column_labels = []
        for key, value in func.items():
            label = key if is_name_like_tuple(key) else (key,)
            if len(label) != psdf._internal.column_labels_level:
                raise TypeError("The length of the key must be the same as the column label level.")
            for aggfunc in [value] if isinstance(value, str) else value:
                column_label = tuple(list(label) + [aggfunc]) if multi_aggs else label
                column_labels.append(column_label)

                data_col = name_like_string(column_label)
                data_columns.append(data_col)

                col_name = psdf._internal.spark_column_name_for(label)
                if aggfunc == "nunique":
                    reordered.append(
                        F.expr("count(DISTINCT `{0}`) as `{1}`".format(col_name, data_col))
                    )

                # Implement "quartiles" aggregate function for ``describe``.
                elif aggfunc == "quartiles":
                    reordered.append(
                        F.expr(
                            "percentile_approx(`{0}`, array(0.25, 0.5, 0.75)) as `{1}`".format(
                                col_name, data_col
                            )
                        )
                    )

                else:
                    reordered.append(
                        F.expr("{1}(`{0}`) as `{2}`".format(col_name, aggfunc, data_col))
                    )

        sdf = psdf._internal.spark_frame.select(groupkey_scols + psdf._internal.data_spark_columns)
        sdf = sdf.groupby(*groupkey_names).agg(*reordered)

        return InternalFrame(
            spark_frame=sdf,
            index_spark_columns=[scol_for(sdf, col) for col in groupkey_names],
            index_names=[psser._column_label for psser in groupkeys],
            index_fields=[
                psser._internal.data_fields[0].copy(name=name)
                for psser, name in zip(groupkeys, groupkey_names)
            ],
            column_labels=column_labels,
            data_spark_columns=[scol_for(sdf, col) for col in data_columns],
        )

    def count(self) -> FrameLike:
        """
        Compute count of group, excluding missing values.

        See Also
        --------
        pyspark.pandas.Series.groupby
        pyspark.pandas.DataFrame.groupby

        Examples
        --------
        >>> df = ps.DataFrame({'A': [1, 1, 2, 1, 2],
        ...                    'B': [np.nan, 2, 3, 4, 5],
        ...                    'C': [1, 2, 1, 1, 2]}, columns=['A', 'B', 'C'])
        >>> df.groupby('A').count().sort_index()  # doctest: +NORMALIZE_WHITESPACE
            B  C
        A
        1  2  3
        2  2  2
        """
        return self._reduce_for_stat_function(F.count)

    def first(self, numeric_only: Optional[bool] = False, min_count: int = -1) -> FrameLike:
        """
        Compute first of group values.

        .. versionadded:: 3.3.0

        Parameters
        ----------
        numeric_only : bool, default False
            Include only float, int, boolean columns. If None, will attempt to use
            everything, then use only numeric data.

            .. versionadded:: 3.4.0
        min_count : int, default -1
            The required number of valid values to perform the operation. If fewer
            than ``min_count`` non-NA values are present the result will be NA.

            .. versionadded:: 3.4.0

        See Also
        --------
        pyspark.pandas.Series.groupby
        pyspark.pandas.DataFrame.groupby

        Examples
        --------
        >>> df = ps.DataFrame({"A": [1, 2, 1, 2], "B": [True, False, False, True],
        ...                    "C": [3, 3, 4, 4], "D": ["a", "b", "a", "a"]})
        >>> df
           A      B  C  D
        0  1   True  3  a
        1  2  False  3  b
        2  1  False  4  a
        3  2   True  4  a

        >>> df.groupby("A").first().sort_index()
               B  C  D
        A
        1   True  3  a
        2  False  3  b

        Include only float, int, boolean columns when set numeric_only True.

        >>> df.groupby("A").first(numeric_only=True).sort_index()
               B  C
        A
        1   True  3
        2  False  3

        >>> df.groupby("D").first().sort_index()
           A      B  C
        D
        a  1   True  3
        b  2  False  3

        >>> df.groupby("D").first(min_count=3).sort_index()
             A     B    C
        D
        a  1.0  True  3.0
        b  NaN  None  NaN
        """
        if not isinstance(min_count, int):
            raise TypeError("min_count must be integer")

        return self._reduce_for_stat_function(
            lambda col: F.first(col, ignorenulls=True),
            accepted_spark_types=(NumericType, BooleanType) if numeric_only else None,
            min_count=min_count,
        )

    def last(self, numeric_only: Optional[bool] = False, min_count: int = -1) -> FrameLike:
        """
        Compute last of group values.

        .. versionadded:: 3.3.0

        Parameters
        ----------
        numeric_only : bool, default False
            Include only float, int, boolean columns. If None, will attempt to use
            everything, then use only numeric data.

            .. versionadded:: 3.4.0
        min_count : int, default -1
            The required number of valid values to perform the operation. If fewer
            than ``min_count`` non-NA values are present the result will be NA.

            .. versionadded:: 3.4.0

        See Also
        --------
        pyspark.pandas.Series.groupby
        pyspark.pandas.DataFrame.groupby

        Examples
        --------
        >>> df = ps.DataFrame({"A": [1, 2, 1, 2], "B": [True, False, False, True],
        ...                    "C": [3, 3, 4, 4], "D": ["a", "a", "b", "a"]})
        >>> df
           A      B  C  D
        0  1   True  3  a
        1  2  False  3  a
        2  1  False  4  b
        3  2   True  4  a

        >>> df.groupby("A").last().sort_index()
               B  C  D
        A
        1  False  4  b
        2   True  4  a

        Include only float, int, boolean columns when set numeric_only True.

        >>> df.groupby("A").last(numeric_only=True).sort_index()
               B  C
        A
        1  False  4
        2   True  4

        >>> df.groupby("D").last().sort_index()
           A      B  C
        D
        a  2   True  4
        b  1  False  4

        >>> df.groupby("D").last(min_count=3).sort_index()
             A     B    C
        D
        a  2.0  True  4.0
        b  NaN  None  NaN
        """
        if not isinstance(min_count, int):
            raise TypeError("min_count must be integer")

        return self._reduce_for_stat_function(
            lambda col: F.last(col, ignorenulls=True),
            accepted_spark_types=(NumericType, BooleanType) if numeric_only else None,
            min_count=min_count,
        )

    def max(self, numeric_only: Optional[bool] = False, min_count: int = -1) -> FrameLike:
        """
        Compute max of group values.

        .. versionadded:: 3.3.0

        Parameters
        ----------
        numeric_only : bool, default False
            Include only float, int, boolean columns. If None, will attempt to use
            everything, then use only numeric data.

            .. versionadded:: 3.4.0
        min_count : bool, default -1
            The required number of valid values to perform the operation. If fewer
            than min_count non-NA values are present the result will be NA.

            .. versionadded:: 3.4.0

        See Also
        --------
        pyspark.pandas.Series.groupby
        pyspark.pandas.DataFrame.groupby

        Examples
        --------
        >>> df = ps.DataFrame({"A": [1, 2, 1, 2], "B": [True, False, False, True],
        ...                    "C": [3, 4, 3, 4], "D": ["a", "a", "b", "a"]})

        >>> df.groupby("A").max().sort_index()
              B  C  D
        A
        1  True  3  b
        2  True  4  a

        Include only float, int, boolean columns when set numeric_only True.

        >>> df.groupby("A").max(numeric_only=True).sort_index()
              B  C
        A
        1  True  3
        2  True  4

        >>> df.groupby("D").max().sort_index()
           A      B  C
        D
        a  2   True  4
        b  1  False  3

        >>> df.groupby("D").max(min_count=3).sort_index()
             A     B    C
        D
        a  2.0  True  4.0
        b  NaN  None  NaN
        """
        if not isinstance(min_count, int):
            raise TypeError("min_count must be integer")

        return self._reduce_for_stat_function(
            F.max,
            accepted_spark_types=(NumericType, BooleanType) if numeric_only else None,
            min_count=min_count,
        )

<<<<<<< HEAD
    def mean(self, numeric_only: Optional[bool] = True) -> FrameLike:
=======
    def mean(self, numeric_only: Optional[bool] = False) -> FrameLike:
>>>>>>> 54d5087c
        """
        Compute mean of groups, excluding missing values.

        Parameters
        ----------
<<<<<<< HEAD
        numeric_only : bool, default True
            Include only float, int, boolean columns. If None, will attempt to use
            everything, then use only numeric data. False is not supported.
            This parameter is mainly for pandas compatibility.

            .. versionadded:: 3.4.0
=======
        numeric_only : bool, default False
            Include only float, int, boolean columns.

            .. versionadded:: 3.4.0
            .. versionchanged:: 4.0.0
>>>>>>> 54d5087c

        Returns
        -------
        pyspark.pandas.Series or pyspark.pandas.DataFrame

        See Also
        --------
        pyspark.pandas.Series.groupby
        pyspark.pandas.DataFrame.groupby

        Examples
        --------
        >>> df = ps.DataFrame({'A': [1, 1, 2, 1, 2],
        ...                    'B': [np.nan, 2, 3, 4, 5],
        ...                    'C': [1, 2, 1, 1, 2],
        ...                    'D': [True, False, True, False, True]})

        Groupby one column and return the mean of the remaining columns in
        each group.

        >>> df.groupby('A').mean().sort_index()  # doctest: +NORMALIZE_WHITESPACE
             B         C         D
        A
        1  3.0  1.333333  0.333333
        2  4.0  1.500000  1.000000
        """
        self._validate_agg_columns(numeric_only=numeric_only, function_name="median")

        return self._reduce_for_stat_function(
            F.mean, accepted_spark_types=(NumericType,), bool_to_numeric=True
        )

    # TODO: 'q' accepts list like type
    def quantile(self, q: float = 0.5, accuracy: int = 10000) -> FrameLike:
        """
        Return group values at the given quantile.

        .. versionadded:: 3.4.0

        Parameters
        ----------
        q : float, default 0.5 (50% quantile)
            Value between 0 and 1 providing the quantile to compute.
        accuracy : int, optional
            Default accuracy of approximation. Larger value means better accuracy.
            The relative error can be deduced by 1.0 / accuracy.
            This is a panda-on-Spark specific parameter.

        Returns
        -------
        pyspark.pandas.Series or pyspark.pandas.DataFrame
            Return type determined by caller of GroupBy object.

        Notes
        -----
        `quantile` in pandas-on-Spark are using distributed percentile approximation
        algorithm unlike pandas, the result might be different with pandas, also
        `interpolation` parameter is not supported yet.

        See Also
        --------
        pyspark.pandas.Series.quantile
        pyspark.pandas.DataFrame.quantile
        pyspark.sql.functions.percentile_approx

        Examples
        --------
        >>> df = ps.DataFrame([
        ...     ['a', 1], ['a', 2], ['a', 3],
        ...     ['b', 1], ['b', 3], ['b', 5]
        ... ], columns=['key', 'val'])

        Groupby one column and return the quantile of the remaining columns in
        each group.

        >>> df.groupby('key').quantile()
             val
        key
        a    2.0
        b    3.0
        """
        if is_list_like(q):
            raise NotImplementedError("q doesn't support for list like type for now")
        if not is_number(q):
            raise TypeError("must be real number, not %s" % type(q).__name__)
        if not 0 <= q <= 1:
            raise ValueError("'q' must be between 0 and 1. Got '%s' instead" % q)
        if any(isinstance(_agg_col.spark.data_type, BooleanType) for _agg_col in self._agg_columns):
            warnings.warn(
                f"Allowing bool dtype in {self.__class__.__name__}.quantile is deprecated "
                "and will raise in a future version, matching the Series/DataFrame behavior. "
                "Cast to uint8 dtype before calling quantile instead.",
                FutureWarning,
            )

        return self._reduce_for_stat_function(
            lambda col: F.percentile_approx(col.cast(DoubleType()), q, accuracy),
            accepted_spark_types=(NumericType, BooleanType),
            bool_to_numeric=True,
        )

    def min(self, numeric_only: Optional[bool] = False, min_count: int = -1) -> FrameLike:
        """
        Compute min of group values.

        .. versionadded:: 3.3.0

        Parameters
        ----------
        numeric_only : bool, default False
            Include only float, int, boolean columns. If None, will attempt to use
            everything, then use only numeric data.

            .. versionadded:: 3.4.0
        min_count : bool, default -1
            The required number of valid values to perform the operation. If fewer
            than min_count non-NA values are present the result will be NA.

            .. versionadded:: 3.4.0

        See Also
        --------
        pyspark.pandas.Series.groupby
        pyspark.pandas.DataFrame.groupby

        Examples
        --------
        >>> df = ps.DataFrame({"A": [1, 2, 1, 2], "B": [True, False, False, True],
        ...                    "C": [3, 4, 3, 4], "D": ["a", "a", "b", "a"]})
        >>> df.groupby("A").min().sort_index()
               B  C  D
        A
        1  False  3  a
        2  False  4  a

        Include only float, int, boolean columns when set numeric_only True.

        >>> df.groupby("A").min(numeric_only=True).sort_index()
               B  C
        A
        1  False  3
        2  False  4

        >>> df.groupby("D").min().sort_index()
           A      B  C
        D
        a  1  False  3
        b  1  False  3


        >>> df.groupby("D").min(min_count=3).sort_index()
             A      B    C
        D
        a  1.0  False  3.0
        b  NaN   None  NaN
        """
        if not isinstance(min_count, int):
            raise TypeError("min_count must be integer")

        return self._reduce_for_stat_function(
            F.min,
            accepted_spark_types=(NumericType, BooleanType) if numeric_only else None,
            min_count=min_count,
        )

    # TODO: sync the doc.
    def std(self, ddof: int = 1) -> FrameLike:
        """
        Compute standard deviation of groups, excluding missing values.

        .. versionadded:: 3.3.0

        Parameters
        ----------
        ddof : int, default 1
            Delta Degrees of Freedom. The divisor used in calculations is N - ddof,
            where N represents the number of elements.

            .. versionchanged:: 3.4.0
               Supported including arbitary integers.

        Examples
        --------
        >>> df = ps.DataFrame({"A": [1, 2, 1, 2], "B": [True, False, False, True],
        ...                    "C": [3, 4, 3, 4], "D": ["a", "b", "b", "a"]})

        >>> df.groupby("A").std()
                  B    C
        A
        1  0.707107  0.0
        2  0.707107  0.0

        See Also
        --------
        pyspark.pandas.Series.groupby
        pyspark.pandas.DataFrame.groupby
        """
        if not isinstance(ddof, int):
            raise TypeError("ddof must be integer")

        # Raise the TypeError when all aggregation columns are of unaccepted data types
        any_accepted = any(
            isinstance(_agg_col.spark.data_type, (NumericType, BooleanType))
            for _agg_col in self._agg_columns
        )
        if not any_accepted:
            raise TypeError(
                "Unaccepted data types of aggregation columns; numeric or bool expected."
            )

        def std(col: Column) -> Column:
            return SF.stddev(col, ddof)

        return self._reduce_for_stat_function(
            std,
            accepted_spark_types=(NumericType,),
            bool_to_numeric=True,
        )

<<<<<<< HEAD
    def sum(self, numeric_only: Optional[bool] = True, min_count: int = 0) -> FrameLike:
=======
    def sum(self, numeric_only: bool = False, min_count: int = 0) -> FrameLike:
>>>>>>> 54d5087c
        """
        Compute sum of group values

        .. versionadded:: 3.3.0

        Parameters
        ----------
        numeric_only : bool, default False
<<<<<<< HEAD
            Include only float, int, boolean columns. If None, will attempt to use
            everything, then use only numeric data.
            It takes no effect since only numeric columns can be support here.

            .. versionadded:: 3.4.0
=======
            Include only float, int, boolean columns.

            .. versionadded:: 3.4.0
            .. versionchanged:: 4.0.0
>>>>>>> 54d5087c
        min_count : int, default 0
            The required number of valid values to perform the operation.
            If fewer than min_count non-NA values are present the result will be NA.

            .. versionadded:: 3.4.0

        Examples
        --------
        >>> df = ps.DataFrame({"A": [1, 2, 1, 2], "B": [True, False, False, True],
        ...                    "C": [3, 4, 3, 4], "D": ["a", "a", "b", "a"]})

        >>> df.groupby("A").sum().sort_index()
           B  C   D
        A
        1  1  6  ab
        2  1  8  aa

        >>> df.groupby("D").sum().sort_index()
           A  B   C
        D
        a  5  2  11
        b  1  0   3

        >>> df.groupby("D").sum(min_count=3).sort_index()
             A    B     C
        D
        a  5.0  2.0  11.0
        b  NaN  NaN   NaN

        Notes
        -----
        There is a behavior difference between pandas-on-Spark and pandas:

        * when there is a non-numeric aggregation column, it will be ignored
            even if `numeric_only` is False.

        See Also
        --------
        pyspark.pandas.Series.groupby
        pyspark.pandas.DataFrame.groupby
        """
<<<<<<< HEAD
        warnings.warn(
            "Default value of `numeric_only` will be changed to `False` "
            "instead of `True` in 4.0.0.",
            FutureWarning,
        )
=======
>>>>>>> 54d5087c
        if numeric_only is not None and not isinstance(numeric_only, bool):
            raise TypeError("numeric_only must be None or bool")
        if not isinstance(min_count, int):
            raise TypeError("min_count must be integer")

        if numeric_only is not None and not numeric_only:
            unsupported = [
                col.name
                for col in self._agg_columns
                if not isinstance(col.spark.data_type, (NumericType, BooleanType, StringType))
            ]
            if len(unsupported) > 0:
                log_advice(
                    "GroupBy.sum() can only support numeric, bool and string columns even if"
                    f"numeric_only=False, skip unsupported columns: {unsupported}"
                )

        return self._reduce_for_stat_function(
            F.sum,
            accepted_spark_types=(NumericType, BooleanType, StringType),
            bool_to_numeric=True,
            min_count=min_count,
        )

    # TODO: sync the doc.
<<<<<<< HEAD
    def var(self, ddof: int = 1, numeric_only: Optional[bool] = True) -> FrameLike:
=======
    def var(self, ddof: int = 1, numeric_only: bool = False) -> FrameLike:
>>>>>>> 54d5087c
        """
        Compute variance of groups, excluding missing values.

        .. versionadded:: 3.3.0

        Parameters
        ----------
        ddof : int, default 1
            Delta Degrees of Freedom. The divisor used in calculations is N - ddof,
            where N represents the number of elements.

            .. versionchanged:: 3.4.0
               Supported including arbitary integers.

<<<<<<< HEAD
        numeric_only : bool, default True
             Include only float, int, boolean columns. If None, will attempt to use
             everything, then use only numeric data. False is not supported.
             This parameter is mainly for pandas compatibility.
=======
        numeric_only : bool, default False
             Include only float, int, boolean columns.
>>>>>>> 54d5087c

             .. versionadded:: 4.0.0

        Examples
        --------
        >>> df = ps.DataFrame({"A": [1, 2, 1, 2], "B": [True, False, False, True],
        ...                    "C": [3, 4, 3, 4], "D": ["a", "b", "b", "a"]})

        >>> df.groupby("A").var()
             B    C
        A
        1  0.5  0.0
        2  0.5  0.0

        See Also
        --------
        pyspark.pandas.Series.groupby
        pyspark.pandas.DataFrame.groupby
        """
        if not isinstance(ddof, int):
            raise TypeError("ddof must be integer")

        def var(col: Column) -> Column:
            return SF.var(col, ddof)

        return self._reduce_for_stat_function(
            var,
            accepted_spark_types=(NumericType,),
            bool_to_numeric=True,
            numeric_only=numeric_only,
        )

    def skew(self) -> FrameLike:
        """
        Compute skewness of groups, excluding missing values.

        .. versionadded:: 3.4.0

        Examples
        --------
        >>> df = ps.DataFrame({"A": [1, 2, 1, 1], "B": [True, False, False, True],
        ...                    "C": [3, 4, 3, 4], "D": ["a", "b", "b", "a"]})

        >>> df.groupby("A").skew()
                  B         C
        A
        1 -1.732051  1.732051
        2       NaN       NaN

        See Also
        --------
        pyspark.pandas.Series.groupby
        pyspark.pandas.DataFrame.groupby
        """
        return self._reduce_for_stat_function(
            SF.skew,
            accepted_spark_types=(NumericType,),
            bool_to_numeric=True,
        )

    def sem(self, ddof: int = 1) -> FrameLike:
        """
        Compute standard error of the mean of groups, excluding missing values.

        .. versionadded:: 3.4.0

        Parameters
        ----------
        ddof : int, default 1
            Delta Degrees of Freedom. The divisor used in calculations is N - ddof,
            where N represents the number of elements.

        Examples
        --------
        >>> df = ps.DataFrame({"A": [1, 2, 1, 1], "B": [True, False, False, True],
        ...                    "C": [3, None, 3, 4], "D": ["a", "b", "b", "a"]})

        >>> df.groupby("A").sem()
                  B         C
        A
        1  0.333333  0.333333
        2       NaN       NaN

        >>> df.groupby("D").sem(ddof=1)
             A    B    C
        D
        a  0.0  0.0  0.5
        b  0.5  0.0  NaN

        >>> df.B.groupby(df.A).sem()
        A
        1    0.333333
        2         NaN
        Name: B, dtype: float64

        See Also
        --------
        pyspark.pandas.Series.sem
        pyspark.pandas.DataFrame.sem
        """
        if not isinstance(ddof, int):
            raise TypeError("ddof must be integer")

        # Raise the TypeError when all aggregation columns are of unaccepted data types
        any_accepted = any(
            isinstance(_agg_col.spark.data_type, (NumericType, BooleanType))
            for _agg_col in self._agg_columns
        )
        if not any_accepted:
            raise TypeError(
                "Unaccepted data types of aggregation columns; numeric or bool expected."
            )

        def sem(col: Column) -> Column:
            return SF.stddev(col, ddof) / F.sqrt(F.count(col))

        return self._reduce_for_stat_function(
            sem,
            accepted_spark_types=(NumericType, BooleanType),
            bool_to_numeric=True,
        )

    # TODO: 1, 'n' accepts list and slice; 2, implement 'dropna' parameter
    def nth(self, n: int) -> FrameLike:
        """
        Take the nth row from each group.

        .. versionadded:: 3.4.0

        Parameters
        ----------
        n : int
            A single nth value for the row

        Returns
        -------
        Series or DataFrame

        Notes
        -----
        There is a behavior difference between pandas-on-Spark and pandas:

        * when there is no aggregation column, and `n` not equal to 0 or -1,
            the returned empty dataframe may have an index with different lenght `__len__`.

        Examples
        --------
<<<<<<< HEAD
=======
        >>> import numpy as np
>>>>>>> 54d5087c
        >>> df = ps.DataFrame({'A': [1, 1, 2, 1, 2],
        ...                    'B': [np.nan, 2, 3, 4, 5]}, columns=['A', 'B'])
        >>> g = df.groupby('A')
        >>> g.nth(0)
<<<<<<< HEAD
             B
        A
        1  NaN
        2  3.0
        >>> g.nth(1)
             B
        A
        1  2.0
        2  5.0
        >>> g.nth(-1)
             B
        A
        1  4.0
        2  5.0
=======
           A    B
        0  1  NaN
        2  2  3.0
        >>> g.nth(1)
           A    B
        1  1  2.0
        4  2  5.0
        >>> g.nth(-1)
           A    B
        3  1  4.0
        4  2  5.0
>>>>>>> 54d5087c

        See Also
        --------
        pyspark.pandas.Series.groupby
        pyspark.pandas.DataFrame.groupby
        """
        if isinstance(n, slice) or is_list_like(n):
            raise NotImplementedError("n doesn't support slice or list for now")
        if not isinstance(n, int):
            raise TypeError("Invalid index %s" % type(n).__name__)

<<<<<<< HEAD
        groupkey_names = [SPARK_INDEX_NAME_FORMAT(i) for i in range(len(self._groupkeys))]
        internal, agg_columns, sdf = self._prepare_reduce(
            groupkey_names=groupkey_names,
            accepted_spark_types=None,
            bool_to_numeric=False,
        )
        psdf: DataFrame = DataFrame(internal)
=======
        groupkey_names: List[str] = [str(groupkey.name) for groupkey in self._groupkeys]
        psdf = self._psdf
        internal = psdf._internal
        sdf = internal.spark_frame
>>>>>>> 54d5087c

        if len(psdf._internal.column_labels) > 0:
            window1 = Window.partitionBy(*groupkey_names).orderBy(NATURAL_ORDER_COLUMN_NAME)
            tmp_row_number_col = verify_temp_column_name(sdf, "__tmp_row_number_col__")
            if n >= 0:
                sdf = (
                    psdf._internal.spark_frame.withColumn(
                        tmp_row_number_col, F.row_number().over(window1)
                    )
                    .where(F.col(tmp_row_number_col) == n + 1)
                    .drop(tmp_row_number_col)
                )
            else:
                window2 = Window.partitionBy(*groupkey_names).rowsBetween(
                    Window.unboundedPreceding, Window.unboundedFollowing
                )
                tmp_group_size_col = verify_temp_column_name(sdf, "__tmp_group_size_col__")
                sdf = (
                    psdf._internal.spark_frame.withColumn(
                        tmp_group_size_col, F.count(F.lit(0)).over(window2)
                    )
                    .withColumn(tmp_row_number_col, F.row_number().over(window1))
                    .where(F.col(tmp_row_number_col) == F.col(tmp_group_size_col) + 1 + n)
                    .drop(tmp_group_size_col, tmp_row_number_col)
                )
        else:
            sdf = sdf.select(*groupkey_names).distinct()

<<<<<<< HEAD
        internal = internal.copy(
            spark_frame=sdf,
            index_spark_columns=[scol_for(sdf, col) for col in groupkey_names],
            data_spark_columns=[scol_for(sdf, col) for col in internal.data_spark_column_names],
            data_fields=None,
        )

        return self._prepare_return(DataFrame(internal))

    def prod(self, numeric_only: Optional[bool] = True, min_count: int = 0) -> FrameLike:
=======
        agg_columns = []
        if not self._agg_columns_selected:
            for psser in self._groupkeys:
                agg_columns.append(psser)
        for psser in self._agg_columns:
            agg_columns.append(psser)
        internal = InternalFrame(
            spark_frame=sdf,
            index_spark_columns=[scol_for(sdf, col) for col in internal.index_spark_column_names],
            index_names=internal.index_names,
            index_fields=internal.index_fields,
            data_spark_columns=[
                scol_for(sdf, psser._internal.data_spark_column_names[0]) for psser in agg_columns
            ],
            column_labels=[psser._column_label for psser in agg_columns],
            data_fields=[psser._internal.data_fields[0] for psser in agg_columns],
            column_label_names=self._psdf._internal.column_label_names,
        )

        agg_column_names = (
            [str(agg_column.name) for agg_column in self._agg_columns]
            if self._agg_columns_selected
            else None
        )

        return self._prepare_return(DataFrame(internal), agg_column_names=agg_column_names)

    def prod(self, numeric_only: bool = False, min_count: int = 0) -> FrameLike:
>>>>>>> 54d5087c
        """
        Compute prod of groups.

        .. versionadded:: 3.4.0

        Parameters
        ----------
        numeric_only : bool, default False
<<<<<<< HEAD
            Include only float, int, boolean columns. If None, will attempt to use
            everything, then use only numeric data.
=======
            Include only float, int, boolean columns.

            .. versionchanged:: 4.0.0
>>>>>>> 54d5087c

        min_count : int, default 0
            The required number of valid values to perform the operation.
            If fewer than min_count non-NA values are present the result will be NA.

        Returns
        -------
        Series or DataFrame
            Computed prod of values within each group.

        See Also
        --------
        pyspark.pandas.Series.groupby
        pyspark.pandas.DataFrame.groupby

        Examples
        --------
        >>> import numpy as np
        >>> df = ps.DataFrame(
        ...     {
        ...         "A": [1, 1, 2, 1, 2],
        ...         "B": [np.nan, 2, 3, 4, 5],
        ...         "C": [1, 2, 1, 1, 2],
        ...         "D": [True, False, True, False, True],
        ...     }
        ... )

        Groupby one column and return the prod of the remaining columns in
        each group.

        >>> df.groupby('A').prod().sort_index()
             B  C  D
        A
        1  8.0  2  0
        2  15.0 2  1

        >>> df.groupby('A').prod(min_count=3).sort_index()
             B  C   D
        A
        1  NaN  2.0  0.0
        2  NaN NaN  NaN
        """
        if not isinstance(min_count, int):
            raise TypeError("min_count must be integer")

<<<<<<< HEAD
        warnings.warn(
            "Default value of `numeric_only` will be changed to `False` "
            "instead of `True` in 4.0.0.",
            FutureWarning,
        )

=======
>>>>>>> 54d5087c
        self._validate_agg_columns(numeric_only=numeric_only, function_name="prod")

        return self._reduce_for_stat_function(
            lambda col: SF.product(col, True),
            accepted_spark_types=(NumericType, BooleanType),
            bool_to_numeric=True,
            min_count=min_count,
        )

    def all(self, skipna: bool = True) -> FrameLike:
        """
        Returns True if all values in the group are truthful, else False.

        Parameters
        ----------
        skipna : bool, default True
            Flag to ignore NA(nan/null) values during truth testing.

        See Also
        --------
        pyspark.pandas.Series.groupby
        pyspark.pandas.DataFrame.groupby

        Examples
        --------
        >>> df = ps.DataFrame({'A': [1, 1, 2, 2, 3, 3, 4, 4, 5, 5],
        ...                    'B': [True, True, True, False, False,
        ...                          False, None, True, None, False]},
        ...                   columns=['A', 'B'])
        >>> df
           A      B
        0  1   True
        1  1   True
        2  2   True
        3  2  False
        4  3  False
        5  3  False
        6  4   None
        7  4   True
        8  5   None
        9  5  False

        >>> df.groupby('A').all().sort_index()  # doctest: +NORMALIZE_WHITESPACE
               B
        A
        1   True
        2  False
        3  False
        4   True
        5  False

        >>> df.groupby('A').all(skipna=False).sort_index()  # doctest: +NORMALIZE_WHITESPACE
               B
        A
        1   True
        2  False
        3  False
        4  False
        5  False
        """
        groupkey_names = [SPARK_INDEX_NAME_FORMAT(i) for i in range(len(self._groupkeys))]
        internal, _, sdf = self._prepare_reduce(groupkey_names)
        psdf: DataFrame = DataFrame(internal)

        def sfun(scol: Column, scol_type: DataType) -> Column:
            if isinstance(scol_type, NumericType) or skipna:
                # np.nan takes no effect to the result; None takes no effect if `skipna`
                all_col = F.min(F.coalesce(scol.cast("boolean"), F.lit(True)))
            else:
                # Take None as False when not `skipna`
                all_col = F.min(F.when(scol.isNull(), F.lit(False)).otherwise(scol.cast("boolean")))
            return all_col

        if len(psdf._internal.column_labels) > 0:
            stat_exprs = []
            for label in psdf._internal.column_labels:
                psser = psdf._psser_for(label)
                stat_exprs.append(
                    sfun(
                        psser._dtype_op.nan_to_null(psser).spark.column, psser.spark.data_type
                    ).alias(psser._internal.data_spark_column_names[0])
                )
            sdf = sdf.groupby(*groupkey_names).agg(*stat_exprs)
        else:
            sdf = sdf.select(*groupkey_names).distinct()

        internal = internal.copy(
            spark_frame=sdf,
            index_spark_columns=[scol_for(sdf, col) for col in groupkey_names],
            data_spark_columns=[scol_for(sdf, col) for col in internal.data_spark_column_names],
            data_fields=None,
        )

        return self._prepare_return(DataFrame(internal))

    # TODO: skipna should be implemented.
    def any(self) -> FrameLike:
        """
        Returns True if any value in the group is truthful, else False.

        See Also
        --------
        pyspark.pandas.Series.groupby
        pyspark.pandas.DataFrame.groupby

        Examples
        --------
        >>> df = ps.DataFrame({'A': [1, 1, 2, 2, 3, 3, 4, 4, 5, 5],
        ...                    'B': [True, True, True, False, False,
        ...                          False, None, True, None, False]},
        ...                   columns=['A', 'B'])
        >>> df
           A      B
        0  1   True
        1  1   True
        2  2   True
        3  2  False
        4  3  False
        5  3  False
        6  4   None
        7  4   True
        8  5   None
        9  5  False

        >>> df.groupby('A').any().sort_index()  # doctest: +NORMALIZE_WHITESPACE
               B
        A
        1   True
        2   True
        3  False
        4   True
        5  False
        """
        return self._reduce_for_stat_function(
            lambda col: F.max(F.coalesce(col.cast("boolean"), F.lit(False)))
        )

    # TODO: groupby multiply columns should be implemented.
    def size(self) -> Series:
        """
        Compute group sizes.

        See Also
        --------
        pyspark.pandas.Series.groupby
        pyspark.pandas.DataFrame.groupby

        Examples
        --------
        >>> df = ps.DataFrame({'A': [1, 2, 2, 3, 3, 3],
        ...                    'B': [1, 1, 2, 3, 3, 3]},
        ...                   columns=['A', 'B'])
        >>> df
           A  B
        0  1  1
        1  2  1
        2  2  2
        3  3  3
        4  3  3
        5  3  3

        >>> df.groupby('A').size().sort_index()
        A
        1    1
        2    2
        3    3
        dtype: int64

        >>> df.groupby(['A', 'B']).size().sort_index()
        A  B
        1  1    1
        2  1    1
           2    1
        3  3    3
        dtype: int64

        For Series,

        >>> df.B.groupby(df.A).size().sort_index()
        A
        1    1
        2    2
        3    3
        Name: B, dtype: int64

        >>> df.groupby(df.A).B.size().sort_index()
        A
        1    1
        2    2
        3    3
        Name: B, dtype: int64
        """
        groupkeys = self._groupkeys
        groupkey_names = [SPARK_INDEX_NAME_FORMAT(i) for i in range(len(groupkeys))]
        groupkey_scols = [s.spark.column.alias(name) for s, name in zip(groupkeys, groupkey_names)]
        sdf = self._psdf._internal.spark_frame.select(
            groupkey_scols + self._psdf._internal.data_spark_columns
        )
        sdf = sdf.groupby(*groupkey_names).count()
        internal = InternalFrame(
            spark_frame=sdf,
            index_spark_columns=[scol_for(sdf, col) for col in groupkey_names],
            index_names=[psser._column_label for psser in groupkeys],
            index_fields=[
                psser._internal.data_fields[0].copy(name=name)
                for psser, name in zip(groupkeys, groupkey_names)
            ],
            column_labels=[None],
            data_spark_columns=[scol_for(sdf, "count")],
        )
        return first_series(DataFrame(internal))

    def diff(self, periods: int = 1) -> FrameLike:
        """
        First discrete difference of element.

        Calculates the difference of a DataFrame element compared with another element in the
        DataFrame group (default is the element in the same column of the previous row).

        Parameters
        ----------
        periods : int, default 1
            Periods to shift for calculating difference, accepts negative values.

        Returns
        -------
        diffed : DataFrame or Series

        See Also
        --------
        pyspark.pandas.Series.groupby
        pyspark.pandas.DataFrame.groupby

        Examples
        --------
        >>> df = ps.DataFrame({'a': [1, 2, 3, 4, 5, 6],
        ...                    'b': [1, 1, 2, 3, 5, 8],
        ...                    'c': [1, 4, 9, 16, 25, 36]}, columns=['a', 'b', 'c'])
        >>> df
           a  b   c
        0  1  1   1
        1  2  1   4
        2  3  2   9
        3  4  3  16
        4  5  5  25
        5  6  8  36

        >>> df.groupby(['b']).diff().sort_index()
             a    c
        0  NaN  NaN
        1  1.0  3.0
        2  NaN  NaN
        3  NaN  NaN
        4  NaN  NaN
        5  NaN  NaN

        Difference with previous column in a group.

        >>> df.groupby(['b'])['a'].diff().sort_index()
        0    NaN
        1    1.0
        2    NaN
        3    NaN
        4    NaN
        5    NaN
        Name: a, dtype: float64
        """
        return self._apply_series_op(
            lambda sg: sg._psser._diff(periods, part_cols=sg._groupkeys_scols), should_resolve=True
        )

    def cumcount(self, ascending: bool = True) -> Series:
        """
        Number each item in each group from 0 to the length of that group - 1.

        Essentially this is equivalent to

        .. code-block:: python

            self.apply(lambda x: pd.Series(np.arange(len(x)), x.index))

        Parameters
        ----------
        ascending : bool, default True
            If False, number in reverse, from length of group - 1 to 0.

        Returns
        -------
        Series
            Sequence number of each element within each group.

        Examples
        --------

        >>> df = ps.DataFrame([['a'], ['a'], ['a'], ['b'], ['b'], ['a']],
        ...                   columns=['A'])
        >>> df
           A
        0  a
        1  a
        2  a
        3  b
        4  b
        5  a
        >>> df.groupby('A').cumcount().sort_index()
        0    0
        1    1
        2    2
        3    0
        4    1
        5    3
        dtype: int64
        >>> df.groupby('A').cumcount(ascending=False).sort_index()
        0    3
        1    2
        2    1
        3    1
        4    0
        5    0
        dtype: int64
        """
        ret = (
            self._groupkeys[0]
            .rename()
            .spark.transform(lambda _: F.lit(0))
            ._cum(F.count, True, part_cols=self._groupkeys_scols, ascending=ascending)
            - 1
        )
        internal = ret._internal.resolved_copy
        return first_series(DataFrame(internal))

    def cummax(self) -> FrameLike:
        """
        Cumulative max for each group.

        Returns
        -------
        Series or DataFrame

        See Also
        --------
        Series.cummax
        DataFrame.cummax

        Examples
        --------
        >>> df = ps.DataFrame(
        ...     [[1, None, 4], [1, 0.1, 3], [1, 20.0, 2], [4, 10.0, 1]],
        ...     columns=list('ABC'))
        >>> df
           A     B  C
        0  1   NaN  4
        1  1   0.1  3
        2  1  20.0  2
        3  4  10.0  1

        By default, iterates over rows and finds the sum in each column.

        >>> df.groupby("A").cummax().sort_index()
              B  C
        0   NaN  4
        1   0.1  4
        2  20.0  4
        3  10.0  1

        It works as below in Series.

        >>> df.C.groupby(df.A).cummax().sort_index()
        0    4
        1    4
        2    4
        3    1
        Name: C, dtype: int64
        """
        return self._apply_series_op(
            lambda sg: sg._psser._cum(F.max, True, part_cols=sg._groupkeys_scols),
            should_resolve=True,
            numeric_only=True,
        )

    def cummin(self) -> FrameLike:
        """
        Cumulative min for each group.

        Returns
        -------
        Series or DataFrame

        See Also
        --------
        Series.cummin
        DataFrame.cummin

        Examples
        --------
        >>> df = ps.DataFrame(
        ...     [[1, None, 4], [1, 0.1, 3], [1, 20.0, 2], [4, 10.0, 1]],
        ...     columns=list('ABC'))
        >>> df
           A     B  C
        0  1   NaN  4
        1  1   0.1  3
        2  1  20.0  2
        3  4  10.0  1

        By default, iterates over rows and finds the sum in each column.

        >>> df.groupby("A").cummin().sort_index()
              B  C
        0   NaN  4
        1   0.1  3
        2   0.1  2
        3  10.0  1

        It works as below in Series.

        >>> df.B.groupby(df.A).cummin().sort_index()
        0     NaN
        1     0.1
        2     0.1
        3    10.0
        Name: B, dtype: float64
        """
        return self._apply_series_op(
            lambda sg: sg._psser._cum(F.min, True, part_cols=sg._groupkeys_scols),
            should_resolve=True,
            numeric_only=True,
        )

    def cumprod(self) -> FrameLike:
        """
        Cumulative product for each group.

        Returns
        -------
        Series or DataFrame

        See Also
        --------
        Series.cumprod
        DataFrame.cumprod

        Examples
        --------
        >>> df = ps.DataFrame(
        ...     [[1, None, 4], [1, 0.1, 3], [1, 20.0, 2], [4, 10.0, 1]],
        ...     columns=list('ABC'))
        >>> df
           A     B  C
        0  1   NaN  4
        1  1   0.1  3
        2  1  20.0  2
        3  4  10.0  1

        By default, iterates over rows and finds the sum in each column.

        >>> df.groupby("A").cumprod().sort_index()
              B   C
        0   NaN   4
        1   0.1  12
        2   2.0  24
        3  10.0   1

        It works as below in Series.

        >>> df.B.groupby(df.A).cumprod().sort_index()
        0     NaN
        1     0.1
        2     2.0
        3    10.0
        Name: B, dtype: float64
        """
        return self._apply_series_op(
            lambda sg: sg._psser._cumprod(True, part_cols=sg._groupkeys_scols),
            should_resolve=True,
            numeric_only=True,
        )

    def cumsum(self) -> FrameLike:
        """
        Cumulative sum for each group.

        Returns
        -------
        Series or DataFrame

        See Also
        --------
        Series.cumsum
        DataFrame.cumsum

        Examples
        --------
        >>> df = ps.DataFrame(
        ...     [[1, None, 4], [1, 0.1, 3], [1, 20.0, 2], [4, 10.0, 1]],
        ...     columns=list('ABC'))
        >>> df
           A     B  C
        0  1   NaN  4
        1  1   0.1  3
        2  1  20.0  2
        3  4  10.0  1

        By default, iterates over rows and finds the sum in each column.

        >>> df.groupby("A").cumsum().sort_index()
              B  C
        0   NaN  4
        1   0.1  7
        2  20.1  9
        3  10.0  1

        It works as below in Series.

        >>> df.B.groupby(df.A).cumsum().sort_index()
        0     NaN
        1     0.1
        2    20.1
        3    10.0
        Name: B, dtype: float64
        """
        return self._apply_series_op(
            lambda sg: sg._psser._cumsum(True, part_cols=sg._groupkeys_scols),
            should_resolve=True,
            numeric_only=True,
        )

    def apply(self, func: Callable, *args: Any, **kwargs: Any) -> Union[DataFrame, Series]:
        """
        Apply function `func` group-wise and combine the results together.

        The function passed to `apply` must take a DataFrame as its first
        argument and return a DataFrame. `apply` will
        then take care of combining the results back together into a single
        dataframe. `apply` is therefore a highly flexible
        grouping method.

        While `apply` is a very flexible method, its downside is that
        using it can be quite a bit slower than using more specific methods
        like `agg` or `transform`. pandas-on-Spark offers a wide range of method that will
        be much faster than using `apply` for their specific purposes, so try to
        use them before reaching for `apply`.

        .. note:: this API executes the function once to infer the type which is
            potentially expensive, for instance, when the dataset is created after
            aggregations or sorting.

            To avoid this, specify return type in ``func``, for instance, as below:

            >>> def pandas_div(x) -> ps.DataFrame[int, [float, float]]:
            ...     return x[['B', 'C']] / x[['B', 'C']]

            If the return type is specified, the output column names become
            `c0, c1, c2 ... cn`. These names are positionally mapped to the returned
            DataFrame in ``func``.

            To specify the column names, you can assign them in a NumPy compound type style
            as below:

            >>> def pandas_div(x) -> ps.DataFrame[("index", int), [("a", float), ("b", float)]]:
            ...     return x[['B', 'C']] / x[['B', 'C']]

            >>> pdf = pd.DataFrame({'B': [1.], 'C': [3.]})
            >>> def plus_one(x) -> ps.DataFrame[
            ...         (pdf.index.name, pdf.index.dtype), zip(pdf.columns, pdf.dtypes)]:
            ...     return x[['B', 'C']] / x[['B', 'C']]

        .. note:: the dataframe within ``func`` is actually a pandas dataframe. Therefore,
            any pandas API within this function is allowed.

        Parameters
        ----------
        func : callable
            A callable that takes a DataFrame as its first argument, and
            returns a dataframe.
        *args
            Positional arguments to pass to func.
        **kwargs
            Keyword arguments to pass to func.

        Returns
        -------
        applied : DataFrame or Series

        See Also
        --------
        aggregate : Apply aggregate function to the GroupBy object.
        DataFrame.apply : Apply a function to a DataFrame.
        Series.apply : Apply a function to a Series.

        Examples
        --------
        >>> df = ps.DataFrame({'A': 'a a b'.split(),
        ...                    'B': [1, 2, 3],
        ...                    'C': [4, 6, 5]}, columns=['A', 'B', 'C'])
        >>> g = df.groupby('A')

        Notice that ``g`` has two groups, ``a`` and ``b``.
        Calling `apply` in various ways, we can get different grouping results:

        Below the functions passed to `apply` takes a DataFrame as
        its argument and returns a DataFrame. `apply` combines the result for
        each group together into a new DataFrame:

        >>> def plus_min(x):
        ...     return x + x.min()
        >>> g.apply(plus_min).sort_index()  # doctest: +SKIP
            A  B   C
        0  aa  2   8
        1  aa  3  10
        2  bb  6  10

        >>> g.apply(sum).sort_index()  # doctest: +NORMALIZE_WHITESPACE
            A  B   C
        A
        a  aa  3  10
        b   b  3   5

        >>> g.apply(len).sort_index()  # doctest: +NORMALIZE_WHITESPACE
        A
        a    2
        b    1
        dtype: int64

        You can specify the type hint and prevent schema inference for better performance.

        >>> def pandas_div(x) -> ps.DataFrame[int, [float, float]]:
        ...     return x[['B', 'C']] / x[['B', 'C']]
        >>> g.apply(pandas_div).sort_index()  # doctest: +SKIP
            c0   c1
        0  1.0  1.0
        1  1.0  1.0
        2  1.0  1.0

        >>> def pandas_div(x) -> ps.DataFrame[("index", int), [("f1", float), ("f2", float)]]:
        ...     return x[['B', 'C']] / x[['B', 'C']]
        >>> g.apply(pandas_div).sort_index()  # doctest: +SKIP
                f1   f2
        index
        0      1.0  1.0
        1      1.0  1.0
        2      1.0  1.0

        In case of Series, it works as below.

        >>> def plus_max(x) -> ps.Series[int]:
        ...     return x + x.max()
        >>> df.B.groupby(df.A).apply(plus_max).sort_index()  # doctest: +SKIP
        0    6
        1    3
        2    4
        Name: B, dtype: int64

        >>> def plus_min(x):
        ...     return x + x.min()
        >>> df.B.groupby(df.A).apply(plus_min).sort_index()  # doctest: +SKIP
        0    2
        1    3
        2    6
        Name: B, dtype: int64

        You can also return a scalar value as an aggregated value of the group:

        >>> def plus_length(x) -> int:
        ...     return len(x)
        >>> df.B.groupby(df.A).apply(plus_length).sort_index()  # doctest: +SKIP
        0    1
        1    2
        Name: B, dtype: int64

        The extra arguments to the function can be passed as below.

        >>> def calculation(x, y, z) -> int:
        ...     return len(x) + y * z
        >>> df.B.groupby(df.A).apply(calculation, 5, z=10).sort_index()  # doctest: +SKIP
        0    51
        1    52
        Name: B, dtype: int64
        """
        if not callable(func):
            raise TypeError("%s object is not callable" % type(func).__name__)

        spec = inspect.getfullargspec(func)
        return_sig = spec.annotations.get("return", None)
        should_infer_schema = return_sig is None
        should_retain_index = should_infer_schema

        is_series_groupby = isinstance(self, SeriesGroupBy)

        psdf = self._psdf

        if self._agg_columns_selected:
            agg_columns = self._agg_columns
        else:
            agg_columns = [
                psdf._psser_for(label)
                for label in psdf._internal.column_labels
                if label not in self._column_labels_to_exclude
            ]

        psdf, groupkey_labels, groupkey_names = GroupBy._prepare_group_map_apply(
            psdf, self._groupkeys, agg_columns
        )

        if is_series_groupby:
            name = psdf.columns[-1]
            pandas_apply = _builtin_table.get(func, func)
        else:
            f = _builtin_table.get(func, func)

            def pandas_apply(pdf: pd.DataFrame, *a: Any, **k: Any) -> Any:
                return f(pdf.drop(groupkey_names, axis=1), *a, **k)

        should_return_series = False

        if should_infer_schema:
            # Here we execute with the first 1000 to get the return type.
            log_advice(
                "If the type hints is not specified for `groupby.apply`, "
                "it is expensive to infer the data type internally."
            )
            limit = get_option("compute.shortcut_limit")
            # Ensure sampling rows >= 2 to make sure apply's infer schema is accurate
            # See related: https://github.com/pandas-dev/pandas/issues/46893
            sample_limit = limit + 1 if limit else 2
            pdf = psdf.head(sample_limit)._to_internal_pandas()
            groupkeys = [
                pdf[groupkey_name].rename(psser.name)
                for groupkey_name, psser in zip(groupkey_names, self._groupkeys)
            ]
            grouped = pdf.groupby(groupkeys)
            if is_series_groupby:
                pser_or_pdf = grouped[name].apply(pandas_apply, *args, **kwargs)
            else:
                pser_or_pdf = grouped.apply(pandas_apply, *args, **kwargs)
            psser_or_psdf = ps.from_pandas(pser_or_pdf.infer_objects())

            if len(pdf) <= limit:
                if isinstance(psser_or_psdf, ps.Series) and is_series_groupby:
                    psser_or_psdf = psser_or_psdf.rename(cast(SeriesGroupBy, self)._psser.name)
                return cast(Union[Series, DataFrame], psser_or_psdf)

            if len(grouped) <= 1:
                with warnings.catch_warnings():
                    warnings.simplefilter("always")
                    warnings.warn(
                        "The amount of data for return type inference might not be large enough. "
                        "Consider increasing an option `compute.shortcut_limit`."
                    )

            if isinstance(psser_or_psdf, Series):
                should_return_series = True
                psdf_from_pandas = psser_or_psdf._psdf
            else:
                psdf_from_pandas = cast(DataFrame, psser_or_psdf)

            index_fields = [
                field.normalize_spark_type() for field in psdf_from_pandas._internal.index_fields
            ]
            data_fields = [
                field.normalize_spark_type() for field in psdf_from_pandas._internal.data_fields
            ]
            return_schema = StructType([field.struct_field for field in index_fields + data_fields])
        else:
            return_type = infer_return_type(func)
            if not is_series_groupby and isinstance(return_type, SeriesType):
                raise TypeError(
                    "Series as a return type hint at frame groupby is not supported "
                    "currently; however got [%s]. Use DataFrame type hint instead." % return_sig
                )

            if isinstance(return_type, DataFrameType):
                data_fields = return_type.data_fields
                return_schema = return_type.spark_type
                index_fields = return_type.index_fields
                should_retain_index = len(index_fields) > 0
                psdf_from_pandas = None
            else:
                should_return_series = True
                dtype = cast(Union[SeriesType, ScalarType], return_type).dtype
                spark_type = cast(Union[SeriesType, ScalarType], return_type).spark_type
                if is_series_groupby:
                    data_fields = [
                        InternalField(
                            dtype=dtype, struct_field=StructField(name=name, dataType=spark_type)
                        )
                    ]
                else:
                    data_fields = [
                        InternalField(
                            dtype=dtype,
                            struct_field=StructField(
                                name=SPARK_DEFAULT_SERIES_NAME, dataType=spark_type
                            ),
                        )
                    ]
                return_schema = StructType([field.struct_field for field in data_fields])

        def pandas_groupby_apply(pdf: pd.DataFrame) -> pd.DataFrame:
            if is_series_groupby:
                pdf_or_ser = pdf.groupby(groupkey_names)[name].apply(pandas_apply, *args, **kwargs)
            else:
                pdf_or_ser = pdf.groupby(groupkey_names).apply(pandas_apply, *args, **kwargs)
                if should_return_series and isinstance(pdf_or_ser, pd.DataFrame):
                    pdf_or_ser = pdf_or_ser.stack()

            if not isinstance(pdf_or_ser, pd.DataFrame):
                return pd.DataFrame(pdf_or_ser)
            else:
                return pdf_or_ser

        sdf = GroupBy._spark_group_map_apply(
            psdf,
            pandas_groupby_apply,
            [psdf._internal.spark_column_for(label) for label in groupkey_labels],
            return_schema,
            retain_index=should_retain_index,
        )

        if should_retain_index:
            # If schema is inferred, we can restore indexes too.
            if psdf_from_pandas is not None:
                internal = psdf_from_pandas._internal.with_new_sdf(
                    spark_frame=sdf, index_fields=index_fields, data_fields=data_fields
                )
            else:
                index_names: Optional[List[Optional[Tuple[Any, ...]]]] = None

                index_spark_columns = [
                    scol_for(sdf, index_field.struct_field.name) for index_field in index_fields
                ]

                if not any(
                    [
                        SPARK_INDEX_NAME_PATTERN.match(index_field.struct_field.name)
                        for index_field in index_fields
                    ]
                ):
                    index_names = [(index_field.struct_field.name,) for index_field in index_fields]
                internal = InternalFrame(
                    spark_frame=sdf,
                    index_names=index_names,
                    index_spark_columns=index_spark_columns,
                    index_fields=index_fields,
                    data_fields=data_fields,
                )
        else:
            # Otherwise, it loses index.
            internal = InternalFrame(
                spark_frame=sdf, index_spark_columns=None, data_fields=data_fields
            )

        if should_return_series:
            psser = first_series(DataFrame(internal))
            if is_series_groupby:
                psser = psser.rename(cast(SeriesGroupBy, self)._psser.name)
            return psser
        else:
            return DataFrame(internal)

    # TODO: implement 'dropna' parameter
    def filter(self, func: Callable[[FrameLike], FrameLike]) -> FrameLike:
        """
        Return a copy of a DataFrame excluding elements from groups that
        do not satisfy the boolean criterion specified by func.

        Parameters
        ----------
        f : function
            Function to apply to each subframe. Should return True or False.
        dropna : Drop groups that do not pass the filter. True by default;
            if False, groups that evaluate False are filled with NaNs.

        Returns
        -------
        filtered : DataFrame or Series

        Notes
        -----
        Each subframe is endowed the attribute 'name' in case you need to know
        which group you are working on.

        Examples
        --------
        >>> df = ps.DataFrame({'A' : ['foo', 'bar', 'foo', 'bar',
        ...                           'foo', 'bar'],
        ...                    'B' : [1, 2, 3, 4, 5, 6],
        ...                    'C' : [2.0, 5., 8., 1., 2., 9.]}, columns=['A', 'B', 'C'])
        >>> grouped = df.groupby('A')
        >>> grouped.filter(lambda x: x['B'].mean() > 3.)
             A  B    C
        1  bar  2  5.0
        3  bar  4  1.0
        5  bar  6  9.0

        >>> df.B.groupby(df.A).filter(lambda x: x.mean() > 3.)
        1    2
        3    4
        5    6
        Name: B, dtype: int64
        """
        if not callable(func):
            raise TypeError("%s object is not callable" % type(func).__name__)

        is_series_groupby = isinstance(self, SeriesGroupBy)

        psdf = self._psdf

        if self._agg_columns_selected:
            agg_columns = self._agg_columns
        else:
            agg_columns = [
                psdf._psser_for(label)
                for label in psdf._internal.column_labels
                if label not in self._column_labels_to_exclude
            ]

        data_schema = (
            psdf[agg_columns]._internal.resolved_copy.spark_frame.drop(*HIDDEN_COLUMNS).schema
        )

        psdf, groupkey_labels, groupkey_names = GroupBy._prepare_group_map_apply(
            psdf, self._groupkeys, agg_columns
        )

        if is_series_groupby:

            def pandas_filter(pdf: pd.DataFrame) -> pd.DataFrame:
                return pd.DataFrame(pdf.groupby(groupkey_names)[pdf.columns[-1]].filter(func))

        else:
            f = _builtin_table.get(func, func)

            def wrapped_func(pdf: pd.DataFrame) -> pd.DataFrame:
                return f(pdf.drop(groupkey_names, axis=1))

            def pandas_filter(pdf: pd.DataFrame) -> pd.DataFrame:
                return pdf.groupby(groupkey_names).filter(wrapped_func).drop(groupkey_names, axis=1)

        sdf = GroupBy._spark_group_map_apply(
            psdf,
            pandas_filter,
            [psdf._internal.spark_column_for(label) for label in groupkey_labels],
            data_schema,
            retain_index=True,
        )

        psdf = DataFrame(self._psdf[agg_columns]._internal.with_new_sdf(sdf))
        if is_series_groupby:
            return cast(FrameLike, first_series(psdf))
        else:
            return cast(FrameLike, psdf)

    @staticmethod
    def _prepare_group_map_apply(
        psdf: DataFrame, groupkeys: List[Series], agg_columns: List[Series]
    ) -> Tuple[DataFrame, List[Label], List[str]]:
        groupkey_labels: List[Label] = [
            verify_temp_column_name(psdf, "__groupkey_{}__".format(i))
            for i in range(len(groupkeys))
        ]
        psdf = psdf[[s.rename(label) for s, label in zip(groupkeys, groupkey_labels)] + agg_columns]
        groupkey_names = [label if len(label) > 1 else label[0] for label in groupkey_labels]
        return DataFrame(psdf._internal.resolved_copy), groupkey_labels, groupkey_names

    @staticmethod
    def _spark_group_map_apply(
        psdf: DataFrame,
        func: Callable[[pd.DataFrame], pd.DataFrame],
        groupkeys_scols: List[Column],
        return_schema: StructType,
        retain_index: bool,
    ) -> SparkDataFrame:
        output_func = GroupBy._make_pandas_df_builder_func(psdf, func, return_schema, retain_index)
        sdf = psdf._internal.spark_frame.drop(*HIDDEN_COLUMNS)
        return sdf.groupby(*groupkeys_scols).applyInPandas(output_func, return_schema)

    @staticmethod
    def _make_pandas_df_builder_func(
        psdf: DataFrame,
        func: Callable[[pd.DataFrame], pd.DataFrame],
        return_schema: StructType,
        retain_index: bool,
    ) -> Callable[[pd.DataFrame], pd.DataFrame]:
        """
        Creates a function that can be used inside the pandas UDF. This function can construct
        the same pandas DataFrame as if the pandas-on-Spark DataFrame is collected to driver side.
        The index, column labels, etc. are re-constructed within the function.
        """
        from pyspark.sql.utils import is_timestamp_ntz_preferred

        arguments_for_restore_index = psdf._internal.arguments_for_restore_index
        prefer_timestamp_ntz = is_timestamp_ntz_preferred()

        def rename_output(pdf: pd.DataFrame) -> pd.DataFrame:
            pdf = InternalFrame.restore_index(pdf.copy(), **arguments_for_restore_index)

            pdf = func(pdf)

            # If schema should be inferred, we don't restore the index. pandas seems to restore
            # the index in some cases.
            # When Spark output type is specified, without executing it, we don't know
            # if we should restore the index or not. For instance, see the example in
            # https://github.com/databricks/koalas/issues/628.
            pdf, _, _, _, _ = InternalFrame.prepare_pandas_frame(
                pdf, retain_index=retain_index, prefer_timestamp_ntz=prefer_timestamp_ntz
            )

            # Just positionally map the column names to given schema's.
            pdf.columns = return_schema.names

            return pdf

        return rename_output

    def rank(self, method: str = "average", ascending: bool = True) -> FrameLike:
        """
        Provide the rank of values within each group.

        Parameters
        ----------
        method : {'average', 'min', 'max', 'first', 'dense'}, default 'average'
            * average: average rank of group
            * min: lowest rank in group
            * max: highest rank in group
            * first: ranks assigned in order they appear in the array
            * dense: like 'min', but rank always increases by 1 between groups
        ascending : boolean, default True
            False for ranks by high (1) to low (N)

        Returns
        -------
        DataFrame with ranking of values within each group

        Examples
        --------

        >>> df = ps.DataFrame({
        ...     'a': [1, 1, 1, 2, 2, 2, 3, 3, 3],
        ...     'b': [1, 2, 2, 2, 3, 3, 3, 4, 4]}, columns=['a', 'b'])
        >>> df
           a  b
        0  1  1
        1  1  2
        2  1  2
        3  2  2
        4  2  3
        5  2  3
        6  3  3
        7  3  4
        8  3  4

        >>> df.groupby("a").rank().sort_index()
             b
        0  1.0
        1  2.5
        2  2.5
        3  1.0
        4  2.5
        5  2.5
        6  1.0
        7  2.5
        8  2.5

        >>> df.b.groupby(df.a).rank(method='max').sort_index()
        0    1.0
        1    3.0
        2    3.0
        3    1.0
        4    3.0
        5    3.0
        6    1.0
        7    3.0
        8    3.0
        Name: b, dtype: float64

        """
        return self._apply_series_op(
            lambda sg: sg._psser._rank(method, ascending, part_cols=sg._groupkeys_scols),
            should_resolve=True,
        )

    def idxmax(self, skipna: bool = True) -> FrameLike:
        """
        Return index of first occurrence of maximum over requested axis in group.
        NA/null values are excluded.

        Parameters
        ----------
        skipna : boolean, default True
            Exclude NA/null values. If an entire row/column is NA, the result will be NA.

        See Also
        --------
        Series.idxmax
        DataFrame.idxmax
        pyspark.pandas.Series.groupby
        pyspark.pandas.DataFrame.groupby

        Examples
        --------
        >>> df = ps.DataFrame({'a': [1, 1, 2, 2, 3],
        ...                    'b': [1, 2, 3, 4, 5],
        ...                    'c': [5, 4, 3, 2, 1]}, columns=['a', 'b', 'c'])

        >>> df.groupby(['a'])['b'].idxmax().sort_index() # doctest: +NORMALIZE_WHITESPACE
        a
        1  1
        2  3
        3  4
        Name: b, dtype: int64

        >>> df.groupby(['a']).idxmax().sort_index() # doctest: +NORMALIZE_WHITESPACE
           b  c
        a
        1  1  0
        2  3  2
        3  4  4
        """
        if self._psdf._internal.index_level != 1:
            raise ValueError("idxmax only support one-level index now")

        groupkey_names = ["__groupkey_{}__".format(i) for i in range(len(self._groupkeys))]

        sdf = self._psdf._internal.spark_frame
        for s, name in zip(self._groupkeys, groupkey_names):
            sdf = sdf.withColumn(name, s.spark.column)
        index = self._psdf._internal.index_spark_column_names[0]

        stat_exprs = []
        for psser, scol in zip(self._agg_columns, self._agg_columns_scols):
            name = psser._internal.data_spark_column_names[0]

            if skipna:
                order_column = scol.desc_nulls_last()
            else:
                order_column = scol.desc_nulls_first()

            window = Window.partitionBy(*groupkey_names).orderBy(
                order_column, NATURAL_ORDER_COLUMN_NAME
            )
            sdf = sdf.withColumn(
                name, F.when(F.row_number().over(window) == 1, scol_for(sdf, index)).otherwise(None)
            )
            stat_exprs.append(F.max(scol_for(sdf, name)).alias(name))

        sdf = sdf.groupby(*groupkey_names).agg(*stat_exprs)

        internal = InternalFrame(
            spark_frame=sdf,
            index_spark_columns=[scol_for(sdf, col) for col in groupkey_names],
            index_names=[psser._column_label for psser in self._groupkeys],
            index_fields=[
                psser._internal.data_fields[0].copy(name=name)
                for psser, name in zip(self._groupkeys, groupkey_names)
            ],
            column_labels=[psser._column_label for psser in self._agg_columns],
            data_spark_columns=[
                scol_for(sdf, psser._internal.data_spark_column_names[0])
                for psser in self._agg_columns
            ],
        )
        return self._handle_output(DataFrame(internal))

    def idxmin(self, skipna: bool = True) -> FrameLike:
        """
        Return index of first occurrence of minimum over requested axis in group.
        NA/null values are excluded.

        Parameters
        ----------
        skipna : boolean, default True
            Exclude NA/null values. If an entire row/column is NA, the result will be NA.

        See Also
        --------
        Series.idxmin
        DataFrame.idxmin
        pyspark.pandas.Series.groupby
        pyspark.pandas.DataFrame.groupby

        Examples
        --------
        >>> df = ps.DataFrame({'a': [1, 1, 2, 2, 3],
        ...                    'b': [1, 2, 3, 4, 5],
        ...                    'c': [5, 4, 3, 2, 1]}, columns=['a', 'b', 'c'])

        >>> df.groupby(['a'])['b'].idxmin().sort_index() # doctest: +NORMALIZE_WHITESPACE
        a
        1    0
        2    2
        3    4
        Name: b, dtype: int64

        >>> df.groupby(['a']).idxmin().sort_index() # doctest: +NORMALIZE_WHITESPACE
           b  c
        a
        1  0  1
        2  2  3
        3  4  4
        """
        if self._psdf._internal.index_level != 1:
            raise ValueError("idxmin only support one-level index now")

        groupkey_names = ["__groupkey_{}__".format(i) for i in range(len(self._groupkeys))]

        sdf = self._psdf._internal.spark_frame
        for s, name in zip(self._groupkeys, groupkey_names):
            sdf = sdf.withColumn(name, s.spark.column)
        index = self._psdf._internal.index_spark_column_names[0]

        stat_exprs = []
        for psser, scol in zip(self._agg_columns, self._agg_columns_scols):
            name = psser._internal.data_spark_column_names[0]

            if skipna:
                order_column = scol.asc_nulls_last()
            else:
                order_column = scol.asc_nulls_first()

            window = Window.partitionBy(*groupkey_names).orderBy(
                order_column, NATURAL_ORDER_COLUMN_NAME
            )
            sdf = sdf.withColumn(
                name, F.when(F.row_number().over(window) == 1, scol_for(sdf, index)).otherwise(None)
            )
            stat_exprs.append(F.max(scol_for(sdf, name)).alias(name))

        sdf = sdf.groupby(*groupkey_names).agg(*stat_exprs)

        internal = InternalFrame(
            spark_frame=sdf,
            index_spark_columns=[scol_for(sdf, col) for col in groupkey_names],
            index_names=[psser._column_label for psser in self._groupkeys],
            index_fields=[
                psser._internal.data_fields[0].copy(name=name)
                for psser, name in zip(self._groupkeys, groupkey_names)
            ],
            column_labels=[psser._column_label for psser in self._agg_columns],
            data_spark_columns=[
                scol_for(sdf, psser._internal.data_spark_column_names[0])
                for psser in self._agg_columns
            ],
        )
        return self._handle_output(DataFrame(internal))

    def fillna(
        self,
        value: Optional[Any] = None,
        method: Optional[str] = None,
        axis: Optional[Axis] = None,
        inplace: bool = False,
        limit: Optional[int] = None,
    ) -> FrameLike:
        """Fill NA/NaN values in group.

        Parameters
        ----------
        value : scalar, dict, Series
            Value to use to fill holes. alternately a dict/Series of values
            specifying which value to use for each column.
            DataFrame is not supported.
        method : {'backfill', 'bfill', 'pad', 'ffill', None}, default None
            Method to use for filling holes in reindexed Series pad / ffill: propagate last valid
            observation forward to next valid backfill / bfill:
            use NEXT valid observation to fill gap

            .. deprecated:: 4.0.0

        axis : {0 or `index`}
            1 and `columns` are not supported.

            .. deprecated:: 4.0.0
                For axis=1, operate on the underlying object instead.
                Otherwise the axis keyword is not necessary.

        inplace : boolean, default False
            Fill in place (do not create a new object)
        limit : int, default None
            If method is specified, this is the maximum number of consecutive NaN values to
            forward/backward fill. In other words, if there is a gap with more than this number of
            consecutive NaNs, it will only be partially filled. If method is not specified,
            this is the maximum number of entries along the entire axis where NaNs will be filled.
            Must be greater than 0 if not None

            .. deprecated:: 4.0.0


        Returns
        -------
        DataFrame
            DataFrame with NA entries filled.

        Examples
        --------
        >>> df = ps.DataFrame({
        ...     'A': [1, 1, 2, 2],
        ...     'B': [2, 4, None, 3],
        ...     'C': [None, None, None, 1],
        ...     'D': [0, 1, 5, 4]
        ...     },
        ...     columns=['A', 'B', 'C', 'D'])
        >>> df
           A    B    C  D
        0  1  2.0  NaN  0
        1  1  4.0  NaN  1
        2  2  NaN  NaN  5
        3  2  3.0  1.0  4

        We can also propagate non-null values forward or backward in group.

        >>> df.groupby(['A'])['B'].fillna(method='ffill').sort_index()
        0    2.0
        1    4.0
        2    NaN
        3    3.0
        Name: B, dtype: float64

        >>> df.groupby(['A']).fillna(method='bfill').sort_index()
             B    C  D
        0  2.0  NaN  0
        1  4.0  NaN  1
        2  3.0  1.0  5
        3  3.0  1.0  4
        """
        should_resolve = method is not None
        if should_resolve:
            warnings.warn(
                "DataFrameGroupBy.fillna with 'method' is deprecated "
                "and will raise in a future version. "
                "Use DataFrameGroupBy.ffill() or DataFrameGroupBy.bfill() instead.",
                FutureWarning,
            )
        return self._apply_series_op(
            lambda sg: sg._psser._fillna(
                value=value, method=method, axis=axis, limit=limit, part_cols=sg._groupkeys_scols
            ),
            should_resolve=should_resolve,
        )

    def bfill(self, limit: Optional[int] = None) -> FrameLike:
        """
        Synonym for `DataFrame.fillna()` with ``method=`bfill```.

        Parameters
        ----------
        axis : {0 or `index`}
            1 and `columns` are not supported.
        inplace : boolean, default False
            Fill in place (do not create a new object)
        limit : int, default None
            If method is specified, this is the maximum number of consecutive NaN values to
            forward/backward fill. In other words, if there is a gap with more than this number of
            consecutive NaNs, it will only be partially filled. If method is not specified,
            this is the maximum number of entries along the entire axis where NaNs will be filled.
            Must be greater than 0 if not None

        Returns
        -------
        DataFrame
            DataFrame with NA entries filled.

        Examples
        --------
        >>> df = ps.DataFrame({
        ...     'A': [1, 1, 2, 2],
        ...     'B': [2, 4, None, 3],
        ...     'C': [None, None, None, 1],
        ...     'D': [0, 1, 5, 4]
        ...     },
        ...     columns=['A', 'B', 'C', 'D'])
        >>> df
           A    B    C  D
        0  1  2.0  NaN  0
        1  1  4.0  NaN  1
        2  2  NaN  NaN  5
        3  2  3.0  1.0  4

        Propagate non-null values backward.

        >>> df.groupby(['A']).bfill().sort_index()
             B    C  D
        0  2.0  NaN  0
        1  4.0  NaN  1
        2  3.0  1.0  5
        3  3.0  1.0  4
        """
        return self.fillna(method="bfill", limit=limit)

    def backfill(self, limit: Optional[int] = None) -> FrameLike:
        """
        Alias for bfill.

        .. deprecated:: 3.4.0
        """
        warnings.warn(
            "The GroupBy.backfill method is deprecated "
            "and will be removed in a future version. "
            "Use GroupBy.bfill instead.",
            FutureWarning,
        )
        return self.bfill(limit=limit)

    def ffill(self, limit: Optional[int] = None) -> FrameLike:
        """
        Synonym for `DataFrame.fillna()` with ``method=`ffill```.

        Parameters
        ----------
        axis : {0 or `index`}
            1 and `columns` are not supported.
        inplace : boolean, default False
            Fill in place (do not create a new object)
        limit : int, default None
            If method is specified, this is the maximum number of consecutive NaN values to
            forward/backward fill. In other words, if there is a gap with more than this number of
            consecutive NaNs, it will only be partially filled. If method is not specified,
            this is the maximum number of entries along the entire axis where NaNs will be filled.
            Must be greater than 0 if not None

        Returns
        -------
        DataFrame
            DataFrame with NA entries filled.

        Examples
        --------
        >>> df = ps.DataFrame({
        ...     'A': [1, 1, 2, 2],
        ...     'B': [2, 4, None, 3],
        ...     'C': [None, None, None, 1],
        ...     'D': [0, 1, 5, 4]
        ...     },
        ...     columns=['A', 'B', 'C', 'D'])
        >>> df
           A    B    C  D
        0  1  2.0  NaN  0
        1  1  4.0  NaN  1
        2  2  NaN  NaN  5
        3  2  3.0  1.0  4

        Propagate non-null values forward.

        >>> df.groupby(['A']).ffill().sort_index()
             B    C  D
        0  2.0  NaN  0
        1  4.0  NaN  1
        2  NaN  NaN  5
        3  3.0  1.0  4
        """
        return self.fillna(method="ffill", limit=limit)

    def pad(self, limit: Optional[int] = None) -> FrameLike:
        """
        Alias for ffill.

        .. deprecated:: 3.4.0
        """
        warnings.warn(
            "The GroupBy.pad method is deprecated "
            "and will be removed in a future version. "
            "Use GroupBy.ffill instead.",
            FutureWarning,
        )
        return self.ffill(limit=limit)

    def _limit(self, n: int, asc: bool) -> FrameLike:
        """
        Private function for tail and head.
        """
        psdf = self._psdf

        if self._agg_columns_selected:
            agg_columns = self._agg_columns
        else:
            agg_columns = [
                psdf._psser_for(label)
                for label in psdf._internal.column_labels
                if label not in self._column_labels_to_exclude
            ]

        psdf, groupkey_labels, _ = GroupBy._prepare_group_map_apply(
            psdf,
            self._groupkeys,
            agg_columns,
        )

        groupkey_scols = [psdf._internal.spark_column_for(label) for label in groupkey_labels]

        sdf = psdf._internal.spark_frame

        window = Window.partitionBy(*groupkey_scols)
        # This part is handled differently depending on whether it is a tail or a head.
        ordered_window = (
            window.orderBy(F.col(NATURAL_ORDER_COLUMN_NAME).asc())
            if asc
            else window.orderBy(F.col(NATURAL_ORDER_COLUMN_NAME).desc())
        )

        if n >= 0:
            tmp_row_num_col = verify_temp_column_name(sdf, "__row_number__")
            sdf = (
                sdf.withColumn(tmp_row_num_col, F.row_number().over(ordered_window))
                .filter(F.col(tmp_row_num_col) <= n)
                .drop(tmp_row_num_col)
            )
        else:
            # Pandas supports Groupby positional indexing since v1.4.0
            # https://pandas.pydata.org/docs/whatsnew/v1.4.0.html#groupby-positional-indexing
            #
            # To support groupby positional indexing, we need add a `__tmp_lag__` column to help
            # us filtering rows before the specified offset row.
            #
            # For example for the dataframe:
            # >>> df = ps.DataFrame([["g", "g0"],
            # ...                   ["g", "g1"],
            # ...                   ["g", "g2"],
            # ...                   ["g", "g3"],
            # ...                   ["h", "h0"],
            # ...                   ["h", "h1"]], columns=["A", "B"])
            # >>> df.groupby("A").head(-1)
            #
            # Below is a result to show the `__tmp_lag__` column for above df, the limit n is
            # `-1`, the `__tmp_lag__` will be set to `0` in rows[:-1], and left will be set to
            # `null`:
            #
            # >>> sdf.withColumn(tmp_lag_col, F.lag(F.lit(0), -1).over(ordered_window))
            # +-----------------+--------------+---+---+-----------------+-----------+
            # |__index_level_0__|__groupkey_0__|  A|  B|__natural_order__|__tmp_lag__|
            # +-----------------+--------------+---+---+-----------------+-----------+
            # |                0|             g|  g| g0|                0|          0|
            # |                1|             g|  g| g1|       8589934592|          0|
            # |                2|             g|  g| g2|      17179869184|          0|
            # |                3|             g|  g| g3|      25769803776|       null|
            # |                4|             h|  h| h0|      34359738368|          0|
            # |                5|             h|  h| h1|      42949672960|       null|
            # +-----------------+--------------+---+---+-----------------+-----------+
            #
            tmp_lag_col = verify_temp_column_name(sdf, "__tmp_lag__")
            sdf = (
                sdf.withColumn(tmp_lag_col, F.lag(F.lit(0), n).over(ordered_window))
                .where(~F.isnull(F.col(tmp_lag_col)))
                .drop(tmp_lag_col)
            )

        internal = psdf._internal.with_new_sdf(sdf)
        return self._handle_output(DataFrame(internal).drop(groupkey_labels, axis=1))

    def head(self, n: int = 5) -> FrameLike:
        """
        Return first n rows of each group.

        Returns
        -------
        DataFrame or Series

        Examples
        --------
        >>> df = ps.DataFrame({'a': [1, 1, 1, 1, 2, 2, 2, 3, 3, 3],
        ...                    'b': [2, 3, 1, 4, 6, 9, 8, 10, 7, 5],
        ...                    'c': [3, 5, 2, 5, 1, 2, 6, 4, 3, 6]},
        ...                   columns=['a', 'b', 'c'],
        ...                   index=[7, 2, 4, 1, 3, 4, 9, 10, 5, 6])
        >>> df
            a   b  c
        7   1   2  3
        2   1   3  5
        4   1   1  2
        1   1   4  5
        3   2   6  1
        4   2   9  2
        9   2   8  6
        10  3  10  4
        5   3   7  3
        6   3   5  6

        >>> df.groupby('a').head(2).sort_index()
            a   b  c
        2   1   3  5
        3   2   6  1
        4   2   9  2
        5   3   7  3
        7   1   2  3
        10  3  10  4

        >>> df.groupby('a')['b'].head(2).sort_index()
        2      3
        3      6
        4      9
        5      7
        7      2
        10    10
        Name: b, dtype: int64

        Supports Groupby positional indexing Since pandas on Spark 3.4 (with pandas 1.4+):

        >>> df = ps.DataFrame([["g", "g0"],
        ...                   ["g", "g1"],
        ...                   ["g", "g2"],
        ...                   ["g", "g3"],
        ...                   ["h", "h0"],
        ...                   ["h", "h1"]], columns=["A", "B"])
        >>> df.groupby("A").head(-1) # doctest: +SKIP
           A   B
        0  g  g0
        1  g  g1
        2  g  g2
        4  h  h0
        """
        return self._limit(n, asc=True)

    def tail(self, n: int = 5) -> FrameLike:
        """
        Return last n rows of each group.

        Similar to `.apply(lambda x: x.tail(n))`, but it returns a subset of rows from
        the original DataFrame with original index and order preserved (`as_index` flag is ignored).

        Does not work for negative values of n.

        Returns
        -------
        DataFrame or Series

        Examples
        --------
        >>> df = ps.DataFrame({'a': [1, 1, 1, 1, 2, 2, 2, 3, 3, 3],
        ...                    'b': [2, 3, 1, 4, 6, 9, 8, 10, 7, 5],
        ...                    'c': [3, 5, 2, 5, 1, 2, 6, 4, 3, 6]},
        ...                   columns=['a', 'b', 'c'],
        ...                   index=[7, 2, 3, 1, 3, 4, 9, 10, 5, 6])
        >>> df
            a   b  c
        7   1   2  3
        2   1   3  5
        3   1   1  2
        1   1   4  5
        3   2   6  1
        4   2   9  2
        9   2   8  6
        10  3  10  4
        5   3   7  3
        6   3   5  6

        >>> df.groupby('a').tail(2).sort_index()
           a  b  c
        1  1  4  5
        3  1  1  2
        4  2  9  2
        5  3  7  3
        6  3  5  6
        9  2  8  6

        >>> df.groupby('a')['b'].tail(2).sort_index()
        1    4
        3    1
        4    9
        5    7
        6    5
        9    8
        Name: b, dtype: int64

        Supports Groupby positional indexing Since pandas on Spark 3.4 (with pandas 1.4+):

        >>> df = ps.DataFrame([["g", "g0"],
        ...                   ["g", "g1"],
        ...                   ["g", "g2"],
        ...                   ["g", "g3"],
        ...                   ["h", "h0"],
        ...                   ["h", "h1"]], columns=["A", "B"])
        >>> df.groupby("A").tail(-1) # doctest: +SKIP
           A   B
        3  g  g3
        2  g  g2
        1  g  g1
        5  h  h1
        """
        return self._limit(n, asc=False)

    def shift(self, periods: int = 1, fill_value: Optional[Any] = None) -> FrameLike:
        """
        Shift each group by periods observations.

        Parameters
        ----------
        periods : integer, default 1
            number of periods to shift
        fill_value : optional

        Returns
        -------
        Series or DataFrame
            Object shifted within each group.

        Examples
        --------

        >>> df = ps.DataFrame({
        ...     'a': [1, 1, 1, 2, 2, 2, 3, 3, 3],
        ...     'b': [1, 2, 2, 2, 3, 3, 3, 4, 4]}, columns=['a', 'b'])
        >>> df
           a  b
        0  1  1
        1  1  2
        2  1  2
        3  2  2
        4  2  3
        5  2  3
        6  3  3
        7  3  4
        8  3  4

        >>> df.groupby('a').shift().sort_index()  # doctest: +SKIP
             b
        0  NaN
        1  1.0
        2  2.0
        3  NaN
        4  2.0
        5  3.0
        6  NaN
        7  3.0
        8  4.0

        >>> df.groupby('a').shift(periods=-1, fill_value=0).sort_index()  # doctest: +SKIP
           b
        0  2
        1  2
        2  0
        3  3
        4  3
        5  0
        6  4
        7  4
        8  0
        """
        return self._apply_series_op(
            lambda sg: sg._psser._shift(periods, fill_value, part_cols=sg._groupkeys_scols),
            should_resolve=True,
        )

    def transform(self, func: Callable[..., pd.Series], *args: Any, **kwargs: Any) -> FrameLike:
        """
        Apply function column-by-column to the GroupBy object.

        The function passed to `transform` must take a Series as its first
        argument and return a Series. The given function is executed for
        each series in each grouped data.

        While `transform` is a very flexible method, its downside is that
        using it can be quite a bit slower than using more specific methods
        like `agg` or `transform`. pandas-on-Spark offers a wide range of method that will
        be much faster than using `transform` for their specific purposes, so try to
        use them before reaching for `transform`.

        .. note:: this API executes the function once to infer the type which is
             potentially expensive, for instance, when the dataset is created after
             aggregations or sorting.

             To avoid this, specify return type in ``func``, for instance, as below:

             >>> def convert_to_string(x) -> ps.Series[str]:
             ...     return x.apply("a string {}".format)

            When the given function has the return type annotated, the original index of the
            GroupBy object will be lost, and a default index will be attached to the result.
            Please be careful about configuring the default index. See also `Default Index Type
            <https://spark.apache.org/docs/latest/api/python/user_guide/pandas_on_spark/options.html#default-index-type>`_.

        .. note:: the series within ``func`` is actually a pandas series. Therefore,
            any pandas API within this function is allowed.


        Parameters
        ----------
        func : callable
            A callable that takes a Series as its first argument, and
            returns a Series.
        *args
            Positional arguments to pass to func.
        **kwargs
            Keyword arguments to pass to func.

        Returns
        -------
        applied : DataFrame

        See Also
        --------
        aggregate : Apply aggregate function to the GroupBy object.
        Series.apply : Apply a function to a Series.

        Examples
        --------

        >>> df = ps.DataFrame({'A': [0, 0, 1],
        ...                    'B': [1, 2, 3],
        ...                    'C': [4, 6, 5]}, columns=['A', 'B', 'C'])

        >>> g = df.groupby('A')

        Notice that ``g`` has two groups, ``0`` and ``1``.
        Calling `transform` in various ways, we can get different grouping results:
        Below the functions passed to `transform` takes a Series as
        its argument and returns a Series. `transform` applies the function on each series
        in each grouped data, and combine them into a new DataFrame:

        >>> def convert_to_string(x) -> ps.Series[str]:
        ...     return x.apply("a string {}".format)
        >>> g.transform(convert_to_string)  # doctest: +NORMALIZE_WHITESPACE
                    B           C
        0  a string 1  a string 4
        1  a string 2  a string 6
        2  a string 3  a string 5

        >>> def plus_max(x) -> ps.Series[int]:
        ...     return x + x.max()
        >>> g.transform(plus_max)  # doctest: +NORMALIZE_WHITESPACE
           B   C
        0  3  10
        1  4  12
        2  6  10

        You can omit the type hint and let pandas-on-Spark infer its type.

        >>> def plus_min(x):
        ...     return x + x.min()
        >>> g.transform(plus_min)  # doctest: +NORMALIZE_WHITESPACE
           B   C
        0  2   8
        1  3  10
        2  6  10

        In case of Series, it works as below.

        >>> df.B.groupby(df.A).transform(plus_max)
        0    3
        1    4
        2    6
        Name: B, dtype: int64

        >>> (df * -1).B.groupby(df.A).transform(abs)
        0    1
        1    2
        2    3
        Name: B, dtype: int64

        You can also specify extra arguments to pass to the function.

        >>> def calculation(x, y, z) -> ps.Series[int]:
        ...     return x + x.min() + y + z
        >>> g.transform(calculation, 5, z=20)  # doctest: +NORMALIZE_WHITESPACE
            B   C
        0  27  33
        1  28  35
        2  31  35
        """
        if not callable(func):
            raise TypeError("%s object is not callable" % type(func).__name__)

        spec = inspect.getfullargspec(func)
        return_sig = spec.annotations.get("return", None)

        psdf, groupkey_labels, groupkey_names = GroupBy._prepare_group_map_apply(
            self._psdf, self._groupkeys, agg_columns=self._agg_columns
        )

        def pandas_transform(pdf: pd.DataFrame) -> pd.DataFrame:
            return pdf.groupby(groupkey_names).transform(func, *args, **kwargs)

        should_infer_schema = return_sig is None

        if should_infer_schema:
            # Here we execute with the first 1000 to get the return type.
            # If the records were less than 1000, it uses pandas API directly for a shortcut.
            log_advice(
                "If the type hints is not specified for `groupby.transform`, "
                "it is expensive to infer the data type internally."
            )
            limit = get_option("compute.shortcut_limit")
            pdf = psdf.head(limit + 1)._to_internal_pandas()
            pdf = pdf.groupby(groupkey_names).transform(func, *args, **kwargs)
            psdf_from_pandas: DataFrame = DataFrame(pdf)
            return_schema = force_decimal_precision_scale(
                as_nullable_spark_type(
                    psdf_from_pandas._internal.spark_frame.drop(*HIDDEN_COLUMNS).schema
                )
            )
            if len(pdf) <= limit:
                return self._handle_output(psdf_from_pandas)

            sdf = GroupBy._spark_group_map_apply(
                psdf,
                pandas_transform,
                [psdf._internal.spark_column_for(label) for label in groupkey_labels],
                return_schema,
                retain_index=True,
            )
            # If schema is inferred, we can restore indexes too.
            internal = psdf_from_pandas._internal.with_new_sdf(
                sdf,
                index_fields=[
                    field.copy(nullable=True) for field in psdf_from_pandas._internal.index_fields
                ],
                data_fields=[
                    field.copy(nullable=True) for field in psdf_from_pandas._internal.data_fields
                ],
            )
        else:
            return_type = infer_return_type(func)
            if not isinstance(return_type, SeriesType):
                raise TypeError(
                    "Expected the return type of this function to be of Series type, "
                    "but found type {}".format(return_type)
                )

            dtype = return_type.dtype
            spark_type = return_type.spark_type

            data_fields = [
                InternalField(dtype=dtype, struct_field=StructField(name=c, dataType=spark_type))
                for c in psdf._internal.data_spark_column_names
                if c not in groupkey_names
            ]

            return_schema = StructType([field.struct_field for field in data_fields])

            sdf = GroupBy._spark_group_map_apply(
                psdf,
                pandas_transform,
                [psdf._internal.spark_column_for(label) for label in groupkey_labels],
                return_schema,
                retain_index=False,
            )
            # Otherwise, it loses index.
            internal = InternalFrame(
                spark_frame=sdf, index_spark_columns=None, data_fields=data_fields
            )

        return self._handle_output(DataFrame(internal))

    def nunique(self, dropna: bool = True) -> FrameLike:
        """
        Return DataFrame with number of distinct observations per group for each column.

        Parameters
        ----------
        dropna : boolean, default True
            Don’t include NaN in the counts.

        Returns
        -------
        nunique : DataFrame or Series

        Examples
        --------

        >>> df = ps.DataFrame({'id': ['spam', 'egg', 'egg', 'spam',
        ...                           'ham', 'ham'],
        ...                    'value1': [1, 5, 5, 2, 5, 5],
        ...                    'value2': list('abbaxy')}, columns=['id', 'value1', 'value2'])
        >>> df
             id  value1 value2
        0  spam       1      a
        1   egg       5      b
        2   egg       5      b
        3  spam       2      a
        4   ham       5      x
        5   ham       5      y

        >>> df.groupby('id').nunique().sort_index() # doctest: +SKIP
              value1  value2
        id
        egg        1       1
        ham        1       2
        spam       2       1

        >>> df.groupby('id')['value1'].nunique().sort_index() # doctest: +NORMALIZE_WHITESPACE
        id
        egg     1
        ham     1
        spam    2
        Name: value1, dtype: int64
        """
        if dropna:

            def stat_function(col: Column) -> Column:
                return F.countDistinct(col)

        else:

            def stat_function(col: Column) -> Column:
                return F.countDistinct(col) + F.when(
                    F.count(F.when(col.isNull(), 1).otherwise(None)) >= 1, 1
                ).otherwise(0)

        return self._reduce_for_stat_function(stat_function)

    def rolling(
        self, window: int, min_periods: Optional[int] = None
    ) -> "RollingGroupby[FrameLike]":
        """
        Return an rolling grouper, providing rolling
        functionality per group.

        .. note:: 'min_periods' in pandas-on-Spark works as a fixed window size unlike pandas.
        Unlike pandas, NA is also counted as the period. This might be changed
        soon.

        Parameters
        ----------
        window : int, or offset
            Size of the moving window.
            This is the number of observations used for calculating the statistic.
            Each window will be a fixed size.

        min_periods : int, default 1
            Minimum number of observations in window required to have a value
            (otherwise result is NA).

        See Also
        --------
        Series.groupby
        DataFrame.groupby
        """
        from pyspark.pandas.window import RollingGroupby

        return RollingGroupby(self, window, min_periods=min_periods)

    def expanding(self, min_periods: int = 1) -> "ExpandingGroupby[FrameLike]":
        """
        Return an expanding grouper, providing expanding
        functionality per group.

        .. note:: 'min_periods' in pandas-on-Spark works as a fixed window size unlike pandas.
        Unlike pandas, NA is also counted as the period. This might be changed
        soon.

        Parameters
        ----------
        min_periods : int, default 1
            Minimum number of observations in window required to have a value
            (otherwise result is NA).

        See Also
        --------
        Series.groupby
        DataFrame.groupby
        """
        from pyspark.pandas.window import ExpandingGroupby

        return ExpandingGroupby(self, min_periods=min_periods)

    # TODO: 'adjust', 'axis', 'method' parameter should be implemented.
    def ewm(
        self,
        com: Optional[float] = None,
        span: Optional[float] = None,
        halflife: Optional[float] = None,
        alpha: Optional[float] = None,
        min_periods: Optional[int] = None,
        ignore_na: bool = False,
    ) -> "ExponentialMovingGroupby[FrameLike]":
        """
        Return an ewm grouper, providing ewm functionality per group.

        .. note:: 'min_periods' in pandas-on-Spark works as a fixed window size unlike pandas.
            Unlike pandas, NA is also counted as the period. This might be changed
            soon.

        .. versionadded:: 3.4.0

        Parameters
        ----------
        com : float, optional
            Specify decay in terms of center of mass.
            alpha = 1 / (1 + com), for com >= 0.

        span : float, optional
            Specify decay in terms of span.
            alpha = 2 / (span + 1), for span >= 1.

        halflife : float, optional
            Specify decay in terms of half-life.
            alpha = 1 - exp(-ln(2) / halflife), for halflife > 0.

        alpha : float, optional
            Specify smoothing factor alpha directly.
            0 < alpha <= 1.

        min_periods : int, default None
            Minimum number of observations in window required to have a value
            (otherwise result is NA).

        ignore_na : bool, default False
            Ignore missing values when calculating weights.

            - When ``ignore_na=False`` (default), weights are based on absolute positions.
              For example, the weights of :math:`x_0` and :math:`x_2` used in calculating
              the final weighted average of [:math:`x_0`, None, :math:`x_2`] are
              :math:`(1-\alpha)^2` and :math:`1` if ``adjust=True``, and
              :math:`(1-\alpha)^2` and :math:`\alpha` if ``adjust=False``.

            - When ``ignore_na=True``, weights are based
              on relative positions. For example, the weights of :math:`x_0` and :math:`x_2`
              used in calculating the final weighted average of
              [:math:`x_0`, None, :math:`x_2`] are :math:`1-\alpha` and :math:`1` if
              ``adjust=True``, and :math:`1-\alpha` and :math:`\alpha` if ``adjust=False``.
        """
        from pyspark.pandas.window import ExponentialMovingGroupby

        return ExponentialMovingGroupby(
            self,
            com=com,
            span=span,
            halflife=halflife,
            alpha=alpha,
            min_periods=min_periods,
            ignore_na=ignore_na,
        )

    def get_group(self, name: Union[Name, List[Name]]) -> FrameLike:
        """
        Construct DataFrame from group with provided name.

        Parameters
        ----------
        name : object
            The name of the group to get as a DataFrame.

        Returns
        -------
        group : same type as obj

        Examples
        --------
        >>> psdf = ps.DataFrame([('falcon', 'bird', 389.0),
        ...                     ('parrot', 'bird', 24.0),
        ...                     ('lion', 'mammal', 80.5),
        ...                     ('monkey', 'mammal', np.nan)],
        ...                    columns=['name', 'class', 'max_speed'],
        ...                    index=[0, 2, 3, 1])
        >>> psdf
             name   class  max_speed
        0  falcon    bird      389.0
        2  parrot    bird       24.0
        3    lion  mammal       80.5
        1  monkey  mammal        NaN

        >>> psdf.groupby("class").get_group("bird").sort_index()
             name class  max_speed
        0  falcon  bird      389.0
        2  parrot  bird       24.0

        >>> psdf.groupby("class").get_group("mammal").sort_index()
             name   class  max_speed
        1  monkey  mammal        NaN
        3    lion  mammal       80.5
        """
        groupkeys = self._groupkeys
        if not is_hashable(name):
            raise TypeError("unhashable type: '{}'".format(type(name).__name__))
        elif len(groupkeys) > 1:
            if not isinstance(name, tuple):
                raise ValueError("must supply a tuple to get_group with multiple grouping keys")
            if len(groupkeys) != len(name):
                raise ValueError(
                    "must supply a same-length tuple to get_group with multiple grouping keys"
                )
        if not is_list_like(name):
            name = [name]
        cond = F.lit(True)
        for groupkey, item in zip(groupkeys, name):
            scol = groupkey.spark.column
            cond = cond & (scol == item)
        if self._agg_columns_selected:
            internal = self._psdf._internal
            spark_frame = internal.spark_frame.select(
                internal.index_spark_columns + self._agg_columns_scols
            ).filter(cond)

            internal = internal.copy(
                spark_frame=spark_frame,
                index_spark_columns=[
                    scol_for(spark_frame, col) for col in internal.index_spark_column_names
                ],
                column_labels=[s._column_label for s in self._agg_columns],
                data_spark_columns=[
                    scol_for(spark_frame, s._internal.data_spark_column_names[0])
                    for s in self._agg_columns
                ],
                data_fields=[s._internal.data_fields[0] for s in self._agg_columns],
            )
        else:
            internal = self._psdf._internal.with_filter(cond)
        if internal.spark_frame.head() is None:
            raise KeyError(name)

        return self._handle_output(DataFrame(internal))

<<<<<<< HEAD
    def median(self, numeric_only: Optional[bool] = True, accuracy: int = 10000) -> FrameLike:
=======
    def median(self, numeric_only: bool = False, accuracy: int = 10000) -> FrameLike:
>>>>>>> 54d5087c
        """
        Compute median of groups, excluding missing values.

        For multiple groupings, the result index will be a MultiIndex

        .. note:: Unlike pandas', the median in pandas-on-Spark is an approximated median based upon
            approximate percentile computation because computing median across a large dataset
            is extremely expensive.

        Parameters
        ----------
        numeric_only : bool, default False
<<<<<<< HEAD
            Include only float, int, boolean columns. If None, will attempt to use
            everything, then use only numeric data.

            .. versionadded:: 3.4.0
=======
            Include only float, int, boolean columns.

            .. versionadded:: 3.4.0
            .. versionchanged:: 4.0.0
>>>>>>> 54d5087c

        Returns
        -------
        Series or DataFrame
            Median of values within each group.

        Examples
        --------
        >>> psdf = ps.DataFrame({'a': [1., 1., 1., 1., 2., 2., 2., 3., 3., 3.],
        ...                     'b': [2., 3., 1., 4., 6., 9., 8., 10., 7., 5.],
        ...                     'c': [3., 5., 2., 5., 1., 2., 6., 4., 3., 6.]},
        ...                    columns=['a', 'b', 'c'],
        ...                    index=[7, 2, 4, 1, 3, 4, 9, 10, 5, 6])
        >>> psdf
              a     b    c
        7   1.0   2.0  3.0
        2   1.0   3.0  5.0
        4   1.0   1.0  2.0
        1   1.0   4.0  5.0
        3   2.0   6.0  1.0
        4   2.0   9.0  2.0
        9   2.0   8.0  6.0
        10  3.0  10.0  4.0
        5   3.0   7.0  3.0
        6   3.0   5.0  6.0

        DataFrameGroupBy

        >>> psdf.groupby('a').median().sort_index()  # doctest: +NORMALIZE_WHITESPACE
               b    c
        a
        1.0  2.0  3.0
        2.0  8.0  2.0
        3.0  7.0  4.0

        SeriesGroupBy

        >>> psdf.groupby('a')['b'].median().sort_index()
        a
        1.0    2.0
        2.0    8.0
        3.0    7.0
        Name: b, dtype: float64
        """
        if not isinstance(accuracy, int):
            raise TypeError(
                "accuracy must be an integer; however, got [%s]" % type(accuracy).__name__
            )

        self._validate_agg_columns(numeric_only=numeric_only, function_name="median")

<<<<<<< HEAD
        warnings.warn(
            "Default value of `numeric_only` will be changed to `False` "
            "instead of `True` in 4.0.0.",
            FutureWarning,
        )

        def stat_function(col: Column) -> Column:
            return F.percentile_approx(col, 0.5, accuracy)

=======
        def stat_function(col: Column) -> Column:
            return F.percentile_approx(col, 0.5, accuracy)

>>>>>>> 54d5087c
        return self._reduce_for_stat_function(
            stat_function,
            accepted_spark_types=(NumericType,),
            bool_to_numeric=True,
        )

    def _validate_agg_columns(self, numeric_only: Optional[bool], function_name: str) -> None:
        """Validate aggregation columns and raise an error or a warning following pandas."""
        has_non_numeric = False
        for _agg_col in self._agg_columns:
            if not isinstance(_agg_col.spark.data_type, (NumericType, BooleanType)):
                has_non_numeric = True
                break
        if has_non_numeric:
            if isinstance(self, SeriesGroupBy):
                raise TypeError("Only numeric aggregation column is accepted.")

            if not numeric_only and has_non_numeric:
                warnings.warn(
                    "Dropping invalid columns in DataFrameGroupBy.%s is deprecated. "
                    "In a future version, a TypeError will be raised. "
                    "Before calling .%s, select only columns which should be "
                    "valid for the function." % (function_name, function_name),
                    FutureWarning,
                )

    def _reduce_for_stat_function(
        self,
        sfun: Callable[[Column], Column],
        accepted_spark_types: Optional[Tuple[Type[DataType], ...]] = None,
        bool_to_numeric: bool = False,
        **kwargs: Any,
    ) -> FrameLike:
        """Apply an aggregate function `sfun` per column and reduce to a FrameLike.

        Parameters
        ----------
        sfun : The aggregate function to apply per column.
        accepted_spark_types: Accepted spark types of columns to be aggregated;
                              default None means all spark types are accepted.
        bool_to_numeric: If True, boolean columns are converted to numeric columns, which
                         are accepted for all statistical functions regardless of
                         `accepted_spark_types`.
        """
        groupkey_names = [SPARK_INDEX_NAME_FORMAT(i) for i in range(len(self._groupkeys))]
        internal, _, sdf = self._prepare_reduce(
            groupkey_names, accepted_spark_types, bool_to_numeric
        )
        psdf: DataFrame = DataFrame(internal)

        if len(psdf._internal.column_labels) > 0:
            min_count = kwargs.get("min_count", 0)
            stat_exprs = []
            for label in psdf._internal.column_labels:
                psser = psdf._psser_for(label)
                input_scol = psser._dtype_op.nan_to_null(psser).spark.column
                if sfun.__name__ == "sum" and isinstance(
                    psdf._internal.spark_type_for(label), StringType
                ):
                    input_scol_name = psser._internal.data_spark_column_names[0]
                    # Sort data with natural order column to ensure order of data
                    sorted_array = F.array_sort(
                        F.collect_list(F.struct(NATURAL_ORDER_COLUMN_NAME, input_scol))
                    )

                    # Using transform to extract strings
                    output_scol = F.concat_ws(
                        "", F.transform(sorted_array, lambda x: x.getField(input_scol_name))
                    )
                else:
                    output_scol = sfun(input_scol)

                if min_count > 0:
                    output_scol = F.when(
                        F.count(F.when(~F.isnull(input_scol), F.lit(0))) >= min_count, output_scol
                    )

                stat_exprs.append(output_scol.alias(psser._internal.data_spark_column_names[0]))
            sdf = sdf.groupby(*groupkey_names).agg(*stat_exprs)
        else:
            sdf = sdf.select(*groupkey_names).distinct()

        internal = internal.copy(
            spark_frame=sdf,
            index_spark_columns=[scol_for(sdf, col) for col in groupkey_names],
            data_spark_columns=[scol_for(sdf, col) for col in internal.data_spark_column_names],
            data_fields=None,
        )
        psdf = DataFrame(internal)

        return self._prepare_return(psdf)

<<<<<<< HEAD
    def _prepare_return(self, psdf: DataFrame) -> FrameLike:
=======
    def _prepare_return(
        self, psdf: DataFrame, agg_column_names: Optional[List[str]] = None
    ) -> FrameLike:
>>>>>>> 54d5087c
        if self._dropna:
            psdf = DataFrame(
                psdf._internal.with_new_sdf(
                    psdf._internal.spark_frame.dropna(
                        subset=psdf._internal.index_spark_column_names
                    )
                )
            )
        if not self._as_index:
            column_names = [column.name for column in self._agg_columns]
            for groupkey in self._groupkeys:
                if groupkey.name not in column_names:
                    warnings.warn(
                        "A grouping was used that is not in the columns of the DataFrame and so "
                        "was excluded from the result. "
                        "This grouping will be included in a future version. "
                        "Add the grouping as a column of the DataFrame to silence this warning.",
                        FutureWarning,
                    )
            should_drop_index = set(
                i for i, gkey in enumerate(self._groupkeys) if gkey._psdf is not self._psdf
            )
            if len(should_drop_index) > 0:
                psdf = psdf.reset_index(level=should_drop_index, drop=True)
            if len(should_drop_index) < len(self._groupkeys):
                psdf = psdf.reset_index()
<<<<<<< HEAD
        return self._handle_output(psdf)
=======
        return self._handle_output(psdf, agg_column_names)
>>>>>>> 54d5087c

    def _prepare_reduce(
        self,
        groupkey_names: List,
        accepted_spark_types: Optional[Tuple[Type[DataType], ...]] = None,
        bool_to_numeric: bool = False,
    ) -> Tuple[InternalFrame, List[Series], SparkDataFrame]:
        groupkey_scols = [s.alias(name) for s, name in zip(self._groupkeys_scols, groupkey_names)]
        agg_columns = []
        for psser in self._agg_columns:
            if bool_to_numeric and isinstance(psser.spark.data_type, BooleanType):
                agg_columns.append(psser.astype(int))
            elif (accepted_spark_types is None) or isinstance(
                psser.spark.data_type, accepted_spark_types
            ):
                agg_columns.append(psser)
        sdf = self._psdf._internal.spark_frame.select(
            *groupkey_scols,
            *[psser.spark.column for psser in agg_columns],
            NATURAL_ORDER_COLUMN_NAME,
        )
        internal = InternalFrame(
            spark_frame=sdf,
            index_spark_columns=[scol_for(sdf, col) for col in groupkey_names],
            index_names=[psser._column_label for psser in self._groupkeys],
            index_fields=[
                psser._internal.data_fields[0].copy(name=name)
                for psser, name in zip(self._groupkeys, groupkey_names)
            ],
            data_spark_columns=[
                scol_for(sdf, psser._internal.data_spark_column_names[0]) for psser in agg_columns
            ],
            column_labels=[psser._column_label for psser in agg_columns],
            data_fields=[psser._internal.data_fields[0] for psser in agg_columns],
            column_label_names=self._psdf._internal.column_label_names,
        )
        return internal, agg_columns, sdf

    @staticmethod
    def _resolve_grouping_from_diff_dataframes(
        psdf: DataFrame, by: List[Union[Series, Label]]
    ) -> Tuple[DataFrame, List[Series], Set[Label]]:
        column_labels_level = psdf._internal.column_labels_level

        column_labels = []
        additional_pssers = []
        additional_column_labels = []
        tmp_column_labels = set()
        for i, col_or_s in enumerate(by):
            if isinstance(col_or_s, Series):
                if col_or_s._psdf is psdf:
                    column_labels.append(col_or_s._column_label)
                elif same_anchor(col_or_s, psdf):
                    temp_label = verify_temp_column_name(psdf, "__tmp_groupkey_{}__".format(i))
                    column_labels.append(temp_label)
                    additional_pssers.append(col_or_s.rename(temp_label))
                    additional_column_labels.append(temp_label)
                else:
                    temp_label = verify_temp_column_name(
                        psdf,
                        tuple(
                            ([""] * (column_labels_level - 1)) + ["__tmp_groupkey_{}__".format(i)]
                        ),
                    )
                    column_labels.append(temp_label)
                    tmp_column_labels.add(temp_label)
            elif isinstance(col_or_s, tuple):
                psser = psdf[col_or_s]
                if not isinstance(psser, Series):
                    raise ValueError(name_like_string(col_or_s))
                column_labels.append(col_or_s)
            else:
                raise ValueError(col_or_s)

        psdf = DataFrame(
            psdf._internal.with_new_columns(
                [psdf._psser_for(label) for label in psdf._internal.column_labels]
                + additional_pssers
            )
        )

        def assign_columns(
            psdf: DataFrame, this_column_labels: List[Label], that_column_labels: List[Label]
        ) -> Iterator[Tuple[Series, Label]]:
            raise NotImplementedError(
                "Duplicated labels with groupby() and "
                "'compute.ops_on_diff_frames' option is not supported currently "
                "Please use unique labels in series and frames."
            )

        for col_or_s, label in zip(by, column_labels):
            if label in tmp_column_labels:
                psser = col_or_s
                psdf = align_diff_frames(
                    assign_columns,
                    psdf,
                    psser.rename(label),
                    fillna=False,
                    how="inner",
                    preserve_order_column=True,
                )

        tmp_column_labels |= set(additional_column_labels)

        new_by_series = []
        for col_or_s, label in zip(by, column_labels):
            if label in tmp_column_labels:
                psser = col_or_s
                new_by_series.append(psdf._psser_for(label).rename(psser.name))
            else:
                new_by_series.append(psdf._psser_for(label))

        return psdf, new_by_series, tmp_column_labels

    @staticmethod
    def _resolve_grouping(psdf: DataFrame, by: List[Union[Series, Label]]) -> List[Series]:
        new_by_series = []
        for col_or_s in by:
            if isinstance(col_or_s, Series):
                new_by_series.append(col_or_s)
            elif isinstance(col_or_s, tuple):
                psser = psdf[col_or_s]
                if not isinstance(psser, Series):
                    raise ValueError(name_like_string(col_or_s))
                new_by_series.append(psser)
            else:
                raise ValueError(col_or_s)
        return new_by_series


class DataFrameGroupBy(GroupBy[DataFrame]):
    @staticmethod
    def _build(
        psdf: DataFrame, by: List[Union[Series, Label]], as_index: bool, dropna: bool
    ) -> "DataFrameGroupBy":
        if any(isinstance(col_or_s, Series) and not same_anchor(psdf, col_or_s) for col_or_s in by):
            (
                psdf,
                new_by_series,
                column_labels_to_exclude,
            ) = GroupBy._resolve_grouping_from_diff_dataframes(psdf, by)
        else:
            new_by_series = GroupBy._resolve_grouping(psdf, by)
            column_labels_to_exclude = set()
        return DataFrameGroupBy(
            psdf,
            new_by_series,
            as_index=as_index,
            dropna=dropna,
            column_labels_to_exclude=column_labels_to_exclude,
        )

    def __init__(
        self,
        psdf: DataFrame,
        by: List[Series],
        as_index: bool,
        dropna: bool,
        column_labels_to_exclude: Set[Label],
        agg_columns: List[Label] = None,
    ):
        agg_columns_selected = agg_columns is not None
        if agg_columns_selected:
            for label in agg_columns:
                if label in column_labels_to_exclude:
                    raise KeyError(label)
        else:
            agg_columns = [
                label
                for label in psdf._internal.column_labels
                if not any(label == key._column_label and key._psdf is psdf for key in by)
                and label not in column_labels_to_exclude
            ]

        super().__init__(
            psdf=psdf,
            groupkeys=by,
            as_index=as_index,
            dropna=dropna,
            column_labels_to_exclude=column_labels_to_exclude,
            agg_columns_selected=agg_columns_selected,
            agg_columns=[psdf[label] for label in agg_columns],
        )

    def __getattr__(self, item: str) -> Any:
        if hasattr(MissingPandasLikeDataFrameGroupBy, item):
            property_or_func = getattr(MissingPandasLikeDataFrameGroupBy, item)
            if isinstance(property_or_func, property):
                return property_or_func.fget(self)
            else:
                return partial(property_or_func, self)
        return self.__getitem__(item)

    def __getitem__(self, item: Any) -> GroupBy:
        if self._as_index and is_name_like_value(item):
            return SeriesGroupBy(
                self._psdf._psser_for(item if is_name_like_tuple(item) else (item,)),
                self._groupkeys,
                dropna=self._dropna,
            )
        else:
            if is_name_like_tuple(item):
                item = [item]
            elif is_name_like_value(item):
                item = [(item,)]
            else:
                item = [i if is_name_like_tuple(i) else (i,) for i in item]
            if not self._as_index:
                groupkey_names = set(key._column_label for key in self._groupkeys)
                for name in item:
                    if name in groupkey_names:
                        raise ValueError(
                            "cannot insert {}, already exists".format(name_like_string(name))
                        )
            return DataFrameGroupBy(
                self._psdf,
                self._groupkeys,
                as_index=self._as_index,
                dropna=self._dropna,
                column_labels_to_exclude=self._column_labels_to_exclude,
                agg_columns=item,
            )

    def _apply_series_op(
        self,
        op: Callable[["SeriesGroupBy"], Series],
        should_resolve: bool = False,
        numeric_only: bool = False,
    ) -> DataFrame:
        applied = []
        for column in self._agg_columns:
            applied.append(op(column.groupby(self._groupkeys)))
        if numeric_only:
            applied = [col for col in applied if isinstance(col.spark.data_type, NumericType)]
            if not applied:
                raise DataError("No numeric types to aggregate")
        internal = self._psdf._internal.with_new_columns(applied, keep_order=False)
        if should_resolve:
            internal = internal.resolved_copy
        return DataFrame(internal)

<<<<<<< HEAD
    def _handle_output(self, psdf: DataFrame) -> DataFrame:
        return psdf
=======
    def _handle_output(
        self, psdf: DataFrame, agg_column_names: Optional[List[str]] = None
    ) -> DataFrame:
        if agg_column_names is not None:
            return psdf[agg_column_names]
        else:
            return psdf
>>>>>>> 54d5087c

    # TODO: Implement 'percentiles', 'include', and 'exclude' arguments.
    # TODO: Add ``DataFrame.select_dtypes`` to See Also when 'include'
    #   and 'exclude' arguments are implemented.
    def describe(self) -> DataFrame:
        """
        Generate descriptive statistics that summarize the central tendency,
        dispersion and shape of a dataset's distribution, excluding
        ``NaN`` values.

        Analyzes both numeric and object series, as well
        as ``DataFrame`` column sets of mixed data types. The output
        will vary depending on what is provided. Refer to the notes
        below for more detail.

        .. note:: Unlike pandas, the percentiles in pandas-on-Spark are based upon
            approximate percentile computation because computing percentiles
            across a large dataset is extremely expensive.

        Returns
        -------
        DataFrame
            Summary statistics of the DataFrame provided.

        See Also
        --------
        DataFrame.count
        DataFrame.max
        DataFrame.min
        DataFrame.mean
        DataFrame.std

        Examples
        --------
        >>> df = ps.DataFrame({'a': [1, 1, 3], 'b': [4, 5, 6], 'c': [7, 8, 9]})
        >>> df
           a  b  c
        0  1  4  7
        1  1  5  8
        2  3  6  9

        Describing a ``DataFrame``. By default only numeric fields
        are returned.

        >>> described = df.groupby('a').describe()
        >>> described.sort_index()  # doctest: +NORMALIZE_WHITESPACE
              b                                        c
          count mean       std min 25% 50% 75% max count mean       std min 25% 50% 75% max
        a
        1   2.0  4.5  0.707107 4.0 4.0 4.0 5.0 5.0   2.0  7.5  0.707107 7.0 7.0 7.0 8.0 8.0
        3   1.0  6.0       NaN 6.0 6.0 6.0 6.0 6.0   1.0  9.0       NaN 9.0 9.0 9.0 9.0 9.0

        """
        for col in self._agg_columns:
            if isinstance(col.spark.data_type, StringType):
                raise NotImplementedError(
                    "DataFrameGroupBy.describe() doesn't support for string type for now"
                )

        psdf = self.aggregate(["count", "mean", "std", "min", "quartiles", "max"])
        sdf = psdf._internal.spark_frame
        agg_column_labels = [col._column_label for col in self._agg_columns]
        formatted_percentiles = ["25%", "50%", "75%"]

        # Split "quartiles" columns into first, second, and third quartiles.
        for label in agg_column_labels:
            quartiles_col = name_like_string(tuple(list(label) + ["quartiles"]))
            for i, percentile in enumerate(formatted_percentiles):
                sdf = sdf.withColumn(
                    name_like_string(tuple(list(label) + [percentile])),
                    scol_for(sdf, quartiles_col)[i],
                )
            sdf = sdf.drop(quartiles_col)

        # Reorder columns lexicographically by agg column followed by stats.
        stats = ["count", "mean", "std", "min"] + formatted_percentiles + ["max"]
        column_labels = [tuple(list(label) + [s]) for label, s in product(agg_column_labels, stats)]
        data_columns = map(name_like_string, column_labels)

        # Reindex the DataFrame to reflect initial grouping and agg columns.
        internal = psdf._internal.copy(
            spark_frame=sdf,
            column_labels=column_labels,
            data_spark_columns=[scol_for(sdf, col) for col in data_columns],
            data_fields=None,
        )

        # Cast columns to ``"float64"`` to match `pandas.DataFrame.groupby`.
        return DataFrame(internal).astype("float64")


class SeriesGroupBy(GroupBy[Series]):
    @staticmethod
    def _build(
        psser: Series, by: List[Union[Series, Label]], as_index: bool, dropna: bool
    ) -> "SeriesGroupBy":
        if any(
            isinstance(col_or_s, Series) and not same_anchor(psser, col_or_s) for col_or_s in by
        ):
            psdf, new_by_series, _ = GroupBy._resolve_grouping_from_diff_dataframes(
                psser.to_frame(), by
            )
            return SeriesGroupBy(
                first_series(psdf).rename(psser.name),
                new_by_series,
                as_index=as_index,
                dropna=dropna,
            )
        else:
            new_by_series = GroupBy._resolve_grouping(psser._psdf, by)
            return SeriesGroupBy(psser, new_by_series, as_index=as_index, dropna=dropna)

    def __init__(self, psser: Series, by: List[Series], as_index: bool = True, dropna: bool = True):
        if not as_index:
            raise TypeError("as_index=False only valid with DataFrame")
        super().__init__(
            psdf=psser._psdf,
            groupkeys=by,
            as_index=True,
            dropna=dropna,
            column_labels_to_exclude=set(),
            agg_columns_selected=True,
            agg_columns=[psser],
        )
        self._psser = psser

    def __getattr__(self, item: str) -> Any:
        if hasattr(MissingPandasLikeSeriesGroupBy, item):
            property_or_func = getattr(MissingPandasLikeSeriesGroupBy, item)
            if isinstance(property_or_func, property):
                return property_or_func.fget(self)
            else:
                return partial(property_or_func, self)
        raise AttributeError(item)

    def _apply_series_op(
        self,
        op: Callable[["SeriesGroupBy"], Series],
        should_resolve: bool = False,
        numeric_only: bool = False,
    ) -> Series:
        if numeric_only and not isinstance(self._agg_columns[0].spark.data_type, NumericType):
            raise DataError("No numeric types to aggregate")
        psser = op(self)
        if should_resolve:
            internal = psser._internal.resolved_copy
            return first_series(DataFrame(internal))
        else:
            return psser.copy()

<<<<<<< HEAD
    def _handle_output(self, psdf: DataFrame) -> Series:
        return first_series(psdf).rename(self._psser.name)
=======
    def _handle_output(
        self, psdf: DataFrame, agg_column_names: Optional[List[str]] = None
    ) -> Series:
        if agg_column_names is not None:
            return psdf[agg_column_names[0]].rename(self._psser.name)
        else:
            return first_series(psdf).rename(self._psser.name)
>>>>>>> 54d5087c

    def agg(self, *args: Any, **kwargs: Any) -> None:
        return MissingPandasLikeSeriesGroupBy.agg(self, *args, **kwargs)

    def aggregate(self, *args: Any, **kwargs: Any) -> None:
        return MissingPandasLikeSeriesGroupBy.aggregate(self, *args, **kwargs)

    def size(self) -> Series:
        return super().size().rename(self._psser.name)

    size.__doc__ = GroupBy.size.__doc__

    # TODO: add keep parameter
    def nsmallest(self, n: int = 5) -> Series:
        """
        Return the smallest `n` elements.

        Parameters
        ----------
        n : int
            Number of items to retrieve.

        See Also
        --------
        pyspark.pandas.Series.nsmallest
        pyspark.pandas.DataFrame.nsmallest

        Examples
        --------
        >>> df = ps.DataFrame({'a': [1, 1, 1, 2, 2, 2, 3, 3, 3],
        ...                    'b': [1, 2, 2, 2, 3, 3, 3, 4, 4]}, columns=['a', 'b'])

        >>> df.groupby(['a'])['b'].nsmallest(1).sort_index()  # doctest: +NORMALIZE_WHITESPACE
        a
        1  0    1
        2  3    2
        3  6    3
        Name: b, dtype: int64
        """
        if self._psser._internal.index_level > 1:
            raise ValueError("nsmallest do not support multi-index now")

        groupkey_col_names = [SPARK_INDEX_NAME_FORMAT(i) for i in range(len(self._groupkeys))]
        sdf = self._psser._internal.spark_frame.select(
            *[scol.alias(name) for scol, name in zip(self._groupkeys_scols, groupkey_col_names)],
            *[
                scol.alias(SPARK_INDEX_NAME_FORMAT(i + len(self._groupkeys)))
                for i, scol in enumerate(self._psser._internal.index_spark_columns)
            ],
            self._psser.spark.column,
            NATURAL_ORDER_COLUMN_NAME,
        )

        window = Window.partitionBy(*groupkey_col_names).orderBy(
            scol_for(sdf, self._psser._internal.data_spark_column_names[0]).asc(),
            NATURAL_ORDER_COLUMN_NAME,
        )

        temp_rank_column = verify_temp_column_name(sdf, "__rank__")
        sdf = (
            sdf.withColumn(temp_rank_column, F.row_number().over(window))
            .filter(F.col(temp_rank_column) <= n)
            .drop(temp_rank_column)
        ).drop(NATURAL_ORDER_COLUMN_NAME)

        internal = InternalFrame(
            spark_frame=sdf,
            index_spark_columns=(
                [scol_for(sdf, col) for col in groupkey_col_names]
                + [
                    scol_for(sdf, SPARK_INDEX_NAME_FORMAT(i + len(self._groupkeys)))
                    for i in range(self._psdf._internal.index_level)
                ]
            ),
            index_names=(
                [psser._column_label for psser in self._groupkeys]
                + self._psdf._internal.index_names
            ),
            index_fields=(
                [
                    psser._internal.data_fields[0].copy(name=name)
                    for psser, name in zip(self._groupkeys, groupkey_col_names)
                ]
                + [
                    field.copy(name=SPARK_INDEX_NAME_FORMAT(i + len(self._groupkeys)))
                    for i, field in enumerate(self._psdf._internal.index_fields)
                ]
            ),
            column_labels=[self._psser._column_label],
            data_spark_columns=[scol_for(sdf, self._psser._internal.data_spark_column_names[0])],
            data_fields=[self._psser._internal.data_fields[0]],
        )
        return first_series(DataFrame(internal))

    # TODO: add keep parameter
    def nlargest(self, n: int = 5) -> Series:
        """
        Return the first n rows ordered by columns in descending order in group.

        Return the first n rows with the smallest values in columns, in descending order.
        The columns that are not specified are returned as well, but not used for ordering.

        Parameters
        ----------
        n : int
            Number of items to retrieve.

        See Also
        --------
        pyspark.pandas.Series.nlargest
        pyspark.pandas.DataFrame.nlargest

        Examples
        --------
        >>> df = ps.DataFrame({'a': [1, 1, 1, 2, 2, 2, 3, 3, 3],
        ...                    'b': [1, 2, 2, 2, 3, 3, 3, 4, 4]}, columns=['a', 'b'])

        >>> df.groupby(['a'])['b'].nlargest(1).sort_index()  # doctest: +NORMALIZE_WHITESPACE
        a
        1  1    2
        2  4    3
        3  7    4
        Name: b, dtype: int64
        """
        if self._psser._internal.index_level > 1:
            raise ValueError("nlargest do not support multi-index now")

        groupkey_col_names = [SPARK_INDEX_NAME_FORMAT(i) for i in range(len(self._groupkeys))]
        sdf = self._psser._internal.spark_frame.select(
            *[scol.alias(name) for scol, name in zip(self._groupkeys_scols, groupkey_col_names)],
            *[
                scol.alias(SPARK_INDEX_NAME_FORMAT(i + len(self._groupkeys)))
                for i, scol in enumerate(self._psser._internal.index_spark_columns)
            ],
            self._psser.spark.column,
            NATURAL_ORDER_COLUMN_NAME,
        )

        window = Window.partitionBy(*groupkey_col_names).orderBy(
            scol_for(sdf, self._psser._internal.data_spark_column_names[0]).desc(),
            NATURAL_ORDER_COLUMN_NAME,
        )

        temp_rank_column = verify_temp_column_name(sdf, "__rank__")
        sdf = (
            sdf.withColumn(temp_rank_column, F.row_number().over(window))
            .filter(F.col(temp_rank_column) <= n)
            .drop(temp_rank_column)
        ).drop(NATURAL_ORDER_COLUMN_NAME)

        internal = InternalFrame(
            spark_frame=sdf,
            index_spark_columns=(
                [scol_for(sdf, col) for col in groupkey_col_names]
                + [
                    scol_for(sdf, SPARK_INDEX_NAME_FORMAT(i + len(self._groupkeys)))
                    for i in range(self._psdf._internal.index_level)
                ]
            ),
            index_names=(
                [psser._column_label for psser in self._groupkeys]
                + self._psdf._internal.index_names
            ),
            index_fields=(
                [
                    psser._internal.data_fields[0].copy(name=name)
                    for psser, name in zip(self._groupkeys, groupkey_col_names)
                ]
                + [
                    field.copy(name=SPARK_INDEX_NAME_FORMAT(i + len(self._groupkeys)))
                    for i, field in enumerate(self._psdf._internal.index_fields)
                ]
            ),
            column_labels=[self._psser._column_label],
            data_spark_columns=[scol_for(sdf, self._psser._internal.data_spark_column_names[0])],
            data_fields=[self._psser._internal.data_fields[0]],
        )
        return first_series(DataFrame(internal))

    # TODO: add bins, normalize parameter
    def value_counts(
        self, sort: Optional[bool] = None, ascending: Optional[bool] = None, dropna: bool = True
    ) -> Series:
        """
        Compute group sizes.

        Parameters
        ----------
        sort : boolean, default None
            Sort by frequencies.
        ascending : boolean, default False
            Sort in ascending order.
        dropna : boolean, default True
            Don't include counts of NaN.

        See Also
        --------
        pyspark.pandas.Series.groupby
        pyspark.pandas.DataFrame.groupby

        Examples
        --------
        >>> df = ps.DataFrame({'A': [1, 2, 2, 3, 3, 3],
        ...                    'B': [1, 1, 2, 3, 3, np.nan]},
        ...                   columns=['A', 'B'])
        >>> df
           A    B
        0  1  1.0
        1  2  1.0
        2  2  2.0
        3  3  3.0
        4  3  3.0
        5  3  NaN

        >>> df.groupby('A')['B'].value_counts().sort_index()  # doctest: +NORMALIZE_WHITESPACE
        A  B
        1  1.0    1
        2  1.0    1
           2.0    1
        3  3.0    2
        Name: count, dtype: int64

        Don't include counts of NaN when dropna is False.

        >>> df.groupby('A')['B'].value_counts(
        ...   dropna=False).sort_index()  # doctest: +NORMALIZE_WHITESPACE
        A  B
        1  1.0    1
        2  1.0    1
           2.0    1
        3  3.0    2
           NaN    1
        Name: count, dtype: int64
        """
        warnings.warn(
            "The resulting Series will have a fixed name of 'count' from 4.0.0.",
            FutureWarning,
        )
        groupkeys = self._groupkeys + self._agg_columns
        groupkey_names = [SPARK_INDEX_NAME_FORMAT(i) for i in range(len(groupkeys))]
        groupkey_cols = [s.spark.column.alias(name) for s, name in zip(groupkeys, groupkey_names)]

        sdf = self._psdf._internal.spark_frame

        agg_column = self._agg_columns[0]._internal.data_spark_column_names[0]
        sdf = sdf.groupby(*groupkey_cols).count().withColumnRenamed("count", agg_column)

        if self._dropna:
            _groupkey_column_names = groupkey_names[: len(self._groupkeys)]
            sdf = sdf.dropna(subset=_groupkey_column_names)

        if dropna:
            _agg_columns_names = groupkey_names[len(self._groupkeys) :]
            sdf = sdf.dropna(subset=_agg_columns_names)

        if sort:
            if ascending:
                sdf = sdf.orderBy(scol_for(sdf, agg_column).asc())
            else:
                sdf = sdf.orderBy(scol_for(sdf, agg_column).desc())

        internal = InternalFrame(
            spark_frame=sdf,
            index_spark_columns=[scol_for(sdf, col) for col in groupkey_names],
            index_names=[psser._column_label for psser in groupkeys],
            index_fields=[
                psser._internal.data_fields[0].copy(name=name)
                for psser, name in zip(groupkeys, groupkey_names)
            ],
            column_labels=[("count",)],
            data_spark_columns=[scol_for(sdf, agg_column)],
        )
        return first_series(DataFrame(internal))

    def unique(self) -> Series:
        """
        Return unique values in group.

        Unique is returned in order of unknown. It does NOT sort.

        See Also
        --------
        pyspark.pandas.Series.unique
        pyspark.pandas.Index.unique

        Examples
        --------
        >>> df = ps.DataFrame({'a': [1, 1, 1, 2, 2, 2, 3, 3, 3],
        ...                    'b': [1, 2, 2, 2, 3, 3, 3, 4, 4]}, columns=['a', 'b'])

        >>> df.groupby(['a'])['b'].unique().sort_index()  # doctest: +SKIP
        a
        1    [1, 2]
        2    [2, 3]
        3    [3, 4]
        Name: b, dtype: object
        """
        return self._reduce_for_stat_function(F.collect_set)


def is_multi_agg_with_relabel(**kwargs: Any) -> bool:
    """
    Check whether the kwargs pass to .agg look like multi-agg with relabling.

    Parameters
    ----------
    **kwargs : dict

    Returns
    -------
    bool

    Examples
    --------
    >>> is_multi_agg_with_relabel(a='max')
    False
    >>> is_multi_agg_with_relabel(a_max=('a', 'max'),
    ...                            a_min=('a', 'min'))
    True
    >>> is_multi_agg_with_relabel()
    False
    """
    if not kwargs:
        return False
    return all(isinstance(v, tuple) and len(v) == 2 for v in kwargs.values())


def normalize_keyword_aggregation(
    kwargs: Dict[str, Tuple[Name, str]],
) -> Tuple[Dict[Name, List[str]], List[str], List[Tuple]]:
    """
    Normalize user-provided kwargs.

    Transforms from the new ``Dict[str, NamedAgg]`` style kwargs
    to the old defaultdict[str, List[scalar]].

    Parameters
    ----------
    kwargs : dict

    Returns
    -------
    aggspec : dict
        The transformed kwargs.
    columns : List[str]
        The user-provided keys.
    order : List[Tuple[str, str]]
        Pairs of the input and output column names.

    Examples
    --------
    >>> normalize_keyword_aggregation({'output': ('input', 'sum')})
    (defaultdict(<class 'list'>, {'input': ['sum']}), ['output'], [('input', 'sum')])
    """
    aggspec: Dict[Union[Any, Tuple], List[str]] = defaultdict(list)
    order: List[Tuple] = []
    columns, pairs = zip(*kwargs.items())

    for column, aggfunc in pairs:
        if column in aggspec:
            aggspec[column].append(aggfunc)
        else:
            aggspec[column] = [aggfunc]

        order.append((column, aggfunc))
    # For MultiIndex, we need to flatten the tuple, e.g. (('y', 'A'), 'max') needs to be
    # flattened to ('y', 'A', 'max'), it won't do anything on normal Index.
    if isinstance(order[0][0], tuple):
        order = [(*levs, method) for levs, method in order]
    return aggspec, list(columns), order


def _test() -> None:
    import os
    import doctest
    import sys
    import numpy
    from pyspark.sql import SparkSession
    import pyspark.pandas.groupby

    os.chdir(os.environ["SPARK_HOME"])

    globs = pyspark.pandas.groupby.__dict__.copy()
    globs["np"] = numpy
    globs["ps"] = pyspark.pandas
    spark = (
        SparkSession.builder.master("local[4]")
        .appName("pyspark.pandas.groupby tests")
        .getOrCreate()
    )
    (failure_count, test_count) = doctest.testmod(
        pyspark.pandas.groupby,
        globs=globs,
        optionflags=doctest.ELLIPSIS | doctest.NORMALIZE_WHITESPACE,
    )
    spark.stop()
    if failure_count:
        sys.exit(-1)


if __name__ == "__main__":
    _test()<|MERGE_RESOLUTION|>--- conflicted
+++ resolved
@@ -44,10 +44,6 @@
 
 import pandas as pd
 from pandas.api.types import is_number, is_hashable, is_list_like  # type: ignore[attr-defined]
-<<<<<<< HEAD
-
-=======
->>>>>>> 54d5087c
 from pandas.core.common import _builtin_table  # type: ignore[attr-defined]
 
 from pyspark.sql import Column, DataFrame as SparkDataFrame, Window, functions as F
@@ -145,13 +141,9 @@
         pass
 
     @abstractmethod
-<<<<<<< HEAD
-    def _handle_output(self, psdf: DataFrame) -> FrameLike:
-=======
     def _handle_output(
         self, psdf: DataFrame, agg_column_names: Optional[List[str]] = None
     ) -> FrameLike:
->>>>>>> 54d5087c
         pass
 
     # TODO: Series support is not implemented yet.
@@ -617,30 +609,17 @@
             min_count=min_count,
         )
 
-<<<<<<< HEAD
-    def mean(self, numeric_only: Optional[bool] = True) -> FrameLike:
-=======
     def mean(self, numeric_only: Optional[bool] = False) -> FrameLike:
->>>>>>> 54d5087c
         """
         Compute mean of groups, excluding missing values.
 
         Parameters
         ----------
-<<<<<<< HEAD
-        numeric_only : bool, default True
-            Include only float, int, boolean columns. If None, will attempt to use
-            everything, then use only numeric data. False is not supported.
-            This parameter is mainly for pandas compatibility.
-
-            .. versionadded:: 3.4.0
-=======
         numeric_only : bool, default False
             Include only float, int, boolean columns.
 
             .. versionadded:: 3.4.0
             .. versionchanged:: 4.0.0
->>>>>>> 54d5087c
 
         Returns
         -------
@@ -860,11 +839,7 @@
             bool_to_numeric=True,
         )
 
-<<<<<<< HEAD
-    def sum(self, numeric_only: Optional[bool] = True, min_count: int = 0) -> FrameLike:
-=======
     def sum(self, numeric_only: bool = False, min_count: int = 0) -> FrameLike:
->>>>>>> 54d5087c
         """
         Compute sum of group values
 
@@ -873,18 +848,10 @@
         Parameters
         ----------
         numeric_only : bool, default False
-<<<<<<< HEAD
-            Include only float, int, boolean columns. If None, will attempt to use
-            everything, then use only numeric data.
-            It takes no effect since only numeric columns can be support here.
-
-            .. versionadded:: 3.4.0
-=======
             Include only float, int, boolean columns.
 
             .. versionadded:: 3.4.0
             .. versionchanged:: 4.0.0
->>>>>>> 54d5087c
         min_count : int, default 0
             The required number of valid values to perform the operation.
             If fewer than min_count non-NA values are present the result will be NA.
@@ -926,14 +893,6 @@
         pyspark.pandas.Series.groupby
         pyspark.pandas.DataFrame.groupby
         """
-<<<<<<< HEAD
-        warnings.warn(
-            "Default value of `numeric_only` will be changed to `False` "
-            "instead of `True` in 4.0.0.",
-            FutureWarning,
-        )
-=======
->>>>>>> 54d5087c
         if numeric_only is not None and not isinstance(numeric_only, bool):
             raise TypeError("numeric_only must be None or bool")
         if not isinstance(min_count, int):
@@ -959,11 +918,7 @@
         )
 
     # TODO: sync the doc.
-<<<<<<< HEAD
-    def var(self, ddof: int = 1, numeric_only: Optional[bool] = True) -> FrameLike:
-=======
     def var(self, ddof: int = 1, numeric_only: bool = False) -> FrameLike:
->>>>>>> 54d5087c
         """
         Compute variance of groups, excluding missing values.
 
@@ -978,15 +933,8 @@
             .. versionchanged:: 3.4.0
                Supported including arbitary integers.
 
-<<<<<<< HEAD
-        numeric_only : bool, default True
-             Include only float, int, boolean columns. If None, will attempt to use
-             everything, then use only numeric data. False is not supported.
-             This parameter is mainly for pandas compatibility.
-=======
         numeric_only : bool, default False
              Include only float, int, boolean columns.
->>>>>>> 54d5087c
 
              .. versionadded:: 4.0.0
 
@@ -1134,30 +1082,11 @@
 
         Examples
         --------
-<<<<<<< HEAD
-=======
         >>> import numpy as np
->>>>>>> 54d5087c
         >>> df = ps.DataFrame({'A': [1, 1, 2, 1, 2],
         ...                    'B': [np.nan, 2, 3, 4, 5]}, columns=['A', 'B'])
         >>> g = df.groupby('A')
         >>> g.nth(0)
-<<<<<<< HEAD
-             B
-        A
-        1  NaN
-        2  3.0
-        >>> g.nth(1)
-             B
-        A
-        1  2.0
-        2  5.0
-        >>> g.nth(-1)
-             B
-        A
-        1  4.0
-        2  5.0
-=======
            A    B
         0  1  NaN
         2  2  3.0
@@ -1169,7 +1098,6 @@
            A    B
         3  1  4.0
         4  2  5.0
->>>>>>> 54d5087c
 
         See Also
         --------
@@ -1181,20 +1109,10 @@
         if not isinstance(n, int):
             raise TypeError("Invalid index %s" % type(n).__name__)
 
-<<<<<<< HEAD
-        groupkey_names = [SPARK_INDEX_NAME_FORMAT(i) for i in range(len(self._groupkeys))]
-        internal, agg_columns, sdf = self._prepare_reduce(
-            groupkey_names=groupkey_names,
-            accepted_spark_types=None,
-            bool_to_numeric=False,
-        )
-        psdf: DataFrame = DataFrame(internal)
-=======
         groupkey_names: List[str] = [str(groupkey.name) for groupkey in self._groupkeys]
         psdf = self._psdf
         internal = psdf._internal
         sdf = internal.spark_frame
->>>>>>> 54d5087c
 
         if len(psdf._internal.column_labels) > 0:
             window1 = Window.partitionBy(*groupkey_names).orderBy(NATURAL_ORDER_COLUMN_NAME)
@@ -1223,18 +1141,6 @@
         else:
             sdf = sdf.select(*groupkey_names).distinct()
 
-<<<<<<< HEAD
-        internal = internal.copy(
-            spark_frame=sdf,
-            index_spark_columns=[scol_for(sdf, col) for col in groupkey_names],
-            data_spark_columns=[scol_for(sdf, col) for col in internal.data_spark_column_names],
-            data_fields=None,
-        )
-
-        return self._prepare_return(DataFrame(internal))
-
-    def prod(self, numeric_only: Optional[bool] = True, min_count: int = 0) -> FrameLike:
-=======
         agg_columns = []
         if not self._agg_columns_selected:
             for psser in self._groupkeys:
@@ -1263,7 +1169,6 @@
         return self._prepare_return(DataFrame(internal), agg_column_names=agg_column_names)
 
     def prod(self, numeric_only: bool = False, min_count: int = 0) -> FrameLike:
->>>>>>> 54d5087c
         """
         Compute prod of groups.
 
@@ -1272,14 +1177,9 @@
         Parameters
         ----------
         numeric_only : bool, default False
-<<<<<<< HEAD
-            Include only float, int, boolean columns. If None, will attempt to use
-            everything, then use only numeric data.
-=======
             Include only float, int, boolean columns.
 
             .. versionchanged:: 4.0.0
->>>>>>> 54d5087c
 
         min_count : int, default 0
             The required number of valid values to perform the operation.
@@ -1325,15 +1225,6 @@
         if not isinstance(min_count, int):
             raise TypeError("min_count must be integer")
 
-<<<<<<< HEAD
-        warnings.warn(
-            "Default value of `numeric_only` will be changed to `False` "
-            "instead of `True` in 4.0.0.",
-            FutureWarning,
-        )
-
-=======
->>>>>>> 54d5087c
         self._validate_agg_columns(numeric_only=numeric_only, function_name="prod")
 
         return self._reduce_for_stat_function(
@@ -3534,11 +3425,7 @@
 
         return self._handle_output(DataFrame(internal))
 
-<<<<<<< HEAD
-    def median(self, numeric_only: Optional[bool] = True, accuracy: int = 10000) -> FrameLike:
-=======
     def median(self, numeric_only: bool = False, accuracy: int = 10000) -> FrameLike:
->>>>>>> 54d5087c
         """
         Compute median of groups, excluding missing values.
 
@@ -3551,17 +3438,10 @@
         Parameters
         ----------
         numeric_only : bool, default False
-<<<<<<< HEAD
-            Include only float, int, boolean columns. If None, will attempt to use
-            everything, then use only numeric data.
-
-            .. versionadded:: 3.4.0
-=======
             Include only float, int, boolean columns.
 
             .. versionadded:: 3.4.0
             .. versionchanged:: 4.0.0
->>>>>>> 54d5087c
 
         Returns
         -------
@@ -3613,21 +3493,9 @@
 
         self._validate_agg_columns(numeric_only=numeric_only, function_name="median")
 
-<<<<<<< HEAD
-        warnings.warn(
-            "Default value of `numeric_only` will be changed to `False` "
-            "instead of `True` in 4.0.0.",
-            FutureWarning,
-        )
-
         def stat_function(col: Column) -> Column:
             return F.percentile_approx(col, 0.5, accuracy)
 
-=======
-        def stat_function(col: Column) -> Column:
-            return F.percentile_approx(col, 0.5, accuracy)
-
->>>>>>> 54d5087c
         return self._reduce_for_stat_function(
             stat_function,
             accepted_spark_types=(NumericType,),
@@ -3720,13 +3588,9 @@
 
         return self._prepare_return(psdf)
 
-<<<<<<< HEAD
-    def _prepare_return(self, psdf: DataFrame) -> FrameLike:
-=======
     def _prepare_return(
         self, psdf: DataFrame, agg_column_names: Optional[List[str]] = None
     ) -> FrameLike:
->>>>>>> 54d5087c
         if self._dropna:
             psdf = DataFrame(
                 psdf._internal.with_new_sdf(
@@ -3753,11 +3617,7 @@
                 psdf = psdf.reset_index(level=should_drop_index, drop=True)
             if len(should_drop_index) < len(self._groupkeys):
                 psdf = psdf.reset_index()
-<<<<<<< HEAD
-        return self._handle_output(psdf)
-=======
         return self._handle_output(psdf, agg_column_names)
->>>>>>> 54d5087c
 
     def _prepare_reduce(
         self,
@@ -3999,10 +3859,6 @@
             internal = internal.resolved_copy
         return DataFrame(internal)
 
-<<<<<<< HEAD
-    def _handle_output(self, psdf: DataFrame) -> DataFrame:
-        return psdf
-=======
     def _handle_output(
         self, psdf: DataFrame, agg_column_names: Optional[List[str]] = None
     ) -> DataFrame:
@@ -4010,7 +3866,6 @@
             return psdf[agg_column_names]
         else:
             return psdf
->>>>>>> 54d5087c
 
     # TODO: Implement 'percentiles', 'include', and 'exclude' arguments.
     # TODO: Add ``DataFrame.select_dtypes`` to See Also when 'include'
@@ -4161,10 +4016,6 @@
         else:
             return psser.copy()
 
-<<<<<<< HEAD
-    def _handle_output(self, psdf: DataFrame) -> Series:
-        return first_series(psdf).rename(self._psser.name)
-=======
     def _handle_output(
         self, psdf: DataFrame, agg_column_names: Optional[List[str]] = None
     ) -> Series:
@@ -4172,7 +4023,6 @@
             return psdf[agg_column_names[0]].rename(self._psser.name)
         else:
             return first_series(psdf).rename(self._psser.name)
->>>>>>> 54d5087c
 
     def agg(self, *args: Any, **kwargs: Any) -> None:
         return MissingPandasLikeSeriesGroupBy.agg(self, *args, **kwargs)
