#
# Licensed to the Apache Software Foundation (ASF) under one or more
# contributor license agreements.  See the NOTICE file distributed with
# this work for additional information regarding copyright ownership.
# The ASF licenses this file to You under the Apache License, Version 2.0
# (the "License"); you may not use this file except in compliance with
# the License.  You may obtain a copy of the License at
#
#    http://www.apache.org/licenses/LICENSE-2.0
#
# Unless required by applicable law or agreed to in writing, software
# distributed under the License is distributed on an "AS IS" BASIS,
# WITHOUT WARRANTIES OR CONDITIONS OF ANY KIND, either express or implied.
# See the License for the specific language governing permissions and
# limitations under the License.
#

import sys

from typing import Callable, List, Optional, TYPE_CHECKING, overload, Dict, Union, cast, Tuple

from pyspark.sql.column import Column
from pyspark.sql.session import SparkSession
from pyspark.sql.dataframe import DataFrame
from pyspark.sql.pandas.group_ops import PandasGroupedOpsMixin

if TYPE_CHECKING:
    from py4j.java_gateway import JavaObject
    from pyspark.sql._typing import LiteralType

__all__ = ["GroupedData"]


def dfapi(f: Callable[..., DataFrame]) -> Callable[..., DataFrame]:
    def _api(self: "GroupedData") -> DataFrame:
        name = f.__name__
        jdf = getattr(self._jgd, name)()
        return DataFrame(jdf, self.session)

    _api.__name__ = f.__name__
    _api.__doc__ = f.__doc__
    return _api


def df_varargs_api(f: Callable[..., DataFrame]) -> Callable[..., DataFrame]:
    def _api(self: "GroupedData", *cols: str) -> DataFrame:
        from pyspark.sql.classic.column import _to_seq

        name = f.__name__
        jdf = getattr(self._jgd, name)(_to_seq(self.session._sc, cols))
        return DataFrame(jdf, self.session)

    _api.__name__ = f.__name__
    _api.__doc__ = f.__doc__
    return _api


class GroupedData(PandasGroupedOpsMixin):
    """
    A set of methods for aggregations on a :class:`DataFrame`,
    created by :func:`DataFrame.groupBy`.

    .. versionadded:: 1.3.0

    .. versionchanged:: 3.4.0
        Supports Spark Connect.
    """

    def __init__(self, jgd: "JavaObject", df: DataFrame):
        self._jgd = jgd
        self._df = df
        self.session: SparkSession = df.sparkSession

    def __repr__(self) -> str:
        index = 26  # index to truncate string from the JVM side
        jvm_string = self._jgd.toString()
        if jvm_string is not None and len(jvm_string) > index and jvm_string[index] == "[":
            return f"GroupedData{jvm_string[index:]}"
        else:
            return super().__repr__()

    @overload
    def agg(self, *exprs: Column) -> DataFrame:
        ...

    @overload
    def agg(self, __exprs: Dict[str, str]) -> DataFrame:
        ...

    def agg(self, *exprs: Union[Column, Dict[str, str]]) -> DataFrame:
        """Compute aggregates and returns the result as a :class:`DataFrame`.

        The available aggregate functions can be:

        1. built-in aggregation functions, such as `avg`, `max`, `min`, `sum`, `count`

        2. group aggregate pandas UDFs, created with :func:`pyspark.sql.functions.pandas_udf`

           .. note:: There is no partial aggregation with group aggregate UDFs, i.e.,
               a full shuffle is required. Also, all the data of a group will be loaded into
               memory, so the user should be aware of the potential OOM risk if data is skewed
               and certain groups are too large to fit in memory.

           .. seealso:: :func:`pyspark.sql.functions.pandas_udf`

        If ``exprs`` is a single :class:`dict` mapping from string to string, then the key
        is the column to perform aggregation on, and the value is the aggregate function.

        Alternatively, ``exprs`` can also be a list of aggregate :class:`Column` expressions.

        .. versionadded:: 1.3.0

        .. versionchanged:: 3.4.0
            Supports Spark Connect.

        Parameters
        ----------
        exprs : dict
            a dict mapping from column name (string) to aggregate functions (string),
            or a list of :class:`Column`.

        Notes
        -----
        Built-in aggregation functions and group aggregate pandas UDFs cannot be mixed
        in a single call to this function.

        Examples
        --------
        >>> from pyspark.sql import functions as sf
        >>> from pyspark.sql.functions import pandas_udf, PandasUDFType
        >>> df = spark.createDataFrame(
        ...      [(2, "Alice"), (3, "Alice"), (5, "Bob"), (10, "Bob")], ["age", "name"])
        >>> df.show()
        +---+-----+
        |age| name|
        +---+-----+
        |  2|Alice|
        |  3|Alice|
        |  5|  Bob|
        | 10|  Bob|
        +---+-----+

        Group-by name, and count each group.

        >>> df.groupBy(df.name)
        GroupedData[grouping...: [name...], value: [age: bigint, name: string], type: GroupBy]

        >>> df.groupBy(df.name).agg({"*": "count"}).sort("name").show()
        +-----+--------+
        | name|count(1)|
        +-----+--------+
        |Alice|       2|
        |  Bob|       2|
        +-----+--------+

        Group-by name, and calculate the minimum age.

        >>> df.groupBy(df.name).agg(sf.min(df.age)).sort("name").show()
        +-----+--------+
        | name|min(age)|
        +-----+--------+
        |Alice|       2|
        |  Bob|       5|
        +-----+--------+

        Same as above but uses pandas UDF.

        >>> @pandas_udf('int', PandasUDFType.GROUPED_AGG)  # doctest: +SKIP
        ... def min_udf(v):
        ...     return v.min()
        ...
        >>> df.groupBy(df.name).agg(min_udf(df.age)).sort("name").show()  # doctest: +SKIP
        +-----+------------+
        | name|min_udf(age)|
        +-----+------------+
        |Alice|           2|
        |  Bob|           5|
        +-----+------------+
        """
        from pyspark.sql.classic.column import _to_seq

        assert exprs, "exprs should not be empty"
        if len(exprs) == 1 and isinstance(exprs[0], dict):
            jdf = self._jgd.agg(exprs[0])
        else:
            # Columns
            assert all(isinstance(c, Column) for c in exprs), "all exprs should be Column"
            exprs = cast(Tuple[Column, ...], exprs)
            jdf = self._jgd.agg(exprs[0]._jc, _to_seq(self.session._sc, [c._jc for c in exprs[1:]]))
        return DataFrame(jdf, self.session)

    @dfapi
    def count(self) -> DataFrame:  # type: ignore[empty-body]
        """Counts the number of records for each group.

        .. versionadded:: 1.3.0

        .. versionchanged:: 3.4.0
            Supports Spark Connect.

        Examples
        --------
        >>> df = spark.createDataFrame(
        ...      [(2, "Alice"), (3, "Alice"), (5, "Bob"), (10, "Bob")], ["age", "name"])
        >>> df.show()
        +---+-----+
        |age| name|
        +---+-----+
        |  2|Alice|
        |  3|Alice|
        |  5|  Bob|
        | 10|  Bob|
        +---+-----+

        Group-by name, and count each group.

        >>> df.groupBy(df.name).count().sort("name").show()
        +-----+-----+
        | name|count|
        +-----+-----+
        |Alice|    2|
        |  Bob|    2|
        +-----+-----+
        """

    @df_varargs_api
    def mean(self, *cols: str) -> DataFrame:  # type: ignore[empty-body]
        """Computes average values for each numeric columns for each group.

        :func:`mean` is an alias for :func:`avg`.

        .. versionadded:: 1.3.0

        .. versionchanged:: 3.4.0
            Supports Spark Connect.

        Parameters
        ----------
        cols : str
            column names. Non-numeric columns are ignored.
        """

<<<<<<< HEAD
    # TODO(SPARK-41743): groupBy(...).agg(...).sort does not actually sort the output
=======
>>>>>>> 0c30df19
    @df_varargs_api
    def avg(self, *cols: str) -> DataFrame:  # type: ignore[empty-body]
        """Computes average values for each numeric columns for each group.

        :func:`mean` is an alias for :func:`avg`.

        .. versionadded:: 1.3.0

        .. versionchanged:: 3.4.0
            Supports Spark Connect.

        Parameters
        ----------
        cols : str
            column names. Non-numeric columns are ignored.

        Examples
        --------
        >>> df = spark.createDataFrame([
        ...     (2, "Alice", 80), (3, "Alice", 100),
        ...     (5, "Bob", 120), (10, "Bob", 140)], ["age", "name", "height"])
        >>> df.show()
        +---+-----+------+
        |age| name|height|
        +---+-----+------+
        |  2|Alice|    80|
        |  3|Alice|   100|
        |  5|  Bob|   120|
        | 10|  Bob|   140|
        +---+-----+------+

        Group-by name, and calculate the mean of the age in each group.

        >>> df.groupBy("name").avg('age').sort("name").show()
        +-----+--------+
        | name|avg(age)|
        +-----+--------+
        |Alice|     2.5|
        |  Bob|     7.5|
        +-----+--------+

        Calculate the mean of the age and height in all data.

        >>> df.groupBy().avg('age', 'height').show()
        +--------+-----------+
        |avg(age)|avg(height)|
        +--------+-----------+
        |     5.0|      110.0|
        +--------+-----------+
        """

<<<<<<< HEAD
    # TODO(SPARK-41743): groupBy(...).agg(...).sort does not actually sort the output
=======
>>>>>>> 0c30df19
    @df_varargs_api
    def max(self, *cols: str) -> DataFrame:  # type: ignore[empty-body]
        """Computes the max value for each numeric columns for each group.

        .. versionadded:: 1.3.0

        .. versionchanged:: 3.4.0
            Supports Spark Connect.

        Examples
        --------
        >>> df = spark.createDataFrame([
        ...     (2, "Alice", 80), (3, "Alice", 100),
        ...     (5, "Bob", 120), (10, "Bob", 140)], ["age", "name", "height"])
        >>> df.show()
        +---+-----+------+
        |age| name|height|
        +---+-----+------+
        |  2|Alice|    80|
        |  3|Alice|   100|
        |  5|  Bob|   120|
        | 10|  Bob|   140|
        +---+-----+------+

        Group-by name, and calculate the max of the age in each group.

        >>> df.groupBy("name").max("age").sort("name").show()
        +-----+--------+
        | name|max(age)|
        +-----+--------+
        |Alice|       3|
        |  Bob|      10|
        +-----+--------+

        Calculate the max of the age and height in all data.

        >>> df.groupBy().max("age", "height").show()
        +--------+-----------+
        |max(age)|max(height)|
        +--------+-----------+
        |      10|        140|
        +--------+-----------+
        """

<<<<<<< HEAD
    # TODO(SPARK-41743): groupBy(...).agg(...).sort does not actually sort the output
=======
>>>>>>> 0c30df19
    @df_varargs_api
    def min(self, *cols: str) -> DataFrame:  # type: ignore[empty-body]
        """Computes the min value for each numeric column for each group.

        .. versionadded:: 1.3.0

        .. versionchanged:: 3.4.0
            Supports Spark Connect.

        Parameters
        ----------
        cols : str
            column names. Non-numeric columns are ignored.

        Examples
        --------
        >>> df = spark.createDataFrame([
        ...     (2, "Alice", 80), (3, "Alice", 100),
        ...     (5, "Bob", 120), (10, "Bob", 140)], ["age", "name", "height"])
        >>> df.show()
        +---+-----+------+
        |age| name|height|
        +---+-----+------+
        |  2|Alice|    80|
        |  3|Alice|   100|
        |  5|  Bob|   120|
        | 10|  Bob|   140|
        +---+-----+------+

        Group-by name, and calculate the min of the age in each group.

        >>> df.groupBy("name").min("age").sort("name").show()
        +-----+--------+
        | name|min(age)|
        +-----+--------+
        |Alice|       2|
        |  Bob|       5|
        +-----+--------+

        Calculate the min of the age and height in all data.

        >>> df.groupBy().min("age", "height").show()
        +--------+-----------+
        |min(age)|min(height)|
        +--------+-----------+
        |       2|         80|
        +--------+-----------+
        """

<<<<<<< HEAD
    # TODO(SPARK-41743): groupBy(...).agg(...).sort does not actually sort the output
=======
>>>>>>> 0c30df19
    @df_varargs_api
    def sum(self, *cols: str) -> DataFrame:  # type: ignore[empty-body]
        """Computes the sum for each numeric columns for each group.

        .. versionadded:: 1.3.0

        .. versionchanged:: 3.4.0
            Supports Spark Connect.

        Parameters
        ----------
        cols : str
            column names. Non-numeric columns are ignored.

        Examples
        --------
        >>> df = spark.createDataFrame([
        ...     (2, "Alice", 80), (3, "Alice", 100),
        ...     (5, "Bob", 120), (10, "Bob", 140)], ["age", "name", "height"])
        >>> df.show()
        +---+-----+------+
        |age| name|height|
        +---+-----+------+
        |  2|Alice|    80|
        |  3|Alice|   100|
        |  5|  Bob|   120|
        | 10|  Bob|   140|
        +---+-----+------+

        Group-by name, and calculate the sum of the age in each group.

        >>> df.groupBy("name").sum("age").sort("name").show()
        +-----+--------+
        | name|sum(age)|
        +-----+--------+
        |Alice|       5|
        |  Bob|      15|
        +-----+--------+

        Calculate the sum of the age and height in all data.

        >>> df.groupBy().sum("age", "height").show()
        +--------+-----------+
        |sum(age)|sum(height)|
        +--------+-----------+
        |      20|        440|
        +--------+-----------+
        """

    def pivot(self, pivot_col: str, values: Optional[List["LiteralType"]] = None) -> "GroupedData":
        """
        Pivots a column of the current :class:`DataFrame` and performs the specified aggregation.

        .. versionadded:: 1.6.0

        .. versionchanged:: 3.4.0
            Supports Spark Connect.

        Parameters
        ----------
        pivot_col : str
            Name of the column to pivot.
        values : list, optional
            List of values that will be translated to columns in the output DataFrame.

            If ``values`` is not provided, Spark will eagerly compute the distinct values in
            ``pivot_col`` so it can determine the resulting schema of the transformation. To avoid
            any eager computations, provide an explicit list of values.

        Examples
        --------
        >>> from pyspark.sql import Row
        >>> df1 = spark.createDataFrame([
        ...     Row(course="dotNET", year=2012, earnings=10000),
        ...     Row(course="Java", year=2012, earnings=20000),
        ...     Row(course="dotNET", year=2012, earnings=5000),
        ...     Row(course="dotNET", year=2013, earnings=48000),
        ...     Row(course="Java", year=2013, earnings=30000),
        ... ])
        >>> df1.show()
        +------+----+--------+
        |course|year|earnings|
        +------+----+--------+
        |dotNET|2012|   10000|
        |  Java|2012|   20000|
        |dotNET|2012|    5000|
        |dotNET|2013|   48000|
        |  Java|2013|   30000|
        +------+----+--------+
        >>> df2 = spark.createDataFrame([
        ...     Row(training="expert", sales=Row(course="dotNET", year=2012, earnings=10000)),
        ...     Row(training="junior", sales=Row(course="Java", year=2012, earnings=20000)),
        ...     Row(training="expert", sales=Row(course="dotNET", year=2012, earnings=5000)),
        ...     Row(training="junior", sales=Row(course="dotNET", year=2013, earnings=48000)),
        ...     Row(training="expert", sales=Row(course="Java", year=2013, earnings=30000)),
        ... ])  # doctest: +SKIP
        >>> df2.show()  # doctest: +SKIP
        +--------+--------------------+
        |training|               sales|
        +--------+--------------------+
        |  expert|{dotNET, 2012, 10...|
        |  junior| {Java, 2012, 20000}|
        |  expert|{dotNET, 2012, 5000}|
        |  junior|{dotNET, 2013, 48...|
        |  expert| {Java, 2013, 30000}|
        +--------+--------------------+

        Compute the sum of earnings for each year by course with each course as a separate column

        >>> df1.groupBy("year").pivot(
        ...     "course", ["dotNET", "Java"]).sum("earnings").sort("year").show()
        +----+------+-----+
        |year|dotNET| Java|
        +----+------+-----+
        |2012| 15000|20000|
        |2013| 48000|30000|
        +----+------+-----+

        Or without specifying column values (less efficient)

        >>> df1.groupBy("year").pivot("course").sum("earnings").sort("year").show()
        +----+-----+------+
        |year| Java|dotNET|
        +----+-----+------+
        |2012|20000| 15000|
        |2013|30000| 48000|
        +----+-----+------+
        >>> df2.groupBy(
        ...     "sales.year").pivot("sales.course").sum("sales.earnings").sort("year").show()
        ... # doctest: +SKIP
        +----+-----+------+
        |year| Java|dotNET|
        +----+-----+------+
        |2012|20000| 15000|
        |2013|30000| 48000|
        +----+-----+------+
        """
        if values is None:
            jgd = self._jgd.pivot(pivot_col)
        else:
            jgd = self._jgd.pivot(pivot_col, values)
        return GroupedData(jgd, self._df)


def _test() -> None:
    import doctest
    from pyspark.sql import SparkSession
    import pyspark.sql.group

    globs = pyspark.sql.group.__dict__.copy()
    spark = SparkSession.builder.master("local[4]").appName("sql.group tests").getOrCreate()
    globs["spark"] = spark

    (failure_count, test_count) = doctest.testmod(
        pyspark.sql.group,
        globs=globs,
        optionflags=doctest.ELLIPSIS | doctest.NORMALIZE_WHITESPACE | doctest.REPORT_NDIFF,
    )
    spark.stop()
    if failure_count:
        sys.exit(-1)


if __name__ == "__main__":
    _test()<|MERGE_RESOLUTION|>--- conflicted
+++ resolved
@@ -240,10 +240,6 @@
             column names. Non-numeric columns are ignored.
         """
 
-<<<<<<< HEAD
-    # TODO(SPARK-41743): groupBy(...).agg(...).sort does not actually sort the output
-=======
->>>>>>> 0c30df19
     @df_varargs_api
     def avg(self, *cols: str) -> DataFrame:  # type: ignore[empty-body]
         """Computes average values for each numeric columns for each group.
@@ -295,10 +291,6 @@
         +--------+-----------+
         """
 
-<<<<<<< HEAD
-    # TODO(SPARK-41743): groupBy(...).agg(...).sort does not actually sort the output
-=======
->>>>>>> 0c30df19
     @df_varargs_api
     def max(self, *cols: str) -> DataFrame:  # type: ignore[empty-body]
         """Computes the max value for each numeric columns for each group.
@@ -343,10 +335,6 @@
         +--------+-----------+
         """
 
-<<<<<<< HEAD
-    # TODO(SPARK-41743): groupBy(...).agg(...).sort does not actually sort the output
-=======
->>>>>>> 0c30df19
     @df_varargs_api
     def min(self, *cols: str) -> DataFrame:  # type: ignore[empty-body]
         """Computes the min value for each numeric column for each group.
@@ -396,10 +384,6 @@
         +--------+-----------+
         """
 
-<<<<<<< HEAD
-    # TODO(SPARK-41743): groupBy(...).agg(...).sort does not actually sort the output
-=======
->>>>>>> 0c30df19
     @df_varargs_api
     def sum(self, *cols: str) -> DataFrame:  # type: ignore[empty-body]
         """Computes the sum for each numeric columns for each group.
