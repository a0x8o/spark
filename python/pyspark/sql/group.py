--- conflicted
+++ resolved
@@ -230,10 +230,6 @@
         """
 
     # TODO(SPARK-41743): groupBy(...).agg(...).sort does not actually sort the output
-<<<<<<< HEAD
-    # TODO(SPARK-41747): Support multiple arguments in groupBy.avg(...)
-=======
->>>>>>> 294e9b3a
     @df_varargs_api
     def avg(self, *cols: str) -> DataFrame:
         """Computes average values for each numeric columns for each group.
@@ -277,11 +273,7 @@
 
         Calculate the mean of the age and height in all data.
 
-<<<<<<< HEAD
-        >>> df.groupBy().avg('age', 'height').show()  # doctest: +SKIP
-=======
         >>> df.groupBy().avg('age', 'height').show()
->>>>>>> 294e9b3a
         +--------+-----------+
         |avg(age)|avg(height)|
         +--------+-----------+
@@ -290,10 +282,6 @@
         """
 
     # TODO(SPARK-41743): groupBy(...).agg(...).sort does not actually sort the output
-<<<<<<< HEAD
-    # TODO(SPARK-41744): Support multiple arguments in groupBy.max(...)
-=======
->>>>>>> 294e9b3a
     @df_varargs_api
     def max(self, *cols: str) -> DataFrame:
         """Computes the max value for each numeric columns for each group.
@@ -330,11 +318,7 @@
 
         Calculate the max of the age and height in all data.
 
-<<<<<<< HEAD
-        >>> df.groupBy().max("age", "height").show()  # doctest: +SKIP
-=======
         >>> df.groupBy().max("age", "height").show()
->>>>>>> 294e9b3a
         +--------+-----------+
         |max(age)|max(height)|
         +--------+-----------+
@@ -343,10 +327,6 @@
         """
 
     # TODO(SPARK-41743): groupBy(...).agg(...).sort does not actually sort the output
-<<<<<<< HEAD
-    # TODO(SPARK-41748): Support multiple arguments in groupBy.min(...)
-=======
->>>>>>> 294e9b3a
     @df_varargs_api
     def min(self, *cols: str) -> DataFrame:
         """Computes the min value for each numeric column for each group.
@@ -388,11 +368,7 @@
 
         Calculate the min of the age and height in all data.
 
-<<<<<<< HEAD
-        >>> df.groupBy().min("age", "height").show()  # doctest: +SKIP
-=======
         >>> df.groupBy().min("age", "height").show()
->>>>>>> 294e9b3a
         +--------+-----------+
         |min(age)|min(height)|
         +--------+-----------+
@@ -401,10 +377,6 @@
         """
 
     # TODO(SPARK-41743): groupBy(...).agg(...).sort does not actually sort the output
-<<<<<<< HEAD
-    # TODO(SPARK-41749): Support multiple arguments in groupBy.sum(...)
-=======
->>>>>>> 294e9b3a
     @df_varargs_api
     def sum(self, *cols: str) -> DataFrame:
         """Computes the sum for each numeric columns for each group.
@@ -446,11 +418,7 @@
 
         Calculate the sum of the age and height in all data.
 
-<<<<<<< HEAD
-        >>> df.groupBy().sum("age", "height").show()  # doctest: +SKIP
-=======
         >>> df.groupBy().sum("age", "height").show()
->>>>>>> 294e9b3a
         +--------+-----------+
         |sum(age)|sum(height)|
         +--------+-----------+
