#
# Licensed to the Apache Software Foundation (ASF) under one or more
# contributor license agreements.  See the NOTICE file distributed with
# this work for additional information regarding copyright ownership.
# The ASF licenses this file to You under the Apache License, Version 2.0
# (the "License"); you may not use this file except in compliance with
# the License.  You may obtain a copy of the License at
#
#    http://www.apache.org/licenses/LICENSE-2.0
#
# Unless required by applicable law or agreed to in writing, software
# distributed under the License is distributed on an "AS IS" BASIS,
# WITHOUT WARRANTIES OR CONDITIONS OF ANY KIND, either express or implied.
# See the License for the specific language governing permissions and
# limitations under the License.
#


def require_minimum_pandas_version() -> None:
    """Raise ImportError if minimum version of Pandas is not installed"""
    # TODO(HyukjinKwon): Relocate and deduplicate the version specification.
    minimum_pandas_version = "1.0.5"

    from distutils.version import LooseVersion

    try:
        import pandas

        have_pandas = True
    except ImportError as error:
        have_pandas = False
        raised_error = error
    if not have_pandas:
        raise ImportError(
            "Pandas >= %s must be installed; however, " "it was not found." % minimum_pandas_version
        ) from raised_error
    if LooseVersion(pandas.__version__) < LooseVersion(minimum_pandas_version):
        raise ImportError(
            "Pandas >= %s must be installed; however, "
            "your version was %s." % (minimum_pandas_version, pandas.__version__)
        )


def require_minimum_pyarrow_version() -> None:
    """Raise ImportError if minimum version of pyarrow is not installed"""
    # TODO(HyukjinKwon): Relocate and deduplicate the version specification.
    minimum_pyarrow_version = "1.0.0"

    from distutils.version import LooseVersion
    import os

    try:
        import pyarrow

        have_arrow = True
    except ImportError as error:
        have_arrow = False
        raised_error = error
    if not have_arrow:
        raise ImportError(
            "PyArrow >= %s must be installed; however, "
            "it was not found." % minimum_pyarrow_version
        ) from raised_error
    if LooseVersion(pyarrow.__version__) < LooseVersion(minimum_pyarrow_version):
        raise ImportError(
            "PyArrow >= %s must be installed; however, "
            "your version was %s." % (minimum_pyarrow_version, pyarrow.__version__)
        )
    if os.environ.get("ARROW_PRE_0_15_IPC_FORMAT", "0") == "1":
        raise RuntimeError(
            "Arrow legacy IPC format is not supported in PySpark, "
            "please unset ARROW_PRE_0_15_IPC_FORMAT"
        )


def require_minimum_grpc_version() -> None:
    """Raise ImportError if minimum version of grpc is not installed"""
<<<<<<< HEAD
    minimum_pandas_version = "1.48.1"
=======
    minimum_grpc_version = "1.48.1"
>>>>>>> 11e30a61

    from distutils.version import LooseVersion

    try:
        import grpc
    except ImportError as error:
        raise ImportError(
<<<<<<< HEAD
            "grpc >= %s must be installed; however, " "it was not found." % minimum_pandas_version
        ) from error
    if LooseVersion(grpc.__version__) < LooseVersion(minimum_pandas_version):
        raise ImportError(
            "Pandas >= %s must be installed; however, "
            "your version was %s." % (minimum_pandas_version, grpc.__version__)
=======
            "grpc >= %s must be installed; however, " "it was not found." % minimum_grpc_version
        ) from error
    if LooseVersion(grpc.__version__) < LooseVersion(minimum_grpc_version):
        raise ImportError(
            "gRPC >= %s must be installed; however, "
            "your version was %s." % (minimum_grpc_version, grpc.__version__)
>>>>>>> 11e30a61
        )


def pyarrow_version_less_than_minimum(minimum_pyarrow_version: str) -> bool:
    """Return False if the installed pyarrow version is less than minimum_pyarrow_version
    or if pyarrow is not installed."""
    from distutils.version import LooseVersion

    try:
        import pyarrow
    except ImportError:
        return False

    return LooseVersion(pyarrow.__version__) < LooseVersion(minimum_pyarrow_version)<|MERGE_RESOLUTION|>--- conflicted
+++ resolved
@@ -75,11 +75,7 @@
 
 def require_minimum_grpc_version() -> None:
     """Raise ImportError if minimum version of grpc is not installed"""
-<<<<<<< HEAD
-    minimum_pandas_version = "1.48.1"
-=======
     minimum_grpc_version = "1.48.1"
->>>>>>> 11e30a61
 
     from distutils.version import LooseVersion
 
@@ -87,21 +83,12 @@
         import grpc
     except ImportError as error:
         raise ImportError(
-<<<<<<< HEAD
-            "grpc >= %s must be installed; however, " "it was not found." % minimum_pandas_version
-        ) from error
-    if LooseVersion(grpc.__version__) < LooseVersion(minimum_pandas_version):
-        raise ImportError(
-            "Pandas >= %s must be installed; however, "
-            "your version was %s." % (minimum_pandas_version, grpc.__version__)
-=======
             "grpc >= %s must be installed; however, " "it was not found." % minimum_grpc_version
         ) from error
     if LooseVersion(grpc.__version__) < LooseVersion(minimum_grpc_version):
         raise ImportError(
             "gRPC >= %s must be installed; however, "
             "your version was %s." % (minimum_grpc_version, grpc.__version__)
->>>>>>> 11e30a61
         )
 
 
