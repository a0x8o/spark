--- conflicted
+++ resolved
@@ -182,43 +182,15 @@
     return _
 
 
-<<<<<<< HEAD
-=======
 # TODO(SPARK-41757): Compatibility of string representation for Column
 
 
->>>>>>> 294e9b3a
 class Column:
 
     """
     A column in a DataFrame.
 
     .. versionadded:: 1.3.0
-<<<<<<< HEAD
-
-    .. versionchanged:: 3.4.0
-        Support Spark Connect.
-
-    Examples
-    --------
-    Column instances can be created by
-
-    >>> df = spark.createDataFrame(
-    ...      [(2, "Alice"), (5, "Bob")], ["age", "name"])
-
-    Select a column out of a DataFrame
-
-    >>> df.name
-    Column<'name'>
-    >>> df["name"]
-    Column<'name'>
-
-    Create from an expression
-
-    >>> df.age + 1
-    Column<'(age + 1)'>
-    >>> 1 / df.age
-=======
 
     .. versionchanged:: 3.4.0
         Support Spark Connect.
@@ -241,7 +213,6 @@
     >>> df.age + 1  # doctest: +SKIP
     Column<'(age + 1)'>
     >>> 1 / df.age  # doctest: +SKIP
->>>>>>> 294e9b3a
     Column<'(1 / age)'>
     """
 
@@ -551,12 +522,9 @@
 
         .. versionadded:: 3.1.0
 
-<<<<<<< HEAD
-=======
         .. versionchanged:: 3.4.0
             Support Spark Connect.
 
->>>>>>> 294e9b3a
         Parameters
         ----------
         fieldName : str
@@ -604,12 +572,9 @@
 
         .. versionadded:: 3.1.0
 
-<<<<<<< HEAD
-=======
         .. versionchanged:: 3.4.0
             Support Spark Connect.
 
->>>>>>> 294e9b3a
         Parameters
         ----------
         fieldNames : str
@@ -1301,12 +1266,7 @@
         >>> from pyspark.sql import Window
         >>> window = Window.partitionBy("name").orderBy("age") \
                 .rowsBetween(Window.unboundedPreceding, Window.currentRow)
-<<<<<<< HEAD
-        >>> from pyspark.sql.functions import rank, min
-        >>> from pyspark.sql.functions import desc
-=======
         >>> from pyspark.sql.functions import rank, min, desc
->>>>>>> 294e9b3a
         >>> df = spark.createDataFrame(
         ...      [(2, "Alice"), (5, "Bob")], ["age", "name"])
         >>> df.withColumn("rank", rank().over(window)) \
