#
# Licensed to the Apache Software Foundation (ASF) under one or more
# contributor license agreements.  See the NOTICE file distributed with
# this work for additional information regarding copyright ownership.
# The ASF licenses this file to You under the Apache License, Version 2.0
# (the "License"); you may not use this file except in compliance with
# the License.  You may obtain a copy of the License at
#
#    http://www.apache.org/licenses/LICENSE-2.0
#
# Unless required by applicable law or agreed to in writing, software
# distributed under the License is distributed on an "AS IS" BASIS,
# WITHOUT WARRANTIES OR CONDITIONS OF ANY KIND, either express or implied.
# See the License for the specific language governing permissions and
# limitations under the License.
#

import sys
import json
import warnings
from typing import (
    cast,
    overload,
    Any,
    Callable,
    Iterable,
    List,
    Optional,
    Tuple,
    TYPE_CHECKING,
    Union,
)

from py4j.java_gateway import JavaObject

from pyspark import copy_func
from pyspark.context import SparkContext
from pyspark.sql.types import DataType

if TYPE_CHECKING:
    from pyspark.sql._typing import ColumnOrName, LiteralType, DecimalLiteral, DateTimeLiteral
    from pyspark.sql.window import WindowSpec

__all__ = ["Column"]


def _create_column_from_literal(literal: Union["LiteralType", "DecimalLiteral"]) -> "Column":
    sc = SparkContext._active_spark_context
    assert sc is not None and sc._jvm is not None
    return sc._jvm.functions.lit(literal)


def _create_column_from_name(name: str) -> "Column":
    sc = SparkContext._active_spark_context
    assert sc is not None and sc._jvm is not None
    return sc._jvm.functions.col(name)


def _to_java_column(col: "ColumnOrName") -> JavaObject:
    if isinstance(col, Column):
        jcol = col._jc
    elif isinstance(col, str):
        jcol = _create_column_from_name(col)
    else:
        raise TypeError(
            "Invalid argument, not a string or column: "
            "{0} of type {1}. "
            "For column literals, use 'lit', 'array', 'struct' or 'create_map' "
            "function.".format(col, type(col))
        )
    return jcol


def _to_seq(
    sc: SparkContext,
    cols: Iterable["ColumnOrName"],
    converter: Optional[Callable[["ColumnOrName"], JavaObject]] = None,
) -> JavaObject:
    """
    Convert a list of Columns (or names) into a JVM Seq of Column.

    An optional `converter` could be used to convert items in `cols`
    into JVM Column objects.
    """
    if converter:
        cols = [converter(c) for c in cols]
    assert sc._jvm is not None
    return sc._jvm.PythonUtils.toSeq(cols)


def _to_list(
    sc: SparkContext,
    cols: List["ColumnOrName"],
    converter: Optional[Callable[["ColumnOrName"], JavaObject]] = None,
) -> JavaObject:
    """
    Convert a list of Columns (or names) into a JVM (Scala) List of Columns.

    An optional `converter` could be used to convert items in `cols`
    into JVM Column objects.
    """
    if converter:
        cols = [converter(c) for c in cols]
    assert sc._jvm is not None
    return sc._jvm.PythonUtils.toList(cols)


def _unary_op(
    name: str,
    doc: str = "unary operator",
) -> Callable[["Column"], "Column"]:
    """Create a method for given unary operator"""

    def _(self: "Column") -> "Column":
        jc = getattr(self._jc, name)()
        return Column(jc)

    _.__doc__ = doc
    return _


def _func_op(name: str, doc: str = "") -> Callable[["Column"], "Column"]:
    def _(self: "Column") -> "Column":
        sc = SparkContext._active_spark_context
        assert sc is not None and sc._jvm is not None
        jc = getattr(sc._jvm.functions, name)(self._jc)
        return Column(jc)

    _.__doc__ = doc
    return _


def _bin_func_op(
    name: str,
    reverse: bool = False,
    doc: str = "binary function",
) -> Callable[["Column", Union["Column", "LiteralType", "DecimalLiteral"]], "Column"]:
    def _(self: "Column", other: Union["Column", "LiteralType", "DecimalLiteral"]) -> "Column":
        sc = SparkContext._active_spark_context
        assert sc is not None and sc._jvm is not None
        fn = getattr(sc._jvm.functions, name)
        jc = other._jc if isinstance(other, Column) else _create_column_from_literal(other)
        njc = fn(self._jc, jc) if not reverse else fn(jc, self._jc)
        return Column(njc)

    _.__doc__ = doc
    return _


def _bin_op(
    name: str,
    doc: str = "binary operator",
) -> Callable[
    ["Column", Union["Column", "LiteralType", "DecimalLiteral", "DateTimeLiteral"]], "Column"
]:
    """Create a method for given binary operator"""

    def _(
        self: "Column",
        other: Union["Column", "LiteralType", "DecimalLiteral", "DateTimeLiteral"],
    ) -> "Column":
        jc = other._jc if isinstance(other, Column) else other
        njc = getattr(self._jc, name)(jc)
        return Column(njc)

    _.__doc__ = doc
    return _


def _reverse_op(
    name: str,
    doc: str = "binary operator",
) -> Callable[["Column", Union["LiteralType", "DecimalLiteral"]], "Column"]:
    """Create a method for binary operator (this object is on right side)"""

    def _(self: "Column", other: Union["LiteralType", "DecimalLiteral"]) -> "Column":
        jother = _create_column_from_literal(other)
        jc = getattr(jother, name)(self._jc)
        return Column(jc)

    _.__doc__ = doc
    return _


<<<<<<< HEAD
# TODO(SPARK-41757): Compatibility of string representation for Column


=======
>>>>>>> 11e30a61
class Column:

    """
    A column in a DataFrame.

    .. versionadded:: 1.3.0

    .. versionchanged:: 3.4.0
        Support Spark Connect.
<<<<<<< HEAD

    Examples
    --------
    Column instances can be created by

    >>> df = spark.createDataFrame(
    ...      [(2, "Alice"), (5, "Bob")], ["age", "name"])

    Select a column out of a DataFrame
    >>> df.name   # doctest: +SKIP
    Column<'name'>
    >>> df["name"]  # doctest: +SKIP
    Column<'name'>

    Create from an expression

    >>> df.age + 1  # doctest: +SKIP
    Column<'(age + 1)'>
    >>> 1 / df.age  # doctest: +SKIP
    Column<'(1 / age)'>
=======

    Examples
    --------
    Column instances can be created by

    >>> df = spark.createDataFrame(
    ...      [(2, "Alice"), (5, "Bob")], ["age", "name"])

    Select a column out of a DataFrame
    >>> df.name
    Column<'name'>
    >>> df["name"]
    Column<'name'>

    Create from an expression

    >>> df.age + 1
    Column<...>
    >>> 1 / df.age
    Column<...>
>>>>>>> 11e30a61
    """

    def __init__(self, jc: JavaObject) -> None:
        self._jc = jc

    # arithmetic operators
    __neg__ = _func_op("negate")
    __add__ = cast(
        Callable[["Column", Union["Column", "LiteralType", "DecimalLiteral"]], "Column"],
        _bin_op("plus"),
    )
    __sub__ = cast(
        Callable[["Column", Union["Column", "LiteralType", "DecimalLiteral"]], "Column"],
        _bin_op("minus"),
    )
    __mul__ = cast(
        Callable[["Column", Union["Column", "LiteralType", "DecimalLiteral"]], "Column"],
        _bin_op("multiply"),
    )
    __div__ = cast(
        Callable[["Column", Union["Column", "LiteralType", "DecimalLiteral"]], "Column"],
        _bin_op("divide"),
    )
    __truediv__ = cast(
        Callable[["Column", Union["Column", "LiteralType", "DecimalLiteral"]], "Column"],
        _bin_op("divide"),
    )
    __mod__ = cast(
        Callable[["Column", Union["Column", "LiteralType", "DecimalLiteral"]], "Column"],
        _bin_op("mod"),
    )
    __radd__ = cast(
        Callable[["Column", Union["LiteralType", "DecimalLiteral"]], "Column"], _bin_op("plus")
    )
    __rsub__ = _reverse_op("minus")
    __rmul__ = cast(
        Callable[["Column", Union["LiteralType", "DecimalLiteral"]], "Column"], _bin_op("multiply")
    )
    __rdiv__ = _reverse_op("divide")
    __rtruediv__ = _reverse_op("divide")
    __rmod__ = _reverse_op("mod")

    __pow__ = _bin_func_op("pow")
    __rpow__ = cast(
        Callable[["Column", Union["LiteralType", "DecimalLiteral"]], "Column"],
        _bin_func_op("pow", reverse=True),
    )

    # logistic operators
    def __eq__(  # type: ignore[override]
        self,
        other: Union["Column", "LiteralType", "DecimalLiteral", "DateTimeLiteral"],
    ) -> "Column":
        """binary function"""
        return _bin_op("equalTo")(self, other)

    def __ne__(  # type: ignore[override]
        self,
        other: Any,
    ) -> "Column":
        """binary function"""
        return _bin_op("notEqual")(self, other)

    __lt__ = _bin_op("lt")
    __le__ = _bin_op("leq")
    __ge__ = _bin_op("geq")
    __gt__ = _bin_op("gt")

    # TODO(SPARK-41812): DataFrame.join: ambiguous column
    _eqNullSafe_doc = """
    Equality test that is safe for null values.

    .. versionadded:: 2.3.0

    .. versionchanged:: 3.4.0
        Support Spark Connect.

    Parameters
    ----------
    other
        a value or :class:`Column`

    Examples
    --------
    >>> from pyspark.sql import Row
    >>> df1 = spark.createDataFrame([
    ...     Row(id=1, value='foo'),
    ...     Row(id=2, value=None)
    ... ])
    >>> df1.select(
    ...     df1['value'] == 'foo',
    ...     df1['value'].eqNullSafe('foo'),
    ...     df1['value'].eqNullSafe(None)
    ... ).show()
    +-------------+---------------+----------------+
    |(value = foo)|(value <=> foo)|(value <=> NULL)|
    +-------------+---------------+----------------+
    |         true|           true|           false|
    |         null|          false|            true|
    +-------------+---------------+----------------+
    >>> df2 = spark.createDataFrame([
    ...     Row(value = 'bar'),
    ...     Row(value = None)
    ... ])
    >>> df1.join(df2, df1["value"] == df2["value"]).count()  # doctest: +SKIP
    0
    >>> df1.join(df2, df1["value"].eqNullSafe(df2["value"])).count()  # doctest: +SKIP
    1
    >>> df2 = spark.createDataFrame([
    ...     Row(id=1, value=float('NaN')),
    ...     Row(id=2, value=42.0),
    ...     Row(id=3, value=None)
    ... ])
    >>> df2.select(
    ...     df2['value'].eqNullSafe(None),
    ...     df2['value'].eqNullSafe(float('NaN')),
    ...     df2['value'].eqNullSafe(42.0)
    ... ).show()
    +----------------+---------------+----------------+
    |(value <=> NULL)|(value <=> NaN)|(value <=> 42.0)|
    +----------------+---------------+----------------+
    |           false|           true|           false|
    |           false|          false|            true|
    |            true|          false|           false|
    +----------------+---------------+----------------+

    Notes
    -----
    Unlike Pandas, PySpark doesn't consider NaN values to be NULL. See the
    `NaN Semantics <https://spark.apache.org/docs/latest/sql-ref-datatypes.html#nan-semantics>`_
    for details.
    """
    eqNullSafe = _bin_op("eqNullSafe", _eqNullSafe_doc)

    # `and`, `or`, `not` cannot be overloaded in Python,
    # so use bitwise operators as boolean operators
    __and__ = _bin_op("and")
    __or__ = _bin_op("or")
    __invert__ = _func_op("not")
    __rand__ = _bin_op("and")
    __ror__ = _bin_op("or")

    # container operators
    def __contains__(self, item: Any) -> None:
        raise ValueError(
            "Cannot apply 'in' operator against a column: please use 'contains' "
            "in a string column or 'array_contains' function for an array column."
        )

    # bitwise operators
    _bitwiseOR_doc = """
    Compute bitwise OR of this expression with another expression.

    .. versionchanged:: 3.4.0
        Support Spark Connect.

    Parameters
    ----------
    other
        a value or :class:`Column` to calculate bitwise or(|) with
        this :class:`Column`.

    Examples
    --------
    >>> from pyspark.sql import Row
    >>> df = spark.createDataFrame([Row(a=170, b=75)])
    >>> df.select(df.a.bitwiseOR(df.b)).collect()
    [Row((a | b)=235)]
    """
    _bitwiseAND_doc = """
    Compute bitwise AND of this expression with another expression.

    .. versionchanged:: 3.4.0
        Support Spark Connect.

    Parameters
    ----------
    other
        a value or :class:`Column` to calculate bitwise and(&) with
        this :class:`Column`.

    Examples
    --------
    >>> from pyspark.sql import Row
    >>> df = spark.createDataFrame([Row(a=170, b=75)])
    >>> df.select(df.a.bitwiseAND(df.b)).collect()
    [Row((a & b)=10)]
    """
    _bitwiseXOR_doc = """
    Compute bitwise XOR of this expression with another expression.

    .. versionchanged:: 3.4.0
        Support Spark Connect.

    Parameters
    ----------
    other
        a value or :class:`Column` to calculate bitwise xor(^) with
        this :class:`Column`.

    Examples
    --------
    >>> from pyspark.sql import Row
    >>> df = spark.createDataFrame([Row(a=170, b=75)])
    >>> df.select(df.a.bitwiseXOR(df.b)).collect()
    [Row((a ^ b)=225)]
    """

    bitwiseOR = _bin_op("bitwiseOR", _bitwiseOR_doc)
    bitwiseAND = _bin_op("bitwiseAND", _bitwiseAND_doc)
    bitwiseXOR = _bin_op("bitwiseXOR", _bitwiseXOR_doc)

    def getItem(self, key: Any) -> "Column":
        """
        An expression that gets an item at position ``ordinal`` out of a list,
        or gets an item by key out of a dict.

        .. versionadded:: 1.3.0

        .. versionchanged:: 3.4.0
            Support Spark Connect.

        Parameters
        ----------
        key
            a literal value, or a :class:`Column` expression.
            The result will only be true at a location if the item matches in the column.

             .. deprecated:: 3.0.0
                 :class:`Column` as a parameter is deprecated.

        Returns
        -------
        :class:`Column`
            Column representing the item(s) got at position out of a list or by key out of a dict.

        Examples
        --------
        >>> df = spark.createDataFrame([([1, 2], {"key": "value"})], ["l", "d"])
        >>> df.select(df.l.getItem(0), df.d.getItem("key")).show()
        +----+------+
        |l[0]|d[key]|
        +----+------+
        |   1| value|
        +----+------+
        """
        if isinstance(key, Column):
            warnings.warn(
                "A column as 'key' in getItem is deprecated as of Spark 3.0, and will not "
                "be supported in the future release. Use `column[key]` or `column.key` syntax "
                "instead.",
                FutureWarning,
            )
        return self[key]

    def getField(self, name: Any) -> "Column":
        """
        An expression that gets a field by name in a :class:`StructType`.

        .. versionadded:: 1.3.0

        .. versionchanged:: 3.4.0
            Support Spark Connect.

        Parameters
        ----------
        name
            a literal value, or a :class:`Column` expression.
            The result will only be true at a location if the field matches in the Column.

             .. deprecated:: 3.0.0
                 :class:`Column` as a parameter is deprecated.
        Returns
        -------
        :class:`Column`
            Column representing whether each element of Column got by name.

        Examples
        --------
        >>> from pyspark.sql import Row
        >>> df = spark.createDataFrame([Row(r=Row(a=1, b="b"))])
        >>> df.select(df.r.getField("b")).show()
        +---+
        |r.b|
        +---+
        |  b|
        +---+
        >>> df.select(df.r.a).show()
        +---+
        |r.a|
        +---+
        |  1|
        +---+
        """
        if isinstance(name, Column):
            warnings.warn(
                "A column as 'name' in getField is deprecated as of Spark 3.0, and will not "
                "be supported in the future release. Use `column[name]` or `column.name` syntax "
                "instead.",
                FutureWarning,
            )
        return self[name]

    def withField(self, fieldName: str, col: "Column") -> "Column":
        """
        An expression that adds/replaces a field in :class:`StructType` by name.

        .. versionadded:: 3.1.0

        .. versionchanged:: 3.4.0
            Support Spark Connect.

        Parameters
        ----------
        fieldName : str
            a literal value.
            The result will only be true at a location if any field matches in the Column.
        col : :class:`Column`
            A :class:`Column` expression for the column with `fieldName`.

        Returns
        -------
        :class:`Column`
            Column representing whether each element of Column
            which field was added/replaced by fieldName.

        Examples
        --------
        >>> from pyspark.sql import Row
        >>> from pyspark.sql.functions import lit
        >>> df = spark.createDataFrame([Row(a=Row(b=1, c=2))])
        >>> df.withColumn('a', df['a'].withField('b', lit(3))).select('a.b').show()
        +---+
        |  b|
        +---+
        |  3|
        +---+
        >>> df.withColumn('a', df['a'].withField('d', lit(4))).select('a.d').show()
        +---+
        |  d|
        +---+
        |  4|
        +---+
        """
        if not isinstance(fieldName, str):
            raise TypeError("fieldName should be a string")

        if not isinstance(col, Column):
            raise TypeError("col should be a Column")

        return Column(self._jc.withField(fieldName, col._jc))

    def dropFields(self, *fieldNames: str) -> "Column":
        """
        An expression that drops fields in :class:`StructType` by name.
        This is a no-op if the schema doesn't contain field name(s).

        .. versionadded:: 3.1.0

        .. versionchanged:: 3.4.0
            Support Spark Connect.

        Parameters
        ----------
        fieldNames : str
            Desired field names (collects all positional arguments passed)
            The result will drop at a location if any field matches in the Column.

        Returns
        -------
        :class:`Column`
            Column representing whether each element of Column with field dropped by fieldName.

        Examples
        --------
        >>> from pyspark.sql import Row
        >>> from pyspark.sql.functions import col, lit
        >>> df = spark.createDataFrame([
        ...     Row(a=Row(b=1, c=2, d=3, e=Row(f=4, g=5, h=6)))])
        >>> df.withColumn('a', df['a'].dropFields('b')).show()
        +-----------------+
        |                a|
        +-----------------+
        |{2, 3, {4, 5, 6}}|
        +-----------------+

        >>> df.withColumn('a', df['a'].dropFields('b', 'c')).show()
        +--------------+
        |             a|
        +--------------+
        |{3, {4, 5, 6}}|
        +--------------+

        This method supports dropping multiple nested fields directly e.g.

        >>> df.withColumn("a", col("a").dropFields("e.g", "e.h")).show()
        +--------------+
        |             a|
        +--------------+
        |{1, 2, 3, {4}}|
        +--------------+

        However, if you are going to add/replace multiple nested fields,
        it is preferred to extract out the nested struct before
        adding/replacing multiple fields e.g.

        >>> df.select(col("a").withField(
        ...     "e", col("a.e").dropFields("g", "h")).alias("a")
        ... ).show()
        +--------------+
        |             a|
        +--------------+
        |{1, 2, 3, {4}}|
        +--------------+

        """
        sc = SparkContext._active_spark_context
        assert sc is not None
        jc = self._jc.dropFields(_to_seq(sc, fieldNames))
        return Column(jc)

    def __getattr__(self, item: Any) -> "Column":
        if item.startswith("__"):
            raise AttributeError(item)
        return self[item]

    def __getitem__(self, k: Any) -> "Column":
        if isinstance(k, slice):
            if k.step is not None:
                raise ValueError("slice with step is not supported.")
            return self.substr(k.start, k.stop)
        else:
            return _bin_op("apply")(self, k)

    def __iter__(self) -> None:
        raise TypeError("Column is not iterable")

    # string methods
    _contains_doc = """
    Contains the other element. Returns a boolean :class:`Column` based on a string match.

    .. versionchanged:: 3.4.0
        Support Spark Connect.

    Parameters
    ----------
    other
        string in line. A value as a literal or a :class:`Column`.

    Examples
    --------
    >>> df = spark.createDataFrame(
    ...      [(2, "Alice"), (5, "Bob")], ["age", "name"])
    >>> df.filter(df.name.contains('o')).collect()
    [Row(age=5, name='Bob')]
    """
    _startswith_doc = """
    String starts with. Returns a boolean :class:`Column` based on a string match.

    Parameters
    ----------
    other : :class:`Column` or str
        string at start of line (do not use a regex `^`)

    .. versionchanged:: 3.4.0
        Support Spark Connect.

    Examples
    --------
    >>> df = spark.createDataFrame(
    ...      [(2, "Alice"), (5, "Bob")], ["age", "name"])
    >>> df.filter(df.name.startswith('Al')).collect()
    [Row(age=2, name='Alice')]
    >>> df.filter(df.name.startswith('^Al')).collect()
    []
    """
    _endswith_doc = """
    String ends with. Returns a boolean :class:`Column` based on a string match.

    .. versionchanged:: 3.4.0
        Support Spark Connect.

    Parameters
    ----------
    other : :class:`Column` or str
        string at end of line (do not use a regex `$`)

    Examples
    --------
    >>> df = spark.createDataFrame(
    ...      [(2, "Alice"), (5, "Bob")], ["age", "name"])
    >>> df.filter(df.name.endswith('ice')).collect()
    [Row(age=2, name='Alice')]
    >>> df.filter(df.name.endswith('ice$')).collect()
    []
    """

    contains = _bin_op("contains", _contains_doc)
    startswith = _bin_op("startsWith", _startswith_doc)
    endswith = _bin_op("endsWith", _endswith_doc)

    def like(self: "Column", other: str) -> "Column":
        """
        SQL like expression. Returns a boolean :class:`Column` based on a SQL LIKE match.

        .. versionchanged:: 3.4.0
            Support Spark Connect.

        Parameters
        ----------
        other : str
            a SQL LIKE pattern

        See Also
        --------
        pyspark.sql.Column.rlike

        Returns
        -------
        :class:`Column`
            Column of booleans showing whether each element
            in the Column is matched by SQL LIKE pattern.

        Examples
        --------
        >>> df = spark.createDataFrame(
        ...      [(2, "Alice"), (5, "Bob")], ["age", "name"])
        >>> df.filter(df.name.like('Al%')).collect()
        [Row(age=2, name='Alice')]
        """
        njc = getattr(self._jc, "like")(other)
        return Column(njc)

    def rlike(self: "Column", other: str) -> "Column":
        """
        SQL RLIKE expression (LIKE with Regex). Returns a boolean :class:`Column` based on a regex
        match.

        .. versionchanged:: 3.4.0
            Support Spark Connect.

        Parameters
        ----------
        other : str
            an extended regex expression

        Returns
        -------
        :class:`Column`
            Column of booleans showing whether each element
            in the Column is matched by extended regex expression.

        Examples
        --------
        >>> df = spark.createDataFrame(
        ...      [(2, "Alice"), (5, "Bob")], ["age", "name"])
        >>> df.filter(df.name.rlike('ice$')).collect()
        [Row(age=2, name='Alice')]
        """
        njc = getattr(self._jc, "rlike")(other)
        return Column(njc)

    def ilike(self: "Column", other: str) -> "Column":
        """
        SQL ILIKE expression (case insensitive LIKE). Returns a boolean :class:`Column`
        based on a case insensitive match.

        .. versionadded:: 3.3.0

        .. versionchanged:: 3.4.0
            Support Spark Connect.

        Parameters
        ----------
        other : str
            a SQL LIKE pattern

        See Also
        --------
        pyspark.sql.Column.rlike

        Returns
        -------
        :class:`Column`
            Column of booleans showing whether each element
            in the Column is matched by SQL LIKE pattern.

        Examples
        --------
        >>> df = spark.createDataFrame(
        ...      [(2, "Alice"), (5, "Bob")], ["age", "name"])
        >>> df.filter(df.name.ilike('%Ice')).collect()
        [Row(age=2, name='Alice')]
        """
        njc = getattr(self._jc, "ilike")(other)
        return Column(njc)

    @overload
    def substr(self, startPos: int, length: int) -> "Column":
        ...

    @overload
    def substr(self, startPos: "Column", length: "Column") -> "Column":
        ...

    def substr(self, startPos: Union[int, "Column"], length: Union[int, "Column"]) -> "Column":
        """
        Return a :class:`Column` which is a substring of the column.

        .. versionadded:: 1.3.0

        .. versionchanged:: 3.4.0
            Support Spark Connect.

        Parameters
        ----------
        startPos : :class:`Column` or int
            start position
        length : :class:`Column` or int
            length of the substring

        Returns
        -------
        :class:`Column`
            Column representing whether each element of Column is substr of origin Column.

        Examples
        --------
        >>> df = spark.createDataFrame(
        ...      [(2, "Alice"), (5, "Bob")], ["age", "name"])
        >>> df.select(df.name.substr(1, 3).alias("col")).collect()
        [Row(col='Ali'), Row(col='Bob')]
        """
        if type(startPos) != type(length):
            raise TypeError(
                "startPos and length must be the same type. "
                "Got {startPos_t} and {length_t}, respectively.".format(
                    startPos_t=type(startPos),
                    length_t=type(length),
                )
            )
        if isinstance(startPos, int):
            jc = self._jc.substr(startPos, length)
        elif isinstance(startPos, Column):
            jc = self._jc.substr(startPos._jc, cast("Column", length)._jc)
        else:
            raise TypeError("Unexpected type: %s" % type(startPos))
        return Column(jc)

    def isin(self, *cols: Any) -> "Column":
        """
        A boolean expression that is evaluated to true if the value of this
        expression is contained by the evaluated values of the arguments.

        .. versionadded:: 1.5.0

        .. versionchanged:: 3.4.0
            Support Spark Connect.

        Parameters
        ----------
        cols
            The result will only be true at a location if any value matches in the Column.

        Returns
        -------
        :class:`Column`
            Column of booleans showing whether each element in the Column is contained in cols.

        Examples
        --------
        >>> df = spark.createDataFrame(
        ...      [(2, "Alice"), (5, "Bob")], ["age", "name"])
        >>> df[df.name.isin("Bob", "Mike")].collect()
        [Row(age=5, name='Bob')]
        >>> df[df.age.isin([1, 2, 3])].collect()
        [Row(age=2, name='Alice')]
        """
        if len(cols) == 1 and isinstance(cols[0], (list, set)):
            cols = cast(Tuple, cols[0])
        cols = cast(
            Tuple,
            [c._jc if isinstance(c, Column) else _create_column_from_literal(c) for c in cols],
        )
        sc = SparkContext._active_spark_context
        assert sc is not None
        jc = getattr(self._jc, "isin")(_to_seq(sc, cols))
        return Column(jc)

    # order
    _asc_doc = """
    Returns a sort expression based on the ascending order of the column.

    Examples
    --------
    >>> from pyspark.sql import Row
    >>> df = spark.createDataFrame([('Tom', 80), ('Alice', None)], ["name", "height"])
    >>> df.select(df.name).orderBy(df.name.asc()).collect()
    [Row(name='Alice'), Row(name='Tom')]
    """
    _asc_nulls_first_doc = """
    Returns a sort expression based on ascending order of the column, and null values
    return before non-null values.

    .. versionadded:: 2.4.0

    Examples
    --------
    >>> from pyspark.sql import Row
    >>> df = spark.createDataFrame([('Tom', 80), (None, 60), ('Alice', None)], ["name", "height"])
    >>> df.select(df.name).orderBy(df.name.asc_nulls_first()).collect()
    [Row(name=None), Row(name='Alice'), Row(name='Tom')]

    """
    _asc_nulls_last_doc = """
    Returns a sort expression based on ascending order of the column, and null values
    appear after non-null values.

    .. versionadded:: 2.4.0

    Examples
    --------
    >>> from pyspark.sql import Row
    >>> df = spark.createDataFrame([('Tom', 80), (None, 60), ('Alice', None)], ["name", "height"])
    >>> df.select(df.name).orderBy(df.name.asc_nulls_last()).collect()
    [Row(name='Alice'), Row(name='Tom'), Row(name=None)]

    """
    _desc_doc = """
    Returns a sort expression based on the descending order of the column.

    .. versionadded:: 2.4.0

    Examples
    --------
    >>> from pyspark.sql import Row
    >>> df = spark.createDataFrame([('Tom', 80), ('Alice', None)], ["name", "height"])
    >>> df.select(df.name).orderBy(df.name.desc()).collect()
    [Row(name='Tom'), Row(name='Alice')]
    """
    _desc_nulls_first_doc = """
    Returns a sort expression based on the descending order of the column, and null values
    appear before non-null values.

    .. versionadded:: 2.4.0

    Examples
    --------
    >>> from pyspark.sql import Row
    >>> df = spark.createDataFrame([('Tom', 80), (None, 60), ('Alice', None)], ["name", "height"])
    >>> df.select(df.name).orderBy(df.name.desc_nulls_first()).collect()
    [Row(name=None), Row(name='Tom'), Row(name='Alice')]

    """
    _desc_nulls_last_doc = """
    Returns a sort expression based on the descending order of the column, and null values
    appear after non-null values.

    .. versionadded:: 2.4.0

    Examples
    --------
    >>> from pyspark.sql import Row
    >>> df = spark.createDataFrame([('Tom', 80), (None, 60), ('Alice', None)], ["name", "height"])
    >>> df.select(df.name).orderBy(df.name.desc_nulls_last()).collect()
    [Row(name='Tom'), Row(name='Alice'), Row(name=None)]
    """

    asc = _unary_op("asc", _asc_doc)
    asc_nulls_first = _unary_op("asc_nulls_first", _asc_nulls_first_doc)
    asc_nulls_last = _unary_op("asc_nulls_last", _asc_nulls_last_doc)
    desc = _unary_op("desc", _desc_doc)
    desc_nulls_first = _unary_op("desc_nulls_first", _desc_nulls_first_doc)
    desc_nulls_last = _unary_op("desc_nulls_last", _desc_nulls_last_doc)

    _isNull_doc = """
    True if the current expression is null.

    .. versionchanged:: 3.4.0
        Support Spark Connect.

    Examples
    --------
    >>> from pyspark.sql import Row
    >>> df = spark.createDataFrame([Row(name='Tom', height=80), Row(name='Alice', height=None)])
    >>> df.filter(df.height.isNull()).collect()
    [Row(name='Alice', height=None)]
    """
    _isNotNull_doc = """
    True if the current expression is NOT null.

    .. versionchanged:: 3.4.0
        Support Spark Connect.

    Examples
    --------
    >>> from pyspark.sql import Row
    >>> df = spark.createDataFrame([Row(name='Tom', height=80), Row(name='Alice', height=None)])
    >>> df.filter(df.height.isNotNull()).collect()
    [Row(name='Tom', height=80)]
    """

    isNull = _unary_op("isNull", _isNull_doc)
    isNotNull = _unary_op("isNotNull", _isNotNull_doc)

    def alias(self, *alias: str, **kwargs: Any) -> "Column":
        """
        Returns this column aliased with a new name or names (in the case of expressions that
        return more than one column, such as explode).

        .. versionadded:: 1.3.0

        .. versionchanged:: 3.4.0
            Support Spark Connect.

        Parameters
        ----------
        alias : str
            desired column names (collects all positional arguments passed)

        Other Parameters
        ----------------
        metadata: dict
            a dict of information to be stored in ``metadata`` attribute of the
            corresponding :class:`StructField <pyspark.sql.types.StructField>` (optional, keyword
            only argument)

            .. versionchanged:: 2.2.0
               Added optional ``metadata`` argument.

        Returns
        -------
        :class:`Column`
            Column representing whether each element of Column is aliased with new name or names.

        Examples
        --------
        >>> df = spark.createDataFrame(
        ...      [(2, "Alice"), (5, "Bob")], ["age", "name"])
        >>> df.select(df.age.alias("age2")).collect()
        [Row(age2=2), Row(age2=5)]
        >>> df.select(df.age.alias("age3", metadata={'max': 99})).schema['age3'].metadata['max']
        99
        """

        metadata = kwargs.pop("metadata", None)
        assert not kwargs, "Unexpected kwargs where passed: %s" % kwargs

        sc = SparkContext._active_spark_context
        assert sc is not None
        if len(alias) == 1:
            if metadata:
                assert sc._jvm is not None
                jmeta = sc._jvm.org.apache.spark.sql.types.Metadata.fromJson(json.dumps(metadata))
                return Column(getattr(self._jc, "as")(alias[0], jmeta))
            else:
                return Column(getattr(self._jc, "as")(alias[0]))
        else:
            if metadata:
                raise ValueError("metadata can only be provided for a single column")
            return Column(getattr(self._jc, "as")(_to_seq(sc, list(alias))))

    name = copy_func(alias, sinceversion=2.0, doc=":func:`name` is an alias for :func:`alias`.")

    def cast(self, dataType: Union[DataType, str]) -> "Column":
        """
        Casts the column into type ``dataType``.

        .. versionadded:: 1.3.0

        .. versionchanged:: 3.4.0
            Support Spark Connect.

        Parameters
        ----------
        dataType : :class:`DataType` or str
            a DataType or Python string literal with a DDL-formatted string
            to use when parsing the column to the same type.

        Returns
        -------
        :class:`Column`
            Column representing whether each element of Column is cast into new type.

        Examples
        --------
        >>> from pyspark.sql.types import StringType
        >>> df = spark.createDataFrame(
        ...      [(2, "Alice"), (5, "Bob")], ["age", "name"])
        >>> df.select(df.age.cast("string").alias('ages')).collect()
        [Row(ages='2'), Row(ages='5')]
        >>> df.select(df.age.cast(StringType()).alias('ages')).collect()
        [Row(ages='2'), Row(ages='5')]
        """
        if isinstance(dataType, str):
            jc = self._jc.cast(dataType)
        elif isinstance(dataType, DataType):
            from pyspark.sql import SparkSession

            spark = SparkSession._getActiveSessionOrCreate()
            jdt = spark._jsparkSession.parseDataType(dataType.json())
            jc = self._jc.cast(jdt)
        else:
            raise TypeError("unexpected type: %s" % type(dataType))
        return Column(jc)

    astype = copy_func(cast, sinceversion=1.4, doc=":func:`astype` is an alias for :func:`cast`.")

    def between(
        self,
        lowerBound: Union["Column", "LiteralType", "DateTimeLiteral", "DecimalLiteral"],
        upperBound: Union["Column", "LiteralType", "DateTimeLiteral", "DecimalLiteral"],
    ) -> "Column":
        """
        True if the current column is between the lower bound and upper bound, inclusive.

        .. versionadded:: 1.3.0

        Parameters
        ----------
        lowerBound : :class:`Column`, int, float, string, bool, datetime, date or Decimal
            a boolean expression that boundary start, inclusive.
        upperBound : :class:`Column`, int, float, string, bool, datetime, date or Decimal
            a boolean expression that boundary end, inclusive.

        Returns
        -------
        :class:`Column`
            Column of booleans showing whether each element of Column
            is between left and right (inclusive).

        Examples
        --------
        >>> df = spark.createDataFrame(
        ...      [(2, "Alice"), (5, "Bob")], ["age", "name"])
        >>> df.select(df.name, df.age.between(2, 4)).show()
        +-----+---------------------------+
        | name|((age >= 2) AND (age <= 4))|
        +-----+---------------------------+
        |Alice|                       true|
        |  Bob|                      false|
        +-----+---------------------------+
        """
        return (self >= lowerBound) & (self <= upperBound)

    def when(self, condition: "Column", value: Any) -> "Column":
        """
        Evaluates a list of conditions and returns one of multiple possible result expressions.
        If :func:`Column.otherwise` is not invoked, None is returned for unmatched conditions.

        .. versionadded:: 1.4.0

        .. versionchanged:: 3.4.0
            Support Spark Connect.

        Parameters
        ----------
        condition : :class:`Column`
            a boolean :class:`Column` expression.
        value
            a literal value, or a :class:`Column` expression.

        Returns
        -------
        :class:`Column`
            Column representing whether each element of Column is in conditions.

        Examples
        --------
        >>> from pyspark.sql import functions as F
        >>> df = spark.createDataFrame(
        ...      [(2, "Alice"), (5, "Bob")], ["age", "name"])
        >>> df.select(df.name, F.when(df.age > 4, 1).when(df.age < 3, -1).otherwise(0)).show()
        +-----+------------------------------------------------------------+
        | name|CASE WHEN (age > 4) THEN 1 WHEN (age < 3) THEN -1 ELSE 0 END|
        +-----+------------------------------------------------------------+
        |Alice|                                                          -1|
        |  Bob|                                                           1|
        +-----+------------------------------------------------------------+

        See Also
        --------
        pyspark.sql.functions.when
        """
        if not isinstance(condition, Column):
            raise TypeError("condition should be a Column")
        v = value._jc if isinstance(value, Column) else value
        jc = self._jc.when(condition._jc, v)
        return Column(jc)

    def otherwise(self, value: Any) -> "Column":
        """
        Evaluates a list of conditions and returns one of multiple possible result expressions.
        If :func:`Column.otherwise` is not invoked, None is returned for unmatched conditions.

        .. versionadded:: 1.4.0

        .. versionchanged:: 3.4.0
            Support Spark Connect.

        Parameters
        ----------
        value
            a literal value, or a :class:`Column` expression.

        Returns
        -------
        :class:`Column`
            Column representing whether each element of Column is unmatched conditions.

        Examples
        --------
        >>> from pyspark.sql import functions as F
        >>> df = spark.createDataFrame(
        ...      [(2, "Alice"), (5, "Bob")], ["age", "name"])
        >>> df.select(df.name, F.when(df.age > 3, 1).otherwise(0)).show()
        +-----+-------------------------------------+
        | name|CASE WHEN (age > 3) THEN 1 ELSE 0 END|
        +-----+-------------------------------------+
        |Alice|                                    0|
        |  Bob|                                    1|
        +-----+-------------------------------------+

        See Also
        --------
        pyspark.sql.functions.when
        """
        v = value._jc if isinstance(value, Column) else value
        jc = self._jc.otherwise(v)
        return Column(jc)

    def over(self, window: "WindowSpec") -> "Column":
        """
        Define a windowing column.

        .. versionadded:: 1.4.0

        .. versionchanged:: 3.4.0
            Support Spark Connect.

        Parameters
        ----------
        window : :class:`WindowSpec`

        Returns
        -------
        :class:`Column`

        Examples
        --------
        >>> from pyspark.sql import Window
        >>> window = Window.partitionBy("name").orderBy("age") \
                .rowsBetween(Window.unboundedPreceding, Window.currentRow)
        >>> from pyspark.sql.functions import rank, min, desc
        >>> df = spark.createDataFrame(
        ...      [(2, "Alice"), (5, "Bob")], ["age", "name"])
        >>> df.withColumn("rank", rank().over(window)) \
                .withColumn("min", min('age').over(window)).sort(desc("age")).show()
        +---+-----+----+---+
        |age| name|rank|min|
        +---+-----+----+---+
        |  5|  Bob|   1|  5|
        |  2|Alice|   1|  2|
        +---+-----+----+---+
        """
        from pyspark.sql.window import WindowSpec

        if not isinstance(window, WindowSpec):
            raise TypeError("window should be WindowSpec")
        jc = self._jc.over(window._jspec)
        return Column(jc)

    def __nonzero__(self) -> None:
        raise ValueError(
            "Cannot convert column into bool: please use '&' for 'and', '|' for 'or', "
            "'~' for 'not' when building DataFrame boolean expressions."
        )

    __bool__ = __nonzero__

    def __repr__(self) -> str:
        return "Column<'%s'>" % self._jc.toString()


def _test() -> None:
    import doctest
    from pyspark.sql import SparkSession
    import pyspark.sql.column

    globs = pyspark.sql.column.__dict__.copy()
    spark = SparkSession.builder.master("local[4]").appName("sql.column tests").getOrCreate()
    globs["spark"] = spark

    (failure_count, test_count) = doctest.testmod(
        pyspark.sql.column,
        globs=globs,
        optionflags=doctest.ELLIPSIS | doctest.NORMALIZE_WHITESPACE | doctest.REPORT_NDIFF,
    )
    spark.stop()
    if failure_count:
        sys.exit(-1)


if __name__ == "__main__":
    _test()<|MERGE_RESOLUTION|>--- conflicted
+++ resolved
@@ -182,12 +182,6 @@
     return _
 
 
-<<<<<<< HEAD
-# TODO(SPARK-41757): Compatibility of string representation for Column
-
-
-=======
->>>>>>> 11e30a61
 class Column:
 
     """
@@ -197,28 +191,6 @@
 
     .. versionchanged:: 3.4.0
         Support Spark Connect.
-<<<<<<< HEAD
-
-    Examples
-    --------
-    Column instances can be created by
-
-    >>> df = spark.createDataFrame(
-    ...      [(2, "Alice"), (5, "Bob")], ["age", "name"])
-
-    Select a column out of a DataFrame
-    >>> df.name   # doctest: +SKIP
-    Column<'name'>
-    >>> df["name"]  # doctest: +SKIP
-    Column<'name'>
-
-    Create from an expression
-
-    >>> df.age + 1  # doctest: +SKIP
-    Column<'(age + 1)'>
-    >>> 1 / df.age  # doctest: +SKIP
-    Column<'(1 / age)'>
-=======
 
     Examples
     --------
@@ -239,7 +211,6 @@
     Column<...>
     >>> 1 / df.age
     Column<...>
->>>>>>> 11e30a61
     """
 
     def __init__(self, jc: JavaObject) -> None:
