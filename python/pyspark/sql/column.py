--- conflicted
+++ resolved
@@ -712,19 +712,11 @@
         --------
         >>> df = spark.createDataFrame([('abcedfg', {"key": "value"})], ["l", "d"])
         >>> df.select(df.l[slice(1, 3)], df.d['key']).show()
-<<<<<<< HEAD
-        +------------------+------+
-        |substring(l, 1, 3)|d[key]|
-        +------------------+------+
-        |               abc| value|
-        +------------------+------+
-=======
         +---------------+------+
         |substr(l, 1, 3)|d[key]|
         +---------------+------+
         |            abc| value|
         +---------------+------+
->>>>>>> 54d5087c
         """
         if isinstance(k, slice):
             if k.step is not None:
@@ -970,14 +962,9 @@
 
         Parameters
         ----------
-<<<<<<< HEAD
-        cols
-            The result will only be true at a location if any value matches in the Column.
-=======
         cols : Any
             The values to compare with the column values. The result will only be true at a location
             if any value matches in the Column.
->>>>>>> 54d5087c
 
         Returns
         -------
@@ -986,14 +973,6 @@
 
         Examples
         --------
-<<<<<<< HEAD
-        >>> df = spark.createDataFrame(
-        ...      [(2, "Alice"), (5, "Bob")], ["age", "name"])
-        >>> df[df.name.isin("Bob", "Mike")].collect()
-        [Row(age=5, name='Bob')]
-        >>> df[df.age.isin([1, 2, 3])].collect()
-        [Row(age=2, name='Alice')]
-=======
         >>> df = spark.createDataFrame([(2, "Alice"), (5, "Bob"), (8, "Mike")], ["age", "name"])
 
         Example 1: Filter rows with names in the specified values
@@ -1023,7 +1002,6 @@
         +---+----+
         |  8|Mike|
         +---+----+
->>>>>>> 54d5087c
         """
         if len(cols) == 1 and isinstance(cols[0], (list, set)):
             cols = cast(Tuple, cols[0])
