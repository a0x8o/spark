--- conflicted
+++ resolved
@@ -37,150 +37,6 @@
 __all__ = ["Column"]
 
 
-<<<<<<< HEAD
-def _create_column_from_literal(literal: Union["LiteralType", "DecimalLiteral"]) -> "Column":
-    sc = SparkContext._active_spark_context
-    assert sc is not None and sc._jvm is not None
-    return sc._jvm.functions.lit(literal)
-
-
-def _create_column_from_name(name: str) -> "Column":
-    sc = SparkContext._active_spark_context
-    assert sc is not None and sc._jvm is not None
-    return sc._jvm.functions.col(name)
-
-
-def _to_java_column(col: "ColumnOrName") -> JavaObject:
-    if isinstance(col, Column):
-        jcol = col._jc
-    elif isinstance(col, str):
-        jcol = _create_column_from_name(col)
-    else:
-        raise TypeError(
-            "Invalid argument, not a string or column: "
-            "{0} of type {1}. "
-            "For column literals, use 'lit', 'array', 'struct' or 'create_map' "
-            "function.".format(col, type(col))
-        )
-    return jcol
-
-
-def _to_seq(
-    sc: SparkContext,
-    cols: Iterable["ColumnOrName"],
-    converter: Optional[Callable[["ColumnOrName"], JavaObject]] = None,
-) -> JavaObject:
-    """
-    Convert a list of Columns (or names) into a JVM Seq of Column.
-
-    An optional `converter` could be used to convert items in `cols`
-    into JVM Column objects.
-    """
-    if converter:
-        cols = [converter(c) for c in cols]
-    assert sc._jvm is not None
-    return sc._jvm.PythonUtils.toSeq(cols)
-
-
-def _to_list(
-    sc: SparkContext,
-    cols: List["ColumnOrName"],
-    converter: Optional[Callable[["ColumnOrName"], JavaObject]] = None,
-) -> JavaObject:
-    """
-    Convert a list of Columns (or names) into a JVM (Scala) List of Columns.
-
-    An optional `converter` could be used to convert items in `cols`
-    into JVM Column objects.
-    """
-    if converter:
-        cols = [converter(c) for c in cols]
-    assert sc._jvm is not None
-    return sc._jvm.PythonUtils.toList(cols)
-
-
-def _unary_op(
-    name: str,
-    doc: str = "unary operator",
-) -> Callable[["Column"], "Column"]:
-    """Create a method for given unary operator"""
-
-    def _(self: "Column") -> "Column":
-        jc = getattr(self._jc, name)()
-        return Column(jc)
-
-    _.__doc__ = doc
-    return _
-
-
-def _func_op(name: str, doc: str = "") -> Callable[["Column"], "Column"]:
-    def _(self: "Column") -> "Column":
-        sc = SparkContext._active_spark_context
-        assert sc is not None and sc._jvm is not None
-        jc = getattr(sc._jvm.functions, name)(self._jc)
-        return Column(jc)
-
-    _.__doc__ = doc
-    return _
-
-
-def _bin_func_op(
-    name: str,
-    reverse: bool = False,
-    doc: str = "binary function",
-) -> Callable[["Column", Union["Column", "LiteralType", "DecimalLiteral"]], "Column"]:
-    def _(self: "Column", other: Union["Column", "LiteralType", "DecimalLiteral"]) -> "Column":
-        sc = SparkContext._active_spark_context
-        assert sc is not None and sc._jvm is not None
-        fn = getattr(sc._jvm.functions, name)
-        jc = other._jc if isinstance(other, Column) else _create_column_from_literal(other)
-        njc = fn(self._jc, jc) if not reverse else fn(jc, self._jc)
-        return Column(njc)
-
-    _.__doc__ = doc
-    return _
-
-
-def _bin_op(
-    name: str,
-    doc: str = "binary operator",
-) -> Callable[
-    ["Column", Union["Column", "LiteralType", "DecimalLiteral", "DateTimeLiteral"]], "Column"
-]:
-    """Create a method for given binary operator"""
-
-    def _(
-        self: "Column",
-        other: Union["Column", "LiteralType", "DecimalLiteral", "DateTimeLiteral"],
-    ) -> "Column":
-        jc = other._jc if isinstance(other, Column) else other
-        njc = getattr(self._jc, name)(jc)
-        return Column(njc)
-
-    _.__doc__ = doc
-    return _
-
-
-def _reverse_op(
-    name: str,
-    doc: str = "binary operator",
-) -> Callable[["Column", Union["LiteralType", "DecimalLiteral"]], "Column"]:
-    """Create a method for binary operator (this object is on right side)"""
-
-    def _(self: "Column", other: Union["LiteralType", "DecimalLiteral"]) -> "Column":
-        jother = _create_column_from_literal(other)
-        jc = getattr(jother, name)(self._jc)
-        return Column(jc)
-
-    _.__doc__ = doc
-    return _
-
-
-# TODO(SPARK-41757): Compatibility of string representation for Column
-
-
-=======
->>>>>>> 0c30df19
 class Column:
 
     """
@@ -199,28 +55,17 @@
     ...      [(2, "Alice"), (5, "Bob")], ["age", "name"])
 
     Select a column out of a DataFrame
-<<<<<<< HEAD
-    >>> df.name   # doctest: +SKIP
-=======
     >>> df.name
->>>>>>> 0c30df19
     Column<'name'>
-    >>> df["name"]  # doctest: +SKIP
+    >>> df["name"]
     Column<'name'>
 
     Create from an expression
 
-<<<<<<< HEAD
-    >>> df.age + 1  # doctest: +SKIP
-    Column<'(age + 1)'>
-    >>> 1 / df.age  # doctest: +SKIP
-    Column<'(1 / age)'>
-=======
     >>> df.age + 1
     Column<...>
     >>> 1 / df.age
     Column<...>
->>>>>>> 0c30df19
     """
 
     # HACK ALERT!! this is to reduce the backward compatibility concern, and returns
@@ -637,11 +482,7 @@
         .. versionadded:: 3.1.0
 
         .. versionchanged:: 3.4.0
-<<<<<<< HEAD
-            Support Spark Connect.
-=======
-            Supports Spark Connect.
->>>>>>> 0c30df19
+            Supports Spark Connect.
 
         Parameters
         ----------
@@ -686,11 +527,7 @@
         .. versionadded:: 3.1.0
 
         .. versionchanged:: 3.4.0
-<<<<<<< HEAD
-            Support Spark Connect.
-=======
-            Supports Spark Connect.
->>>>>>> 0c30df19
+            Supports Spark Connect.
 
         Parameters
         ----------
@@ -1662,16 +1499,11 @@
         Examples
         --------
         >>> from pyspark.sql import Window
-<<<<<<< HEAD
-        >>> window = Window.partitionBy("name").orderBy("age") \
-                .rowsBetween(Window.unboundedPreceding, Window.currentRow)
-=======
         >>> window = (
         ...     Window.partitionBy("name")
         ...     .orderBy("age")
         ...     .rowsBetween(Window.unboundedPreceding, Window.currentRow)
         ... )
->>>>>>> 0c30df19
         >>> from pyspark.sql.functions import rank, min, desc
         >>> df = spark.createDataFrame(
         ...      [(2, "Alice"), (5, "Bob")], ["age", "name"])
