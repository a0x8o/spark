--- conflicted
+++ resolved
@@ -33,14 +33,10 @@
 
 from pyspark.util import PythonEvalType
 from pyspark.sql.group import GroupedData as PySparkGroupedData
-<<<<<<< HEAD
-from pyspark.sql.types import NumericType
-=======
 from pyspark.sql.pandas.group_ops import PandasCogroupedOps as PySparkPandasCogroupedOps
 from pyspark.sql.pandas.functions import _validate_pandas_udf  # type: ignore[attr-defined]
 from pyspark.sql.types import NumericType
 from pyspark.sql.types import StructType
->>>>>>> 0c30df19
 
 import pyspark.sql.connect.plan as plan
 from pyspark.sql.column import Column
@@ -144,11 +140,7 @@
             assert all(isinstance(c, Column) for c in exprs), "all exprs should be Column"
             aggregate_cols = cast(List[Column], list(exprs))
 
-<<<<<<< HEAD
-        return DataFrame.withPlan(
-=======
         return DataFrame(
->>>>>>> 0c30df19
             plan.Aggregate(
                 child=self._df._plan,
                 group_type=self._group_type,
@@ -176,48 +168,27 @@
             field.name for field in schema.fields if isinstance(field.dataType, NumericType)
         ]
 
-<<<<<<< HEAD
-        agg_cols: List[str] = []
-
-        if len(cols) > 0:
-            invalid_cols = [c for c in cols if c not in numerical_cols]
-            if len(invalid_cols) > 0:
-                raise TypeError(
-                    f"{invalid_cols} are not numeric columns. "
-                    f"Numeric aggregation function can only be applied on numeric columns."
-=======
         if len(cols) > 0:
             invalid_cols = [c for c in cols if c not in numerical_cols]
             if len(invalid_cols) > 0:
                 raise PySparkTypeError(
                     errorClass="NOT_NUMERIC_COLUMNS",
                     messageParameters={"invalid_columns": str(invalid_cols)},
->>>>>>> 0c30df19
                 )
             agg_cols = cols
         else:
             # if no column is provided, then all numerical columns are selected
             agg_cols = numerical_cols
 
-<<<<<<< HEAD
-        return DataFrame.withPlan(
-=======
         return DataFrame(
->>>>>>> 0c30df19
             plan.Aggregate(
                 child=self._df._plan,
                 group_type=self._group_type,
                 grouping_cols=self._grouping_cols,
-<<<<<<< HEAD
-                aggregate_cols=[scalar_function(function, col(c)) for c in agg_cols],
-                pivot_col=self._pivot_col,
-                pivot_values=self._pivot_values,
-=======
                 aggregate_cols=[F._invoke_function(function, F.col(c)) for c in agg_cols],
                 pivot_col=self._pivot_col,
                 pivot_values=self._pivot_values,
                 grouping_sets=self._grouping_sets,
->>>>>>> 0c30df19
             ),
             session=self._df._session,
         )
