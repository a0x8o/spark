--- conflicted
+++ resolved
@@ -77,7 +77,7 @@
 )
 from pyspark.errors import PySparkTypeError, PySparkValueError
 from pyspark.errors.utils import current_origin
-from pyspark.sql.utils import is_timestamp_ntz_preferred
+from pyspark.sql.utils import is_timestamp_ntz_preferred, enum_to_value
 
 if TYPE_CHECKING:
     from pyspark.sql.connect.client import SparkConnectClient
@@ -231,6 +231,7 @@
             ),
         )
 
+        value = enum_to_value(value)
         if isinstance(dataType, NullType):
             assert value is None
 
@@ -295,6 +296,7 @@
 
     @classmethod
     def _infer_type(cls, value: Any) -> DataType:
+        value = enum_to_value(value)
         if value is None:
             return NullType()
         elif isinstance(value, (bytes, bytearray)):
@@ -642,8 +644,6 @@
             return f"{self._name}({', '.join([str(arg) for arg in self._args])})"
 
 
-<<<<<<< HEAD
-=======
 class PythonUDF:
     """Represents a Python user-defined function."""
 
@@ -761,7 +761,6 @@
         return f"{self._function_name}({', '.join([str(arg) for arg in self._arguments])})"
 
 
->>>>>>> 0c30df19
 class WithField(Expression):
     def __init__(
         self,
@@ -781,11 +780,7 @@
         self._valueExpr = valueExpr
 
     def to_plan(self, session: "SparkConnectClient") -> proto.Expression:
-<<<<<<< HEAD
-        expr = proto.Expression()
-=======
-        expr = self._create_proto_expression()
->>>>>>> 0c30df19
+        expr = self._create_proto_expression()
         expr.update_fields.struct_expression.CopyFrom(self._structExpr.to_plan(session))
         expr.update_fields.field_name = self._fieldName
         expr.update_fields.value_expression.CopyFrom(self._valueExpr.to_plan(session))
@@ -810,11 +805,7 @@
         self._fieldName = fieldName
 
     def to_plan(self, session: "SparkConnectClient") -> proto.Expression:
-<<<<<<< HEAD
-        expr = proto.Expression()
-=======
-        expr = self._create_proto_expression()
->>>>>>> 0c30df19
+        expr = self._create_proto_expression()
         expr.update_fields.struct_expression.CopyFrom(self._structExpr.to_plan(session))
         expr.update_fields.field_name = self._fieldName
         return expr
