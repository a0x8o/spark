--- conflicted
+++ resolved
@@ -30,23 +30,13 @@
     from pyspark.sql.session import SparkSession
     from pyspark.sql.dataframe import DataFrame
     from pyspark.sql.streaming import StreamingQuery
-<<<<<<< HEAD
-
-__all__ = ["DataFrameReader", "DataFrameWriter"]
+
+__all__ = ["DataFrameReader", "DataFrameWriter", "DataFrameWriterV2"]
 
 PathOrPaths = Union[str, List[str]]
 TupleOrListOfString = Union[List[str], Tuple[str, ...]]
 
 
-=======
-
-__all__ = ["DataFrameReader", "DataFrameWriter", "DataFrameWriterV2"]
-
-PathOrPaths = Union[str, List[str]]
-TupleOrListOfString = Union[List[str], Tuple[str, ...]]
-
-
->>>>>>> 11e30a61
 class OptionUtils:
     def _set_opts(
         self,
