#
# Licensed to the Apache Software Foundation (ASF) under one or more
# contributor license agreements.  See the NOTICE file distributed with
# this work for additional information regarding copyright ownership.
# The ASF licenses this file to You under the Apache License, Version 2.0
# (the "License"); you may not use this file except in compliance with
# the License.  You may obtain a copy of the License at
#
#    http://www.apache.org/licenses/LICENSE-2.0
#
# Unless required by applicable law or agreed to in writing, software
# distributed under the License is distributed on an "AS IS" BASIS,
# WITHOUT WARRANTIES OR CONDITIONS OF ANY KIND, either express or implied.
# See the License for the specific language governing permissions and
# limitations under the License.
#
import sys
from typing import cast, overload, Dict, Iterable, List, Optional, Tuple, TYPE_CHECKING, Union

from py4j.java_gateway import JavaClass, JavaObject

from pyspark import RDD, since
from pyspark.sql.column import _to_seq, _to_java_column, Column
from pyspark.sql.types import StructType
from pyspark.sql import utils
from pyspark.sql.utils import to_str
from pyspark.errors import PySparkTypeError, PySparkValueError

if TYPE_CHECKING:
    from pyspark.sql._typing import OptionalPrimitiveType, ColumnOrName
    from pyspark.sql.session import SparkSession
    from pyspark.sql.dataframe import DataFrame
    from pyspark.sql.streaming import StreamingQuery

__all__ = ["DataFrameReader", "DataFrameWriter", "DataFrameWriterV2"]

PathOrPaths = Union[str, List[str]]
TupleOrListOfString = Union[List[str], Tuple[str, ...]]


class OptionUtils:
    def _set_opts(
        self,
        schema: Optional[Union[StructType, str]] = None,
        **options: "OptionalPrimitiveType",
    ) -> None:
        """
        Set named options (filter out those the value is None)
        """
        if schema is not None:
            self.schema(schema)  # type: ignore[attr-defined]
        for k, v in options.items():
            if v is not None:
                self.option(k, v)  # type: ignore[attr-defined]


class DataFrameReader(OptionUtils):
    """
    Interface used to load a :class:`DataFrame` from external storage systems
    (e.g. file systems, key-value stores, etc). Use :attr:`SparkSession.read`
    to access this.

    .. versionadded:: 1.4.0

    .. versionchanged:: 3.4.0
        Supports Spark Connect.
    """

    def __init__(self, spark: "SparkSession"):
        self._jreader = spark._jsparkSession.read()
        self._spark = spark

    def _df(self, jdf: JavaObject) -> "DataFrame":
        from pyspark.sql.dataframe import DataFrame

        return DataFrame(jdf, self._spark)

    def format(self, source: str) -> "DataFrameReader":
        """Specifies the input data source format.

        .. versionadded:: 1.4.0

        .. versionchanged:: 3.4.0
            Supports Spark Connect.

        Parameters
        ----------
        source : str
            string, name of the data source, e.g. 'json', 'parquet'.

        Examples
        --------
        >>> spark.read.format('json')
        <...readwriter.DataFrameReader object ...>

        Write a DataFrame into a JSON file and read it back.

        >>> import tempfile
        >>> with tempfile.TemporaryDirectory() as d:
        ...     # Write a DataFrame into a JSON file
        ...     spark.createDataFrame(
        ...         [{"age": 100, "name": "Hyukjin Kwon"}]
        ...     ).write.mode("overwrite").format("json").save(d)
        ...
        ...     # Read the JSON file as a DataFrame.
        ...     spark.read.format('json').load(d).show()
        +---+------------+
        |age|        name|
        +---+------------+
        |100|Hyukjin Kwon|
        +---+------------+
        """
        self._jreader = self._jreader.format(source)
        return self

    def schema(self, schema: Union[StructType, str]) -> "DataFrameReader":
        """Specifies the input schema.

        Some data sources (e.g. JSON) can infer the input schema automatically from data.
        By specifying the schema here, the underlying data source can skip the schema
        inference step, and thus speed up data loading.

        .. versionadded:: 1.4.0

        .. versionchanged:: 3.4.0
            Supports Spark Connect.

        Parameters
        ----------
        schema : :class:`pyspark.sql.types.StructType` or str
            a :class:`pyspark.sql.types.StructType` object or a DDL-formatted string
            (For example ``col0 INT, col1 DOUBLE``).

        Examples
        --------
        >>> spark.read.schema("col0 INT, col1 DOUBLE")
        <...readwriter.DataFrameReader object ...>

        Specify the schema with reading a CSV file.

        >>> import tempfile
        >>> with tempfile.TemporaryDirectory() as d:
        ...     spark.read.schema("col0 INT, col1 DOUBLE").format("csv").load(d).printSchema()
        root
         |-- col0: integer (nullable = true)
         |-- col1: double (nullable = true)
        """
        from pyspark.sql import SparkSession

        spark = SparkSession._getActiveSessionOrCreate()
        if isinstance(schema, StructType):
            jschema = spark._jsparkSession.parseDataType(schema.json())
            self._jreader = self._jreader.schema(jschema)
        elif isinstance(schema, str):
            self._jreader = self._jreader.schema(schema)
        else:
            raise PySparkTypeError(
                error_class="NOT_STR_OR_STRUCT",
                message_parameters={
                    "arg_name": "schema",
                    "arg_type": type(schema).__name__,
                },
            )
        return self

    def option(self, key: str, value: "OptionalPrimitiveType") -> "DataFrameReader":
        """
        Adds an input option for the underlying data source.

        .. versionadded:: 1.5.0

        .. versionchanged:: 3.4.0
            Supports Spark Connect.

        Parameters
        ----------
        key : str
            The key for the option to set.
        value
            The value for the option to set.

        Examples
        --------
        >>> spark.read.option("key", "value")
        <...readwriter.DataFrameReader object ...>

        Specify the option 'nullValue' with reading a CSV file.

        >>> import tempfile
        >>> with tempfile.TemporaryDirectory() as d:
        ...     # Write a DataFrame into a CSV file
        ...     df = spark.createDataFrame([{"age": 100, "name": "Hyukjin Kwon"}])
        ...     df.write.mode("overwrite").format("csv").save(d)
        ...
        ...     # Read the CSV file as a DataFrame with 'nullValue' option set to 'Hyukjin Kwon'.
        ...     spark.read.schema(df.schema).option(
        ...         "nullValue", "Hyukjin Kwon").format('csv').load(d).show()
        +---+----+
        |age|name|
        +---+----+
        |100|NULL|
        +---+----+
        """
        self._jreader = self._jreader.option(key, to_str(value))
        return self

    def options(self, **options: "OptionalPrimitiveType") -> "DataFrameReader":
        """
        Adds input options for the underlying data source.

        .. versionadded:: 1.4.0

        .. versionchanged:: 3.4.0
            Supports Spark Connect.

        Parameters
        ----------
        **options : dict
            The dictionary of string keys and prmitive-type values.

        Examples
        --------
<<<<<<< HEAD
        >>> spark.read.option("key", "value")
=======
        >>> spark.read.options(key="value")
        <...readwriter.DataFrameReader object ...>

        Specify options in a dictionary.

        >>> spark.read.options(**{"k1": "v1", "k2": "v2"})
>>>>>>> ecee7133
        <...readwriter.DataFrameReader object ...>

        Specify the option 'nullValue' and 'header' with reading a CSV file.

        >>> import tempfile
        >>> with tempfile.TemporaryDirectory() as d:
        ...     # Write a DataFrame into a CSV file with a header.
        ...     df = spark.createDataFrame([{"age": 100, "name": "Hyukjin Kwon"}])
        ...     df.write.option("header", True).mode("overwrite").format("csv").save(d)
        ...
        ...     # Read the CSV file as a DataFrame with 'nullValue' option set to 'Hyukjin Kwon',
        ...     # and 'header' option set to `True`.
        ...     spark.read.options(
        ...         nullValue="Hyukjin Kwon",
        ...         header=True
        ...     ).format('csv').load(d).show()
        +---+----+
        |age|name|
        +---+----+
        |100|NULL|
        +---+----+
        """
        for k in options:
            self._jreader = self._jreader.option(k, to_str(options[k]))
        return self

    def load(
        self,
        path: Optional[PathOrPaths] = None,
        format: Optional[str] = None,
        schema: Optional[Union[StructType, str]] = None,
        **options: "OptionalPrimitiveType",
    ) -> "DataFrame":
        """Loads data from a data source and returns it as a :class:`DataFrame`.

        .. versionadded:: 1.4.0

        .. versionchanged:: 3.4.0
            Supports Spark Connect.

        Parameters
        ----------
        path : str or list, optional
            optional string or a list of string for file-system backed data sources.
        format : str, optional
            optional string for format of the data source. Default to 'parquet'.
        schema : :class:`pyspark.sql.types.StructType` or str, optional
            optional :class:`pyspark.sql.types.StructType` for the input schema
            or a DDL-formatted string (For example ``col0 INT, col1 DOUBLE``).
        **options : dict
            all other string options

        Examples
        --------
        Load a CSV file with format, schema and options specified.

        >>> import tempfile
        >>> with tempfile.TemporaryDirectory() as d:
        ...     # Write a DataFrame into a CSV file with a header
        ...     df = spark.createDataFrame([{"age": 100, "name": "Hyukjin Kwon"}])
        ...     df.write.option("header", True).mode("overwrite").format("csv").save(d)
        ...
        ...     # Read the CSV file as a DataFrame with 'nullValue' option set to 'Hyukjin Kwon',
        ...     # and 'header' option set to `True`.
        ...     df = spark.read.load(
        ...         d, schema=df.schema, format="csv", nullValue="Hyukjin Kwon", header=True)
        ...     df.printSchema()
        ...     df.show()
        root
         |-- age: long (nullable = true)
         |-- name: string (nullable = true)
        +---+----+
        |age|name|
        +---+----+
        |100|NULL|
        +---+----+
        """
        if format is not None:
            self.format(format)
        if schema is not None:
            self.schema(schema)
        self.options(**options)
        if isinstance(path, str):
            return self._df(self._jreader.load(path))
        elif path is not None:
            if type(path) != list:
                path = [path]  # type: ignore[list-item]
            assert self._spark._sc._jvm is not None
            return self._df(self._jreader.load(self._spark._sc._jvm.PythonUtils.toSeq(path)))
        else:
            return self._df(self._jreader.load())

    def json(
        self,
        path: Union[str, List[str], RDD[str]],
        schema: Optional[Union[StructType, str]] = None,
        primitivesAsString: Optional[Union[bool, str]] = None,
        prefersDecimal: Optional[Union[bool, str]] = None,
        allowComments: Optional[Union[bool, str]] = None,
        allowUnquotedFieldNames: Optional[Union[bool, str]] = None,
        allowSingleQuotes: Optional[Union[bool, str]] = None,
        allowNumericLeadingZero: Optional[Union[bool, str]] = None,
        allowBackslashEscapingAnyCharacter: Optional[Union[bool, str]] = None,
        mode: Optional[str] = None,
        columnNameOfCorruptRecord: Optional[str] = None,
        dateFormat: Optional[str] = None,
        timestampFormat: Optional[str] = None,
        multiLine: Optional[Union[bool, str]] = None,
        allowUnquotedControlChars: Optional[Union[bool, str]] = None,
        lineSep: Optional[str] = None,
        samplingRatio: Optional[Union[float, str]] = None,
        dropFieldIfAllNull: Optional[Union[bool, str]] = None,
        encoding: Optional[str] = None,
        locale: Optional[str] = None,
        pathGlobFilter: Optional[Union[bool, str]] = None,
        recursiveFileLookup: Optional[Union[bool, str]] = None,
        modifiedBefore: Optional[Union[bool, str]] = None,
        modifiedAfter: Optional[Union[bool, str]] = None,
        allowNonNumericNumbers: Optional[Union[bool, str]] = None,
    ) -> "DataFrame":
        """
        Loads JSON files and returns the results as a :class:`DataFrame`.

        `JSON Lines <http://jsonlines.org/>`_ (newline-delimited JSON) is supported by default.
        For JSON (one record per file), set the ``multiLine`` parameter to ``true``.

        If the ``schema`` parameter is not specified, this function goes
        through the input once to determine the input schema.

        .. versionadded:: 1.4.0

        .. versionchanged:: 3.4.0
            Supports Spark Connect.

        Parameters
        ----------
        path : str, list or :class:`RDD`
            string represents path to the JSON dataset, or a list of paths,
            or RDD of Strings storing JSON objects.
        schema : :class:`pyspark.sql.types.StructType` or str, optional
            an optional :class:`pyspark.sql.types.StructType` for the input schema or
            a DDL-formatted string (For example ``col0 INT, col1 DOUBLE``).

        Other Parameters
        ----------------
        Extra options
            For the extra options, refer to
            `Data Source Option <https://spark.apache.org/docs/latest/sql-data-sources-json.html#data-source-option>`_
            for the version you use.

            .. # noqa

        Examples
        --------
        Write a DataFrame into a JSON file and read it back.

        >>> import tempfile
        >>> with tempfile.TemporaryDirectory() as d:
        ...     # Write a DataFrame into a JSON file
        ...     spark.createDataFrame(
        ...         [{"age": 100, "name": "Hyukjin Kwon"}]
        ...     ).write.mode("overwrite").format("json").save(d)
        ...
        ...     # Read the JSON file as a DataFrame.
        ...     spark.read.json(d).show()
        +---+------------+
        |age|        name|
        +---+------------+
        |100|Hyukjin Kwon|
        +---+------------+
        """
        self._set_opts(
            schema=schema,
            primitivesAsString=primitivesAsString,
            prefersDecimal=prefersDecimal,
            allowComments=allowComments,
            allowUnquotedFieldNames=allowUnquotedFieldNames,
            allowSingleQuotes=allowSingleQuotes,
            allowNumericLeadingZero=allowNumericLeadingZero,
            allowBackslashEscapingAnyCharacter=allowBackslashEscapingAnyCharacter,
            mode=mode,
            columnNameOfCorruptRecord=columnNameOfCorruptRecord,
            dateFormat=dateFormat,
            timestampFormat=timestampFormat,
            multiLine=multiLine,
            allowUnquotedControlChars=allowUnquotedControlChars,
            lineSep=lineSep,
            samplingRatio=samplingRatio,
            dropFieldIfAllNull=dropFieldIfAllNull,
            encoding=encoding,
            locale=locale,
            pathGlobFilter=pathGlobFilter,
            recursiveFileLookup=recursiveFileLookup,
            modifiedBefore=modifiedBefore,
            modifiedAfter=modifiedAfter,
            allowNonNumericNumbers=allowNonNumericNumbers,
        )
        if isinstance(path, str):
            path = [path]
        if type(path) == list:
            assert self._spark._sc._jvm is not None
            return self._df(self._jreader.json(self._spark._sc._jvm.PythonUtils.toSeq(path)))
        elif isinstance(path, RDD):

            def func(iterator: Iterable) -> Iterable:
                for x in iterator:
                    if not isinstance(x, str):
                        x = str(x)
                    if isinstance(x, str):
                        x = x.encode("utf-8")
                    yield x

            keyed = path.mapPartitions(func)
            keyed._bypass_serializer = True  # type: ignore[attr-defined]
            assert self._spark._jvm is not None
            jrdd = keyed._jrdd.map(self._spark._jvm.BytesToString())
            return self._df(self._jreader.json(jrdd))
        else:
            raise PySparkTypeError(
                error_class="NOT_STR_OR_LIST_OF_RDD",
                message_parameters={
                    "arg_name": "path",
                    "arg_type": type(path).__name__,
                },
            )

    def table(self, tableName: str) -> "DataFrame":
        """Returns the specified table as a :class:`DataFrame`.

        .. versionadded:: 1.4.0

        .. versionchanged:: 3.4.0
            Supports Spark Connect.

        Parameters
        ----------
        tableName : str
            string, name of the table.

        Examples
        --------
        >>> df = spark.range(10)
        >>> df.createOrReplaceTempView('tblA')
        >>> spark.read.table('tblA').show()
        +---+
        | id|
        +---+
        |  0|
        |  1|
        |  2|
        |  3|
        |  4|
        |  5|
        |  6|
        |  7|
        |  8|
        |  9|
        +---+
        >>> _ = spark.sql("DROP TABLE tblA")
        """
        return self._df(self._jreader.table(tableName))

    def parquet(self, *paths: str, **options: "OptionalPrimitiveType") -> "DataFrame":
        """
        Loads Parquet files, returning the result as a :class:`DataFrame`.

        .. versionadded:: 1.4.0

        .. versionchanged:: 3.4.0
            Supports Spark Connect.

        Parameters
        ----------
        paths : str
            One or more file paths to read the Parquet files from.

        Other Parameters
        ----------------
        **options
            For the extra options, refer to
            `Data Source Option <https://spark.apache.org/docs/latest/sql-data-sources-parquet.html#data-source-option>`_
            for the version you use.

            .. # noqa

        Returns
        -------
        :class:`DataFrame`
            A DataFrame containing the data from the Parquet files.

        Examples
        --------
        Create sample dataframes.

        >>> df = spark.createDataFrame(
        ...     [(10, "Alice"), (15, "Bob"), (20, "Tom")], schema=["age", "name"])
        >>> df2 = spark.createDataFrame([(70, "Alice"), (80, "Bob")], schema=["height", "name"])

        Write a DataFrame into a Parquet file and read it back.

        >>> import tempfile
        >>> with tempfile.TemporaryDirectory() as d:
        ...     # Write a DataFrame into a Parquet file.
        ...     df.write.mode("overwrite").format("parquet").save(d)
        ...
        ...     # Read the Parquet file as a DataFrame.
        ...     spark.read.parquet(d).orderBy("name").show()
        +---+-----+
        |age| name|
        +---+-----+
        | 10|Alice|
        | 15|  Bob|
        | 20|  Tom|
        +---+-----+

        Read a Parquet file with a specific column.

        >>> with tempfile.TemporaryDirectory() as d:
        ...     df.write.mode("overwrite").format("parquet").save(d)
        ...
        ...     # Read the Parquet file with only the 'name' column.
        ...     spark.read.schema("name string").parquet(d).orderBy("name").show()
        +-----+
        | name|
        +-----+
        |Alice|
        |  Bob|
        |  Tom|
        +-----+

        Read multiple Parquet files and merge schema.

        >>> with tempfile.TemporaryDirectory() as d1, tempfile.TemporaryDirectory() as d2:
        ...     df.write.mode("overwrite").format("parquet").save(d1)
        ...     df2.write.mode("overwrite").format("parquet").save(d2)
        ...
        ...     spark.read.option(
        ...         "mergeSchema", "true"
        ...     ).parquet(d1, d2).select(
        ...         "name", "age", "height"
        ...     ).orderBy("name", "age").show()
        +-----+----+------+
        | name| age|height|
        +-----+----+------+
        |Alice|NULL|    70|
        |Alice|  10|  NULL|
        |  Bob|NULL|    80|
        |  Bob|  15|  NULL|
        |  Tom|  20|  NULL|
        +-----+----+------+
        """
        mergeSchema = options.get("mergeSchema", None)
        pathGlobFilter = options.get("pathGlobFilter", None)
        modifiedBefore = options.get("modifiedBefore", None)
        modifiedAfter = options.get("modifiedAfter", None)
        recursiveFileLookup = options.get("recursiveFileLookup", None)
        datetimeRebaseMode = options.get("datetimeRebaseMode", None)
        int96RebaseMode = options.get("int96RebaseMode", None)
        self._set_opts(
            mergeSchema=mergeSchema,
            pathGlobFilter=pathGlobFilter,
            recursiveFileLookup=recursiveFileLookup,
            modifiedBefore=modifiedBefore,
            modifiedAfter=modifiedAfter,
            datetimeRebaseMode=datetimeRebaseMode,
            int96RebaseMode=int96RebaseMode,
        )

        return self._df(self._jreader.parquet(_to_seq(self._spark._sc, paths)))

    def text(
        self,
        paths: PathOrPaths,
        wholetext: bool = False,
        lineSep: Optional[str] = None,
        pathGlobFilter: Optional[Union[bool, str]] = None,
        recursiveFileLookup: Optional[Union[bool, str]] = None,
        modifiedBefore: Optional[Union[bool, str]] = None,
        modifiedAfter: Optional[Union[bool, str]] = None,
    ) -> "DataFrame":
        """
        Loads text files and returns a :class:`DataFrame` whose schema starts with a
        string column named "value", and followed by partitioned columns if there
        are any.
        The text files must be encoded as UTF-8.

        By default, each line in the text file is a new row in the resulting DataFrame.

        .. versionadded:: 1.6.0

        .. versionchanged:: 3.4.0
            Supports Spark Connect.

        Parameters
        ----------
        paths : str or list
            string, or list of strings, for input path(s).

        Other Parameters
        ----------------
        Extra options
            For the extra options, refer to
            `Data Source Option <https://spark.apache.org/docs/latest/sql-data-sources-text.html#data-source-option>`_
            for the version you use.

            .. # noqa

        Examples
        --------
        Write a DataFrame into a text file and read it back.

        >>> import tempfile
        >>> with tempfile.TemporaryDirectory() as d:
        ...     # Write a DataFrame into a text file
        ...     df = spark.createDataFrame([("a",), ("b",), ("c",)], schema=["alphabets"])
        ...     df.write.mode("overwrite").format("text").save(d)
        ...
        ...     # Read the text file as a DataFrame.
        ...     spark.read.schema(df.schema).text(d).sort("alphabets").show()
        +---------+
        |alphabets|
        +---------+
        |        a|
        |        b|
        |        c|
        +---------+
        """
        self._set_opts(
            wholetext=wholetext,
            lineSep=lineSep,
            pathGlobFilter=pathGlobFilter,
            recursiveFileLookup=recursiveFileLookup,
            modifiedBefore=modifiedBefore,
            modifiedAfter=modifiedAfter,
        )

        if isinstance(paths, str):
            paths = [paths]
        assert self._spark._sc._jvm is not None
        return self._df(self._jreader.text(self._spark._sc._jvm.PythonUtils.toSeq(paths)))

    def csv(
        self,
        path: PathOrPaths,
        schema: Optional[Union[StructType, str]] = None,
        sep: Optional[str] = None,
        encoding: Optional[str] = None,
        quote: Optional[str] = None,
        escape: Optional[str] = None,
        comment: Optional[str] = None,
        header: Optional[Union[bool, str]] = None,
        inferSchema: Optional[Union[bool, str]] = None,
        ignoreLeadingWhiteSpace: Optional[Union[bool, str]] = None,
        ignoreTrailingWhiteSpace: Optional[Union[bool, str]] = None,
        nullValue: Optional[str] = None,
        nanValue: Optional[str] = None,
        positiveInf: Optional[str] = None,
        negativeInf: Optional[str] = None,
        dateFormat: Optional[str] = None,
        timestampFormat: Optional[str] = None,
        maxColumns: Optional[Union[int, str]] = None,
        maxCharsPerColumn: Optional[Union[int, str]] = None,
        maxMalformedLogPerPartition: Optional[Union[int, str]] = None,
        mode: Optional[str] = None,
        columnNameOfCorruptRecord: Optional[str] = None,
        multiLine: Optional[Union[bool, str]] = None,
        charToEscapeQuoteEscaping: Optional[str] = None,
        samplingRatio: Optional[Union[float, str]] = None,
        enforceSchema: Optional[Union[bool, str]] = None,
        emptyValue: Optional[str] = None,
        locale: Optional[str] = None,
        lineSep: Optional[str] = None,
        pathGlobFilter: Optional[Union[bool, str]] = None,
        recursiveFileLookup: Optional[Union[bool, str]] = None,
        modifiedBefore: Optional[Union[bool, str]] = None,
        modifiedAfter: Optional[Union[bool, str]] = None,
        unescapedQuoteHandling: Optional[str] = None,
    ) -> "DataFrame":
        r"""Loads a CSV file and returns the result as a  :class:`DataFrame`.

        This function will go through the input once to determine the input schema if
        ``inferSchema`` is enabled. To avoid going through the entire data once, disable
        ``inferSchema`` option or specify the schema explicitly using ``schema``.

        .. versionadded:: 2.0.0

        .. versionchanged:: 3.4.0
            Supports Spark Connect.

        Parameters
        ----------
        path : str or list
            string, or list of strings, for input path(s),
            or RDD of Strings storing CSV rows.
        schema : :class:`pyspark.sql.types.StructType` or str, optional
            an optional :class:`pyspark.sql.types.StructType` for the input schema
            or a DDL-formatted string (For example ``col0 INT, col1 DOUBLE``).

        Other Parameters
        ----------------
        Extra options
            For the extra options, refer to
            `Data Source Option <https://spark.apache.org/docs/latest/sql-data-sources-csv.html#data-source-option>`_
            for the version you use.

            .. # noqa

        Examples
        --------
        Write a DataFrame into a CSV file and read it back.

        >>> import tempfile
        >>> with tempfile.TemporaryDirectory() as d:
        ...     # Write a DataFrame into a CSV file
        ...     df = spark.createDataFrame([{"age": 100, "name": "Hyukjin Kwon"}])
        ...     df.write.mode("overwrite").format("csv").save(d)
        ...
        ...     # Read the CSV file as a DataFrame with 'nullValue' option set to 'Hyukjin Kwon'.
        ...     spark.read.csv(d, schema=df.schema, nullValue="Hyukjin Kwon").show()
        +---+----+
        |age|name|
        +---+----+
        |100|NULL|
        +---+----+
        """
        self._set_opts(
            schema=schema,
            sep=sep,
            encoding=encoding,
            quote=quote,
            escape=escape,
            comment=comment,
            header=header,
            inferSchema=inferSchema,
            ignoreLeadingWhiteSpace=ignoreLeadingWhiteSpace,
            ignoreTrailingWhiteSpace=ignoreTrailingWhiteSpace,
            nullValue=nullValue,
            nanValue=nanValue,
            positiveInf=positiveInf,
            negativeInf=negativeInf,
            dateFormat=dateFormat,
            timestampFormat=timestampFormat,
            maxColumns=maxColumns,
            maxCharsPerColumn=maxCharsPerColumn,
            maxMalformedLogPerPartition=maxMalformedLogPerPartition,
            mode=mode,
            columnNameOfCorruptRecord=columnNameOfCorruptRecord,
            multiLine=multiLine,
            charToEscapeQuoteEscaping=charToEscapeQuoteEscaping,
            samplingRatio=samplingRatio,
            enforceSchema=enforceSchema,
            emptyValue=emptyValue,
            locale=locale,
            lineSep=lineSep,
            pathGlobFilter=pathGlobFilter,
            recursiveFileLookup=recursiveFileLookup,
            modifiedBefore=modifiedBefore,
            modifiedAfter=modifiedAfter,
            unescapedQuoteHandling=unescapedQuoteHandling,
        )
        if isinstance(path, str):
            path = [path]
        if type(path) == list:
            assert self._spark._sc._jvm is not None
            return self._df(self._jreader.csv(self._spark._sc._jvm.PythonUtils.toSeq(path)))
        elif isinstance(path, RDD):

            def func(iterator):
                for x in iterator:
                    if not isinstance(x, str):
                        x = str(x)
                    if isinstance(x, str):
                        x = x.encode("utf-8")
                    yield x

            keyed = path.mapPartitions(func)
            keyed._bypass_serializer = True
            jrdd = keyed._jrdd.map(self._spark._jvm.BytesToString())
            # see SPARK-22112
            # There aren't any jvm api for creating a dataframe from rdd storing csv.
            # We can do it through creating a jvm dataset firstly and using the jvm api
            # for creating a dataframe from dataset storing csv.
            jdataset = self._spark._jsparkSession.createDataset(
                jrdd.rdd(), self._spark._jvm.Encoders.STRING()
            )
            return self._df(self._jreader.csv(jdataset))
        else:
            raise PySparkTypeError(
                error_class="NOT_STR_OR_LIST_OF_RDD",
                message_parameters={
                    "arg_name": "path",
                    "arg_type": type(path).__name__,
                },
            )

<<<<<<< HEAD
=======
    def xml(
        self,
        path: Union[str, List[str], RDD[str]],
        rowTag: Optional[str] = None,
        schema: Optional[Union[StructType, str]] = None,
        excludeAttribute: Optional[Union[bool, str]] = None,
        attributePrefix: Optional[str] = None,
        valueTag: Optional[str] = None,
        ignoreSurroundingSpaces: Optional[Union[bool, str]] = None,
        rowValidationXSDPath: Optional[str] = None,
        ignoreNamespace: Optional[Union[bool, str]] = None,
        wildcardColName: Optional[str] = None,
        encoding: Optional[str] = None,
        inferSchema: Optional[Union[bool, str]] = None,
        nullValue: Optional[str] = None,
        dateFormat: Optional[str] = None,
        timestampFormat: Optional[str] = None,
        mode: Optional[str] = None,
        columnNameOfCorruptRecord: Optional[str] = None,
        multiLine: Optional[Union[bool, str]] = None,
        samplingRatio: Optional[Union[float, str]] = None,
        locale: Optional[str] = None,
    ) -> "DataFrame":
        r"""Loads a XML file and returns the result as a  :class:`DataFrame`.

        If the ``schema`` parameter is not specified, this function goes
        through the input once to determine the input schema.

        .. versionadded:: 4.0.0

        Parameters
        ----------
        path : str, list or :class:`RDD`
            string, or list of strings, for input path(s),
            or RDD of Strings storing XML rows.
        schema : :class:`pyspark.sql.types.StructType` or str, optional
            an optional :class:`pyspark.sql.types.StructType` for the input schema
            or a DDL-formatted string (For example ``col0 INT, col1 DOUBLE``).

        Other Parameters
        ----------------
        Extra options
            For the extra options, refer to
            `Data Source Option <https://spark.apache.org/docs/latest/sql-data-sources-xml.html#data-source-option>`_
            for the version you use.

            .. # noqa

        Examples
        --------
        Write a DataFrame into a XML file and read it back.

        >>> import tempfile
        >>> with tempfile.TemporaryDirectory() as d:
        ...     # Write a DataFrame into a XML file
        ...     spark.createDataFrame(
        ...         [{"age": 100, "name": "Hyukjin Kwon"}]
        ...     ).write.mode("overwrite").option("rowTag", "person").format("xml").save(d)
        ...
        ...     # Read the XML file as a DataFrame.
        ...     spark.read.option("rowTag", "person").xml(d).show()
        +---+------------+
        |age|        name|
        +---+------------+
        |100|Hyukjin Kwon|
        +---+------------+
        """
        self._set_opts(
            rowTag=rowTag,
            schema=schema,
            excludeAttribute=excludeAttribute,
            attributePrefix=attributePrefix,
            valueTag=valueTag,
            ignoreSurroundingSpaces=ignoreSurroundingSpaces,
            rowValidationXSDPath=rowValidationXSDPath,
            ignoreNamespace=ignoreNamespace,
            wildcardColName=wildcardColName,
            encoding=encoding,
            inferSchema=inferSchema,
            nullValue=nullValue,
            dateFormat=dateFormat,
            timestampFormat=timestampFormat,
            mode=mode,
            columnNameOfCorruptRecord=columnNameOfCorruptRecord,
            multiLine=multiLine,
            samplingRatio=samplingRatio,
            locale=locale,
        )
        if isinstance(path, str):
            path = [path]
        if type(path) == list:
            assert self._spark._sc._jvm is not None
            return self._df(self._jreader.xml(self._spark._sc._jvm.PythonUtils.toSeq(path)))
        elif isinstance(path, RDD):

            def func(iterator: Iterable) -> Iterable:
                for x in iterator:
                    if not isinstance(x, str):
                        x = str(x)
                    if isinstance(x, str):
                        x = x.encode("utf-8")
                    yield x

            keyed = path.mapPartitions(func)
            keyed._bypass_serializer = True  # type: ignore[attr-defined]
            assert self._spark._jvm is not None
            jrdd = keyed._jrdd.map(self._spark._jvm.BytesToString())
            # There isn't any jvm api for creating a dataframe from rdd storing XML.
            # We can do it through creating a jvm dataset first and using the jvm api
            # for creating a dataframe from dataset storing XML.
            jdataset = self._spark._jsparkSession.createDataset(
                jrdd.rdd(), self._spark._jvm.Encoders.STRING()
            )
            return self._df(self._jreader.xml(jdataset))
        else:
            raise PySparkTypeError(
                error_class="NOT_STR_OR_LIST_OF_RDD",
                message_parameters={
                    "arg_name": "path",
                    "arg_type": type(path).__name__,
                },
            )

>>>>>>> ecee7133
    def orc(
        self,
        path: PathOrPaths,
        mergeSchema: Optional[bool] = None,
        pathGlobFilter: Optional[Union[bool, str]] = None,
        recursiveFileLookup: Optional[Union[bool, str]] = None,
        modifiedBefore: Optional[Union[bool, str]] = None,
        modifiedAfter: Optional[Union[bool, str]] = None,
    ) -> "DataFrame":
        """Loads ORC files, returning the result as a :class:`DataFrame`.

        .. versionadded:: 1.5.0

        .. versionchanged:: 3.4.0
            Supports Spark Connect.

        Parameters
        ----------
        path : str or list

        Other Parameters
        ----------------
        Extra options
            For the extra options, refer to
            `Data Source Option <https://spark.apache.org/docs/latest/sql-data-sources-orc.html#data-source-option>`_
            for the version you use.

            .. # noqa

        Examples
        --------
        Write a DataFrame into a ORC file and read it back.

        >>> import tempfile
        >>> with tempfile.TemporaryDirectory() as d:
        ...     # Write a DataFrame into a ORC file
        ...     spark.createDataFrame(
        ...         [{"age": 100, "name": "Hyukjin Kwon"}]
        ...     ).write.mode("overwrite").format("orc").save(d)
        ...
        ...     # Read the Parquet file as a DataFrame.
        ...     spark.read.orc(d).show()
        +---+------------+
        |age|        name|
        +---+------------+
        |100|Hyukjin Kwon|
        +---+------------+
        """
        self._set_opts(
            mergeSchema=mergeSchema,
            pathGlobFilter=pathGlobFilter,
            modifiedBefore=modifiedBefore,
            modifiedAfter=modifiedAfter,
            recursiveFileLookup=recursiveFileLookup,
        )
        if isinstance(path, str):
            path = [path]
        return self._df(self._jreader.orc(_to_seq(self._spark._sc, path)))

    @overload
    def jdbc(
        self, url: str, table: str, *, properties: Optional[Dict[str, str]] = None
    ) -> "DataFrame":
        ...

    @overload
    def jdbc(
        self,
        url: str,
        table: str,
        column: str,
        lowerBound: Union[int, str],
        upperBound: Union[int, str],
        numPartitions: int,
        *,
        properties: Optional[Dict[str, str]] = None,
    ) -> "DataFrame":
        ...

    @overload
    def jdbc(
        self,
        url: str,
        table: str,
        *,
        predicates: List[str],
        properties: Optional[Dict[str, str]] = None,
    ) -> "DataFrame":
        ...

    def jdbc(
        self,
        url: str,
        table: str,
        column: Optional[str] = None,
        lowerBound: Optional[Union[int, str]] = None,
        upperBound: Optional[Union[int, str]] = None,
        numPartitions: Optional[int] = None,
        predicates: Optional[List[str]] = None,
        properties: Optional[Dict[str, str]] = None,
    ) -> "DataFrame":
        """
        Construct a :class:`DataFrame` representing the database table named ``table``
        accessible via JDBC URL ``url`` and connection ``properties``.

        Partitions of the table will be retrieved in parallel if either ``column`` or
        ``predicates`` is specified. ``lowerBound``, ``upperBound`` and ``numPartitions``
        is needed when ``column`` is specified.

        If both ``column`` and ``predicates`` are specified, ``column`` will be used.

        .. versionadded:: 1.4.0

        .. versionchanged:: 3.4.0
            Supports Spark Connect.

        Parameters
        ----------
        table : str
            the name of the table
        column : str, optional
            alias of ``partitionColumn`` option. Refer to ``partitionColumn`` in
            `Data Source Option <https://spark.apache.org/docs/latest/sql-data-sources-jdbc.html#data-source-option>`_
            for the version you use.
        predicates : list, optional
            a list of expressions suitable for inclusion in WHERE clauses;
            each one defines one partition of the :class:`DataFrame`
        properties : dict, optional
            a dictionary of JDBC database connection arguments. Normally at
            least properties "user" and "password" with their corresponding values.
            For example { 'user' : 'SYSTEM', 'password' : 'mypassword' }

        Other Parameters
        ----------------
        Extra options
            For the extra options, refer to
            `Data Source Option <https://spark.apache.org/docs/latest/sql-data-sources-jdbc.html#data-source-option>`_
            for the version you use.

            .. # noqa

        Notes
        -----
        Don't create too many partitions in parallel on a large cluster;
        otherwise Spark might crash your external database systems.

        Returns
        -------
        :class:`DataFrame`
        """
        if properties is None:
            properties = dict()
        assert self._spark._sc._gateway is not None
        jprop = JavaClass(
            "java.util.Properties",
            self._spark._sc._gateway._gateway_client,
        )()
        for k in properties:
            jprop.setProperty(k, properties[k])
        if column is not None:
            assert lowerBound is not None, "lowerBound can not be None when ``column`` is specified"
            assert upperBound is not None, "upperBound can not be None when ``column`` is specified"
            assert (
                numPartitions is not None
            ), "numPartitions can not be None when ``column`` is specified"
            return self._df(
                self._jreader.jdbc(
                    url, table, column, int(lowerBound), int(upperBound), int(numPartitions), jprop
                )
            )
        if predicates is not None:
            gateway = self._spark._sc._gateway
            assert gateway is not None
            jpredicates = utils.toJArray(gateway, gateway.jvm.java.lang.String, predicates)
            return self._df(self._jreader.jdbc(url, table, jpredicates, jprop))
        return self._df(self._jreader.jdbc(url, table, jprop))


class DataFrameWriter(OptionUtils):
    """
    Interface used to write a :class:`DataFrame` to external storage systems
    (e.g. file systems, key-value stores, etc). Use :attr:`DataFrame.write`
    to access this.

    .. versionadded:: 1.4.0

    .. versionchanged:: 3.4.0
        Supports Spark Connect.
    """

    def __init__(self, df: "DataFrame"):
        self._df = df
        self._spark = df.sparkSession
        self._jwrite = df._jdf.write()

    def _sq(self, jsq: JavaObject) -> "StreamingQuery":
        from pyspark.sql.streaming import StreamingQuery

        return StreamingQuery(jsq)

    def mode(self, saveMode: Optional[str]) -> "DataFrameWriter":
        """Specifies the behavior when data or table already exists.

        Options include:

        * `append`: Append contents of this :class:`DataFrame` to existing data.
        * `overwrite`: Overwrite existing data.
        * `error` or `errorifexists`: Throw an exception if data already exists.
        * `ignore`: Silently ignore this operation if data already exists.

        .. versionadded:: 1.4.0

        .. versionchanged:: 3.4.0
            Supports Spark Connect.

        Examples
        --------
        Raise an error when writing to an existing path.

        >>> import tempfile
        >>> with tempfile.TemporaryDirectory() as d:
        ...     spark.createDataFrame(
        ...         [{"age": 80, "name": "Xinrong Meng"}]
        ...     ).write.mode("error").format("parquet").save(d) # doctest: +SKIP
        Traceback (most recent call last):
            ...
        ...AnalysisException: ...

        Write a Parquet file back with various options, and read it back.

        >>> with tempfile.TemporaryDirectory() as d:
        ...     # Overwrite the path with a new Parquet file
        ...     spark.createDataFrame(
        ...         [{"age": 100, "name": "Hyukjin Kwon"}]
        ...     ).write.mode("overwrite").format("parquet").save(d)
        ...
        ...     # Append another DataFrame into the Parquet file
        ...     spark.createDataFrame(
        ...         [{"age": 120, "name": "Takuya Ueshin"}]
        ...     ).write.mode("append").format("parquet").save(d)
        ...
        ...     # Append another DataFrame into the Parquet file
        ...     spark.createDataFrame(
        ...         [{"age": 140, "name": "Haejoon Lee"}]
        ...     ).write.mode("ignore").format("parquet").save(d)
        ...
        ...     # Read the Parquet file as a DataFrame.
        ...     spark.read.parquet(d).show()
        +---+-------------+
        |age|         name|
        +---+-------------+
        |120|Takuya Ueshin|
        |100| Hyukjin Kwon|
        +---+-------------+
        """
        # At the JVM side, the default value of mode is already set to "error".
        # So, if the given saveMode is None, we will not call JVM-side's mode method.
        if saveMode is not None:
            self._jwrite = self._jwrite.mode(saveMode)
        return self

    def format(self, source: str) -> "DataFrameWriter":
        """Specifies the underlying output data source.

        .. versionadded:: 1.4.0

        .. versionchanged:: 3.4.0
            Supports Spark Connect.

        Parameters
        ----------
        source : str
            string, name of the data source, e.g. 'json', 'parquet'.

        Examples
        --------
        >>> spark.range(1).write.format('parquet')
        <...readwriter.DataFrameWriter object ...>

        Write a DataFrame into a Parquet file and read it back.

        >>> import tempfile
        >>> with tempfile.TemporaryDirectory() as d:
        ...     # Write a DataFrame into a Parquet file
        ...     spark.createDataFrame(
        ...         [{"age": 100, "name": "Hyukjin Kwon"}]
        ...     ).write.mode("overwrite").format("parquet").save(d)
        ...
        ...     # Read the Parquet file as a DataFrame.
        ...     spark.read.format('parquet').load(d).show()
        +---+------------+
        |age|        name|
        +---+------------+
        |100|Hyukjin Kwon|
        +---+------------+
        """
        self._jwrite = self._jwrite.format(source)
        return self

    def option(self, key: str, value: "OptionalPrimitiveType") -> "DataFrameWriter":
        """
        Adds an output option for the underlying data source.

        .. versionadded:: 1.5.0

        .. versionchanged:: 3.4.0
            Supports Spark Connect.

        Parameters
        ----------
        key : str
            The key for the option to set.
        value
            The value for the option to set.

        Examples
        --------
        >>> spark.range(1).write.option("key", "value")
        <...readwriter.DataFrameWriter object ...>

        Specify the option 'nullValue' with writing a CSV file.

        >>> import tempfile
        >>> with tempfile.TemporaryDirectory() as d:
        ...     # Write a DataFrame into a CSV file with 'nullValue' option set to 'Hyukjin Kwon'.
        ...     df = spark.createDataFrame([(100, None)], "age INT, name STRING")
        ...     df.write.option("nullValue", "Hyukjin Kwon").mode("overwrite").format("csv").save(d)
        ...
        ...     # Read the CSV file as a DataFrame.
        ...     spark.read.schema(df.schema).format('csv').load(d).show()
        +---+------------+
        |age|        name|
        +---+------------+
        |100|Hyukjin Kwon|
        +---+------------+
        """

        self._jwrite = self._jwrite.option(key, to_str(value))
        return self

    def options(self, **options: "OptionalPrimitiveType") -> "DataFrameWriter":
        """
        Adds output options for the underlying data source.

        .. versionadded:: 1.4.0

        .. versionchanged:: 3.4.0
            Supports Spark Connect.

        Parameters
        ----------
        **options : dict
            The dictionary of string keys and primitive-type values.

        Examples
        --------
<<<<<<< HEAD
        >>> spark.range(1).write.option("key", "value")
=======
        >>> spark.range(1).write.options(key="value")
        <...readwriter.DataFrameWriter object ...>

        Specify options in a dictionary.

        >>> spark.range(1).write.options(**{"k1": "v1", "k2": "v2"})
>>>>>>> ecee7133
        <...readwriter.DataFrameWriter object ...>

        Specify the option 'nullValue' and 'header' with writing a CSV file.

        >>> from pyspark.sql.types import StructType,StructField, StringType, IntegerType
        >>> schema = StructType([
        ...     StructField("age",IntegerType(),True),
        ...     StructField("name",StringType(),True),
        ... ])
        >>> import tempfile
        >>> with tempfile.TemporaryDirectory() as d:
        ...     # Write a DataFrame into a CSV file with 'nullValue' option set to 'Hyukjin Kwon',
        ...     # and 'header' option set to `True`.
        ...     df = spark.createDataFrame([(100, None)], schema=schema)
        ...     df.write.options(nullValue="Hyukjin Kwon", header=True).mode(
        ...         "overwrite").format("csv").save(d)
        ...
        ...     # Read the CSV file as a DataFrame.
        ...     spark.read.option("header", True).format('csv').load(d).show()
        +---+------------+
        |age|        name|
        +---+------------+
        |100|Hyukjin Kwon|
        +---+------------+
        """
        for k in options:
            self._jwrite = self._jwrite.option(k, to_str(options[k]))
        return self

    @overload
    def partitionBy(self, *cols: str) -> "DataFrameWriter":
        ...

    @overload
    def partitionBy(self, *cols: List[str]) -> "DataFrameWriter":
        ...

    def partitionBy(self, *cols: Union[str, List[str]]) -> "DataFrameWriter":
        """Partitions the output by the given columns on the file system.

        If specified, the output is laid out on the file system similar
        to Hive's partitioning scheme.

        .. versionadded:: 1.4.0

        .. versionchanged:: 3.4.0
            Supports Spark Connect.

        Parameters
        ----------
        cols : str or list
            name of columns

        Examples
        --------
        Write a DataFrame into a Parquet file in a partitioned manner, and read it back.

        >>> import tempfile
        >>> import os
        >>> with tempfile.TemporaryDirectory() as d:
        ...     # Write a DataFrame into a Parquet file in a partitioned manner.
        ...     spark.createDataFrame(
        ...         [{"age": 100, "name": "Hyukjin Kwon"}, {"age": 120, "name": "Ruifeng Zheng"}]
        ...     ).write.partitionBy("name").mode("overwrite").format("parquet").save(d)
        ...
        ...     # Read the Parquet file as a DataFrame.
        ...     spark.read.parquet(d).sort("age").show()
        ...
        ...     # Read one partition as a DataFrame.
        ...     spark.read.parquet(f"{d}{os.path.sep}name=Hyukjin Kwon").show()
        +---+-------------+
        |age|         name|
        +---+-------------+
        |100| Hyukjin Kwon|
        |120|Ruifeng Zheng|
        +---+-------------+
        +---+
        |age|
        +---+
        |100|
        +---+
        """
        if len(cols) == 1 and isinstance(cols[0], (list, tuple)):
            cols = cols[0]  # type: ignore[assignment]
        self._jwrite = self._jwrite.partitionBy(
            _to_seq(self._spark._sc, cast(Iterable["ColumnOrName"], cols))
        )
        return self

    @overload
    def bucketBy(self, numBuckets: int, col: str, *cols: str) -> "DataFrameWriter":
        ...

    @overload
    def bucketBy(self, numBuckets: int, col: TupleOrListOfString) -> "DataFrameWriter":
        ...

    def bucketBy(
        self, numBuckets: int, col: Union[str, TupleOrListOfString], *cols: Optional[str]
    ) -> "DataFrameWriter":
        """Buckets the output by the given columns. If specified,
        the output is laid out on the file system similar to Hive's bucketing scheme,
        but with a different bucket hash function and is not compatible with Hive's bucketing.

        .. versionadded:: 2.3.0

        .. versionchanged:: 3.4.0
            Supports Spark Connect.

        Parameters
        ----------
        numBuckets : int
            the number of buckets to save
        col : str, list or tuple
            a name of a column, or a list of names.
        cols : str
            additional names (optional). If `col` is a list it should be empty.

        Notes
        -----
        Applicable for file-based data sources in combination with
        :py:meth:`DataFrameWriter.saveAsTable`.

        Examples
        --------
        Write a DataFrame into a Parquet file in a buckted manner, and read it back.

        >>> from pyspark.sql.functions import input_file_name
        >>> # Write a DataFrame into a Parquet file in a bucketed manner.
        ... _ = spark.sql("DROP TABLE IF EXISTS bucketed_table")
        >>> spark.createDataFrame([
        ...     (100, "Hyukjin Kwon"), (120, "Hyukjin Kwon"), (140, "Haejoon Lee")],
        ...     schema=["age", "name"]
        ... ).write.bucketBy(2, "name").mode("overwrite").saveAsTable("bucketed_table")
        >>> # Read the Parquet file as a DataFrame.
        ... spark.read.table("bucketed_table").sort("age").show()
        +---+------------+
        |age|        name|
        +---+------------+
        |100|Hyukjin Kwon|
        |120|Hyukjin Kwon|
        |140| Haejoon Lee|
        +---+------------+
        >>> _ = spark.sql("DROP TABLE bucketed_table")
        """
        if not isinstance(numBuckets, int):
            raise PySparkTypeError(
                error_class="NOT_INT",
                message_parameters={
                    "arg_name": "numBuckets",
                    "arg_type": type(numBuckets).__name__,
                },
            )

        if isinstance(col, (list, tuple)):
            if cols:
                raise PySparkValueError(
                    error_class="CANNOT_SET_TOGETHER",
                    message_parameters={
                        "arg_list": f"`col` of type {type(col).__name__} and `cols`",
                    },
                )

            col, cols = col[0], col[1:]  # type: ignore[assignment]

        for c in cols:
            if not isinstance(c, str):
                raise PySparkTypeError(
                    error_class="NOT_LIST_OF_STR",
                    message_parameters={
                        "arg_name": "cols",
                        "arg_type": type(c).__name__,
                    },
                )
        if not isinstance(col, str):
            raise PySparkTypeError(
                error_class="NOT_LIST_OF_STR",
                message_parameters={
                    "arg_name": "col",
                    "arg_type": type(col).__name__,
                },
            )

        self._jwrite = self._jwrite.bucketBy(
            numBuckets, col, _to_seq(self._spark._sc, cast(Iterable["ColumnOrName"], cols))
        )
        return self

    @overload
    def sortBy(self, col: str, *cols: str) -> "DataFrameWriter":
        ...

    @overload
    def sortBy(self, col: TupleOrListOfString) -> "DataFrameWriter":
        ...

    def sortBy(
        self, col: Union[str, TupleOrListOfString], *cols: Optional[str]
    ) -> "DataFrameWriter":
        """Sorts the output in each bucket by the given columns on the file system.

        .. versionadded:: 2.3.0

        .. versionchanged:: 3.4.0
            Supports Spark Connect.

        Parameters
        ----------
        col : str, tuple or list
            a name of a column, or a list of names.
        cols : str
            additional names (optional). If `col` is a list it should be empty.

        Examples
        --------
        Write a DataFrame into a Parquet file in a sorted-buckted manner, and read it back.

        >>> from pyspark.sql.functions import input_file_name
        >>> # Write a DataFrame into a Parquet file in a sorted-bucketed manner.
        ... _ = spark.sql("DROP TABLE IF EXISTS sorted_bucketed_table")
        >>> spark.createDataFrame([
        ...     (100, "Hyukjin Kwon"), (120, "Hyukjin Kwon"), (140, "Haejoon Lee")],
        ...     schema=["age", "name"]
        ... ).write.bucketBy(1, "name").sortBy("age").mode(
        ...     "overwrite").saveAsTable("sorted_bucketed_table")
        >>> # Read the Parquet file as a DataFrame.
        ... spark.read.table("sorted_bucketed_table").sort("age").show()
        +---+------------+
        |age|        name|
        +---+------------+
        |100|Hyukjin Kwon|
        |120|Hyukjin Kwon|
        |140| Haejoon Lee|
        +---+------------+
        >>> _ = spark.sql("DROP TABLE sorted_bucketed_table")
        """
        if isinstance(col, (list, tuple)):
            if cols:
                raise PySparkValueError(
                    error_class="CANNOT_SET_TOGETHER",
                    message_parameters={
                        "arg_list": f"`col` of type {type(col).__name__} and `cols`",
                    },
                )

            col, cols = col[0], col[1:]  # type: ignore[assignment]

        for c in cols:
            if not isinstance(c, str):
                raise PySparkTypeError(
                    error_class="NOT_LIST_OF_STR",
                    message_parameters={
                        "arg_name": "cols",
                        "arg_type": type(c).__name__,
                    },
                )
        if not isinstance(col, str):
            raise PySparkTypeError(
                error_class="NOT_LIST_OF_STR",
                message_parameters={
                    "arg_name": "col",
                    "arg_type": type(col).__name__,
                },
            )

        self._jwrite = self._jwrite.sortBy(
            col, _to_seq(self._spark._sc, cast(Iterable["ColumnOrName"], cols))
        )
        return self

    def save(
        self,
        path: Optional[str] = None,
        format: Optional[str] = None,
        mode: Optional[str] = None,
        partitionBy: Optional[Union[str, List[str]]] = None,
        **options: "OptionalPrimitiveType",
    ) -> None:
        """Saves the contents of the :class:`DataFrame` to a data source.

        The data source is specified by the ``format`` and a set of ``options``.
        If ``format`` is not specified, the default data source configured by
        ``spark.sql.sources.default`` will be used.

        .. versionadded:: 1.4.0

        .. versionchanged:: 3.4.0
            Supports Spark Connect.

        Parameters
        ----------
        path : str, optional
            the path in a Hadoop supported file system
        format : str, optional
            the format used to save
        mode : str, optional
            specifies the behavior of the save operation when data already exists.

            * ``append``: Append contents of this :class:`DataFrame` to existing data.
            * ``overwrite``: Overwrite existing data.
            * ``ignore``: Silently ignore this operation if data already exists.
            * ``error`` or ``errorifexists`` (default case): Throw an exception if data already \
                exists.
        partitionBy : list, optional
            names of partitioning columns
        **options : dict
            all other string options

        Examples
        --------
        Write a DataFrame into a JSON file and read it back.

        >>> import tempfile
        >>> with tempfile.TemporaryDirectory() as d:
        ...     # Write a DataFrame into a JSON file
        ...     spark.createDataFrame(
        ...         [{"age": 100, "name": "Hyukjin Kwon"}]
        ...     ).write.mode("overwrite").format("json").save(d)
        ...
        ...     # Read the JSON file as a DataFrame.
        ...     spark.read.format('json').load(d).show()
        +---+------------+
        |age|        name|
        +---+------------+
        |100|Hyukjin Kwon|
        +---+------------+
        """
        self.mode(mode).options(**options)
        if partitionBy is not None:
            self.partitionBy(partitionBy)
        if format is not None:
            self.format(format)
        if path is None:
            self._jwrite.save()
        else:
            self._jwrite.save(path)

    def insertInto(self, tableName: str, overwrite: Optional[bool] = None) -> None:
        """Inserts the content of the :class:`DataFrame` to the specified table.

        It requires that the schema of the :class:`DataFrame` is the same as the
        schema of the table.

        .. versionadded:: 1.4.0

        .. versionchanged:: 3.4.0
            Supports Spark Connect.

        Parameters
        ----------
        overwrite : bool, optional
            If true, overwrites existing data. Disabled by default

        Notes
        -----
        Unlike :meth:`DataFrameWriter.saveAsTable`, :meth:`DataFrameWriter.insertInto` ignores
        the column names and just uses position-based resolution.

        Examples
        --------
        >>> _ = spark.sql("DROP TABLE IF EXISTS tblA")
        >>> df = spark.createDataFrame([
        ...     (100, "Hyukjin Kwon"), (120, "Hyukjin Kwon"), (140, "Haejoon Lee")],
        ...     schema=["age", "name"]
        ... )
        >>> df.write.saveAsTable("tblA")

        Insert the data into 'tblA' table but with different column names.

        >>> df.selectExpr("age AS col1", "name AS col2").write.insertInto("tblA")
        >>> spark.read.table("tblA").sort("age").show()
        +---+------------+
        |age|        name|
        +---+------------+
        |100|Hyukjin Kwon|
        |100|Hyukjin Kwon|
        |120|Hyukjin Kwon|
        |120|Hyukjin Kwon|
        |140| Haejoon Lee|
        |140| Haejoon Lee|
        +---+------------+
        >>> _ = spark.sql("DROP TABLE tblA")
        """
        if overwrite is not None:
            self.mode("overwrite" if overwrite else "append")
        self._jwrite.insertInto(tableName)

    def saveAsTable(
        self,
        name: str,
        format: Optional[str] = None,
        mode: Optional[str] = None,
        partitionBy: Optional[Union[str, List[str]]] = None,
        **options: "OptionalPrimitiveType",
    ) -> None:
        """Saves the content of the :class:`DataFrame` as the specified table.

        In the case the table already exists, behavior of this function depends on the
        save mode, specified by the `mode` function (default to throwing an exception).
        When `mode` is `Overwrite`, the schema of the :class:`DataFrame` does not need to be
        the same as that of the existing table.

        * `append`: Append contents of this :class:`DataFrame` to existing data.
        * `overwrite`: Overwrite existing data.
        * `error` or `errorifexists`: Throw an exception if data already exists.
        * `ignore`: Silently ignore this operation if data already exists.

        .. versionadded:: 1.4.0

        .. versionchanged:: 3.4.0
            Supports Spark Connect.

        Notes
        -----
        When `mode` is `Append`, if there is an existing table, we will use the format and
        options of the existing table. The column order in the schema of the :class:`DataFrame`
        doesn't need to be the same as that of the existing table. Unlike
        :meth:`DataFrameWriter.insertInto`, :meth:`DataFrameWriter.saveAsTable` will use the
        column names to find the correct column positions.

        Parameters
        ----------
        name : str
            the table name
        format : str, optional
            the format used to save
        mode : str, optional
            one of `append`, `overwrite`, `error`, `errorifexists`, `ignore` \
            (default: error)
        partitionBy : str or list
            names of partitioning columns
        **options : dict
            all other string options

        Examples
        --------
        Creates a table from a DataFrame, and read it back.

        >>> _ = spark.sql("DROP TABLE IF EXISTS tblA")
        >>> spark.createDataFrame([
        ...     (100, "Hyukjin Kwon"), (120, "Hyukjin Kwon"), (140, "Haejoon Lee")],
        ...     schema=["age", "name"]
        ... ).write.saveAsTable("tblA")
        >>> spark.read.table("tblA").sort("age").show()
        +---+------------+
        |age|        name|
        +---+------------+
        |100|Hyukjin Kwon|
        |120|Hyukjin Kwon|
        |140| Haejoon Lee|
        +---+------------+
        >>> _ = spark.sql("DROP TABLE tblA")
        """
        self.mode(mode).options(**options)
        if partitionBy is not None:
            self.partitionBy(partitionBy)
        if format is not None:
            self.format(format)
        self._jwrite.saveAsTable(name)

    def json(
        self,
        path: str,
        mode: Optional[str] = None,
        compression: Optional[str] = None,
        dateFormat: Optional[str] = None,
        timestampFormat: Optional[str] = None,
        lineSep: Optional[str] = None,
        encoding: Optional[str] = None,
        ignoreNullFields: Optional[Union[bool, str]] = None,
    ) -> None:
        """Saves the content of the :class:`DataFrame` in JSON format
        (`JSON Lines text format or newline-delimited JSON <http://jsonlines.org/>`_) at the
        specified path.

        .. versionadded:: 1.4.0

        .. versionchanged:: 3.4.0
            Supports Spark Connect.

        Parameters
        ----------
        path : str
            the path in any Hadoop supported file system
        mode : str, optional
            specifies the behavior of the save operation when data already exists.

            * ``append``: Append contents of this :class:`DataFrame` to existing data.
            * ``overwrite``: Overwrite existing data.
            * ``ignore``: Silently ignore this operation if data already exists.
            * ``error`` or ``errorifexists`` (default case): Throw an exception if data already \
                exists.

        Other Parameters
        ----------------
        Extra options
            For the extra options, refer to
            `Data Source Option <https://spark.apache.org/docs/latest/sql-data-sources-json.html#data-source-option>`_
            for the version you use.

            .. # noqa

        Examples
        --------
        Write a DataFrame into a JSON file and read it back.

        >>> import tempfile
        >>> with tempfile.TemporaryDirectory() as d:
        ...     # Write a DataFrame into a JSON file
        ...     spark.createDataFrame(
        ...         [{"age": 100, "name": "Hyukjin Kwon"}]
        ...     ).write.json(d, mode="overwrite")
        ...
        ...     # Read the JSON file as a DataFrame.
        ...     spark.read.format("json").load(d).show()
        +---+------------+
        |age|        name|
        +---+------------+
        |100|Hyukjin Kwon|
        +---+------------+
        """
        self.mode(mode)
        self._set_opts(
            compression=compression,
            dateFormat=dateFormat,
            timestampFormat=timestampFormat,
            lineSep=lineSep,
            encoding=encoding,
            ignoreNullFields=ignoreNullFields,
        )
        self._jwrite.json(path)

    def parquet(
        self,
        path: str,
        mode: Optional[str] = None,
        partitionBy: Optional[Union[str, List[str]]] = None,
        compression: Optional[str] = None,
    ) -> None:
        """Saves the content of the :class:`DataFrame` in Parquet format at the specified path.

        .. versionadded:: 1.4.0

        .. versionchanged:: 3.4.0
            Supports Spark Connect.

        Parameters
        ----------
        path : str
            the path in any Hadoop supported file system
        mode : str, optional
            specifies the behavior of the save operation when data already exists.

            * ``append``: Append contents of this :class:`DataFrame` to existing data.
            * ``overwrite``: Overwrite existing data.
            * ``ignore``: Silently ignore this operation if data already exists.
            * ``error`` or ``errorifexists`` (default case): Throw an exception if data already \
                exists.
        partitionBy : str or list, optional
            names of partitioning columns

        Other Parameters
        ----------------
        Extra options
            For the extra options, refer to
            `Data Source Option <https://spark.apache.org/docs/latest/sql-data-sources-parquet.html#data-source-option>`_
            for the version you use.

            .. # noqa

        Examples
        --------
        Write a DataFrame into a Parquet file and read it back.

        >>> import tempfile
        >>> with tempfile.TemporaryDirectory() as d:
        ...     # Write a DataFrame into a Parquet file
        ...     spark.createDataFrame(
        ...         [{"age": 100, "name": "Hyukjin Kwon"}]
        ...     ).write.parquet(d, mode="overwrite")
        ...
        ...     # Read the Parquet file as a DataFrame.
        ...     spark.read.format("parquet").load(d).show()
        +---+------------+
        |age|        name|
        +---+------------+
        |100|Hyukjin Kwon|
        +---+------------+
        """
        self.mode(mode)
        if partitionBy is not None:
            self.partitionBy(partitionBy)
        self._set_opts(compression=compression)
        self._jwrite.parquet(path)

    def text(
        self, path: str, compression: Optional[str] = None, lineSep: Optional[str] = None
    ) -> None:
        """Saves the content of the DataFrame in a text file at the specified path.
        The text files will be encoded as UTF-8.

        .. versionadded:: 1.6.0

        .. versionchanged:: 3.4.0
            Supports Spark Connect.

        Parameters
        ----------
        path : str
            the path in any Hadoop supported file system

        Other Parameters
        ----------------
        Extra options
            For the extra options, refer to
            `Data Source Option <https://spark.apache.org/docs/latest/sql-data-sources-text.html#data-source-option>`_
            for the version you use.

            .. # noqa

        Notes
        -----
        The DataFrame must have only one column that is of string type.
        Each row becomes a new line in the output file.

        Examples
        --------
        Write a DataFrame into a text file and read it back.

        >>> import tempfile
        >>> with tempfile.TemporaryDirectory() as d:
        ...     # Write a DataFrame into a text file
        ...     df = spark.createDataFrame([("a",), ("b",), ("c",)], schema=["alphabets"])
        ...     df.write.mode("overwrite").text(d)
        ...
        ...     # Read the text file as a DataFrame.
        ...     spark.read.schema(df.schema).format("text").load(d).sort("alphabets").show()
        +---------+
        |alphabets|
        +---------+
        |        a|
        |        b|
        |        c|
        +---------+
        """
        self._set_opts(compression=compression, lineSep=lineSep)
        self._jwrite.text(path)

    def csv(
        self,
        path: str,
        mode: Optional[str] = None,
        compression: Optional[str] = None,
        sep: Optional[str] = None,
        quote: Optional[str] = None,
        escape: Optional[str] = None,
        header: Optional[Union[bool, str]] = None,
        nullValue: Optional[str] = None,
        escapeQuotes: Optional[Union[bool, str]] = None,
        quoteAll: Optional[Union[bool, str]] = None,
        dateFormat: Optional[str] = None,
        timestampFormat: Optional[str] = None,
        ignoreLeadingWhiteSpace: Optional[Union[bool, str]] = None,
        ignoreTrailingWhiteSpace: Optional[Union[bool, str]] = None,
        charToEscapeQuoteEscaping: Optional[str] = None,
        encoding: Optional[str] = None,
        emptyValue: Optional[str] = None,
        lineSep: Optional[str] = None,
    ) -> None:
        r"""Saves the content of the :class:`DataFrame` in CSV format at the specified path.

        .. versionadded:: 2.0.0

        .. versionchanged:: 3.4.0
            Supports Spark Connect.

        Parameters
        ----------
        path : str
            the path in any Hadoop supported file system
        mode : str, optional
            specifies the behavior of the save operation when data already exists.

            * ``append``: Append contents of this :class:`DataFrame` to existing data.
            * ``overwrite``: Overwrite existing data.
            * ``ignore``: Silently ignore this operation if data already exists.
            * ``error`` or ``errorifexists`` (default case): Throw an exception if data already \
                exists.

        Other Parameters
        ----------------
        Extra options
            For the extra options, refer to
            `Data Source Option <https://spark.apache.org/docs/latest/sql-data-sources-csv.html#data-source-option>`_
            for the version you use.

            .. # noqa

        Examples
        --------
        Write a DataFrame into a CSV file and read it back.

        >>> import tempfile
        >>> with tempfile.TemporaryDirectory() as d:
        ...     # Write a DataFrame into a CSV file
        ...     df = spark.createDataFrame([{"age": 100, "name": "Hyukjin Kwon"}])
        ...     df.write.csv(d, mode="overwrite")
        ...
        ...     # Read the CSV file as a DataFrame with 'nullValue' option set to 'Hyukjin Kwon'.
        ...     spark.read.schema(df.schema).format("csv").option(
        ...         "nullValue", "Hyukjin Kwon").load(d).show()
        +---+----+
        |age|name|
        +---+----+
        |100|NULL|
        +---+----+
        """
        self.mode(mode)
        self._set_opts(
            compression=compression,
            sep=sep,
            quote=quote,
            escape=escape,
            header=header,
            nullValue=nullValue,
            escapeQuotes=escapeQuotes,
            quoteAll=quoteAll,
            dateFormat=dateFormat,
            timestampFormat=timestampFormat,
            ignoreLeadingWhiteSpace=ignoreLeadingWhiteSpace,
            ignoreTrailingWhiteSpace=ignoreTrailingWhiteSpace,
            charToEscapeQuoteEscaping=charToEscapeQuoteEscaping,
            encoding=encoding,
            emptyValue=emptyValue,
            lineSep=lineSep,
        )
        self._jwrite.csv(path)

<<<<<<< HEAD
=======
    def xml(
        self,
        path: str,
        rowTag: Optional[str] = None,
        mode: Optional[str] = None,
        attributePrefix: Optional[str] = None,
        valueTag: Optional[str] = None,
        rootTag: Optional[str] = None,
        declaration: Optional[bool] = None,
        arrayElementName: Optional[str] = None,
        nullValue: Optional[str] = None,
        dateFormat: Optional[str] = None,
        timestampFormat: Optional[str] = None,
        compression: Optional[str] = None,
        encoding: Optional[str] = None,
    ) -> None:
        r"""Saves the content of the :class:`DataFrame` in XML format at the specified path.

        .. versionadded:: 4.0.0

        Parameters
        ----------
        path : str
            the path in any Hadoop supported file system
        mode : str, optional
            specifies the behavior of the save operation when data already exists.

            * ``append``: Append contents of this :class:`DataFrame` to existing data.
            * ``overwrite``: Overwrite existing data.
            * ``ignore``: Silently ignore this operation if data already exists.
            * ``error`` or ``errorifexists`` (default case): Throw an exception if data already \
                exists.

        Other Parameters
        ----------------
        Extra options
            For the extra options, refer to
            `Data Source Option <https://spark.apache.org/docs/latest/sql-data-sources-xml.html#data-source-option>`_
            for the version you use.

            .. # noqa

        Examples
        --------
        Write a DataFrame into a XML file and read it back.

        >>> import tempfile
        >>> with tempfile.TemporaryDirectory() as d:
        ...     # Write a DataFrame into a XML file
        ...     spark.createDataFrame(
        ...         [{"age": 100, "name": "Hyukjin Kwon"}]
        ...     ).write.mode("overwrite").option("rowTag", "person").xml(d)
        ...
        ...     # Read the XML file as a DataFrame.
        ...     spark.read.option("rowTag", "person").format("xml").load(d).show()
        +---+------------+
        |age|        name|
        +---+------------+
        |100|Hyukjin Kwon|
        +---+------------+
        """
        self.mode(mode)
        self._set_opts(
            rowTag=rowTag,
            attributePrefix=attributePrefix,
            valueTag=valueTag,
            rootTag=rootTag,
            declaration=declaration,
            arrayElementName=arrayElementName,
            nullValue=nullValue,
            dateFormat=dateFormat,
            timestampFormat=timestampFormat,
            compression=compression,
            encoding=encoding,
        )
        self._jwrite.xml(path)

>>>>>>> ecee7133
    def orc(
        self,
        path: str,
        mode: Optional[str] = None,
        partitionBy: Optional[Union[str, List[str]]] = None,
        compression: Optional[str] = None,
    ) -> None:
        """Saves the content of the :class:`DataFrame` in ORC format at the specified path.

        .. versionadded:: 1.5.0

        .. versionchanged:: 3.4.0
            Supports Spark Connect.

        Parameters
        ----------
        path : str
            the path in any Hadoop supported file system
        mode : str, optional
            specifies the behavior of the save operation when data already exists.

            * ``append``: Append contents of this :class:`DataFrame` to existing data.
            * ``overwrite``: Overwrite existing data.
            * ``ignore``: Silently ignore this operation if data already exists.
            * ``error`` or ``errorifexists`` (default case): Throw an exception if data already \
                exists.
        partitionBy : str or list, optional
            names of partitioning columns

        Other Parameters
        ----------------
        Extra options
            For the extra options, refer to
            `Data Source Option <https://spark.apache.org/docs/latest/sql-data-sources-orc.html#data-source-option>`_
            for the version you use.

            .. # noqa

        Examples
        --------
        Write a DataFrame into a ORC file and read it back.

        >>> import tempfile
        >>> with tempfile.TemporaryDirectory() as d:
        ...     # Write a DataFrame into a ORC file
        ...     spark.createDataFrame(
        ...         [{"age": 100, "name": "Hyukjin Kwon"}]
        ...     ).write.orc(d, mode="overwrite")
        ...
        ...     # Read the Parquet file as a DataFrame.
        ...     spark.read.format("orc").load(d).show()
        +---+------------+
        |age|        name|
        +---+------------+
        |100|Hyukjin Kwon|
        +---+------------+
        """
        self.mode(mode)
        if partitionBy is not None:
            self.partitionBy(partitionBy)
        self._set_opts(compression=compression)
        self._jwrite.orc(path)

    def jdbc(
        self,
        url: str,
        table: str,
        mode: Optional[str] = None,
        properties: Optional[Dict[str, str]] = None,
    ) -> None:
        """Saves the content of the :class:`DataFrame` to an external database table via JDBC.

        .. versionadded:: 1.4.0

        .. versionchanged:: 3.4.0
            Supports Spark Connect.

        Parameters
        ----------
        table : str
            Name of the table in the external database.
        mode : str, optional
            specifies the behavior of the save operation when data already exists.

            * ``append``: Append contents of this :class:`DataFrame` to existing data.
            * ``overwrite``: Overwrite existing data.
            * ``ignore``: Silently ignore this operation if data already exists.
            * ``error`` or ``errorifexists`` (default case): Throw an exception if data already \
                exists.
        properties : dict
            a dictionary of JDBC database connection arguments. Normally at
            least properties "user" and "password" with their corresponding values.
            For example { 'user' : 'SYSTEM', 'password' : 'mypassword' }

        Other Parameters
        ----------------
        Extra options
            For the extra options, refer to
            `Data Source Option <https://spark.apache.org/docs/latest/sql-data-sources-jdbc.html#data-source-option>`_
            for the version you use.

            .. # noqa

        Notes
        -----
        Don't create too many partitions in parallel on a large cluster;
        otherwise Spark might crash your external database systems.
        """
        if properties is None:
            properties = dict()

        assert self._spark._sc._gateway is not None
        jprop = JavaClass(
            "java.util.Properties",
            self._spark._sc._gateway._gateway_client,
        )()
        for k in properties:
            jprop.setProperty(k, properties[k])
        self.mode(mode)._jwrite.jdbc(url, table, jprop)


class DataFrameWriterV2:
    """
    Interface used to write a class:`pyspark.sql.dataframe.DataFrame`
    to external storage using the v2 API.

    .. versionadded:: 3.1.0

    .. versionchanged:: 3.4.0
        Supports Spark Connect.
    """

    def __init__(self, df: "DataFrame", table: str):
        self._df = df
        self._spark = df.sparkSession
        self._jwriter = df._jdf.writeTo(table)

    @since(3.1)
    def using(self, provider: str) -> "DataFrameWriterV2":
        """
        Specifies a provider for the underlying output data source.
        Spark's default catalog supports "parquet", "json", etc.
        """
        self._jwriter.using(provider)
        return self

    @since(3.1)
    def option(self, key: str, value: "OptionalPrimitiveType") -> "DataFrameWriterV2":
        """
        Add a write option.
        """
        self._jwriter.option(key, to_str(value))
        return self

    @since(3.1)
    def options(self, **options: "OptionalPrimitiveType") -> "DataFrameWriterV2":
        """
        Add write options.
        """
        options = {k: to_str(v) for k, v in options.items()}
        self._jwriter.options(options)
        return self

    @since(3.1)
    def tableProperty(self, property: str, value: str) -> "DataFrameWriterV2":
        """
        Add table property.
        """
        self._jwriter.tableProperty(property, value)
        return self

    @since(3.1)
    def partitionedBy(self, col: Column, *cols: Column) -> "DataFrameWriterV2":
        """
        Partition the output table created by `create`, `createOrReplace`, or `replace` using
        the given columns or transforms.

        When specified, the table data will be stored by these values for efficient reads.

        For example, when a table is partitioned by day, it may be stored
        in a directory layout like:

        * `table/day=2019-06-01/`
        * `table/day=2019-06-02/`

        Partitioning is one of the most widely used techniques to optimize physical data layout.
        It provides a coarse-grained index for skipping unnecessary data reads when queries have
        predicates on the partitioned columns. In order for partitioning to work well, the number
        of distinct values in each column should typically be less than tens of thousands.

        `col` and `cols` support only the following functions:

        * :py:func:`pyspark.sql.functions.years`
        * :py:func:`pyspark.sql.functions.months`
        * :py:func:`pyspark.sql.functions.days`
        * :py:func:`pyspark.sql.functions.hours`
        * :py:func:`pyspark.sql.functions.bucket`

        """
        col = _to_java_column(col)
        cols = _to_seq(self._spark._sc, [_to_java_column(c) for c in cols])
        self._jwriter.partitionedBy(col, cols)
        return self

    @since(3.1)
    def create(self) -> None:
        """
        Create a new table from the contents of the data frame.

        The new table's schema, partition layout, properties, and other configuration will be
        based on the configuration set on this writer.
        """
        self._jwriter.create()

    @since(3.1)
    def replace(self) -> None:
        """
        Replace an existing table with the contents of the data frame.

        The existing table's schema, partition layout, properties, and other configuration will be
        replaced with the contents of the data frame and the configuration set on this writer.
        """
        self._jwriter.replace()

    @since(3.1)
    def createOrReplace(self) -> None:
        """
        Create a new table or replace an existing table with the contents of the data frame.

        The output table's schema, partition layout, properties,
        and other configuration will be based on the contents of the data frame
        and the configuration set on this writer.
        If the table exists, its configuration and data will be replaced.
        """
        self._jwriter.createOrReplace()

    @since(3.1)
    def append(self) -> None:
        """
        Append the contents of the data frame to the output table.
        """
        self._jwriter.append()

    @since(3.1)
    def overwrite(self, condition: Column) -> None:
        """
        Overwrite rows matching the given filter condition with the contents of the data frame in
        the output table.
        """
        condition = _to_java_column(condition)
        self._jwriter.overwrite(condition)

    @since(3.1)
    def overwritePartitions(self) -> None:
        """
        Overwrite all partition for which the data frame contains at least one row with the contents
        of the data frame in the output table.

        This operation is equivalent to Hive's `INSERT OVERWRITE ... PARTITION`, which replaces
        partitions dynamically depending on the contents of the data frame.
        """
        self._jwriter.overwritePartitions()


def _test() -> None:
    import doctest
    import os
    import py4j
    from pyspark.context import SparkContext
    from pyspark.sql import SparkSession
    import pyspark.sql.readwriter

    os.chdir(os.environ["SPARK_HOME"])

    globs = pyspark.sql.readwriter.__dict__.copy()
    sc = SparkContext("local[4]", "PythonTest")
    try:
        spark = SparkSession._getActiveSessionOrCreate()
    except py4j.protocol.Py4JError:
        spark = SparkSession(sc)

    globs["spark"] = spark
    (failure_count, test_count) = doctest.testmod(
        pyspark.sql.readwriter,
        globs=globs,
        optionflags=doctest.ELLIPSIS | doctest.NORMALIZE_WHITESPACE | doctest.REPORT_NDIFF,
    )
    spark.stop()
    if failure_count:
        sys.exit(-1)


if __name__ == "__main__":
    _test()<|MERGE_RESOLUTION|>--- conflicted
+++ resolved
@@ -220,16 +220,12 @@
 
         Examples
         --------
-<<<<<<< HEAD
-        >>> spark.read.option("key", "value")
-=======
         >>> spark.read.options(key="value")
         <...readwriter.DataFrameReader object ...>
 
         Specify options in a dictionary.
 
         >>> spark.read.options(**{"k1": "v1", "k2": "v2"})
->>>>>>> ecee7133
         <...readwriter.DataFrameReader object ...>
 
         Specify the option 'nullValue' and 'header' with reading a CSV file.
@@ -825,8 +821,6 @@
                 },
             )
 
-<<<<<<< HEAD
-=======
     def xml(
         self,
         path: Union[str, List[str], RDD[str]],
@@ -950,7 +944,6 @@
                 },
             )
 
->>>>>>> ecee7133
     def orc(
         self,
         path: PathOrPaths,
@@ -1307,16 +1300,12 @@
 
         Examples
         --------
-<<<<<<< HEAD
-        >>> spark.range(1).write.option("key", "value")
-=======
         >>> spark.range(1).write.options(key="value")
         <...readwriter.DataFrameWriter object ...>
 
         Specify options in a dictionary.
 
         >>> spark.range(1).write.options(**{"k1": "v1", "k2": "v2"})
->>>>>>> ecee7133
         <...readwriter.DataFrameWriter object ...>
 
         Specify the option 'nullValue' and 'header' with writing a CSV file.
@@ -2055,8 +2044,6 @@
         )
         self._jwrite.csv(path)
 
-<<<<<<< HEAD
-=======
     def xml(
         self,
         path: str,
@@ -2134,7 +2121,6 @@
         )
         self._jwrite.xml(path)
 
->>>>>>> ecee7133
     def orc(
         self,
         path: str,
