#
# Licensed to the Apache Software Foundation (ASF) under one or more
# contributor license agreements.  See the NOTICE file distributed with
# this work for additional information regarding copyright ownership.
# The ASF licenses this file to You under the Apache License, Version 2.0
# (the "License"); you may not use this file except in compliance with
# the License.  You may obtain a copy of the License at
#
#    http://www.apache.org/licenses/LICENSE-2.0
#
# Unless required by applicable law or agreed to in writing, software
# distributed under the License is distributed on an "AS IS" BASIS,
# WITHOUT WARRANTIES OR CONDITIONS OF ANY KIND, either express or implied.
# See the License for the specific language governing permissions and
# limitations under the License.
#
import sys
from typing import cast, overload, Dict, Iterable, List, Optional, Tuple, TYPE_CHECKING, Union

from py4j.java_gateway import JavaClass, JavaObject

from pyspark import RDD, since
from pyspark.sql.column import _to_seq, _to_java_column, Column
from pyspark.sql.types import StructType
from pyspark.sql import utils
from pyspark.sql.utils import to_str
from pyspark.errors import PySparkTypeError, PySparkValueError

if TYPE_CHECKING:
    from pyspark.sql._typing import OptionalPrimitiveType, ColumnOrName
    from pyspark.sql.session import SparkSession
    from pyspark.sql.dataframe import DataFrame
    from pyspark.sql.streaming import StreamingQuery

__all__ = ["DataFrameReader", "DataFrameWriter", "DataFrameWriterV2"]

PathOrPaths = Union[str, List[str]]
TupleOrListOfString = Union[List[str], Tuple[str, ...]]


class OptionUtils:
    def _set_opts(
        self,
        schema: Optional[Union[StructType, str]] = None,
        **options: "OptionalPrimitiveType",
    ) -> None:
        """
        Set named options (filter out those the value is None)
        """
        if schema is not None:
            self.schema(schema)  # type: ignore[attr-defined]
        for k, v in options.items():
            if v is not None:
                self.option(k, v)  # type: ignore[attr-defined]


class DataFrameReader(OptionUtils):
    """
    Interface used to load a :class:`DataFrame` from external storage systems
    (e.g. file systems, key-value stores, etc). Use :attr:`SparkSession.read`
    to access this.

    .. versionadded:: 1.4.0

    .. versionchanged:: 3.4.0
        Supports Spark Connect.
    """

    def __init__(self, spark: "SparkSession"):
        self._jreader = spark._jsparkSession.read()
        self._spark = spark

    def _df(self, jdf: JavaObject) -> "DataFrame":
        from pyspark.sql.dataframe import DataFrame

        return DataFrame(jdf, self._spark)

    def format(self, source: str) -> "DataFrameReader":
        """Specifies the input data source format.

        .. versionadded:: 1.4.0

        .. versionchanged:: 3.4.0
            Supports Spark Connect.

        Parameters
        ----------
        source : str
            string, name of the data source, e.g. 'json', 'parquet'.

        Examples
        --------
        >>> spark.read.format('json')
        <...readwriter.DataFrameReader object ...>

        Write a DataFrame into a JSON file and read it back.

        >>> import tempfile
        >>> with tempfile.TemporaryDirectory() as d:
        ...     # Write a DataFrame into a JSON file
        ...     spark.createDataFrame(
        ...         [{"age": 100, "name": "Hyukjin Kwon"}]
        ...     ).write.mode("overwrite").format("json").save(d)
        ...
        ...     # Read the JSON file as a DataFrame.
        ...     spark.read.format('json').load(d).show()
        +---+------------+
        |age|        name|
        +---+------------+
        |100|Hyukjin Kwon|
        +---+------------+
        """
        self._jreader = self._jreader.format(source)
        return self

    def schema(self, schema: Union[StructType, str]) -> "DataFrameReader":
        """Specifies the input schema.

        Some data sources (e.g. JSON) can infer the input schema automatically from data.
        By specifying the schema here, the underlying data source can skip the schema
        inference step, and thus speed up data loading.

        .. versionadded:: 1.4.0

        .. versionchanged:: 3.4.0
            Supports Spark Connect.

        Parameters
        ----------
        schema : :class:`pyspark.sql.types.StructType` or str
            a :class:`pyspark.sql.types.StructType` object or a DDL-formatted string
            (For example ``col0 INT, col1 DOUBLE``).

        Examples
        --------
        >>> spark.read.schema("col0 INT, col1 DOUBLE")
        <...readwriter.DataFrameReader object ...>

        Specify the schema with reading a CSV file.

        >>> import tempfile
        >>> with tempfile.TemporaryDirectory() as d:
        ...     spark.read.schema("col0 INT, col1 DOUBLE").format("csv").load(d).printSchema()
        root
         |-- col0: integer (nullable = true)
         |-- col1: double (nullable = true)
        """
        from pyspark.sql import SparkSession

        spark = SparkSession._getActiveSessionOrCreate()
        if isinstance(schema, StructType):
            jschema = spark._jsparkSession.parseDataType(schema.json())
            self._jreader = self._jreader.schema(jschema)
        elif isinstance(schema, str):
            self._jreader = self._jreader.schema(schema)
        else:
            raise PySparkTypeError(
                error_class="NOT_STR_OR_STRUCT",
                message_parameters={
                    "arg_name": "schema",
                    "arg_type": type(schema).__name__,
                },
            )
        return self

    def option(self, key: str, value: "OptionalPrimitiveType") -> "DataFrameReader":
        """
        Adds an input option for the underlying data source.

        .. versionadded:: 1.5.0

        .. versionchanged:: 3.4.0
            Supports Spark Connect.

        Parameters
        ----------
        key : str
            The key for the option to set.
        value
            The value for the option to set.

        Examples
        --------
        >>> spark.read.option("key", "value")
        <...readwriter.DataFrameReader object ...>

        Specify the option 'nullValue' with reading a CSV file.

        >>> import tempfile
        >>> with tempfile.TemporaryDirectory() as d:
        ...     # Write a DataFrame into a CSV file
        ...     df = spark.createDataFrame([{"age": 100, "name": "Hyukjin Kwon"}])
        ...     df.write.mode("overwrite").format("csv").save(d)
        ...
        ...     # Read the CSV file as a DataFrame with 'nullValue' option set to 'Hyukjin Kwon'.
        ...     spark.read.schema(df.schema).option(
        ...         "nullValue", "Hyukjin Kwon").format('csv').load(d).show()
        +---+----+
        |age|name|
        +---+----+
        |100|NULL|
        +---+----+
        """
        self._jreader = self._jreader.option(key, to_str(value))
        return self

    def options(self, **options: "OptionalPrimitiveType") -> "DataFrameReader":
        """
        Adds input options for the underlying data source.

        .. versionadded:: 1.4.0

        .. versionchanged:: 3.4.0
            Supports Spark Connect.

        Parameters
        ----------
        **options : dict
            The dictionary of string keys and prmitive-type values.

        Examples
        --------
        >>> spark.read.option("key", "value")
        <...readwriter.DataFrameReader object ...>

        Specify the option 'nullValue' and 'header' with reading a CSV file.

        >>> import tempfile
        >>> with tempfile.TemporaryDirectory() as d:
        ...     # Write a DataFrame into a CSV file with a header.
        ...     df = spark.createDataFrame([{"age": 100, "name": "Hyukjin Kwon"}])
        ...     df.write.option("header", True).mode("overwrite").format("csv").save(d)
        ...
        ...     # Read the CSV file as a DataFrame with 'nullValue' option set to 'Hyukjin Kwon',
        ...     # and 'header' option set to `True`.
        ...     spark.read.options(
        ...         nullValue="Hyukjin Kwon",
        ...         header=True
        ...     ).format('csv').load(d).show()
        +---+----+
        |age|name|
        +---+----+
        |100|NULL|
        +---+----+
        """
        for k in options:
            self._jreader = self._jreader.option(k, to_str(options[k]))
        return self

    def load(
        self,
        path: Optional[PathOrPaths] = None,
        format: Optional[str] = None,
        schema: Optional[Union[StructType, str]] = None,
        **options: "OptionalPrimitiveType",
    ) -> "DataFrame":
        """Loads data from a data source and returns it as a :class:`DataFrame`.

        .. versionadded:: 1.4.0

        .. versionchanged:: 3.4.0
            Supports Spark Connect.

        Parameters
        ----------
        path : str or list, optional
            optional string or a list of string for file-system backed data sources.
        format : str, optional
            optional string for format of the data source. Default to 'parquet'.
        schema : :class:`pyspark.sql.types.StructType` or str, optional
            optional :class:`pyspark.sql.types.StructType` for the input schema
            or a DDL-formatted string (For example ``col0 INT, col1 DOUBLE``).
        **options : dict
            all other string options

        Examples
        --------
        Load a CSV file with format, schema and options specified.

        >>> import tempfile
        >>> with tempfile.TemporaryDirectory() as d:
        ...     # Write a DataFrame into a CSV file with a header
        ...     df = spark.createDataFrame([{"age": 100, "name": "Hyukjin Kwon"}])
        ...     df.write.option("header", True).mode("overwrite").format("csv").save(d)
        ...
        ...     # Read the CSV file as a DataFrame with 'nullValue' option set to 'Hyukjin Kwon',
        ...     # and 'header' option set to `True`.
        ...     df = spark.read.load(
        ...         d, schema=df.schema, format="csv", nullValue="Hyukjin Kwon", header=True)
        ...     df.printSchema()
        ...     df.show()
        root
         |-- age: long (nullable = true)
         |-- name: string (nullable = true)
        +---+----+
        |age|name|
        +---+----+
        |100|NULL|
        +---+----+
        """
        if format is not None:
            self.format(format)
        if schema is not None:
            self.schema(schema)
        self.options(**options)
        if isinstance(path, str):
            return self._df(self._jreader.load(path))
        elif path is not None:
            if type(path) != list:
                path = [path]  # type: ignore[list-item]
            assert self._spark._sc._jvm is not None
            return self._df(self._jreader.load(self._spark._sc._jvm.PythonUtils.toSeq(path)))
        else:
            return self._df(self._jreader.load())

    def json(
        self,
        path: Union[str, List[str], RDD[str]],
        schema: Optional[Union[StructType, str]] = None,
        primitivesAsString: Optional[Union[bool, str]] = None,
        prefersDecimal: Optional[Union[bool, str]] = None,
        allowComments: Optional[Union[bool, str]] = None,
        allowUnquotedFieldNames: Optional[Union[bool, str]] = None,
        allowSingleQuotes: Optional[Union[bool, str]] = None,
        allowNumericLeadingZero: Optional[Union[bool, str]] = None,
        allowBackslashEscapingAnyCharacter: Optional[Union[bool, str]] = None,
        mode: Optional[str] = None,
        columnNameOfCorruptRecord: Optional[str] = None,
        dateFormat: Optional[str] = None,
        timestampFormat: Optional[str] = None,
        multiLine: Optional[Union[bool, str]] = None,
        allowUnquotedControlChars: Optional[Union[bool, str]] = None,
        lineSep: Optional[str] = None,
        samplingRatio: Optional[Union[float, str]] = None,
        dropFieldIfAllNull: Optional[Union[bool, str]] = None,
        encoding: Optional[str] = None,
        locale: Optional[str] = None,
        pathGlobFilter: Optional[Union[bool, str]] = None,
        recursiveFileLookup: Optional[Union[bool, str]] = None,
        modifiedBefore: Optional[Union[bool, str]] = None,
        modifiedAfter: Optional[Union[bool, str]] = None,
        allowNonNumericNumbers: Optional[Union[bool, str]] = None,
    ) -> "DataFrame":
        """
        Loads JSON files and returns the results as a :class:`DataFrame`.

        `JSON Lines <http://jsonlines.org/>`_ (newline-delimited JSON) is supported by default.
        For JSON (one record per file), set the ``multiLine`` parameter to ``true``.

        If the ``schema`` parameter is not specified, this function goes
        through the input once to determine the input schema.

        .. versionadded:: 1.4.0

        .. versionchanged:: 3.4.0
            Supports Spark Connect.

        Parameters
        ----------
        path : str, list or :class:`RDD`
            string represents path to the JSON dataset, or a list of paths,
            or RDD of Strings storing JSON objects.
        schema : :class:`pyspark.sql.types.StructType` or str, optional
            an optional :class:`pyspark.sql.types.StructType` for the input schema or
            a DDL-formatted string (For example ``col0 INT, col1 DOUBLE``).

        Other Parameters
        ----------------
        Extra options
            For the extra options, refer to
            `Data Source Option <https://spark.apache.org/docs/latest/sql-data-sources-json.html#data-source-option>`_
            for the version you use.

            .. # noqa

        Examples
        --------
        Write a DataFrame into a JSON file and read it back.

        >>> import tempfile
        >>> with tempfile.TemporaryDirectory() as d:
        ...     # Write a DataFrame into a JSON file
        ...     spark.createDataFrame(
        ...         [{"age": 100, "name": "Hyukjin Kwon"}]
        ...     ).write.mode("overwrite").format("json").save(d)
        ...
        ...     # Read the JSON file as a DataFrame.
        ...     spark.read.json(d).show()
        +---+------------+
        |age|        name|
        +---+------------+
        |100|Hyukjin Kwon|
        +---+------------+
        """
        self._set_opts(
            schema=schema,
            primitivesAsString=primitivesAsString,
            prefersDecimal=prefersDecimal,
            allowComments=allowComments,
            allowUnquotedFieldNames=allowUnquotedFieldNames,
            allowSingleQuotes=allowSingleQuotes,
            allowNumericLeadingZero=allowNumericLeadingZero,
            allowBackslashEscapingAnyCharacter=allowBackslashEscapingAnyCharacter,
            mode=mode,
            columnNameOfCorruptRecord=columnNameOfCorruptRecord,
            dateFormat=dateFormat,
            timestampFormat=timestampFormat,
            multiLine=multiLine,
            allowUnquotedControlChars=allowUnquotedControlChars,
            lineSep=lineSep,
            samplingRatio=samplingRatio,
            dropFieldIfAllNull=dropFieldIfAllNull,
            encoding=encoding,
            locale=locale,
            pathGlobFilter=pathGlobFilter,
            recursiveFileLookup=recursiveFileLookup,
            modifiedBefore=modifiedBefore,
            modifiedAfter=modifiedAfter,
            allowNonNumericNumbers=allowNonNumericNumbers,
        )
        if isinstance(path, str):
            path = [path]
        if type(path) == list:
            assert self._spark._sc._jvm is not None
            return self._df(self._jreader.json(self._spark._sc._jvm.PythonUtils.toSeq(path)))
        elif isinstance(path, RDD):

            def func(iterator: Iterable) -> Iterable:
                for x in iterator:
                    if not isinstance(x, str):
                        x = str(x)
                    if isinstance(x, str):
                        x = x.encode("utf-8")
                    yield x

            keyed = path.mapPartitions(func)
            keyed._bypass_serializer = True  # type: ignore[attr-defined]
            assert self._spark._jvm is not None
            jrdd = keyed._jrdd.map(self._spark._jvm.BytesToString())
            return self._df(self._jreader.json(jrdd))
        else:
            raise PySparkTypeError(
                error_class="NOT_STR_OR_LIST_OF_RDD",
                message_parameters={
                    "arg_name": "path",
                    "arg_type": type(path).__name__,
                },
            )

    def table(self, tableName: str) -> "DataFrame":
        """Returns the specified table as a :class:`DataFrame`.

        .. versionadded:: 1.4.0

        .. versionchanged:: 3.4.0
            Supports Spark Connect.

        Parameters
        ----------
        tableName : str
            string, name of the table.

        Examples
        --------
        >>> df = spark.range(10)
        >>> df.createOrReplaceTempView('tblA')
        >>> spark.read.table('tblA').show()
        +---+
        | id|
        +---+
        |  0|
        |  1|
        |  2|
        |  3|
        |  4|
        |  5|
        |  6|
        |  7|
        |  8|
        |  9|
        +---+
        >>> _ = spark.sql("DROP TABLE tblA")
        """
        return self._df(self._jreader.table(tableName))

    def parquet(self, *paths: str, **options: "OptionalPrimitiveType") -> "DataFrame":
        """
        Loads Parquet files, returning the result as a :class:`DataFrame`.

        .. versionadded:: 1.4.0

        .. versionchanged:: 3.4.0
            Supports Spark Connect.

        Parameters
        ----------
        paths : str
            One or more file paths to read the Parquet files from.

        Other Parameters
        ----------------
        **options
            For the extra options, refer to
            `Data Source Option <https://spark.apache.org/docs/latest/sql-data-sources-parquet.html#data-source-option>`_
            for the version you use.

            .. # noqa

        Returns
        -------
        :class:`DataFrame`
            A DataFrame containing the data from the Parquet files.

        Examples
        --------
<<<<<<< HEAD
=======
        Create sample dataframes.

        >>> df = spark.createDataFrame(
        ...     [(10, "Alice"), (15, "Bob"), (20, "Tom")], schema=["age", "name"])
        >>> df2 = spark.createDataFrame([(70, "Alice"), (80, "Bob")], schema=["height", "name"])

>>>>>>> 54d5087c
        Write a DataFrame into a Parquet file and read it back.

        >>> import tempfile
        >>> with tempfile.TemporaryDirectory() as d:
<<<<<<< HEAD
        ...     # Write a DataFrame into a Parquet file
        ...     spark.createDataFrame(
        ...         [{"age": 100, "name": "Hyukjin Kwon"}]
        ...     ).write.mode("overwrite").format("parquet").save(d)
        ...
        ...     # Read the Parquet file as a DataFrame.
        ...     spark.read.parquet(d).show()
        +---+------------+
        |age|        name|
        +---+------------+
        |100|Hyukjin Kwon|
        +---+------------+
=======
        ...     # Write a DataFrame into a Parquet file.
        ...     df.write.mode("overwrite").format("parquet").save(d)
        ...
        ...     # Read the Parquet file as a DataFrame.
        ...     spark.read.parquet(d).orderBy("name").show()
        +---+-----+
        |age| name|
        +---+-----+
        | 10|Alice|
        | 15|  Bob|
        | 20|  Tom|
        +---+-----+

        Read a Parquet file with a specific column.

        >>> with tempfile.TemporaryDirectory() as d:
        ...     df.write.mode("overwrite").format("parquet").save(d)
        ...
        ...     # Read the Parquet file with only the 'name' column.
        ...     spark.read.schema("name string").parquet(d).orderBy("name").show()
        +-----+
        | name|
        +-----+
        |Alice|
        |  Bob|
        |  Tom|
        +-----+

        Read multiple Parquet files and merge schema.

        >>> with tempfile.TemporaryDirectory() as d1, tempfile.TemporaryDirectory() as d2:
        ...     df.write.mode("overwrite").format("parquet").save(d1)
        ...     df2.write.mode("overwrite").format("parquet").save(d2)
        ...
        ...     spark.read.option(
        ...         "mergeSchema", "true"
        ...     ).parquet(d1, d2).select(
        ...         "name", "age", "height"
        ...     ).orderBy("name", "age").show()
        +-----+----+------+
        | name| age|height|
        +-----+----+------+
        |Alice|NULL|    70|
        |Alice|  10|  NULL|
        |  Bob|NULL|    80|
        |  Bob|  15|  NULL|
        |  Tom|  20|  NULL|
        +-----+----+------+
>>>>>>> 54d5087c
        """
        mergeSchema = options.get("mergeSchema", None)
        pathGlobFilter = options.get("pathGlobFilter", None)
        modifiedBefore = options.get("modifiedBefore", None)
        modifiedAfter = options.get("modifiedAfter", None)
        recursiveFileLookup = options.get("recursiveFileLookup", None)
        datetimeRebaseMode = options.get("datetimeRebaseMode", None)
        int96RebaseMode = options.get("int96RebaseMode", None)
        self._set_opts(
            mergeSchema=mergeSchema,
            pathGlobFilter=pathGlobFilter,
            recursiveFileLookup=recursiveFileLookup,
            modifiedBefore=modifiedBefore,
            modifiedAfter=modifiedAfter,
            datetimeRebaseMode=datetimeRebaseMode,
            int96RebaseMode=int96RebaseMode,
        )

        return self._df(self._jreader.parquet(_to_seq(self._spark._sc, paths)))

    def text(
        self,
        paths: PathOrPaths,
        wholetext: bool = False,
        lineSep: Optional[str] = None,
        pathGlobFilter: Optional[Union[bool, str]] = None,
        recursiveFileLookup: Optional[Union[bool, str]] = None,
        modifiedBefore: Optional[Union[bool, str]] = None,
        modifiedAfter: Optional[Union[bool, str]] = None,
    ) -> "DataFrame":
        """
        Loads text files and returns a :class:`DataFrame` whose schema starts with a
        string column named "value", and followed by partitioned columns if there
        are any.
        The text files must be encoded as UTF-8.

        By default, each line in the text file is a new row in the resulting DataFrame.

        .. versionadded:: 1.6.0

        .. versionchanged:: 3.4.0
            Supports Spark Connect.

        Parameters
        ----------
        paths : str or list
            string, or list of strings, for input path(s).

        Other Parameters
        ----------------
        Extra options
            For the extra options, refer to
            `Data Source Option <https://spark.apache.org/docs/latest/sql-data-sources-text.html#data-source-option>`_
            for the version you use.

            .. # noqa

        Examples
        --------
        Write a DataFrame into a text file and read it back.

        >>> import tempfile
        >>> with tempfile.TemporaryDirectory() as d:
        ...     # Write a DataFrame into a text file
        ...     df = spark.createDataFrame([("a",), ("b",), ("c",)], schema=["alphabets"])
        ...     df.write.mode("overwrite").format("text").save(d)
        ...
        ...     # Read the text file as a DataFrame.
        ...     spark.read.schema(df.schema).text(d).sort("alphabets").show()
        +---------+
        |alphabets|
        +---------+
        |        a|
        |        b|
        |        c|
        +---------+
        """
        self._set_opts(
            wholetext=wholetext,
            lineSep=lineSep,
            pathGlobFilter=pathGlobFilter,
            recursiveFileLookup=recursiveFileLookup,
            modifiedBefore=modifiedBefore,
            modifiedAfter=modifiedAfter,
        )

        if isinstance(paths, str):
            paths = [paths]
        assert self._spark._sc._jvm is not None
        return self._df(self._jreader.text(self._spark._sc._jvm.PythonUtils.toSeq(paths)))

    def csv(
        self,
        path: PathOrPaths,
        schema: Optional[Union[StructType, str]] = None,
        sep: Optional[str] = None,
        encoding: Optional[str] = None,
        quote: Optional[str] = None,
        escape: Optional[str] = None,
        comment: Optional[str] = None,
        header: Optional[Union[bool, str]] = None,
        inferSchema: Optional[Union[bool, str]] = None,
        ignoreLeadingWhiteSpace: Optional[Union[bool, str]] = None,
        ignoreTrailingWhiteSpace: Optional[Union[bool, str]] = None,
        nullValue: Optional[str] = None,
        nanValue: Optional[str] = None,
        positiveInf: Optional[str] = None,
        negativeInf: Optional[str] = None,
        dateFormat: Optional[str] = None,
        timestampFormat: Optional[str] = None,
        maxColumns: Optional[Union[int, str]] = None,
        maxCharsPerColumn: Optional[Union[int, str]] = None,
        maxMalformedLogPerPartition: Optional[Union[int, str]] = None,
        mode: Optional[str] = None,
        columnNameOfCorruptRecord: Optional[str] = None,
        multiLine: Optional[Union[bool, str]] = None,
        charToEscapeQuoteEscaping: Optional[str] = None,
        samplingRatio: Optional[Union[float, str]] = None,
        enforceSchema: Optional[Union[bool, str]] = None,
        emptyValue: Optional[str] = None,
        locale: Optional[str] = None,
        lineSep: Optional[str] = None,
        pathGlobFilter: Optional[Union[bool, str]] = None,
        recursiveFileLookup: Optional[Union[bool, str]] = None,
        modifiedBefore: Optional[Union[bool, str]] = None,
        modifiedAfter: Optional[Union[bool, str]] = None,
        unescapedQuoteHandling: Optional[str] = None,
    ) -> "DataFrame":
        r"""Loads a CSV file and returns the result as a  :class:`DataFrame`.

        This function will go through the input once to determine the input schema if
        ``inferSchema`` is enabled. To avoid going through the entire data once, disable
        ``inferSchema`` option or specify the schema explicitly using ``schema``.

        .. versionadded:: 2.0.0

        .. versionchanged:: 3.4.0
            Supports Spark Connect.

        Parameters
        ----------
        path : str or list
            string, or list of strings, for input path(s),
            or RDD of Strings storing CSV rows.
        schema : :class:`pyspark.sql.types.StructType` or str, optional
            an optional :class:`pyspark.sql.types.StructType` for the input schema
            or a DDL-formatted string (For example ``col0 INT, col1 DOUBLE``).

        Other Parameters
        ----------------
        Extra options
            For the extra options, refer to
            `Data Source Option <https://spark.apache.org/docs/latest/sql-data-sources-csv.html#data-source-option>`_
            for the version you use.

            .. # noqa

        Examples
        --------
        Write a DataFrame into a CSV file and read it back.

        >>> import tempfile
        >>> with tempfile.TemporaryDirectory() as d:
        ...     # Write a DataFrame into a CSV file
        ...     df = spark.createDataFrame([{"age": 100, "name": "Hyukjin Kwon"}])
        ...     df.write.mode("overwrite").format("csv").save(d)
        ...
        ...     # Read the CSV file as a DataFrame with 'nullValue' option set to 'Hyukjin Kwon'.
        ...     spark.read.csv(d, schema=df.schema, nullValue="Hyukjin Kwon").show()
        +---+----+
        |age|name|
        +---+----+
        |100|NULL|
        +---+----+
        """
        self._set_opts(
            schema=schema,
            sep=sep,
            encoding=encoding,
            quote=quote,
            escape=escape,
            comment=comment,
            header=header,
            inferSchema=inferSchema,
            ignoreLeadingWhiteSpace=ignoreLeadingWhiteSpace,
            ignoreTrailingWhiteSpace=ignoreTrailingWhiteSpace,
            nullValue=nullValue,
            nanValue=nanValue,
            positiveInf=positiveInf,
            negativeInf=negativeInf,
            dateFormat=dateFormat,
            timestampFormat=timestampFormat,
            maxColumns=maxColumns,
            maxCharsPerColumn=maxCharsPerColumn,
            maxMalformedLogPerPartition=maxMalformedLogPerPartition,
            mode=mode,
            columnNameOfCorruptRecord=columnNameOfCorruptRecord,
            multiLine=multiLine,
            charToEscapeQuoteEscaping=charToEscapeQuoteEscaping,
            samplingRatio=samplingRatio,
            enforceSchema=enforceSchema,
            emptyValue=emptyValue,
            locale=locale,
            lineSep=lineSep,
            pathGlobFilter=pathGlobFilter,
            recursiveFileLookup=recursiveFileLookup,
            modifiedBefore=modifiedBefore,
            modifiedAfter=modifiedAfter,
            unescapedQuoteHandling=unescapedQuoteHandling,
        )
        if isinstance(path, str):
            path = [path]
        if type(path) == list:
            assert self._spark._sc._jvm is not None
            return self._df(self._jreader.csv(self._spark._sc._jvm.PythonUtils.toSeq(path)))
        elif isinstance(path, RDD):

            def func(iterator):
                for x in iterator:
                    if not isinstance(x, str):
                        x = str(x)
                    if isinstance(x, str):
                        x = x.encode("utf-8")
                    yield x

            keyed = path.mapPartitions(func)
            keyed._bypass_serializer = True
            jrdd = keyed._jrdd.map(self._spark._jvm.BytesToString())
            # see SPARK-22112
            # There aren't any jvm api for creating a dataframe from rdd storing csv.
            # We can do it through creating a jvm dataset firstly and using the jvm api
            # for creating a dataframe from dataset storing csv.
            jdataset = self._spark._jsparkSession.createDataset(
                jrdd.rdd(), self._spark._jvm.Encoders.STRING()
            )
            return self._df(self._jreader.csv(jdataset))
        else:
            raise PySparkTypeError(
                error_class="NOT_STR_OR_LIST_OF_RDD",
                message_parameters={
                    "arg_name": "path",
                    "arg_type": type(path).__name__,
                },
            )

    def orc(
        self,
        path: PathOrPaths,
        mergeSchema: Optional[bool] = None,
        pathGlobFilter: Optional[Union[bool, str]] = None,
        recursiveFileLookup: Optional[Union[bool, str]] = None,
        modifiedBefore: Optional[Union[bool, str]] = None,
        modifiedAfter: Optional[Union[bool, str]] = None,
    ) -> "DataFrame":
        """Loads ORC files, returning the result as a :class:`DataFrame`.

        .. versionadded:: 1.5.0

        .. versionchanged:: 3.4.0
            Supports Spark Connect.

        Parameters
        ----------
        path : str or list

        Other Parameters
        ----------------
        Extra options
            For the extra options, refer to
            `Data Source Option <https://spark.apache.org/docs/latest/sql-data-sources-orc.html#data-source-option>`_
            for the version you use.

            .. # noqa

        Examples
        --------
        Write a DataFrame into a ORC file and read it back.

        >>> import tempfile
        >>> with tempfile.TemporaryDirectory() as d:
        ...     # Write a DataFrame into a ORC file
        ...     spark.createDataFrame(
        ...         [{"age": 100, "name": "Hyukjin Kwon"}]
        ...     ).write.mode("overwrite").format("orc").save(d)
        ...
        ...     # Read the Parquet file as a DataFrame.
        ...     spark.read.orc(d).show()
        +---+------------+
        |age|        name|
        +---+------------+
        |100|Hyukjin Kwon|
        +---+------------+
        """
        self._set_opts(
            mergeSchema=mergeSchema,
            pathGlobFilter=pathGlobFilter,
            modifiedBefore=modifiedBefore,
            modifiedAfter=modifiedAfter,
            recursiveFileLookup=recursiveFileLookup,
        )
        if isinstance(path, str):
            path = [path]
        return self._df(self._jreader.orc(_to_seq(self._spark._sc, path)))

    @overload
    def jdbc(
        self, url: str, table: str, *, properties: Optional[Dict[str, str]] = None
    ) -> "DataFrame":
        ...

    @overload
    def jdbc(
        self,
        url: str,
        table: str,
        column: str,
        lowerBound: Union[int, str],
        upperBound: Union[int, str],
        numPartitions: int,
        *,
        properties: Optional[Dict[str, str]] = None,
    ) -> "DataFrame":
        ...

    @overload
    def jdbc(
        self,
        url: str,
        table: str,
        *,
        predicates: List[str],
        properties: Optional[Dict[str, str]] = None,
    ) -> "DataFrame":
        ...

    def jdbc(
        self,
        url: str,
        table: str,
        column: Optional[str] = None,
        lowerBound: Optional[Union[int, str]] = None,
        upperBound: Optional[Union[int, str]] = None,
        numPartitions: Optional[int] = None,
        predicates: Optional[List[str]] = None,
        properties: Optional[Dict[str, str]] = None,
    ) -> "DataFrame":
        """
        Construct a :class:`DataFrame` representing the database table named ``table``
        accessible via JDBC URL ``url`` and connection ``properties``.

        Partitions of the table will be retrieved in parallel if either ``column`` or
        ``predicates`` is specified. ``lowerBound``, ``upperBound`` and ``numPartitions``
        is needed when ``column`` is specified.

        If both ``column`` and ``predicates`` are specified, ``column`` will be used.

        .. versionadded:: 1.4.0

        .. versionchanged:: 3.4.0
            Supports Spark Connect.

        Parameters
        ----------
        table : str
            the name of the table
        column : str, optional
            alias of ``partitionColumn`` option. Refer to ``partitionColumn`` in
            `Data Source Option <https://spark.apache.org/docs/latest/sql-data-sources-jdbc.html#data-source-option>`_
            for the version you use.
        predicates : list, optional
            a list of expressions suitable for inclusion in WHERE clauses;
            each one defines one partition of the :class:`DataFrame`
        properties : dict, optional
            a dictionary of JDBC database connection arguments. Normally at
            least properties "user" and "password" with their corresponding values.
            For example { 'user' : 'SYSTEM', 'password' : 'mypassword' }

        Other Parameters
        ----------------
        Extra options
            For the extra options, refer to
            `Data Source Option <https://spark.apache.org/docs/latest/sql-data-sources-jdbc.html#data-source-option>`_
            for the version you use.

            .. # noqa

        Notes
        -----
        Don't create too many partitions in parallel on a large cluster;
        otherwise Spark might crash your external database systems.

        Returns
        -------
        :class:`DataFrame`
        """
        if properties is None:
            properties = dict()
        assert self._spark._sc._gateway is not None
        jprop = JavaClass(
            "java.util.Properties",
            self._spark._sc._gateway._gateway_client,
        )()
        for k in properties:
            jprop.setProperty(k, properties[k])
        if column is not None:
            assert lowerBound is not None, "lowerBound can not be None when ``column`` is specified"
            assert upperBound is not None, "upperBound can not be None when ``column`` is specified"
            assert (
                numPartitions is not None
            ), "numPartitions can not be None when ``column`` is specified"
            return self._df(
                self._jreader.jdbc(
                    url, table, column, int(lowerBound), int(upperBound), int(numPartitions), jprop
                )
            )
        if predicates is not None:
            gateway = self._spark._sc._gateway
            assert gateway is not None
            jpredicates = utils.toJArray(gateway, gateway.jvm.java.lang.String, predicates)
            return self._df(self._jreader.jdbc(url, table, jpredicates, jprop))
        return self._df(self._jreader.jdbc(url, table, jprop))


class DataFrameWriter(OptionUtils):
    """
    Interface used to write a :class:`DataFrame` to external storage systems
    (e.g. file systems, key-value stores, etc). Use :attr:`DataFrame.write`
    to access this.

    .. versionadded:: 1.4.0

    .. versionchanged:: 3.4.0
        Supports Spark Connect.
    """

    def __init__(self, df: "DataFrame"):
        self._df = df
        self._spark = df.sparkSession
        self._jwrite = df._jdf.write()

    def _sq(self, jsq: JavaObject) -> "StreamingQuery":
        from pyspark.sql.streaming import StreamingQuery

        return StreamingQuery(jsq)

    def mode(self, saveMode: Optional[str]) -> "DataFrameWriter":
        """Specifies the behavior when data or table already exists.

        Options include:

        * `append`: Append contents of this :class:`DataFrame` to existing data.
        * `overwrite`: Overwrite existing data.
        * `error` or `errorifexists`: Throw an exception if data already exists.
        * `ignore`: Silently ignore this operation if data already exists.

        .. versionadded:: 1.4.0

        .. versionchanged:: 3.4.0
            Supports Spark Connect.

        Examples
        --------
        Raise an error when writing to an existing path.

        >>> import tempfile
        >>> with tempfile.TemporaryDirectory() as d:
        ...     spark.createDataFrame(
        ...         [{"age": 80, "name": "Xinrong Meng"}]
        ...     ).write.mode("error").format("parquet").save(d) # doctest: +SKIP
        Traceback (most recent call last):
            ...
        ...AnalysisException: ...

        Write a Parquet file back with various options, and read it back.

        >>> with tempfile.TemporaryDirectory() as d:
        ...     # Overwrite the path with a new Parquet file
        ...     spark.createDataFrame(
        ...         [{"age": 100, "name": "Hyukjin Kwon"}]
        ...     ).write.mode("overwrite").format("parquet").save(d)
        ...
        ...     # Append another DataFrame into the Parquet file
        ...     spark.createDataFrame(
        ...         [{"age": 120, "name": "Takuya Ueshin"}]
        ...     ).write.mode("append").format("parquet").save(d)
        ...
        ...     # Append another DataFrame into the Parquet file
        ...     spark.createDataFrame(
        ...         [{"age": 140, "name": "Haejoon Lee"}]
        ...     ).write.mode("ignore").format("parquet").save(d)
        ...
        ...     # Read the Parquet file as a DataFrame.
        ...     spark.read.parquet(d).show()
        +---+-------------+
        |age|         name|
        +---+-------------+
        |120|Takuya Ueshin|
        |100| Hyukjin Kwon|
        +---+-------------+
        """
        # At the JVM side, the default value of mode is already set to "error".
        # So, if the given saveMode is None, we will not call JVM-side's mode method.
        if saveMode is not None:
            self._jwrite = self._jwrite.mode(saveMode)
        return self

    def format(self, source: str) -> "DataFrameWriter":
        """Specifies the underlying output data source.

        .. versionadded:: 1.4.0

        .. versionchanged:: 3.4.0
            Supports Spark Connect.

        Parameters
        ----------
        source : str
            string, name of the data source, e.g. 'json', 'parquet'.

        Examples
        --------
        >>> spark.range(1).write.format('parquet')
        <...readwriter.DataFrameWriter object ...>

        Write a DataFrame into a Parquet file and read it back.

        >>> import tempfile
        >>> with tempfile.TemporaryDirectory() as d:
        ...     # Write a DataFrame into a Parquet file
        ...     spark.createDataFrame(
        ...         [{"age": 100, "name": "Hyukjin Kwon"}]
        ...     ).write.mode("overwrite").format("parquet").save(d)
        ...
        ...     # Read the Parquet file as a DataFrame.
        ...     spark.read.format('parquet').load(d).show()
        +---+------------+
        |age|        name|
        +---+------------+
        |100|Hyukjin Kwon|
        +---+------------+
        """
        self._jwrite = self._jwrite.format(source)
        return self

    def option(self, key: str, value: "OptionalPrimitiveType") -> "DataFrameWriter":
<<<<<<< HEAD
        """
        Adds an output option for the underlying data source.

        .. versionadded:: 1.5.0

        .. versionchanged:: 3.4.0
            Supports Spark Connect.

        Parameters
        ----------
        key : str
            The key for the option to set.
        value
            The value for the option to set.

        Examples
        --------
        >>> spark.range(1).write.option("key", "value")
        <...readwriter.DataFrameWriter object ...>

        Specify the option 'nullValue' with writing a CSV file.

        >>> import tempfile
        >>> with tempfile.TemporaryDirectory() as d:
        ...     # Write a DataFrame into a CSV file with 'nullValue' option set to 'Hyukjin Kwon'.
        ...     df = spark.createDataFrame([(100, None)], "age INT, name STRING")
        ...     df.write.option("nullValue", "Hyukjin Kwon").mode("overwrite").format("csv").save(d)
        ...
        ...     # Read the CSV file as a DataFrame.
        ...     spark.read.schema(df.schema).format('csv').load(d).show()
        +---+------------+
        |age|        name|
        +---+------------+
        |100|Hyukjin Kwon|
        +---+------------+
        """
=======
        """
        Adds an output option for the underlying data source.

        .. versionadded:: 1.5.0

        .. versionchanged:: 3.4.0
            Supports Spark Connect.

        Parameters
        ----------
        key : str
            The key for the option to set.
        value
            The value for the option to set.

        Examples
        --------
        >>> spark.range(1).write.option("key", "value")
        <...readwriter.DataFrameWriter object ...>

        Specify the option 'nullValue' with writing a CSV file.

        >>> import tempfile
        >>> with tempfile.TemporaryDirectory() as d:
        ...     # Write a DataFrame into a CSV file with 'nullValue' option set to 'Hyukjin Kwon'.
        ...     df = spark.createDataFrame([(100, None)], "age INT, name STRING")
        ...     df.write.option("nullValue", "Hyukjin Kwon").mode("overwrite").format("csv").save(d)
        ...
        ...     # Read the CSV file as a DataFrame.
        ...     spark.read.schema(df.schema).format('csv').load(d).show()
        +---+------------+
        |age|        name|
        +---+------------+
        |100|Hyukjin Kwon|
        +---+------------+
        """
>>>>>>> 54d5087c

        self._jwrite = self._jwrite.option(key, to_str(value))
        return self

    def options(self, **options: "OptionalPrimitiveType") -> "DataFrameWriter":
        """
        Adds output options for the underlying data source.

        .. versionadded:: 1.4.0

        .. versionchanged:: 3.4.0
            Supports Spark Connect.

        Parameters
        ----------
        **options : dict
            The dictionary of string keys and primitive-type values.

        Examples
        --------
        >>> spark.range(1).write.option("key", "value")
        <...readwriter.DataFrameWriter object ...>

        Specify the option 'nullValue' and 'header' with writing a CSV file.

        >>> from pyspark.sql.types import StructType,StructField, StringType, IntegerType
        >>> schema = StructType([
        ...     StructField("age",IntegerType(),True),
        ...     StructField("name",StringType(),True),
        ... ])
        >>> import tempfile
        >>> with tempfile.TemporaryDirectory() as d:
        ...     # Write a DataFrame into a CSV file with 'nullValue' option set to 'Hyukjin Kwon',
        ...     # and 'header' option set to `True`.
        ...     df = spark.createDataFrame([(100, None)], schema=schema)
        ...     df.write.options(nullValue="Hyukjin Kwon", header=True).mode(
        ...         "overwrite").format("csv").save(d)
        ...
        ...     # Read the CSV file as a DataFrame.
        ...     spark.read.option("header", True).format('csv').load(d).show()
        +---+------------+
        |age|        name|
        +---+------------+
        |100|Hyukjin Kwon|
        +---+------------+
        """
        for k in options:
            self._jwrite = self._jwrite.option(k, to_str(options[k]))
        return self

    @overload
    def partitionBy(self, *cols: str) -> "DataFrameWriter":
        ...

    @overload
    def partitionBy(self, *cols: List[str]) -> "DataFrameWriter":
        ...

    def partitionBy(self, *cols: Union[str, List[str]]) -> "DataFrameWriter":
        """Partitions the output by the given columns on the file system.

        If specified, the output is laid out on the file system similar
        to Hive's partitioning scheme.

        .. versionadded:: 1.4.0

        .. versionchanged:: 3.4.0
            Supports Spark Connect.

        Parameters
        ----------
        cols : str or list
            name of columns

        Examples
        --------
        Write a DataFrame into a Parquet file in a partitioned manner, and read it back.

        >>> import tempfile
        >>> import os
        >>> with tempfile.TemporaryDirectory() as d:
        ...     # Write a DataFrame into a Parquet file in a partitioned manner.
        ...     spark.createDataFrame(
        ...         [{"age": 100, "name": "Hyukjin Kwon"}, {"age": 120, "name": "Ruifeng Zheng"}]
        ...     ).write.partitionBy("name").mode("overwrite").format("parquet").save(d)
        ...
        ...     # Read the Parquet file as a DataFrame.
        ...     spark.read.parquet(d).sort("age").show()
        ...
        ...     # Read one partition as a DataFrame.
        ...     spark.read.parquet(f"{d}{os.path.sep}name=Hyukjin Kwon").show()
        +---+-------------+
        |age|         name|
        +---+-------------+
        |100| Hyukjin Kwon|
        |120|Ruifeng Zheng|
        +---+-------------+
        +---+
        |age|
        +---+
        |100|
        +---+
        """
        if len(cols) == 1 and isinstance(cols[0], (list, tuple)):
            cols = cols[0]  # type: ignore[assignment]
        self._jwrite = self._jwrite.partitionBy(
            _to_seq(self._spark._sc, cast(Iterable["ColumnOrName"], cols))
        )
        return self

    @overload
    def bucketBy(self, numBuckets: int, col: str, *cols: str) -> "DataFrameWriter":
        ...

    @overload
    def bucketBy(self, numBuckets: int, col: TupleOrListOfString) -> "DataFrameWriter":
        ...

    def bucketBy(
        self, numBuckets: int, col: Union[str, TupleOrListOfString], *cols: Optional[str]
    ) -> "DataFrameWriter":
        """Buckets the output by the given columns. If specified,
        the output is laid out on the file system similar to Hive's bucketing scheme,
        but with a different bucket hash function and is not compatible with Hive's bucketing.

        .. versionadded:: 2.3.0

        .. versionchanged:: 3.4.0
            Supports Spark Connect.

        Parameters
        ----------
        numBuckets : int
            the number of buckets to save
        col : str, list or tuple
            a name of a column, or a list of names.
        cols : str
            additional names (optional). If `col` is a list it should be empty.

        Notes
        -----
        Applicable for file-based data sources in combination with
        :py:meth:`DataFrameWriter.saveAsTable`.

        Examples
        --------
        Write a DataFrame into a Parquet file in a buckted manner, and read it back.

        >>> from pyspark.sql.functions import input_file_name
        >>> # Write a DataFrame into a Parquet file in a bucketed manner.
        ... _ = spark.sql("DROP TABLE IF EXISTS bucketed_table")
        >>> spark.createDataFrame([
        ...     (100, "Hyukjin Kwon"), (120, "Hyukjin Kwon"), (140, "Haejoon Lee")],
        ...     schema=["age", "name"]
        ... ).write.bucketBy(2, "name").mode("overwrite").saveAsTable("bucketed_table")
        >>> # Read the Parquet file as a DataFrame.
        ... spark.read.table("bucketed_table").sort("age").show()
        +---+------------+
        |age|        name|
        +---+------------+
        |100|Hyukjin Kwon|
        |120|Hyukjin Kwon|
        |140| Haejoon Lee|
        +---+------------+
        >>> _ = spark.sql("DROP TABLE bucketed_table")
        """
        if not isinstance(numBuckets, int):
            raise PySparkTypeError(
                error_class="NOT_INT",
                message_parameters={
                    "arg_name": "numBuckets",
                    "arg_type": type(numBuckets).__name__,
                },
            )

        if isinstance(col, (list, tuple)):
            if cols:
                raise PySparkValueError(
                    error_class="CANNOT_SET_TOGETHER",
                    message_parameters={
                        "arg_list": f"`col` of type {type(col).__name__} and `cols`",
                    },
                )

            col, cols = col[0], col[1:]  # type: ignore[assignment]

        for c in cols:
            if not isinstance(c, str):
                raise PySparkTypeError(
                    error_class="NOT_LIST_OF_STR",
                    message_parameters={
                        "arg_name": "cols",
                        "arg_type": type(c).__name__,
                    },
                )
        if not isinstance(col, str):
            raise PySparkTypeError(
                error_class="NOT_LIST_OF_STR",
                message_parameters={
                    "arg_name": "col",
                    "arg_type": type(col).__name__,
                },
            )

        self._jwrite = self._jwrite.bucketBy(
            numBuckets, col, _to_seq(self._spark._sc, cast(Iterable["ColumnOrName"], cols))
        )
        return self

    @overload
    def sortBy(self, col: str, *cols: str) -> "DataFrameWriter":
        ...

    @overload
    def sortBy(self, col: TupleOrListOfString) -> "DataFrameWriter":
        ...

    def sortBy(
        self, col: Union[str, TupleOrListOfString], *cols: Optional[str]
    ) -> "DataFrameWriter":
        """Sorts the output in each bucket by the given columns on the file system.

        .. versionadded:: 2.3.0

        .. versionchanged:: 3.4.0
            Supports Spark Connect.

        Parameters
        ----------
        col : str, tuple or list
            a name of a column, or a list of names.
        cols : str
            additional names (optional). If `col` is a list it should be empty.

        Examples
        --------
        Write a DataFrame into a Parquet file in a sorted-buckted manner, and read it back.

        >>> from pyspark.sql.functions import input_file_name
        >>> # Write a DataFrame into a Parquet file in a sorted-bucketed manner.
        ... _ = spark.sql("DROP TABLE IF EXISTS sorted_bucketed_table")
        >>> spark.createDataFrame([
        ...     (100, "Hyukjin Kwon"), (120, "Hyukjin Kwon"), (140, "Haejoon Lee")],
        ...     schema=["age", "name"]
        ... ).write.bucketBy(1, "name").sortBy("age").mode(
        ...     "overwrite").saveAsTable("sorted_bucketed_table")
        >>> # Read the Parquet file as a DataFrame.
        ... spark.read.table("sorted_bucketed_table").sort("age").show()
        +---+------------+
        |age|        name|
        +---+------------+
        |100|Hyukjin Kwon|
        |120|Hyukjin Kwon|
        |140| Haejoon Lee|
        +---+------------+
        >>> _ = spark.sql("DROP TABLE sorted_bucketed_table")
        """
        if isinstance(col, (list, tuple)):
            if cols:
                raise PySparkValueError(
                    error_class="CANNOT_SET_TOGETHER",
                    message_parameters={
                        "arg_list": f"`col` of type {type(col).__name__} and `cols`",
                    },
                )

            col, cols = col[0], col[1:]  # type: ignore[assignment]

        for c in cols:
            if not isinstance(c, str):
                raise PySparkTypeError(
                    error_class="NOT_LIST_OF_STR",
                    message_parameters={
                        "arg_name": "cols",
                        "arg_type": type(c).__name__,
                    },
                )
        if not isinstance(col, str):
            raise PySparkTypeError(
                error_class="NOT_LIST_OF_STR",
                message_parameters={
                    "arg_name": "col",
                    "arg_type": type(col).__name__,
                },
            )

        self._jwrite = self._jwrite.sortBy(
            col, _to_seq(self._spark._sc, cast(Iterable["ColumnOrName"], cols))
        )
        return self

    def save(
        self,
        path: Optional[str] = None,
        format: Optional[str] = None,
        mode: Optional[str] = None,
        partitionBy: Optional[Union[str, List[str]]] = None,
        **options: "OptionalPrimitiveType",
    ) -> None:
        """Saves the contents of the :class:`DataFrame` to a data source.

        The data source is specified by the ``format`` and a set of ``options``.
        If ``format`` is not specified, the default data source configured by
        ``spark.sql.sources.default`` will be used.

        .. versionadded:: 1.4.0

        .. versionchanged:: 3.4.0
            Supports Spark Connect.

        Parameters
        ----------
        path : str, optional
            the path in a Hadoop supported file system
        format : str, optional
            the format used to save
        mode : str, optional
            specifies the behavior of the save operation when data already exists.

            * ``append``: Append contents of this :class:`DataFrame` to existing data.
            * ``overwrite``: Overwrite existing data.
            * ``ignore``: Silently ignore this operation if data already exists.
            * ``error`` or ``errorifexists`` (default case): Throw an exception if data already \
                exists.
        partitionBy : list, optional
            names of partitioning columns
        **options : dict
            all other string options

        Examples
        --------
        Write a DataFrame into a JSON file and read it back.

        >>> import tempfile
        >>> with tempfile.TemporaryDirectory() as d:
        ...     # Write a DataFrame into a JSON file
        ...     spark.createDataFrame(
        ...         [{"age": 100, "name": "Hyukjin Kwon"}]
        ...     ).write.mode("overwrite").format("json").save(d)
        ...
        ...     # Read the JSON file as a DataFrame.
        ...     spark.read.format('json').load(d).show()
        +---+------------+
        |age|        name|
        +---+------------+
        |100|Hyukjin Kwon|
        +---+------------+
        """
        self.mode(mode).options(**options)
        if partitionBy is not None:
            self.partitionBy(partitionBy)
        if format is not None:
            self.format(format)
        if path is None:
            self._jwrite.save()
        else:
            self._jwrite.save(path)

    def insertInto(self, tableName: str, overwrite: Optional[bool] = None) -> None:
        """Inserts the content of the :class:`DataFrame` to the specified table.

        It requires that the schema of the :class:`DataFrame` is the same as the
        schema of the table.

        .. versionadded:: 1.4.0

        .. versionchanged:: 3.4.0
            Supports Spark Connect.

        Parameters
        ----------
        overwrite : bool, optional
            If true, overwrites existing data. Disabled by default

        Notes
        -----
        Unlike :meth:`DataFrameWriter.saveAsTable`, :meth:`DataFrameWriter.insertInto` ignores
        the column names and just uses position-based resolution.

        Examples
        --------
        >>> _ = spark.sql("DROP TABLE IF EXISTS tblA")
        >>> df = spark.createDataFrame([
        ...     (100, "Hyukjin Kwon"), (120, "Hyukjin Kwon"), (140, "Haejoon Lee")],
        ...     schema=["age", "name"]
        ... )
        >>> df.write.saveAsTable("tblA")

        Insert the data into 'tblA' table but with different column names.

        >>> df.selectExpr("age AS col1", "name AS col2").write.insertInto("tblA")
        >>> spark.read.table("tblA").sort("age").show()
        +---+------------+
        |age|        name|
        +---+------------+
        |100|Hyukjin Kwon|
        |100|Hyukjin Kwon|
        |120|Hyukjin Kwon|
        |120|Hyukjin Kwon|
        |140| Haejoon Lee|
        |140| Haejoon Lee|
        +---+------------+
        >>> _ = spark.sql("DROP TABLE tblA")
        """
        if overwrite is not None:
            self.mode("overwrite" if overwrite else "append")
        self._jwrite.insertInto(tableName)

    def saveAsTable(
        self,
        name: str,
        format: Optional[str] = None,
        mode: Optional[str] = None,
        partitionBy: Optional[Union[str, List[str]]] = None,
        **options: "OptionalPrimitiveType",
    ) -> None:
        """Saves the content of the :class:`DataFrame` as the specified table.

        In the case the table already exists, behavior of this function depends on the
        save mode, specified by the `mode` function (default to throwing an exception).
        When `mode` is `Overwrite`, the schema of the :class:`DataFrame` does not need to be
        the same as that of the existing table.

        * `append`: Append contents of this :class:`DataFrame` to existing data.
        * `overwrite`: Overwrite existing data.
        * `error` or `errorifexists`: Throw an exception if data already exists.
        * `ignore`: Silently ignore this operation if data already exists.

        .. versionadded:: 1.4.0

        .. versionchanged:: 3.4.0
            Supports Spark Connect.

        Notes
        -----
        When `mode` is `Append`, if there is an existing table, we will use the format and
        options of the existing table. The column order in the schema of the :class:`DataFrame`
        doesn't need to be the same as that of the existing table. Unlike
        :meth:`DataFrameWriter.insertInto`, :meth:`DataFrameWriter.saveAsTable` will use the
        column names to find the correct column positions.

        Parameters
        ----------
        name : str
            the table name
        format : str, optional
            the format used to save
        mode : str, optional
            one of `append`, `overwrite`, `error`, `errorifexists`, `ignore` \
            (default: error)
        partitionBy : str or list
            names of partitioning columns
        **options : dict
            all other string options

        Examples
        --------
        Creates a table from a DataFrame, and read it back.

        >>> _ = spark.sql("DROP TABLE IF EXISTS tblA")
        >>> spark.createDataFrame([
        ...     (100, "Hyukjin Kwon"), (120, "Hyukjin Kwon"), (140, "Haejoon Lee")],
        ...     schema=["age", "name"]
        ... ).write.saveAsTable("tblA")
        >>> spark.read.table("tblA").sort("age").show()
        +---+------------+
        |age|        name|
        +---+------------+
        |100|Hyukjin Kwon|
        |120|Hyukjin Kwon|
        |140| Haejoon Lee|
        +---+------------+
        >>> _ = spark.sql("DROP TABLE tblA")
        """
        self.mode(mode).options(**options)
        if partitionBy is not None:
            self.partitionBy(partitionBy)
        if format is not None:
            self.format(format)
        self._jwrite.saveAsTable(name)

    def json(
        self,
        path: str,
        mode: Optional[str] = None,
        compression: Optional[str] = None,
        dateFormat: Optional[str] = None,
        timestampFormat: Optional[str] = None,
        lineSep: Optional[str] = None,
        encoding: Optional[str] = None,
        ignoreNullFields: Optional[Union[bool, str]] = None,
    ) -> None:
        """Saves the content of the :class:`DataFrame` in JSON format
        (`JSON Lines text format or newline-delimited JSON <http://jsonlines.org/>`_) at the
        specified path.

        .. versionadded:: 1.4.0

        .. versionchanged:: 3.4.0
            Supports Spark Connect.

        Parameters
        ----------
        path : str
            the path in any Hadoop supported file system
        mode : str, optional
            specifies the behavior of the save operation when data already exists.

            * ``append``: Append contents of this :class:`DataFrame` to existing data.
            * ``overwrite``: Overwrite existing data.
            * ``ignore``: Silently ignore this operation if data already exists.
            * ``error`` or ``errorifexists`` (default case): Throw an exception if data already \
                exists.

        Other Parameters
        ----------------
        Extra options
            For the extra options, refer to
            `Data Source Option <https://spark.apache.org/docs/latest/sql-data-sources-json.html#data-source-option>`_
            for the version you use.

            .. # noqa

        Examples
        --------
        Write a DataFrame into a JSON file and read it back.

        >>> import tempfile
        >>> with tempfile.TemporaryDirectory() as d:
        ...     # Write a DataFrame into a JSON file
        ...     spark.createDataFrame(
        ...         [{"age": 100, "name": "Hyukjin Kwon"}]
        ...     ).write.json(d, mode="overwrite")
        ...
        ...     # Read the JSON file as a DataFrame.
        ...     spark.read.format("json").load(d).show()
        +---+------------+
        |age|        name|
        +---+------------+
        |100|Hyukjin Kwon|
        +---+------------+
        """
        self.mode(mode)
        self._set_opts(
            compression=compression,
            dateFormat=dateFormat,
            timestampFormat=timestampFormat,
            lineSep=lineSep,
            encoding=encoding,
            ignoreNullFields=ignoreNullFields,
        )
        self._jwrite.json(path)

    def parquet(
        self,
        path: str,
        mode: Optional[str] = None,
        partitionBy: Optional[Union[str, List[str]]] = None,
        compression: Optional[str] = None,
    ) -> None:
        """Saves the content of the :class:`DataFrame` in Parquet format at the specified path.

        .. versionadded:: 1.4.0

        .. versionchanged:: 3.4.0
            Supports Spark Connect.

        Parameters
        ----------
        path : str
            the path in any Hadoop supported file system
        mode : str, optional
            specifies the behavior of the save operation when data already exists.

            * ``append``: Append contents of this :class:`DataFrame` to existing data.
            * ``overwrite``: Overwrite existing data.
            * ``ignore``: Silently ignore this operation if data already exists.
            * ``error`` or ``errorifexists`` (default case): Throw an exception if data already \
                exists.
        partitionBy : str or list, optional
            names of partitioning columns

        Other Parameters
        ----------------
        Extra options
            For the extra options, refer to
            `Data Source Option <https://spark.apache.org/docs/latest/sql-data-sources-parquet.html#data-source-option>`_
            for the version you use.

            .. # noqa

        Examples
        --------
        Write a DataFrame into a Parquet file and read it back.

        >>> import tempfile
        >>> with tempfile.TemporaryDirectory() as d:
        ...     # Write a DataFrame into a Parquet file
        ...     spark.createDataFrame(
        ...         [{"age": 100, "name": "Hyukjin Kwon"}]
        ...     ).write.parquet(d, mode="overwrite")
        ...
        ...     # Read the Parquet file as a DataFrame.
        ...     spark.read.format("parquet").load(d).show()
        +---+------------+
        |age|        name|
        +---+------------+
        |100|Hyukjin Kwon|
        +---+------------+
        """
        self.mode(mode)
        if partitionBy is not None:
            self.partitionBy(partitionBy)
        self._set_opts(compression=compression)
        self._jwrite.parquet(path)

    def text(
        self, path: str, compression: Optional[str] = None, lineSep: Optional[str] = None
    ) -> None:
        """Saves the content of the DataFrame in a text file at the specified path.
        The text files will be encoded as UTF-8.

        .. versionadded:: 1.6.0

        .. versionchanged:: 3.4.0
            Supports Spark Connect.

        Parameters
        ----------
        path : str
            the path in any Hadoop supported file system

        Other Parameters
        ----------------
        Extra options
            For the extra options, refer to
            `Data Source Option <https://spark.apache.org/docs/latest/sql-data-sources-text.html#data-source-option>`_
            for the version you use.

            .. # noqa

        Notes
        -----
        The DataFrame must have only one column that is of string type.
        Each row becomes a new line in the output file.

        Examples
        --------
        Write a DataFrame into a text file and read it back.

        >>> import tempfile
        >>> with tempfile.TemporaryDirectory() as d:
        ...     # Write a DataFrame into a text file
        ...     df = spark.createDataFrame([("a",), ("b",), ("c",)], schema=["alphabets"])
        ...     df.write.mode("overwrite").text(d)
        ...
        ...     # Read the text file as a DataFrame.
        ...     spark.read.schema(df.schema).format("text").load(d).sort("alphabets").show()
        +---------+
        |alphabets|
        +---------+
        |        a|
        |        b|
        |        c|
        +---------+
        """
        self._set_opts(compression=compression, lineSep=lineSep)
        self._jwrite.text(path)

    def csv(
        self,
        path: str,
        mode: Optional[str] = None,
        compression: Optional[str] = None,
        sep: Optional[str] = None,
        quote: Optional[str] = None,
        escape: Optional[str] = None,
        header: Optional[Union[bool, str]] = None,
        nullValue: Optional[str] = None,
        escapeQuotes: Optional[Union[bool, str]] = None,
        quoteAll: Optional[Union[bool, str]] = None,
        dateFormat: Optional[str] = None,
        timestampFormat: Optional[str] = None,
        ignoreLeadingWhiteSpace: Optional[Union[bool, str]] = None,
        ignoreTrailingWhiteSpace: Optional[Union[bool, str]] = None,
        charToEscapeQuoteEscaping: Optional[str] = None,
        encoding: Optional[str] = None,
        emptyValue: Optional[str] = None,
        lineSep: Optional[str] = None,
    ) -> None:
        r"""Saves the content of the :class:`DataFrame` in CSV format at the specified path.

        .. versionadded:: 2.0.0

        .. versionchanged:: 3.4.0
            Supports Spark Connect.

        Parameters
        ----------
        path : str
            the path in any Hadoop supported file system
        mode : str, optional
            specifies the behavior of the save operation when data already exists.

            * ``append``: Append contents of this :class:`DataFrame` to existing data.
            * ``overwrite``: Overwrite existing data.
            * ``ignore``: Silently ignore this operation if data already exists.
            * ``error`` or ``errorifexists`` (default case): Throw an exception if data already \
                exists.

        Other Parameters
        ----------------
        Extra options
            For the extra options, refer to
            `Data Source Option <https://spark.apache.org/docs/latest/sql-data-sources-csv.html#data-source-option>`_
            for the version you use.

            .. # noqa

        Examples
        --------
        Write a DataFrame into a CSV file and read it back.

        >>> import tempfile
        >>> with tempfile.TemporaryDirectory() as d:
        ...     # Write a DataFrame into a CSV file
        ...     df = spark.createDataFrame([{"age": 100, "name": "Hyukjin Kwon"}])
        ...     df.write.csv(d, mode="overwrite")
        ...
        ...     # Read the CSV file as a DataFrame with 'nullValue' option set to 'Hyukjin Kwon'.
        ...     spark.read.schema(df.schema).format("csv").option(
        ...         "nullValue", "Hyukjin Kwon").load(d).show()
        +---+----+
        |age|name|
        +---+----+
        |100|NULL|
        +---+----+
        """
        self.mode(mode)
        self._set_opts(
            compression=compression,
            sep=sep,
            quote=quote,
            escape=escape,
            header=header,
            nullValue=nullValue,
            escapeQuotes=escapeQuotes,
            quoteAll=quoteAll,
            dateFormat=dateFormat,
            timestampFormat=timestampFormat,
            ignoreLeadingWhiteSpace=ignoreLeadingWhiteSpace,
            ignoreTrailingWhiteSpace=ignoreTrailingWhiteSpace,
            charToEscapeQuoteEscaping=charToEscapeQuoteEscaping,
            encoding=encoding,
            emptyValue=emptyValue,
            lineSep=lineSep,
        )
        self._jwrite.csv(path)

    def orc(
        self,
        path: str,
        mode: Optional[str] = None,
        partitionBy: Optional[Union[str, List[str]]] = None,
        compression: Optional[str] = None,
    ) -> None:
        """Saves the content of the :class:`DataFrame` in ORC format at the specified path.

        .. versionadded:: 1.5.0

        .. versionchanged:: 3.4.0
            Supports Spark Connect.

        Parameters
        ----------
        path : str
            the path in any Hadoop supported file system
        mode : str, optional
            specifies the behavior of the save operation when data already exists.

            * ``append``: Append contents of this :class:`DataFrame` to existing data.
            * ``overwrite``: Overwrite existing data.
            * ``ignore``: Silently ignore this operation if data already exists.
            * ``error`` or ``errorifexists`` (default case): Throw an exception if data already \
                exists.
        partitionBy : str or list, optional
            names of partitioning columns

        Other Parameters
        ----------------
        Extra options
            For the extra options, refer to
            `Data Source Option <https://spark.apache.org/docs/latest/sql-data-sources-orc.html#data-source-option>`_
            for the version you use.

            .. # noqa

        Examples
        --------
        Write a DataFrame into a ORC file and read it back.

        >>> import tempfile
        >>> with tempfile.TemporaryDirectory() as d:
        ...     # Write a DataFrame into a ORC file
        ...     spark.createDataFrame(
        ...         [{"age": 100, "name": "Hyukjin Kwon"}]
        ...     ).write.orc(d, mode="overwrite")
        ...
        ...     # Read the Parquet file as a DataFrame.
        ...     spark.read.format("orc").load(d).show()
        +---+------------+
        |age|        name|
        +---+------------+
        |100|Hyukjin Kwon|
        +---+------------+
        """
        self.mode(mode)
        if partitionBy is not None:
            self.partitionBy(partitionBy)
        self._set_opts(compression=compression)
        self._jwrite.orc(path)

    def jdbc(
        self,
        url: str,
        table: str,
        mode: Optional[str] = None,
        properties: Optional[Dict[str, str]] = None,
    ) -> None:
        """Saves the content of the :class:`DataFrame` to an external database table via JDBC.

        .. versionadded:: 1.4.0

        .. versionchanged:: 3.4.0
            Supports Spark Connect.

        Parameters
        ----------
        table : str
            Name of the table in the external database.
        mode : str, optional
            specifies the behavior of the save operation when data already exists.

            * ``append``: Append contents of this :class:`DataFrame` to existing data.
            * ``overwrite``: Overwrite existing data.
            * ``ignore``: Silently ignore this operation if data already exists.
            * ``error`` or ``errorifexists`` (default case): Throw an exception if data already \
                exists.
        properties : dict
            a dictionary of JDBC database connection arguments. Normally at
            least properties "user" and "password" with their corresponding values.
            For example { 'user' : 'SYSTEM', 'password' : 'mypassword' }

        Other Parameters
        ----------------
        Extra options
            For the extra options, refer to
            `Data Source Option <https://spark.apache.org/docs/latest/sql-data-sources-jdbc.html#data-source-option>`_
            for the version you use.

            .. # noqa

        Notes
        -----
        Don't create too many partitions in parallel on a large cluster;
        otherwise Spark might crash your external database systems.
        """
        if properties is None:
            properties = dict()

        assert self._spark._sc._gateway is not None
        jprop = JavaClass(
            "java.util.Properties",
            self._spark._sc._gateway._gateway_client,
        )()
        for k in properties:
            jprop.setProperty(k, properties[k])
        self.mode(mode)._jwrite.jdbc(url, table, jprop)


class DataFrameWriterV2:
    """
    Interface used to write a class:`pyspark.sql.dataframe.DataFrame`
    to external storage using the v2 API.

    .. versionadded:: 3.1.0

    .. versionchanged:: 3.4.0
        Supports Spark Connect.
    """

    def __init__(self, df: "DataFrame", table: str):
        self._df = df
        self._spark = df.sparkSession
        self._jwriter = df._jdf.writeTo(table)

    @since(3.1)
    def using(self, provider: str) -> "DataFrameWriterV2":
        """
        Specifies a provider for the underlying output data source.
        Spark's default catalog supports "parquet", "json", etc.
        """
        self._jwriter.using(provider)
        return self

    @since(3.1)
    def option(self, key: str, value: "OptionalPrimitiveType") -> "DataFrameWriterV2":
        """
        Add a write option.
        """
        self._jwriter.option(key, to_str(value))
        return self

    @since(3.1)
    def options(self, **options: "OptionalPrimitiveType") -> "DataFrameWriterV2":
        """
        Add write options.
        """
        options = {k: to_str(v) for k, v in options.items()}
        self._jwriter.options(options)
        return self

    @since(3.1)
    def tableProperty(self, property: str, value: str) -> "DataFrameWriterV2":
        """
        Add table property.
        """
        self._jwriter.tableProperty(property, value)
        return self

    @since(3.1)
    def partitionedBy(self, col: Column, *cols: Column) -> "DataFrameWriterV2":
        """
        Partition the output table created by `create`, `createOrReplace`, or `replace` using
        the given columns or transforms.

        When specified, the table data will be stored by these values for efficient reads.

        For example, when a table is partitioned by day, it may be stored
        in a directory layout like:

        * `table/day=2019-06-01/`
        * `table/day=2019-06-02/`

        Partitioning is one of the most widely used techniques to optimize physical data layout.
        It provides a coarse-grained index for skipping unnecessary data reads when queries have
        predicates on the partitioned columns. In order for partitioning to work well, the number
        of distinct values in each column should typically be less than tens of thousands.

        `col` and `cols` support only the following functions:

        * :py:func:`pyspark.sql.functions.years`
        * :py:func:`pyspark.sql.functions.months`
        * :py:func:`pyspark.sql.functions.days`
        * :py:func:`pyspark.sql.functions.hours`
        * :py:func:`pyspark.sql.functions.bucket`

        """
        col = _to_java_column(col)
        cols = _to_seq(self._spark._sc, [_to_java_column(c) for c in cols])
        self._jwriter.partitionedBy(col, cols)
        return self

    @since(3.1)
    def create(self) -> None:
        """
        Create a new table from the contents of the data frame.

        The new table's schema, partition layout, properties, and other configuration will be
        based on the configuration set on this writer.
        """
        self._jwriter.create()

    @since(3.1)
    def replace(self) -> None:
        """
        Replace an existing table with the contents of the data frame.

        The existing table's schema, partition layout, properties, and other configuration will be
        replaced with the contents of the data frame and the configuration set on this writer.
        """
        self._jwriter.replace()

    @since(3.1)
    def createOrReplace(self) -> None:
        """
        Create a new table or replace an existing table with the contents of the data frame.

        The output table's schema, partition layout, properties,
        and other configuration will be based on the contents of the data frame
        and the configuration set on this writer.
        If the table exists, its configuration and data will be replaced.
        """
        self._jwriter.createOrReplace()

    @since(3.1)
    def append(self) -> None:
        """
        Append the contents of the data frame to the output table.
        """
        self._jwriter.append()

    @since(3.1)
    def overwrite(self, condition: Column) -> None:
        """
        Overwrite rows matching the given filter condition with the contents of the data frame in
        the output table.
        """
        condition = _to_java_column(condition)
        self._jwriter.overwrite(condition)

    @since(3.1)
    def overwritePartitions(self) -> None:
        """
        Overwrite all partition for which the data frame contains at least one row with the contents
        of the data frame in the output table.

        This operation is equivalent to Hive's `INSERT OVERWRITE ... PARTITION`, which replaces
        partitions dynamically depending on the contents of the data frame.
        """
        self._jwriter.overwritePartitions()


def _test() -> None:
    import doctest
    import os
    import py4j
    from pyspark.context import SparkContext
    from pyspark.sql import SparkSession
    import pyspark.sql.readwriter

    os.chdir(os.environ["SPARK_HOME"])

    globs = pyspark.sql.readwriter.__dict__.copy()
    sc = SparkContext("local[4]", "PythonTest")
    try:
        spark = SparkSession._getActiveSessionOrCreate()
    except py4j.protocol.Py4JError:
        spark = SparkSession(sc)

    globs["spark"] = spark
    (failure_count, test_count) = doctest.testmod(
        pyspark.sql.readwriter,
        globs=globs,
        optionflags=doctest.ELLIPSIS | doctest.NORMALIZE_WHITESPACE | doctest.REPORT_NDIFF,
    )
    spark.stop()
    if failure_count:
        sys.exit(-1)


if __name__ == "__main__":
    _test()<|MERGE_RESOLUTION|>--- conflicted
+++ resolved
@@ -513,33 +513,16 @@
 
         Examples
         --------
-<<<<<<< HEAD
-=======
         Create sample dataframes.
 
         >>> df = spark.createDataFrame(
         ...     [(10, "Alice"), (15, "Bob"), (20, "Tom")], schema=["age", "name"])
         >>> df2 = spark.createDataFrame([(70, "Alice"), (80, "Bob")], schema=["height", "name"])
 
->>>>>>> 54d5087c
         Write a DataFrame into a Parquet file and read it back.
 
         >>> import tempfile
         >>> with tempfile.TemporaryDirectory() as d:
-<<<<<<< HEAD
-        ...     # Write a DataFrame into a Parquet file
-        ...     spark.createDataFrame(
-        ...         [{"age": 100, "name": "Hyukjin Kwon"}]
-        ...     ).write.mode("overwrite").format("parquet").save(d)
-        ...
-        ...     # Read the Parquet file as a DataFrame.
-        ...     spark.read.parquet(d).show()
-        +---+------------+
-        |age|        name|
-        +---+------------+
-        |100|Hyukjin Kwon|
-        +---+------------+
-=======
         ...     # Write a DataFrame into a Parquet file.
         ...     df.write.mode("overwrite").format("parquet").save(d)
         ...
@@ -588,7 +571,6 @@
         |  Bob|  15|  NULL|
         |  Tom|  20|  NULL|
         +-----+----+------+
->>>>>>> 54d5087c
         """
         mergeSchema = options.get("mergeSchema", None)
         pathGlobFilter = options.get("pathGlobFilter", None)
@@ -1134,7 +1116,6 @@
         return self
 
     def option(self, key: str, value: "OptionalPrimitiveType") -> "DataFrameWriter":
-<<<<<<< HEAD
         """
         Adds an output option for the underlying data source.
 
@@ -1171,44 +1152,6 @@
         |100|Hyukjin Kwon|
         +---+------------+
         """
-=======
-        """
-        Adds an output option for the underlying data source.
-
-        .. versionadded:: 1.5.0
-
-        .. versionchanged:: 3.4.0
-            Supports Spark Connect.
-
-        Parameters
-        ----------
-        key : str
-            The key for the option to set.
-        value
-            The value for the option to set.
-
-        Examples
-        --------
-        >>> spark.range(1).write.option("key", "value")
-        <...readwriter.DataFrameWriter object ...>
-
-        Specify the option 'nullValue' with writing a CSV file.
-
-        >>> import tempfile
-        >>> with tempfile.TemporaryDirectory() as d:
-        ...     # Write a DataFrame into a CSV file with 'nullValue' option set to 'Hyukjin Kwon'.
-        ...     df = spark.createDataFrame([(100, None)], "age INT, name STRING")
-        ...     df.write.option("nullValue", "Hyukjin Kwon").mode("overwrite").format("csv").save(d)
-        ...
-        ...     # Read the CSV file as a DataFrame.
-        ...     spark.read.schema(df.schema).format('csv').load(d).show()
-        +---+------------+
-        |age|        name|
-        +---+------------+
-        |100|Hyukjin Kwon|
-        +---+------------+
-        """
->>>>>>> 54d5087c
 
         self._jwrite = self._jwrite.option(key, to_str(value))
         return self
