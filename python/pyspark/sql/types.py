--- conflicted
+++ resolved
@@ -246,38 +246,12 @@
     ----------
     length : int
         the length limitation.
-<<<<<<< HEAD
-=======
     """
 
     def __init__(self, length: int):
         self.length = length
 
     def simpleString(self) -> str:
-        return "char(%d)" % (self.length)
-
-    def jsonValue(self) -> str:
-        return "char(%d)" % (self.length)
-
-    def __repr__(self) -> str:
-        return "CharType(%d)" % (self.length)
-
-
-class VarcharType(AtomicType):
-    """Varchar data type
-
-    Parameters
-    ----------
-    length : int
-        the length limitation.
->>>>>>> 54d5087c
-    """
-
-    def __init__(self, length: int):
-        self.length = length
-
-    def simpleString(self) -> str:
-<<<<<<< HEAD
         return "char(%d)" % (self.length)
 
     def jsonValue(self) -> str:
@@ -300,8 +274,6 @@
         self.length = length
 
     def simpleString(self) -> str:
-=======
->>>>>>> 54d5087c
         return "varchar(%d)" % (self.length)
 
     def jsonValue(self) -> str:
