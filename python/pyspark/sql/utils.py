#
# Licensed to the Apache Software Foundation (ASF) under one or more
# contributor license agreements.  See the NOTICE file distributed with
# this work for additional information regarding copyright ownership.
# The ASF licenses this file to You under the Apache License, Version 2.0
# (the "License"); you may not use this file except in compliance with
# the License.  You may obtain a copy of the License at
#
#    http://www.apache.org/licenses/LICENSE-2.0
#
# Unless required by applicable law or agreed to in writing, software
# distributed under the License is distributed on an "AS IS" BASIS,
# WITHOUT WARRANTIES OR CONDITIONS OF ANY KIND, either express or implied.
# See the License for the specific language governing permissions and
# limitations under the License.
#
import functools
import os
from typing import Any, Callable, Optional, Sequence, TYPE_CHECKING, cast, TypeVar

<<<<<<< HEAD
import py4j
=======
>>>>>>> 11e30a61
from py4j.java_collections import JavaArray
from py4j.java_gateway import (
    JavaClass,
    JavaGateway,
    JavaObject,
<<<<<<< HEAD
    is_instance_of,
)
from py4j.protocol import Py4JJavaError
=======
)
>>>>>>> 11e30a61

from pyspark import SparkContext
from pyspark.find_spark_home import _find_spark_home

if TYPE_CHECKING:
    from pyspark.sql.session import SparkSession
    from pyspark.sql.dataframe import DataFrame

has_numpy = False
try:
    import numpy as np  # noqa: F401

    has_numpy = True
except ImportError:
    pass


FuncT = TypeVar("FuncT", bound=Callable[..., Any])

# For backward compatibility.
from pyspark.errors import (  # noqa: F401
    AnalysisException,
    ParseException,
    IllegalArgumentException,
    StreamingQueryException,
    QueryExecutionException,
    PythonException,
    UnknownException,
    SparkUpgradeException,
)
from pyspark.find_spark_home import _find_spark_home

<<<<<<< HEAD
class CapturedException(Exception):
    def __init__(
        self,
        desc: Optional[str] = None,
        stackTrace: Optional[str] = None,
        cause: Optional[Py4JJavaError] = None,
        origin: Optional[Py4JJavaError] = None,
    ):
        # desc & stackTrace vs origin are mutually exclusive.
        # cause is optional.
        assert (origin is not None and desc is None and stackTrace is None) or (
            origin is None and desc is not None and stackTrace is not None
        )

        self.desc = desc if desc is not None else cast(Py4JJavaError, origin).getMessage()
        assert SparkContext._jvm is not None
        self.stackTrace = (
            stackTrace
            if stackTrace is not None
            else (SparkContext._jvm.org.apache.spark.util.Utils.exceptionString(origin))
        )
        self.cause = convert_exception(cause) if cause is not None else None
        if self.cause is None and origin is not None and origin.getCause() is not None:
            self.cause = convert_exception(origin.getCause())
        self._origin = origin

    def __str__(self) -> str:
        assert SparkContext._jvm is not None

        jvm = SparkContext._jvm
        sql_conf = jvm.org.apache.spark.sql.internal.SQLConf.get()
        debug_enabled = sql_conf.pysparkJVMStacktraceEnabled()
        desc = self.desc
        if debug_enabled:
            desc = desc + "\n\nJVM stacktrace:\n%s" % self.stackTrace
        return str(desc)

    def getErrorClass(self) -> Optional[str]:
        assert SparkContext._gateway is not None

        gw = SparkContext._gateway
        if self._origin is not None and is_instance_of(
            gw, self._origin, "org.apache.spark.SparkThrowable"
        ):
            return self._origin.getErrorClass()
        else:
            return None

    def getSqlState(self) -> Optional[str]:
        assert SparkContext._gateway is not None

        gw = SparkContext._gateway
        if self._origin is not None and is_instance_of(
            gw, self._origin, "org.apache.spark.SparkThrowable"
        ):
            return self._origin.getSqlState()
        else:
            return None


class AnalysisException(CapturedException):
    """
    Failed to analyze a SQL query plan.
    """


class ParseException(CapturedException):
    """
    Failed to parse a SQL command.
    """


class IllegalArgumentException(CapturedException):
    """
    Passed an illegal or inappropriate argument.
    """


class StreamingQueryException(CapturedException):
    """
    Exception that stopped a :class:`StreamingQuery`.
    """


class QueryExecutionException(CapturedException):
    """
    Failed to execute a query.
    """


class PythonException(CapturedException):
    """
    Exceptions thrown from Python workers.
    """


class UnknownException(CapturedException):
    """
    None of the above exceptions.
    """


class SparkUpgradeException(CapturedException):
    """
    Exception thrown because of Spark upgrade
    """


def convert_exception(e: Py4JJavaError) -> CapturedException:
    assert e is not None
    assert SparkContext._jvm is not None
    assert SparkContext._gateway is not None

    jvm = SparkContext._jvm
    gw = SparkContext._gateway

    if is_instance_of(gw, e, "org.apache.spark.sql.catalyst.parser.ParseException"):
        return ParseException(origin=e)
    # Order matters. ParseException inherits AnalysisException.
    elif is_instance_of(gw, e, "org.apache.spark.sql.AnalysisException"):
        return AnalysisException(origin=e)
    elif is_instance_of(gw, e, "org.apache.spark.sql.streaming.StreamingQueryException"):
        return StreamingQueryException(origin=e)
    elif is_instance_of(gw, e, "org.apache.spark.sql.execution.QueryExecutionException"):
        return QueryExecutionException(origin=e)
    elif is_instance_of(gw, e, "java.lang.IllegalArgumentException"):
        return IllegalArgumentException(origin=e)
    elif is_instance_of(gw, e, "org.apache.spark.SparkUpgradeException"):
        return SparkUpgradeException(origin=e)

    c: Py4JJavaError = e.getCause()
    stacktrace: str = jvm.org.apache.spark.util.Utils.exceptionString(e)
    if c is not None and (
        is_instance_of(gw, c, "org.apache.spark.api.python.PythonException")
        # To make sure this only catches Python UDFs.
        and any(
            map(
                lambda v: "org.apache.spark.sql.execution.python" in v.toString(), c.getStackTrace()
            )
        )
    ):
        msg = (
            "\n  An exception was thrown from the Python worker. "
            "Please see the stack trace below.\n%s" % c.getMessage()
        )
        return PythonException(msg, stacktrace)

    return UnknownException(desc=e.toString(), stackTrace=stacktrace, cause=c)


def capture_sql_exception(f: Callable[..., Any]) -> Callable[..., Any]:
    def deco(*a: Any, **kw: Any) -> Any:
        try:
            return f(*a, **kw)
        except Py4JJavaError as e:
            converted = convert_exception(e.java_exception)
            if not isinstance(converted, UnknownException):
                # Hide where the exception came from that shows a non-Pythonic
                # JVM exception message.
                raise converted from None
            else:
                raise

    return deco


def install_exception_handler() -> None:
    """
    Hook an exception handler into Py4j, which could capture some SQL exceptions in Java.
=======
if TYPE_CHECKING:
    from pyspark.sql.session import SparkSession
    from pyspark.sql.dataframe import DataFrame

has_numpy = False
try:
    import numpy as np  # noqa: F401

    has_numpy = True
except ImportError:
    pass

>>>>>>> 11e30a61

FuncT = TypeVar("FuncT", bound=Callable[..., Any])


def toJArray(gateway: JavaGateway, jtype: JavaClass, arr: Sequence[Any]) -> JavaArray:
    """
    Convert python list to java type array

    Parameters
    ----------
    gateway :
        Py4j Gateway
    jtype :
        java type of element in array
    arr :
        python type list
    """
    jarray: JavaArray = gateway.new_array(jtype, len(arr))
    for i in range(0, len(arr)):
        jarray[i] = arr[i]
    return jarray


def require_test_compiled() -> None:
    """Raise Exception if test classes are not compiled"""
    import os
    import glob

    test_class_path = os.path.join(_find_spark_home(), "sql", "core", "target", "*", "test-classes")
    paths = glob.glob(test_class_path)

    if len(paths) == 0:
        raise RuntimeError(
            "%s doesn't exist. Spark sql test classes are not compiled." % test_class_path
        )


class ForeachBatchFunction:
    """
    This is the Python implementation of Java interface 'ForeachBatchFunction'. This wraps
    the user-defined 'foreachBatch' function such that it can be called from the JVM when
    the query is active.
    """

    def __init__(self, session: "SparkSession", func: Callable[["DataFrame", int], None]):
        self.func = func
        self.session = session

    def call(self, jdf: JavaObject, batch_id: int) -> None:
        from pyspark.sql.dataframe import DataFrame
        from pyspark.sql.session import SparkSession

        try:
            session_jdf = jdf.sparkSession()
            # assuming that spark context is still the same between JVM and PySpark
            wrapped_session_jdf = SparkSession(self.session.sparkContext, session_jdf)
            self.func(DataFrame(jdf, wrapped_session_jdf), batch_id)
        except Exception as e:
            self.error = e
            raise e

    class Java:
        implements = ["org.apache.spark.sql.execution.streaming.sources.PythonForeachBatchFunction"]


def to_str(value: Any) -> Optional[str]:
    """
    A wrapper over str(), but converts bool values to lower case strings.
    If None is given, just returns None, instead of converting it to string "None".
    """
    if isinstance(value, bool):
        return str(value).lower()
    elif value is None:
        return value
    else:
        return str(value)


def is_timestamp_ntz_preferred() -> bool:
    """
    Return a bool if TimestampNTZType is preferred according to the SQL configuration set.
    """
    jvm = SparkContext._jvm
    return jvm is not None and jvm.PythonSQLUtils.isTimestampNTZPreferred()


def is_remote() -> bool:
    """
    Returns if the current running environment is for Spark Connect.
    """
    return "SPARK_REMOTE" in os.environ


def try_remote_functions(f: FuncT) -> FuncT:
    """Mark API supported from Spark Connect."""

    @functools.wraps(f)
    def wrapped(*args: Any, **kwargs: Any) -> Any:

        if is_remote():
            from pyspark.sql.connect import functions

            return getattr(functions, f.__name__)(*args, **kwargs)
        else:
            return f(*args, **kwargs)

    return cast(FuncT, wrapped)


def try_remote_window(f: FuncT) -> FuncT:
    """Mark API supported from Spark Connect."""

    @functools.wraps(f)
    def wrapped(*args: Any, **kwargs: Any) -> Any:

        if is_remote():
            from pyspark.sql.connect.window import Window

            return getattr(Window, f.__name__)(*args, **kwargs)
        else:
            return f(*args, **kwargs)

    return cast(FuncT, wrapped)


def try_remote_windowspec(f: FuncT) -> FuncT:
    """Mark API supported from Spark Connect."""

    @functools.wraps(f)
    def wrapped(*args: Any, **kwargs: Any) -> Any:

        if is_remote():
            from pyspark.sql.connect.window import WindowSpec

            return getattr(WindowSpec, f.__name__)(*args, **kwargs)
        else:
            return f(*args, **kwargs)

    return cast(FuncT, wrapped)


def try_remote_observation(f: FuncT) -> FuncT:
    """Mark API supported from Spark Connect."""

    @functools.wraps(f)
    def wrapped(*args: Any, **kwargs: Any) -> Any:
        # TODO(SPARK-41527): Add the support of Observation.
        if is_remote():
            raise NotImplementedError()
        return f(*args, **kwargs)

    return cast(FuncT, wrapped)<|MERGE_RESOLUTION|>--- conflicted
+++ resolved
@@ -18,40 +18,14 @@
 import os
 from typing import Any, Callable, Optional, Sequence, TYPE_CHECKING, cast, TypeVar
 
-<<<<<<< HEAD
-import py4j
-=======
->>>>>>> 11e30a61
 from py4j.java_collections import JavaArray
 from py4j.java_gateway import (
     JavaClass,
     JavaGateway,
     JavaObject,
-<<<<<<< HEAD
-    is_instance_of,
 )
-from py4j.protocol import Py4JJavaError
-=======
-)
->>>>>>> 11e30a61
 
 from pyspark import SparkContext
-from pyspark.find_spark_home import _find_spark_home
-
-if TYPE_CHECKING:
-    from pyspark.sql.session import SparkSession
-    from pyspark.sql.dataframe import DataFrame
-
-has_numpy = False
-try:
-    import numpy as np  # noqa: F401
-
-    has_numpy = True
-except ImportError:
-    pass
-
-
-FuncT = TypeVar("FuncT", bound=Callable[..., Any])
 
 # For backward compatibility.
 from pyspark.errors import (  # noqa: F401
@@ -66,177 +40,6 @@
 )
 from pyspark.find_spark_home import _find_spark_home
 
-<<<<<<< HEAD
-class CapturedException(Exception):
-    def __init__(
-        self,
-        desc: Optional[str] = None,
-        stackTrace: Optional[str] = None,
-        cause: Optional[Py4JJavaError] = None,
-        origin: Optional[Py4JJavaError] = None,
-    ):
-        # desc & stackTrace vs origin are mutually exclusive.
-        # cause is optional.
-        assert (origin is not None and desc is None and stackTrace is None) or (
-            origin is None and desc is not None and stackTrace is not None
-        )
-
-        self.desc = desc if desc is not None else cast(Py4JJavaError, origin).getMessage()
-        assert SparkContext._jvm is not None
-        self.stackTrace = (
-            stackTrace
-            if stackTrace is not None
-            else (SparkContext._jvm.org.apache.spark.util.Utils.exceptionString(origin))
-        )
-        self.cause = convert_exception(cause) if cause is not None else None
-        if self.cause is None and origin is not None and origin.getCause() is not None:
-            self.cause = convert_exception(origin.getCause())
-        self._origin = origin
-
-    def __str__(self) -> str:
-        assert SparkContext._jvm is not None
-
-        jvm = SparkContext._jvm
-        sql_conf = jvm.org.apache.spark.sql.internal.SQLConf.get()
-        debug_enabled = sql_conf.pysparkJVMStacktraceEnabled()
-        desc = self.desc
-        if debug_enabled:
-            desc = desc + "\n\nJVM stacktrace:\n%s" % self.stackTrace
-        return str(desc)
-
-    def getErrorClass(self) -> Optional[str]:
-        assert SparkContext._gateway is not None
-
-        gw = SparkContext._gateway
-        if self._origin is not None and is_instance_of(
-            gw, self._origin, "org.apache.spark.SparkThrowable"
-        ):
-            return self._origin.getErrorClass()
-        else:
-            return None
-
-    def getSqlState(self) -> Optional[str]:
-        assert SparkContext._gateway is not None
-
-        gw = SparkContext._gateway
-        if self._origin is not None and is_instance_of(
-            gw, self._origin, "org.apache.spark.SparkThrowable"
-        ):
-            return self._origin.getSqlState()
-        else:
-            return None
-
-
-class AnalysisException(CapturedException):
-    """
-    Failed to analyze a SQL query plan.
-    """
-
-
-class ParseException(CapturedException):
-    """
-    Failed to parse a SQL command.
-    """
-
-
-class IllegalArgumentException(CapturedException):
-    """
-    Passed an illegal or inappropriate argument.
-    """
-
-
-class StreamingQueryException(CapturedException):
-    """
-    Exception that stopped a :class:`StreamingQuery`.
-    """
-
-
-class QueryExecutionException(CapturedException):
-    """
-    Failed to execute a query.
-    """
-
-
-class PythonException(CapturedException):
-    """
-    Exceptions thrown from Python workers.
-    """
-
-
-class UnknownException(CapturedException):
-    """
-    None of the above exceptions.
-    """
-
-
-class SparkUpgradeException(CapturedException):
-    """
-    Exception thrown because of Spark upgrade
-    """
-
-
-def convert_exception(e: Py4JJavaError) -> CapturedException:
-    assert e is not None
-    assert SparkContext._jvm is not None
-    assert SparkContext._gateway is not None
-
-    jvm = SparkContext._jvm
-    gw = SparkContext._gateway
-
-    if is_instance_of(gw, e, "org.apache.spark.sql.catalyst.parser.ParseException"):
-        return ParseException(origin=e)
-    # Order matters. ParseException inherits AnalysisException.
-    elif is_instance_of(gw, e, "org.apache.spark.sql.AnalysisException"):
-        return AnalysisException(origin=e)
-    elif is_instance_of(gw, e, "org.apache.spark.sql.streaming.StreamingQueryException"):
-        return StreamingQueryException(origin=e)
-    elif is_instance_of(gw, e, "org.apache.spark.sql.execution.QueryExecutionException"):
-        return QueryExecutionException(origin=e)
-    elif is_instance_of(gw, e, "java.lang.IllegalArgumentException"):
-        return IllegalArgumentException(origin=e)
-    elif is_instance_of(gw, e, "org.apache.spark.SparkUpgradeException"):
-        return SparkUpgradeException(origin=e)
-
-    c: Py4JJavaError = e.getCause()
-    stacktrace: str = jvm.org.apache.spark.util.Utils.exceptionString(e)
-    if c is not None and (
-        is_instance_of(gw, c, "org.apache.spark.api.python.PythonException")
-        # To make sure this only catches Python UDFs.
-        and any(
-            map(
-                lambda v: "org.apache.spark.sql.execution.python" in v.toString(), c.getStackTrace()
-            )
-        )
-    ):
-        msg = (
-            "\n  An exception was thrown from the Python worker. "
-            "Please see the stack trace below.\n%s" % c.getMessage()
-        )
-        return PythonException(msg, stacktrace)
-
-    return UnknownException(desc=e.toString(), stackTrace=stacktrace, cause=c)
-
-
-def capture_sql_exception(f: Callable[..., Any]) -> Callable[..., Any]:
-    def deco(*a: Any, **kw: Any) -> Any:
-        try:
-            return f(*a, **kw)
-        except Py4JJavaError as e:
-            converted = convert_exception(e.java_exception)
-            if not isinstance(converted, UnknownException):
-                # Hide where the exception came from that shows a non-Pythonic
-                # JVM exception message.
-                raise converted from None
-            else:
-                raise
-
-    return deco
-
-
-def install_exception_handler() -> None:
-    """
-    Hook an exception handler into Py4j, which could capture some SQL exceptions in Java.
-=======
 if TYPE_CHECKING:
     from pyspark.sql.session import SparkSession
     from pyspark.sql.dataframe import DataFrame
@@ -249,7 +52,6 @@
 except ImportError:
     pass
 
->>>>>>> 11e30a61
 
 FuncT = TypeVar("FuncT", bound=Callable[..., Any])
 
