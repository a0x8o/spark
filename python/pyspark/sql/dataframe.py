#
# Licensed to the Apache Software Foundation (ASF) under one or more
# contributor license agreements.  See the NOTICE file distributed with
# this work for additional information regarding copyright ownership.
# The ASF licenses this file to You under the Apache License, Version 2.0
# (the "License"); you may not use this file except in compliance with
# the License.  You may obtain a copy of the License at
#
#    http://www.apache.org/licenses/LICENSE-2.0
#
# Unless required by applicable law or agreed to in writing, software
# distributed under the License is distributed on an "AS IS" BASIS,
# WITHOUT WARRANTIES OR CONDITIONS OF ANY KIND, either express or implied.
# See the License for the specific language governing permissions and
# limitations under the License.
#

import json
import os
import sys
import random
import warnings
from collections.abc import Iterable
from functools import reduce
from html import escape as html_escape
from typing import (
    Any,
    Callable,
    Dict,
    Iterator,
    List,
    Optional,
    Sequence,
    Tuple,
    Type,
    Union,
    cast,
    overload,
    TYPE_CHECKING,
)

from py4j.java_gateway import JavaObject

from pyspark import copy_func, _NoValue
from pyspark._globals import _NoValueType
from pyspark.context import SparkContext
from pyspark.rdd import (
    RDD,
    _load_from_socket,
    _local_iterator_from_socket,
)
from pyspark.serializers import BatchedSerializer, CPickleSerializer, UTF8Deserializer
from pyspark.storagelevel import StorageLevel
from pyspark.traceback_utils import SCCallSiteSync
from pyspark.sql.column import Column, _to_seq, _to_list, _to_java_column
from pyspark.sql.readwriter import DataFrameWriter, DataFrameWriterV2
from pyspark.sql.streaming import DataStreamWriter
from pyspark.sql.types import (
    StructType,
    Row,
    _parse_datatype_json_string,
)
from pyspark.sql.pandas.conversion import PandasConversionMixin
from pyspark.sql.pandas.map_ops import PandasMapOpsMixin

if TYPE_CHECKING:
    from pyspark._typing import PrimitiveType
    from pyspark.pandas.frame import DataFrame as PandasOnSparkDataFrame
    from pyspark.sql._typing import ColumnOrName, LiteralType, OptionalPrimitiveType
    from pyspark.sql.context import SQLContext
    from pyspark.sql.session import SparkSession
    from pyspark.sql.group import GroupedData
    from pyspark.sql.observation import Observation


__all__ = ["DataFrame", "DataFrameNaFunctions", "DataFrameStatFunctions"]


class DataFrame(PandasMapOpsMixin, PandasConversionMixin):
    """A distributed collection of data grouped into named columns.

    .. versionadded:: 1.3.0

    .. versionchanged:: 3.4.0
        Support Spark Connect.

    Examples
    --------
    A :class:`DataFrame` is equivalent to a relational table in Spark SQL,
    and can be created using various functions in :class:`SparkSession`:

    >>> people = spark.createDataFrame([
    ...     {"deptId": 1, "age": 40, "name": "Hyukjin Kwon", "gender": "M", "salary": 50},
    ...     {"deptId": 1, "age": 50, "name": "Takuya Ueshin", "gender": "M", "salary": 100},
    ...     {"deptId": 2, "age": 60, "name": "Xinrong Meng", "gender": "F", "salary": 150},
    ...     {"deptId": 3, "age": 20, "name": "Haejoon Lee", "gender": "M", "salary": 200}
    ... ])

    Once created, it can be manipulated using the various domain-specific-language
    (DSL) functions defined in: :class:`DataFrame`, :class:`Column`.

    To select a column from the :class:`DataFrame`, use the apply method:

    >>> age_col = people.age

    A more concrete example:

    >>> # To create DataFrame using SparkSession
    ... department = spark.createDataFrame([
    ...     {"id": 1, "name": "PySpark"},
    ...     {"id": 2, "name": "ML"},
    ...     {"id": 3, "name": "Spark SQL"}
    ... ])

    >>> people.filter(people.age > 30).join(
    ...     department, people.deptId == department.id).groupBy(
    ...     department.name, "gender").agg({"salary": "avg", "age": "max"}).show()
    +-------+------+-----------+--------+
    |   name|gender|avg(salary)|max(age)|
    +-------+------+-----------+--------+
    |     ML|     F|      150.0|      60|
    |PySpark|     M|       75.0|      50|
    +-------+------+-----------+--------+

    Notes
    -----
    A DataFrame should only be created as described above. It should not be directly
    created via using the constructor.
    """

    def __init__(
        self,
        jdf: JavaObject,
        sql_ctx: Union["SQLContext", "SparkSession"],
    ):
        from pyspark.sql.context import SQLContext

        self._sql_ctx: Optional["SQLContext"] = None

        if isinstance(sql_ctx, SQLContext):
            assert not os.environ.get("SPARK_TESTING")  # Sanity check for our internal usage.
            assert isinstance(sql_ctx, SQLContext)
            # We should remove this if-else branch in the future release, and rename
            # sql_ctx to session in the constructor. This is an internal code path but
            # was kept with a warning because it's used intensively by third-party libraries.
            warnings.warn("DataFrame constructor is internal. Do not directly use it.")
            self._sql_ctx = sql_ctx
            session = sql_ctx.sparkSession
        else:
            session = sql_ctx
        self._session: "SparkSession" = session

        self._sc: SparkContext = sql_ctx._sc
        self._jdf: JavaObject = jdf
        self.is_cached = False
        # initialized lazily
        self._schema: Optional[StructType] = None
        self._lazy_rdd: Optional[RDD[Row]] = None
        # Check whether _repr_html is supported or not, we use it to avoid calling _jdf twice
        # by __repr__ and _repr_html_ while eager evaluation opens.
        self._support_repr_html = False

    @property
    def sql_ctx(self) -> "SQLContext":
        from pyspark.sql.context import SQLContext

        warnings.warn(
            "DataFrame.sql_ctx is an internal property, and will be removed "
            "in future releases. Use DataFrame.sparkSession instead."
        )
        if self._sql_ctx is None:
            self._sql_ctx = SQLContext._get_or_create(self._sc)
        return self._sql_ctx

    @property
    def sparkSession(self) -> "SparkSession":
        """Returns Spark session that created this :class:`DataFrame`.

        .. versionadded:: 3.3.0

        .. versionchanged:: 3.4.0
            Support Spark Connect.

        Returns
        -------
        :class:`SparkSession`

        Examples
        --------
        >>> df = spark.range(1)
        >>> type(df.sparkSession)
        <class '...session.SparkSession'>
        """
        return self._session

    @property
    def rdd(self) -> "RDD[Row]":
        """Returns the content as an :class:`pyspark.RDD` of :class:`Row`.

        .. versionadded:: 1.3.0

        Returns
        -------
        :class:`RDD`

        Examples
        --------
        >>> df = spark.range(1)
        >>> type(df.rdd)
        <class 'pyspark.rdd.RDD'>
        """
        if self._lazy_rdd is None:
            jrdd = self._jdf.javaToPython()
            self._lazy_rdd = RDD(
                jrdd, self.sparkSession._sc, BatchedSerializer(CPickleSerializer())
            )
        return self._lazy_rdd

    @property
    def na(self) -> "DataFrameNaFunctions":
        """Returns a :class:`DataFrameNaFunctions` for handling missing values.

        .. versionadded:: 1.3.1

        .. versionchanged:: 3.4.0
            Support Spark Connect.

        Returns
        -------
        :class:`DataFrameNaFunctions`

        Examples
        --------
        >>> df = spark.sql("SELECT 1 AS c1, int(NULL) AS c2")
        >>> type(df.na)
        <class '...dataframe.DataFrameNaFunctions'>

        Replace the missing values as 2.

        >>> df.na.fill(2).show()
        +---+---+
        | c1| c2|
        +---+---+
        |  1|  2|
        +---+---+
        """
        return DataFrameNaFunctions(self)

    @property
    def stat(self) -> "DataFrameStatFunctions":
        """Returns a :class:`DataFrameStatFunctions` for statistic functions.

        .. versionadded:: 1.4.0

        .. versionchanged:: 3.4.0
            Support Spark Connect.

        Returns
        -------
        :class:`DataFrameStatFunctions`

        Examples
        --------
        >>> import pyspark.sql.functions as f
        >>> df = spark.range(3).withColumn("c", f.expr("id + 1"))
        >>> type(df.stat)
        <class '...dataframe.DataFrameStatFunctions'>
        >>> df.stat.corr("id", "c")
        1.0
        """
        return DataFrameStatFunctions(self)

    def toJSON(self, use_unicode: bool = True) -> RDD[str]:
        """Converts a :class:`DataFrame` into a :class:`RDD` of string.

        Each row is turned into a JSON document as one element in the returned RDD.

        .. versionadded:: 1.3.0

        Parameters
        ----------
        use_unicode : bool, optional, default True
            Whether to convert to unicode or not.

        Returns
        -------
        :class:`RDD`

        Examples
        --------
        >>> df = spark.createDataFrame([(2, "Alice"), (5, "Bob")], schema=["age", "name"])
        >>> df.toJSON().first()
        '{"age":2,"name":"Alice"}'
        """
        rdd = self._jdf.toJSON()
        return RDD(rdd.toJavaRDD(), self._sc, UTF8Deserializer(use_unicode))

    def registerTempTable(self, name: str) -> None:
        """Registers this :class:`DataFrame` as a temporary table using the given name.

        The lifetime of this temporary table is tied to the :class:`SparkSession`
        that was used to create this :class:`DataFrame`.

        .. versionadded:: 1.3.0

        .. deprecated:: 2.0.0
            Use :meth:`DataFrame.createOrReplaceTempView` instead.

        Parameters
        ----------
        name : str
            Name of the temporary table to register.

        Examples
        --------
        >>> df = spark.createDataFrame([(2, "Alice"), (5, "Bob")], schema=["age", "name"])
        >>> df.registerTempTable("people")
        >>> df2 = spark.sql("SELECT * FROM people")
        >>> sorted(df.collect()) == sorted(df2.collect())
        True
        >>> spark.catalog.dropTempView("people")
        True

        """
        warnings.warn("Deprecated in 2.0, use createOrReplaceTempView instead.", FutureWarning)
        self._jdf.createOrReplaceTempView(name)

    def createTempView(self, name: str) -> None:
        """Creates a local temporary view with this :class:`DataFrame`.

        The lifetime of this temporary table is tied to the :class:`SparkSession`
        that was used to create this :class:`DataFrame`.
        throws :class:`TempTableAlreadyExistsException`, if the view name already exists in the
        catalog.

        .. versionadded:: 2.0.0

        .. versionchanged:: 3.4.0
            Support Spark Connect.

        Parameters
        ----------
        name : str
            Name of the view.

        Examples
        --------
        Create a local temporary view.

        >>> df = spark.createDataFrame([(2, "Alice"), (5, "Bob")], schema=["age", "name"])
        >>> df.createTempView("people")
        >>> df2 = spark.sql("SELECT * FROM people")
        >>> sorted(df.collect()) == sorted(df2.collect())
        True

        Throw an exception if the table already exists.

        >>> df.createTempView("people")  # doctest: +IGNORE_EXCEPTION_DETAIL, +SKIP
        Traceback (most recent call last):
        ...
        AnalysisException: "Temporary table 'people' already exists;"
        >>> spark.catalog.dropTempView("people")
        True

        """
        self._jdf.createTempView(name)

    def createOrReplaceTempView(self, name: str) -> None:
        """Creates or replaces a local temporary view with this :class:`DataFrame`.

        The lifetime of this temporary table is tied to the :class:`SparkSession`
        that was used to create this :class:`DataFrame`.

        .. versionadded:: 2.0.0

        .. versionchanged:: 3.4.0
            Support Spark Connect.

        Parameters
        ----------
        name : str
            Name of the view.

        Returns
        -------
        None

        Examples
        --------
        Create a local temporary view named 'people'.

        >>> df = spark.createDataFrame([(2, "Alice"), (5, "Bob")], schema=["age", "name"])
        >>> df.createOrReplaceTempView("people")

        Replace the local temporary view.

        >>> df2 = df.filter(df.age > 3)
        >>> df2.createOrReplaceTempView("people")
        >>> df3 = spark.sql("SELECT * FROM people")
        >>> sorted(df3.collect()) == sorted(df2.collect())
        True
        >>> spark.catalog.dropTempView("people")
        True

        """
        self._jdf.createOrReplaceTempView(name)

    def createGlobalTempView(self, name: str) -> None:
        """Creates a global temporary view with this :class:`DataFrame`.

        The lifetime of this temporary view is tied to this Spark application.
        throws :class:`TempTableAlreadyExistsException`, if the view name already exists in the
        catalog.

        .. versionadded:: 2.1.0

        .. versionchanged:: 3.4.0
            Support Spark Connect.

        Parameters
        ----------
        name : str
            Name of the view.

        Returns
        -------
        None

        Examples
        --------
        Create a global temporary view.

        >>> df = spark.createDataFrame([(2, "Alice"), (5, "Bob")], schema=["age", "name"])
        >>> df.createGlobalTempView("people")
        >>> df2 = spark.sql("SELECT * FROM global_temp.people")
        >>> sorted(df.collect()) == sorted(df2.collect())
        True

        Throws an exception if the global temporary view already exists.

        >>> df.createGlobalTempView("people")  # doctest: +IGNORE_EXCEPTION_DETAIL, +SKIP
        Traceback (most recent call last):
        ...
        AnalysisException: "Temporary table 'people' already exists;"
        >>> spark.catalog.dropGlobalTempView("people")
        True

        """
        self._jdf.createGlobalTempView(name)

    def createOrReplaceGlobalTempView(self, name: str) -> None:
        """Creates or replaces a global temporary view using the given name.

        The lifetime of this temporary view is tied to this Spark application.

        .. versionadded:: 2.2.0

        .. versionchanged:: 3.4.0
            Support Spark Connect.

        Parameters
        ----------
        name : str
            Name of the view.

        Returns
        -------
        None

        Examples
        --------
        Create a global temporary view.

        >>> df = spark.createDataFrame([(2, "Alice"), (5, "Bob")], schema=["age", "name"])
        >>> df.createOrReplaceGlobalTempView("people")

        Replace the global temporary view.

        >>> df2 = df.filter(df.age > 3)
        >>> df2.createOrReplaceGlobalTempView("people")
        >>> df3 = spark.sql("SELECT * FROM global_temp.people")
        >>> sorted(df3.collect()) == sorted(df2.collect())
        True
        >>> spark.catalog.dropGlobalTempView("people")
        True

        """
        self._jdf.createOrReplaceGlobalTempView(name)

    @property
    def write(self) -> DataFrameWriter:
        """
        Interface for saving the content of the non-streaming :class:`DataFrame` out into external
        storage.

        .. versionadded:: 1.4.0

        .. versionchanged:: 3.4.0
            Support Spark Connect.

        Returns
        -------
        :class:`DataFrameWriter`

        Examples
        --------
        >>> df = spark.createDataFrame([(2, "Alice"), (5, "Bob")], schema=["age", "name"])
        >>> type(df.write)
<<<<<<< HEAD
        <class 'pyspark.sql.readwriter.DataFrameWriter'>
=======
        <class '...readwriter.DataFrameWriter'>
>>>>>>> 11e30a61

        Write the DataFrame as a table.

        >>> _ = spark.sql("DROP TABLE IF EXISTS tab2")
        >>> df.write.saveAsTable("tab2")
        >>> _ = spark.sql("DROP TABLE tab2")
        """
        return DataFrameWriter(self)

    @property
    def writeStream(self) -> DataStreamWriter:
        """
        Interface for saving the content of the streaming :class:`DataFrame` out into external
        storage.

        .. versionadded:: 2.0.0

        Notes
        -----
        This API is evolving.

        Returns
        -------
        :class:`DataStreamWriter`

        Examples
        --------
        >>> import tempfile
        >>> df = spark.readStream.format("rate").load()
        >>> type(df.writeStream)
        <class 'pyspark.sql.streaming.readwriter.DataStreamWriter'>

        >>> with tempfile.TemporaryDirectory() as d:
        ...     # Create a table with Rate source.
        ...     df.writeStream.toTable(
        ...         "my_table", checkpointLocation=d) # doctest: +ELLIPSIS
        <pyspark.sql.streaming.query.StreamingQuery object at 0x...>
        """
        return DataStreamWriter(self)

    @property
    def schema(self) -> StructType:
        """Returns the schema of this :class:`DataFrame` as a :class:`pyspark.sql.types.StructType`.

        .. versionadded:: 1.3.0

        .. versionchanged:: 3.4.0
            Support Spark Connect.

        Returns
        -------
        :class:`StructType`

        Examples
        --------
        >>> df = spark.createDataFrame(
        ...     [(14, "Tom"), (23, "Alice"), (16, "Bob")], ["age", "name"])

        Retrieve the schema of the current DataFrame.

        >>> df.schema
        StructType([StructField('age', LongType(), True),
                    StructField('name', StringType(), True)])
        """
        if self._schema is None:
            try:
                self._schema = cast(
                    StructType, _parse_datatype_json_string(self._jdf.schema().json())
                )
            except Exception as e:
                raise ValueError("Unable to parse datatype from schema. %s" % e) from e
        return self._schema

    def printSchema(self) -> None:
        """Prints out the schema in the tree format.

        .. versionadded:: 1.3.0

        .. versionchanged:: 3.4.0
            Support Spark Connect.

        Returns
        -------
        None

        Examples
        --------
        >>> df = spark.createDataFrame(
        ...     [(14, "Tom"), (23, "Alice"), (16, "Bob")], ["age", "name"])
        >>> df.printSchema()
        root
         |-- age: long (nullable = true)
         |-- name: string (nullable = true)
        """
        print(self._jdf.schema().treeString())

    def explain(
        self, extended: Optional[Union[bool, str]] = None, mode: Optional[str] = None
    ) -> None:
        """Prints the (logical and physical) plans to the console for debugging purposes.

        .. versionadded:: 1.3.0

        .. versionchanged:: 3.4.0
            Support Spark Connect.

        Parameters
        ----------
        extended : bool, optional
            default ``False``. If ``False``, prints only the physical plan.
            When this is a string without specifying the ``mode``, it works as the mode is
            specified.
        mode : str, optional
            specifies the expected output format of plans.

            * ``simple``: Print only a physical plan.
            * ``extended``: Print both logical and physical plans.
            * ``codegen``: Print a physical plan and generated codes if they are available.
            * ``cost``: Print a logical plan and statistics if they are available.
            * ``formatted``: Split explain output into two sections: a physical plan outline \
                and node details.

            .. versionchanged:: 3.0.0
               Added optional argument `mode` to specify the expected output format of plans.

        Examples
        --------
        >>> df = spark.createDataFrame(
        ...     [(14, "Tom"), (23, "Alice"), (16, "Bob")], ["age", "name"])

        Print out the physical plan only (default).

        >>> df.explain()  # doctest: +SKIP
        == Physical Plan ==
        *(1) Scan ExistingRDD[age...,name...]

        Print out all of the parsed, analyzed, optimized and physical plans.

        >>> df.explain(True)
        == Parsed Logical Plan ==
        ...
        == Analyzed Logical Plan ==
        ...
        == Optimized Logical Plan ==
        ...
        == Physical Plan ==
        ...

        Print out the plans with two sections: a physical plan outline and node details

        >>> df.explain(mode="formatted")  # doctest: +SKIP
        == Physical Plan ==
        * Scan ExistingRDD (...)
        (1) Scan ExistingRDD [codegen id : ...]
        Output [2]: [age..., name...]
        ...

        Print a logical plan and statistics if they are available.

        >>> df.explain("cost")
        == Optimized Logical Plan ==
        ...Statistics...
        ...
        """

        if extended is not None and mode is not None:
            raise ValueError("extended and mode should not be set together.")

        # For the no argument case: df.explain()
        is_no_argument = extended is None and mode is None

        # For the cases below:
        #   explain(True)
        #   explain(extended=False)
        is_extended_case = isinstance(extended, bool) and mode is None

        # For the case when extended is mode:
        #   df.explain("formatted")
        is_extended_as_mode = isinstance(extended, str) and mode is None

        # For the mode specified:
        #   df.explain(mode="formatted")
        is_mode_case = extended is None and isinstance(mode, str)

        if not (is_no_argument or is_extended_case or is_extended_as_mode or is_mode_case):
            argtypes = [str(type(arg)) for arg in [extended, mode] if arg is not None]
            raise TypeError(
                "extended (optional) and mode (optional) should be a string "
                "and bool; however, got [%s]." % ", ".join(argtypes)
            )

        # Sets an explain mode depending on a given argument
        if is_no_argument:
            explain_mode = "simple"
        elif is_extended_case:
            explain_mode = "extended" if extended else "simple"
        elif is_mode_case:
            explain_mode = cast(str, mode)
        elif is_extended_as_mode:
            explain_mode = cast(str, extended)
        assert self._sc._jvm is not None
        print(self._sc._jvm.PythonSQLUtils.explainString(self._jdf.queryExecution(), explain_mode))

    def exceptAll(self, other: "DataFrame") -> "DataFrame":
        """Return a new :class:`DataFrame` containing rows in this :class:`DataFrame` but
        not in another :class:`DataFrame` while preserving duplicates.

        This is equivalent to `EXCEPT ALL` in SQL.
        As standard in SQL, this function resolves columns by position (not by name).

        .. versionadded:: 2.4.0

        .. versionchanged:: 3.4.0
            Support Spark Connect.

        Parameters
        ----------
        other : :class:`DataFrame`
            The other :class:`DataFrame` to compare to.

        Returns
        -------
        :class:`DataFrame`

        Examples
        --------
        >>> df1 = spark.createDataFrame(
        ...         [("a", 1), ("a", 1), ("a", 1), ("a", 2), ("b",  3), ("c", 4)], ["C1", "C2"])
        >>> df2 = spark.createDataFrame([("a", 1), ("b", 3)], ["C1", "C2"])
        >>> df1.exceptAll(df2).show()
        +---+---+
        | C1| C2|
        +---+---+
        |  a|  1|
        |  a|  1|
        |  a|  2|
        |  c|  4|
        +---+---+

        """
        return DataFrame(self._jdf.exceptAll(other._jdf), self.sparkSession)

    def isLocal(self) -> bool:
        """Returns ``True`` if the :func:`collect` and :func:`take` methods can be run locally
        (without any Spark executors).

        .. versionadded:: 1.3.0

        .. versionchanged:: 3.4.0
            Support Spark Connect.

        Returns
        -------
        bool

        Examples
        --------
        >>> df = spark.sql("SHOW TABLES")
        >>> df.isLocal()
        True
        """
        return self._jdf.isLocal()

    @property
    def isStreaming(self) -> bool:
        """Returns ``True`` if this :class:`DataFrame` contains one or more sources that
        continuously return data as it arrives. A :class:`DataFrame` that reads data from a
        streaming source must be executed as a :class:`StreamingQuery` using the :func:`start`
        method in :class:`DataStreamWriter`.  Methods that return a single answer, (e.g.,
        :func:`count` or :func:`collect`) will throw an :class:`AnalysisException` when there
        is a streaming source present.

        .. versionadded:: 2.0.0

        .. versionchanged:: 3.4.0
            Support Spark Connect.

        Notes
        -----
        This API is evolving.

        Returns
        -------
        bool
            Whether it's streaming DataFrame or not.

        Examples
        --------
        >>> df = spark.readStream.format("rate").load()
        >>> df.isStreaming
        True
        """
        return self._jdf.isStreaming()

    def isEmpty(self) -> bool:
        """Returns ``True`` if this :class:`DataFrame` is empty.

        .. versionadded:: 3.3.0

        .. versionchanged:: 3.4.0
            Support Spark Connect.

        Returns
        -------
        bool
            Whether it's empty DataFrame or not.

        Examples
        --------
        >>> df_empty = spark.createDataFrame([], 'a STRING')
        >>> df_non_empty = spark.createDataFrame(["a"], 'STRING')
        >>> df_empty.isEmpty()
        True
        >>> df_non_empty.isEmpty()
        False
        """
        return self._jdf.isEmpty()

    def show(self, n: int = 20, truncate: Union[bool, int] = True, vertical: bool = False) -> None:
        """Prints the first ``n`` rows to the console.

        .. versionadded:: 1.3.0

        .. versionchanged:: 3.4.0
            Support Spark Connect.

        Parameters
        ----------
        n : int, optional
            Number of rows to show.
        truncate : bool or int, optional
            If set to ``True``, truncate strings longer than 20 chars by default.
            If set to a number greater than one, truncates long strings to length ``truncate``
            and align cells right.
        vertical : bool, optional
            If set to ``True``, print output rows vertically (one line
            per column value).

        Returns
        -------
        None

        Examples
        --------
        >>> df = spark.createDataFrame([
        ...     (14, "Tom"), (23, "Alice"), (16, "Bob")], ["age", "name"])

        Show only top 2 rows.

        >>> df.show(2)
        +---+-----+
        |age| name|
        +---+-----+
        | 14|  Tom|
        | 23|Alice|
        +---+-----+
        only showing top 2 rows

        Show :class:`DataFrame` where the maximum number of characters is 3.

        >>> df.show(truncate=3)
        +---+----+
        |age|name|
        +---+----+
        | 14| Tom|
        | 23| Ali|
        | 16| Bob|
        +---+----+

        Show :class:`DataFrame` vertically.

        >>> df.show(vertical=True)
        -RECORD 0-----
        age  | 14
        name | Tom
        -RECORD 1-----
        age  | 23
        name | Alice
        -RECORD 2-----
        age  | 16
        name | Bob
        """

        if not isinstance(n, int) or isinstance(n, bool):
            raise TypeError("Parameter 'n' (number of rows) must be an int")

        if not isinstance(vertical, bool):
            raise TypeError("Parameter 'vertical' must be a bool")

        if isinstance(truncate, bool) and truncate:
            print(self._jdf.showString(n, 20, vertical))
        else:
            try:
                int_truncate = int(truncate)
            except ValueError:
                raise TypeError(
                    "Parameter 'truncate={}' should be either bool or int.".format(truncate)
                )

            print(self._jdf.showString(n, int_truncate, vertical))

    def __repr__(self) -> str:
        if not self._support_repr_html and self.sparkSession._jconf.isReplEagerEvalEnabled():
            vertical = False
            return self._jdf.showString(
                self.sparkSession._jconf.replEagerEvalMaxNumRows(),
                self.sparkSession._jconf.replEagerEvalTruncate(),
                vertical,
            )
        else:
            return "DataFrame[%s]" % (", ".join("%s: %s" % c for c in self.dtypes))

    def _repr_html_(self) -> Optional[str]:
        """Returns a :class:`DataFrame` with html code when you enabled eager evaluation
        by 'spark.sql.repl.eagerEval.enabled', this only called by REPL you are
        using support eager evaluation with HTML.
        """
        if not self._support_repr_html:
            self._support_repr_html = True
        if self.sparkSession._jconf.isReplEagerEvalEnabled():
            max_num_rows = max(self.sparkSession._jconf.replEagerEvalMaxNumRows(), 0)
            sock_info = self._jdf.getRowsToPython(
                max_num_rows,
                self.sparkSession._jconf.replEagerEvalTruncate(),
            )
            rows = list(_load_from_socket(sock_info, BatchedSerializer(CPickleSerializer())))
            head = rows[0]
            row_data = rows[1:]
            has_more_data = len(row_data) > max_num_rows
            row_data = row_data[:max_num_rows]

            html = "<table border='1'>\n"
            # generate table head
            html += "<tr><th>%s</th></tr>\n" % "</th><th>".join(map(lambda x: html_escape(x), head))
            # generate table rows
            for row in row_data:
                html += "<tr><td>%s</td></tr>\n" % "</td><td>".join(
                    map(lambda x: html_escape(x), row)
                )
            html += "</table>\n"
            if has_more_data:
                html += "only showing top %d %s\n" % (
                    max_num_rows,
                    "row" if max_num_rows == 1 else "rows",
                )
            return html
        else:
            return None

    def checkpoint(self, eager: bool = True) -> "DataFrame":
        """Returns a checkpointed version of this :class:`DataFrame`. Checkpointing can be used to
        truncate the logical plan of this :class:`DataFrame`, which is especially useful in
        iterative algorithms where the plan may grow exponentially. It will be saved to files
        inside the checkpoint directory set with :meth:`SparkContext.setCheckpointDir`.

        .. versionadded:: 2.1.0

        Parameters
        ----------
        eager : bool, optional, default True
            Whether to checkpoint this :class:`DataFrame` immediately.

        Returns
        -------
        :class:`DataFrame`
            Checkpointed DataFrame.

        Notes
        -----
        This API is experimental.

        Examples
        --------
        >>> import tempfile
        >>> df = spark.createDataFrame([
        ...     (14, "Tom"), (23, "Alice"), (16, "Bob")], ["age", "name"])
        >>> with tempfile.TemporaryDirectory() as d:
        ...     spark.sparkContext.setCheckpointDir("/tmp/bb")
        ...     df.checkpoint(False)
        DataFrame[age: bigint, name: string]
        """
        jdf = self._jdf.checkpoint(eager)
        return DataFrame(jdf, self.sparkSession)

    def localCheckpoint(self, eager: bool = True) -> "DataFrame":
        """Returns a locally checkpointed version of this :class:`DataFrame`. Checkpointing can be
        used to truncate the logical plan of this :class:`DataFrame`, which is especially useful in
        iterative algorithms where the plan may grow exponentially. Local checkpoints are
        stored in the executors using the caching subsystem and therefore they are not reliable.

        .. versionadded:: 2.3.0

        Parameters
        ----------
        eager : bool, optional, default True
            Whether to checkpoint this :class:`DataFrame` immediately.

        Returns
        -------
        :class:`DataFrame`
            Checkpointed DataFrame.

        Notes
        -----
        This API is experimental.

        Examples
        --------
        >>> df = spark.createDataFrame([
        ...     (14, "Tom"), (23, "Alice"), (16, "Bob")], ["age", "name"])
        >>> df.localCheckpoint(False)
        DataFrame[age: bigint, name: string]
        """
        jdf = self._jdf.localCheckpoint(eager)
        return DataFrame(jdf, self.sparkSession)

    def withWatermark(self, eventTime: str, delayThreshold: str) -> "DataFrame":
        """Defines an event time watermark for this :class:`DataFrame`. A watermark tracks a point
        in time before which we assume no more late data is going to arrive.

        Spark will use this watermark for several purposes:
          - To know when a given time window aggregation can be finalized and thus can be emitted
            when using output modes that do not allow updates.

          - To minimize the amount of state that we need to keep for on-going aggregations.

        The current watermark is computed by looking at the `MAX(eventTime)` seen across
        all of the partitions in the query minus a user specified `delayThreshold`.  Due to the cost
        of coordinating this value across partitions, the actual watermark used is only guaranteed
        to be at least `delayThreshold` behind the actual event time.  In some cases we may still
        process records that arrive more than `delayThreshold` late.

        .. versionadded:: 2.1.0

        Parameters
        ----------
        eventTime : str
            the name of the column that contains the event time of the row.
        delayThreshold : str
            the minimum delay to wait to data to arrive late, relative to the
            latest record that has been processed in the form of an interval
            (e.g. "1 minute" or "5 hours").

        Returns
        -------
        :class:`DataFrame`
            Watermarked DataFrame

        Notes
        -----
        This is a feature only for Structured Streaming.

        This API is evolving.

        Examples
        --------
        >>> from pyspark.sql import Row
        >>> from pyspark.sql.functions import timestamp_seconds
        >>> df = spark.readStream.format("rate").load().selectExpr(
        ...     "value % 5 AS value", "timestamp")
        >>> df.select("value", df.timestamp.alias("time")).withWatermark("time", '10 minutes')
        DataFrame[value: bigint, time: timestamp]

        Group the data by window and value (0 - 4), and compute the count of each group.

        >>> import time
        >>> from pyspark.sql.functions import window
        >>> query = (df
        ...     .withWatermark("timestamp", "10 minutes")
        ...     .groupBy(
        ...         window(df.timestamp, "10 minutes", "5 minutes"),
        ...         df.value)
        ...     ).count().writeStream.outputMode("complete").format("console").start()
        >>> time.sleep(3)
        >>> query.stop()
        """
        if not eventTime or type(eventTime) is not str:
            raise TypeError("eventTime should be provided as a string")
        if not delayThreshold or type(delayThreshold) is not str:
            raise TypeError("delayThreshold should be provided as a string interval")
        jdf = self._jdf.withWatermark(eventTime, delayThreshold)
        return DataFrame(jdf, self.sparkSession)

    def hint(
        self, name: str, *parameters: Union["PrimitiveType", List["PrimitiveType"]]
    ) -> "DataFrame":
        """Specifies some hint on the current :class:`DataFrame`.

        .. versionadded:: 2.2.0

        .. versionchanged:: 3.4.0
            Support Spark Connect.

        Parameters
        ----------
        name : str
            A name of the hint.
        parameters : str, list, float or int
            Optional parameters.

        Returns
        -------
        :class:`DataFrame`
            Hinted DataFrame

        Examples
        --------
        >>> df = spark.createDataFrame([(2, "Alice"), (5, "Bob")], schema=["age", "name"])
        >>> df2 = spark.createDataFrame([Row(height=80, name="Tom"), Row(height=85, name="Bob")])
        >>> df.join(df2, "name").explain()  # doctest: +SKIP
        == Physical Plan ==
        ...
        ... +- SortMergeJoin ...
        ...

        Explicitly trigger the broadcast hashjoin by providing the hint in ``df2``.

        >>> df.join(df2.hint("broadcast"), "name").explain()
        == Physical Plan ==
        ...
        ... +- BroadcastHashJoin ...
        ...
        """
        if len(parameters) == 1 and isinstance(parameters[0], list):
            parameters = parameters[0]  # type: ignore[assignment]

        if not isinstance(name, str):
            raise TypeError("name should be provided as str, got {0}".format(type(name)))

        allowed_types = (str, list, float, int)
        for p in parameters:
            if not isinstance(p, allowed_types):
                raise TypeError(
                    "all parameters should be in {0}, got {1} of type {2}".format(
                        allowed_types, p, type(p)
                    )
                )

        jdf = self._jdf.hint(name, self._jseq(parameters))
        return DataFrame(jdf, self.sparkSession)

    def count(self) -> int:
        """Returns the number of rows in this :class:`DataFrame`.

        .. versionadded:: 1.3.0

        .. versionchanged:: 3.4.0
            Support Spark Connect.

        Returns
        -------
        int
            Number of rows.

        Examples
        --------
        >>> df = spark.createDataFrame(
        ...     [(14, "Tom"), (23, "Alice"), (16, "Bob")], ["age", "name"])

        Return the number of rows in the :class:`DataFrame`.

        >>> df.count()
        3
        """
        return int(self._jdf.count())

    def collect(self) -> List[Row]:
        """Returns all the records as a list of :class:`Row`.

        .. versionadded:: 1.3.0

        .. versionchanged:: 3.4.0
            Support Spark Connect.

        Returns
        -------
        list
            List of rows.

        Examples
        --------
        >>> df = spark.createDataFrame(
        ...     [(14, "Tom"), (23, "Alice"), (16, "Bob")], ["age", "name"])
        >>> df.collect()
        [Row(age=14, name='Tom'), Row(age=23, name='Alice'), Row(age=16, name='Bob')]
        """
        with SCCallSiteSync(self._sc):
            sock_info = self._jdf.collectToPython()
        return list(_load_from_socket(sock_info, BatchedSerializer(CPickleSerializer())))

    def toLocalIterator(self, prefetchPartitions: bool = False) -> Iterator[Row]:
        """
        Returns an iterator that contains all of the rows in this :class:`DataFrame`.
        The iterator will consume as much memory as the largest partition in this
        :class:`DataFrame`. With prefetch it may consume up to the memory of the 2 largest
        partitions.

        .. versionadded:: 2.0.0

        Parameters
        ----------
        prefetchPartitions : bool, optional
            If Spark should pre-fetch the next partition  before it is needed.

        Returns
        -------
        Iterator
            Iterator of rows.

        Examples
        --------
        >>> df = spark.createDataFrame(
        ...     [(14, "Tom"), (23, "Alice"), (16, "Bob")], ["age", "name"])
        >>> list(df.toLocalIterator())
        [Row(age=14, name='Tom'), Row(age=23, name='Alice'), Row(age=16, name='Bob')]
        """
        with SCCallSiteSync(self._sc):
            sock_info = self._jdf.toPythonIterator(prefetchPartitions)
        return _local_iterator_from_socket(sock_info, BatchedSerializer(CPickleSerializer()))

    def limit(self, num: int) -> "DataFrame":
        """Limits the result count to the number specified.

        .. versionadded:: 1.3.0

        .. versionchanged:: 3.4.0
            Support Spark Connect.

        Parameters
        ----------
        num : int
            Number of records to return. Will return this number of records
            or all records if the DataFrame contains less than this number of records.

        Returns
        -------
        :class:`DataFrame`
            Subset of the records

        Examples
        --------
        >>> df = spark.createDataFrame(
        ...     [(14, "Tom"), (23, "Alice"), (16, "Bob")], ["age", "name"])
        >>> df.limit(1).show()
        +---+----+
        |age|name|
        +---+----+
        | 14| Tom|
        +---+----+
        >>> df.limit(0).show()
        +---+----+
        |age|name|
        +---+----+
        +---+----+
        """
        jdf = self._jdf.limit(num)
        return DataFrame(jdf, self.sparkSession)

    def take(self, num: int) -> List[Row]:
        """Returns the first ``num`` rows as a :class:`list` of :class:`Row`.

        .. versionadded:: 1.3.0

        .. versionchanged:: 3.4.0
            Support Spark Connect.

        Parameters
        ----------
        num : int
            Number of records to return. Will return this number of records
            or all records if the DataFrame contains less than this number of records..

        Returns
        -------
        list
            List of rows

        Examples
        --------
        >>> df = spark.createDataFrame(
        ...     [(14, "Tom"), (23, "Alice"), (16, "Bob")], ["age", "name"])

        Return the first 2 rows of the :class:`DataFrame`.

        >>> df.take(2)
        [Row(age=14, name='Tom'), Row(age=23, name='Alice')]
        """
        return self.limit(num).collect()

    def tail(self, num: int) -> List[Row]:
        """
        Returns the last ``num`` rows as a :class:`list` of :class:`Row`.

        Running tail requires moving data into the application's driver process, and doing so with
        a very large ``num`` can crash the driver process with OutOfMemoryError.

        .. versionadded:: 3.0.0

        .. versionchanged:: 3.4.0
            Support Spark Connect.

        Parameters
        ----------
        num : int
            Number of records to return. Will return this number of records
            or all records if the DataFrame contains less than this number of records.

        Returns
        -------
        list
            List of rows

        Examples
        --------
        >>> df = spark.createDataFrame(
        ...     [(14, "Tom"), (23, "Alice"), (16, "Bob")], ["age", "name"])

        >>> df.tail(2)
        [Row(age=23, name='Alice'), Row(age=16, name='Bob')]
        """
        with SCCallSiteSync(self._sc):
            sock_info = self._jdf.tailToPython(num)
        return list(_load_from_socket(sock_info, BatchedSerializer(CPickleSerializer())))

    def foreach(self, f: Callable[[Row], None]) -> None:
        """Applies the ``f`` function to all :class:`Row` of this :class:`DataFrame`.

        This is a shorthand for ``df.rdd.foreach()``.

        .. versionadded:: 1.3.0

        Parameters
        ----------
        f : function
            A function that accepts one parameter which will
            receive each row to process.

        Examples
        --------
        >>> df = spark.createDataFrame(
        ...     [(14, "Tom"), (23, "Alice"), (16, "Bob")], ["age", "name"])
        >>> def func(person):
        ...     print(person.name)
        >>> df.foreach(func)
        """
        self.rdd.foreach(f)

    def foreachPartition(self, f: Callable[[Iterator[Row]], None]) -> None:
        """Applies the ``f`` function to each partition of this :class:`DataFrame`.

        This a shorthand for ``df.rdd.foreachPartition()``.

        .. versionadded:: 1.3.0

        Parameters
        ----------
        f : function
            A function that accepts one parameter which will receive
            each partition to process.

        Examples
        --------
        >>> df = spark.createDataFrame(
        ...     [(14, "Tom"), (23, "Alice"), (16, "Bob")], ["age", "name"])
        >>> def func(itr):
        ...     for person in itr:
        ...         print(person.name)
        >>> df.foreachPartition(func)
        """
        self.rdd.foreachPartition(f)  # type: ignore[arg-type]

    def cache(self) -> "DataFrame":
        """Persists the :class:`DataFrame` with the default storage level (`MEMORY_AND_DISK`).

        .. versionadded:: 1.3.0

        Notes
        -----
        The default storage level has changed to `MEMORY_AND_DISK` to match Scala in 2.0.

        Returns
        -------
        :class:`DataFrame`
            Cached DataFrame.

        Examples
        --------
        >>> df = spark.range(1)
        >>> df.cache()
        DataFrame[id: bigint]
        """
        self.is_cached = True
        self._jdf.cache()
        return self

    def persist(
        self,
        storageLevel: StorageLevel = (StorageLevel.MEMORY_AND_DISK_DESER),
    ) -> "DataFrame":
        """Sets the storage level to persist the contents of the :class:`DataFrame` across
        operations after the first time it is computed. This can only be used to assign
        a new storage level if the :class:`DataFrame` does not have a storage level set yet.
        If no storage level is specified defaults to (`MEMORY_AND_DISK_DESER`)

        .. versionadded:: 1.3.0

        Notes
        -----
        The default storage level has changed to `MEMORY_AND_DISK_DESER` to match Scala in 3.0.

        Parameters
        ----------
        storageLevel : :class:`StorageLevel`
            Storage level to set for persistence. Default is MEMORY_AND_DISK_DESER.

        Returns
        -------
        :class:`DataFrame`
            Persisted DataFrame.

        Examples
        --------
        >>> df = spark.range(1)
        >>> df.persist()
        DataFrame[id: bigint]

        Persists the data in the disk by specifying the storage level.

        >>> from pyspark.storagelevel import StorageLevel
        >>> df.persist(StorageLevel.DISK_ONLY)
        DataFrame[id: bigint]
        """
        self.is_cached = True
        javaStorageLevel = self._sc._getJavaStorageLevel(storageLevel)
        self._jdf.persist(javaStorageLevel)
        return self

    @property
    def storageLevel(self) -> StorageLevel:
        """Get the :class:`DataFrame`'s current storage level.

        .. versionadded:: 2.1.0

        Returns
        -------
        :class:`StorageLevel`
            Currently defined storage level.

        Examples
        --------
        >>> df1 = spark.range(10)
        >>> df1.storageLevel
        StorageLevel(False, False, False, False, 1)
        >>> df1.cache().storageLevel
        StorageLevel(True, True, False, True, 1)

        >>> df2 = spark.range(5)
        >>> df2.persist(StorageLevel.DISK_ONLY_2).storageLevel
        StorageLevel(True, False, False, False, 2)
        """
        java_storage_level = self._jdf.storageLevel()
        storage_level = StorageLevel(
            java_storage_level.useDisk(),
            java_storage_level.useMemory(),
            java_storage_level.useOffHeap(),
            java_storage_level.deserialized(),
            java_storage_level.replication(),
        )
        return storage_level

    def unpersist(self, blocking: bool = False) -> "DataFrame":
        """Marks the :class:`DataFrame` as non-persistent, and remove all blocks for it from
        memory and disk.

        .. versionadded:: 1.3.0

        Notes
        -----
        `blocking` default has changed to ``False`` to match Scala in 2.0.

        Parameters
        ----------
        blocking : bool
            Whether to block until all blocks are deleted.

        Returns
        -------
        :class:`DataFrame`
            Unpersisted DataFrame.

        Examples
        --------
        >>> df = spark.range(1)
        >>> df.persist()
        DataFrame[id: bigint]
        >>> df.unpersist()
        DataFrame[id: bigint]
        >>> df = spark.range(1)
        >>> df.unpersist(True)
        DataFrame[id: bigint]
        """
        self.is_cached = False
        self._jdf.unpersist(blocking)
        return self

    def coalesce(self, numPartitions: int) -> "DataFrame":
        """
        Returns a new :class:`DataFrame` that has exactly `numPartitions` partitions.

        Similar to coalesce defined on an :class:`RDD`, this operation results in a
        narrow dependency, e.g. if you go from 1000 partitions to 100 partitions,
        there will not be a shuffle, instead each of the 100 new partitions will
        claim 10 of the current partitions. If a larger number of partitions is requested,
        it will stay at the current number of partitions.

        However, if you're doing a drastic coalesce, e.g. to numPartitions = 1,
        this may result in your computation taking place on fewer nodes than
        you like (e.g. one node in the case of numPartitions = 1). To avoid this,
        you can call repartition(). This will add a shuffle step, but means the
        current upstream partitions will be executed in parallel (per whatever
        the current partitioning is).

        .. versionadded:: 1.4.0

        .. versionchanged:: 3.4.0
            Support Spark Connect.

        Parameters
        ----------
        numPartitions : int
            specify the target number of partitions

        Returns
        -------
        :class:`DataFrame`

        Examples
        --------
        >>> df = spark.range(10)
        >>> df.coalesce(1).rdd.getNumPartitions()
        1
        """
        return DataFrame(self._jdf.coalesce(numPartitions), self.sparkSession)

    @overload
    def repartition(self, numPartitions: int, *cols: "ColumnOrName") -> "DataFrame":
        ...

    @overload
    def repartition(self, *cols: "ColumnOrName") -> "DataFrame":
        ...

    def repartition(  # type: ignore[misc]
        self, numPartitions: Union[int, "ColumnOrName"], *cols: "ColumnOrName"
    ) -> "DataFrame":
        """
        Returns a new :class:`DataFrame` partitioned by the given partitioning expressions. The
        resulting :class:`DataFrame` is hash partitioned.

        .. versionadded:: 1.3.0

        .. versionchanged:: 3.4.0
            Support Spark Connect.

        Parameters
        ----------
        numPartitions : int
            can be an int to specify the target number of partitions or a Column.
            If it is a Column, it will be used as the first partitioning column. If not specified,
            the default number of partitions is used.
        cols : str or :class:`Column`
            partitioning columns.

            .. versionchanged:: 1.6.0
               Added optional arguments to specify the partitioning columns. Also made numPartitions
               optional if partitioning columns are specified.

        Returns
        -------
        :class:`DataFrame`
            Repartitioned DataFrame.

        Examples
        --------
        >>> df = spark.createDataFrame(
        ...     [(14, "Tom"), (23, "Alice"), (16, "Bob")], ["age", "name"])

        Repartition the data into 10 partitions.

        >>> df.repartition(10).rdd.getNumPartitions()
        10

        Repartition the data into 7 partitions by 'age' column.

        >>> df.repartition(7, "age").rdd.getNumPartitions()
        7

        Repartition the data into 7 partitions by 'age' and 'name columns.

        >>> df.repartition(3, "name", "age").rdd.getNumPartitions()
        3
        """
        if isinstance(numPartitions, int):
            if len(cols) == 0:
                return DataFrame(self._jdf.repartition(numPartitions), self.sparkSession)
            else:
                return DataFrame(
                    self._jdf.repartition(numPartitions, self._jcols(*cols)),
                    self.sparkSession,
                )
        elif isinstance(numPartitions, (str, Column)):
            cols = (numPartitions,) + cols
            return DataFrame(self._jdf.repartition(self._jcols(*cols)), self.sparkSession)
        else:
            raise TypeError("numPartitions should be an int or Column")

    @overload
    def repartitionByRange(self, numPartitions: int, *cols: "ColumnOrName") -> "DataFrame":
        ...

    @overload
    def repartitionByRange(self, *cols: "ColumnOrName") -> "DataFrame":
        ...

    def repartitionByRange(  # type: ignore[misc]
        self, numPartitions: Union[int, "ColumnOrName"], *cols: "ColumnOrName"
    ) -> "DataFrame":
        """
        Returns a new :class:`DataFrame` partitioned by the given partitioning expressions. The
        resulting :class:`DataFrame` is range partitioned.

        .. versionadded:: 2.4.0

        Parameters
        ----------
        numPartitions : int
            can be an int to specify the target number of partitions or a Column.
            If it is a Column, it will be used as the first partitioning column. If not specified,
            the default number of partitions is used.
        cols : str or :class:`Column`
            partitioning columns.

        Returns
        -------
        :class:`DataFrame`
            Repartitioned DataFrame.

        Notes
        -----
        At least one partition-by expression must be specified.
        When no explicit sort order is specified, "ascending nulls first" is assumed.

        Due to performance reasons this method uses sampling to estimate the ranges.
        Hence, the output may not be consistent, since sampling can return different values.
        The sample size can be controlled by the config
        `spark.sql.execution.rangeExchange.sampleSizePerPartition`.

        Examples
        --------
        >>> df = spark.createDataFrame(
        ...     [(14, "Tom"), (23, "Alice"), (16, "Bob")], ["age", "name"])

        Repartition the data into 2 partitions by range in 'age' column.
        For example, the first partition can have ``(14, "Tom")``, and the second
        partition would have ``(16, "Bob")`` and ``(23, "Alice")``.

        >>> df.repartitionByRange(2, "age").rdd.getNumPartitions()
        2
        """
        if isinstance(numPartitions, int):
            if len(cols) == 0:
                raise ValueError("At least one partition-by expression must be specified.")
            else:
                return DataFrame(
                    self._jdf.repartitionByRange(numPartitions, self._jcols(*cols)),
                    self.sparkSession,
                )
        elif isinstance(numPartitions, (str, Column)):
            cols = (numPartitions,) + cols
            return DataFrame(self._jdf.repartitionByRange(self._jcols(*cols)), self.sparkSession)
        else:
            raise TypeError("numPartitions should be an int, string or Column")

    def distinct(self) -> "DataFrame":
        """Returns a new :class:`DataFrame` containing the distinct rows in this :class:`DataFrame`.

        .. versionadded:: 1.3.0

        .. versionchanged:: 3.4.0
            Support Spark Connect.

        Returns
        -------
        :class:`DataFrame`
            DataFrame with distinct records.

        Examples
        --------
        >>> df = spark.createDataFrame(
        ...     [(14, "Tom"), (23, "Alice"), (23, "Alice")], ["age", "name"])

        Return the number of distinct rows in the :class:`DataFrame`

        >>> df.distinct().count()
        2
        """
        return DataFrame(self._jdf.distinct(), self.sparkSession)

    @overload
    def sample(self, fraction: float, seed: Optional[int] = ...) -> "DataFrame":
        ...

    @overload
    def sample(
        self,
        withReplacement: Optional[bool],
        fraction: float,
        seed: Optional[int] = ...,
    ) -> "DataFrame":
        ...

    def sample(  # type: ignore[misc]
        self,
        withReplacement: Optional[Union[float, bool]] = None,
        fraction: Optional[Union[int, float]] = None,
        seed: Optional[int] = None,
    ) -> "DataFrame":
        """Returns a sampled subset of this :class:`DataFrame`.

        .. versionadded:: 1.3.0

        .. versionchanged:: 3.4.0
            Support Spark Connect.

        Parameters
        ----------
        withReplacement : bool, optional
            Sample with replacement or not (default ``False``).
        fraction : float, optional
            Fraction of rows to generate, range [0.0, 1.0].
        seed : int, optional
            Seed for sampling (default a random seed).

        Returns
        -------
        :class:`DataFrame`
            Sampled rows from given DataFrame.

        Notes
        -----
        This is not guaranteed to provide exactly the fraction specified of the total
        count of the given :class:`DataFrame`.

        `fraction` is required and, `withReplacement` and `seed` are optional.

        Examples
        --------
        >>> df = spark.range(10)
        >>> df.sample(0.5, 3).count()
        7
        >>> df.sample(fraction=0.5, seed=3).count()
        7
        >>> df.sample(withReplacement=True, fraction=0.5, seed=3).count()
        1
        >>> df.sample(1.0).count()
        10
        >>> df.sample(fraction=1.0).count()
        10
        >>> df.sample(False, fraction=1.0).count()
        10
        """

        # For the cases below:
        #   sample(True, 0.5 [, seed])
        #   sample(True, fraction=0.5 [, seed])
        #   sample(withReplacement=False, fraction=0.5 [, seed])
        is_withReplacement_set = type(withReplacement) == bool and isinstance(fraction, float)

        # For the case below:
        #   sample(faction=0.5 [, seed])
        is_withReplacement_omitted_kwargs = withReplacement is None and isinstance(fraction, float)

        # For the case below:
        #   sample(0.5 [, seed])
        is_withReplacement_omitted_args = isinstance(withReplacement, float)

        if not (
            is_withReplacement_set
            or is_withReplacement_omitted_kwargs
            or is_withReplacement_omitted_args
        ):
            argtypes = [
                str(type(arg)) for arg in [withReplacement, fraction, seed] if arg is not None
            ]
            raise TypeError(
                "withReplacement (optional), fraction (required) and seed (optional)"
                " should be a bool, float and number; however, "
                "got [%s]." % ", ".join(argtypes)
            )

        if is_withReplacement_omitted_args:
            if fraction is not None:
                seed = cast(int, fraction)
            fraction = withReplacement
            withReplacement = None

        seed = int(seed) if seed is not None else None
        args = [arg for arg in [withReplacement, fraction, seed] if arg is not None]
        jdf = self._jdf.sample(*args)
        return DataFrame(jdf, self.sparkSession)

    def sampleBy(
        self, col: "ColumnOrName", fractions: Dict[Any, float], seed: Optional[int] = None
    ) -> "DataFrame":
        """
        Returns a stratified sample without replacement based on the
        fraction given on each stratum.

        .. versionadded:: 1.5.0

        Parameters
        ----------
        col : :class:`Column` or str
            column that defines strata

            .. versionchanged:: 3.0.0
               Added sampling by a column of :class:`Column`
        fractions : dict
            sampling fraction for each stratum. If a stratum is not
            specified, we treat its fraction as zero.
        seed : int, optional
            random seed

        Returns
        -------
        a new :class:`DataFrame` that represents the stratified sample

        Examples
        --------
        >>> from pyspark.sql.functions import col
        >>> dataset = spark.range(0, 100).select((col("id") % 3).alias("key"))
        >>> sampled = dataset.sampleBy("key", fractions={0: 0.1, 1: 0.2}, seed=0)
        >>> sampled.groupBy("key").count().orderBy("key").show()
        +---+-----+
        |key|count|
        +---+-----+
        |  0|    3|
        |  1|    6|
        +---+-----+
        >>> dataset.sampleBy(col("key"), fractions={2: 1.0}, seed=0).count()
        33
        """
        if isinstance(col, str):
            col = Column(col)
        elif not isinstance(col, Column):
            raise TypeError("col must be a string or a column, but got %r" % type(col))
        if not isinstance(fractions, dict):
            raise TypeError("fractions must be a dict but got %r" % type(fractions))
        for k, v in fractions.items():
            if not isinstance(k, (float, int, str)):
                raise TypeError("key must be float, int, or string, but got %r" % type(k))
            fractions[k] = float(v)
        col = col._jc
        seed = seed if seed is not None else random.randint(0, sys.maxsize)
        return DataFrame(
            self._jdf.stat().sampleBy(col, self._jmap(fractions), seed), self.sparkSession
        )

    def randomSplit(self, weights: List[float], seed: Optional[int] = None) -> List["DataFrame"]:
        """Randomly splits this :class:`DataFrame` with the provided weights.

        .. versionadded:: 1.4.0

        .. versionchanged:: 3.4.0
            Support Spark Connect.

        Parameters
        ----------
        weights : list
            list of doubles as weights with which to split the :class:`DataFrame`.
            Weights will be normalized if they don't sum up to 1.0.
        seed : int, optional
            The seed for sampling.

        Returns
        -------
        list
            List of DataFrames.

        Examples
        --------
        >>> from pyspark.sql import Row
        >>> df = spark.createDataFrame([
        ...     Row(age=10, height=80, name="Alice"),
        ...     Row(age=5, height=None, name="Bob"),
        ...     Row(age=None, height=None, name="Tom"),
        ...     Row(age=None, height=None, name=None),
        ... ])

        >>> splits = df.randomSplit([1.0, 2.0], 24)
        >>> splits[0].count()
        2
        >>> splits[1].count()
        2
        """
        for w in weights:
            if w < 0.0:
                raise ValueError("Weights must be positive. Found weight value: %s" % w)
        seed = seed if seed is not None else random.randint(0, sys.maxsize)
        df_array = self._jdf.randomSplit(
            _to_list(self.sparkSession._sc, cast(List["ColumnOrName"], weights)), int(seed)
        )
        return [DataFrame(df, self.sparkSession) for df in df_array]

    @property
    def dtypes(self) -> List[Tuple[str, str]]:
        """Returns all column names and their data types as a list.

        .. versionadded:: 1.3.0

        .. versionchanged:: 3.4.0
            Support Spark Connect.

        Returns
        -------
        list
            List of columns as tuple pairs.

        Examples
        --------
        >>> df = spark.createDataFrame(
        ...     [(14, "Tom"), (23, "Alice"), (16, "Bob")], ["age", "name"])
        >>> df.dtypes
        [('age', 'bigint'), ('name', 'string')]
        """
        return [(str(f.name), f.dataType.simpleString()) for f in self.schema.fields]

    @property
    def columns(self) -> List[str]:
        """Returns all column names as a list.

        .. versionadded:: 1.3.0

        .. versionchanged:: 3.4.0
            Support Spark Connect.

        Returns
        -------
        list
            List of column names.

        Examples
        --------
        >>> df = spark.createDataFrame(
        ...     [(14, "Tom"), (23, "Alice"), (16, "Bob")], ["age", "name"])
        >>> df.columns
        ['age', 'name']
        """
        return [f.name for f in self.schema.fields]

    def colRegex(self, colName: str) -> Column:
        """
        Selects column based on the column name specified as a regex and returns it
        as :class:`Column`.

        .. versionadded:: 2.3.0

        .. versionchanged:: 3.4.0
            Support Spark Connect.

        Parameters
        ----------
        colName : str
            string, column name specified as a regex.

        Returns
        -------
        :class:`Column`

        Examples
        --------
        >>> df = spark.createDataFrame([("a", 1), ("b", 2), ("c",  3)], ["Col1", "Col2"])
        >>> df.select(df.colRegex("`(Col1)?+.+`")).show()
        +----+
        |Col2|
        +----+
        |   1|
        |   2|
        |   3|
        +----+
        """
        if not isinstance(colName, str):
            raise TypeError("colName should be provided as string")
        jc = self._jdf.colRegex(colName)
        return Column(jc)

    def to(self, schema: StructType) -> "DataFrame":
        """
        Returns a new :class:`DataFrame` where each row is reconciled to match the specified
        schema.

        .. versionadded:: 3.4.0

        .. versionchanged:: 3.4.0
            Support Spark Connect.

        Parameters
        ----------
        schema : :class:`StructType`
            Specified schema.

        Returns
        -------
        :class:`DataFrame`
            Reconciled DataFrame.

        Notes
        -----
        * Reorder columns and/or inner fields by name to match the specified schema.

        * Project away columns and/or inner fields that are not needed by the specified schema.
            Missing columns and/or inner fields (present in the specified schema but not input
            DataFrame) lead to failures.

        * Cast the columns and/or inner fields to match the data types in the specified schema,
            if the types are compatible, e.g., numeric to numeric (error if overflows), but
            not string to int.

        * Carry over the metadata from the specified schema, while the columns and/or inner fields
            still keep their own metadata if not overwritten by the specified schema.

        * Fail if the nullability is not compatible. For example, the column and/or inner field
            is nullable but the specified schema requires them to be not nullable.

        Examples
        --------
        >>> from pyspark.sql.types import StructField, StringType
        >>> df = spark.createDataFrame([("a", 1)], ["i", "j"])
        >>> df.schema
        StructType([StructField('i', StringType(), True), StructField('j', LongType(), True)])

        >>> schema = StructType([StructField("j", StringType()), StructField("i", StringType())])
        >>> df2 = df.to(schema)
        >>> df2.schema
        StructType([StructField('j', StringType(), True), StructField('i', StringType(), True)])
        >>> df2.show()
        +---+---+
        |  j|  i|
        +---+---+
        |  1|  a|
        +---+---+
        """
        assert schema is not None
        jschema = self._jdf.sparkSession().parseDataType(schema.json())
        return DataFrame(self._jdf.to(jschema), self.sparkSession)

    def alias(self, alias: str) -> "DataFrame":
        """Returns a new :class:`DataFrame` with an alias set.

        .. versionadded:: 1.3.0

        .. versionchanged:: 3.4.0
            Support Spark Connect.

        Parameters
        ----------
        alias : str
            an alias name to be set for the :class:`DataFrame`.

        Returns
        -------
        :class:`DataFrame`
            Aliased DataFrame.

        Examples
        --------
        >>> from pyspark.sql.functions import col, desc
        >>> df = spark.createDataFrame(
        ...     [(14, "Tom"), (23, "Alice"), (16, "Bob")], ["age", "name"])
        >>> df_as1 = df.alias("df_as1")
        >>> df_as2 = df.alias("df_as2")
        >>> joined_df = df_as1.join(df_as2, col("df_as1.name") == col("df_as2.name"), 'inner')
        >>> joined_df.select(
        ...     "df_as1.name", "df_as2.name", "df_as2.age").sort(desc("df_as1.name")).show()
        +-----+-----+---+
        | name| name|age|
        +-----+-----+---+
        |  Tom|  Tom| 14|
        |  Bob|  Bob| 16|
        |Alice|Alice| 23|
        +-----+-----+---+
        """
        assert isinstance(alias, str), "alias should be a string"
        return DataFrame(getattr(self._jdf, "as")(alias), self.sparkSession)

    def crossJoin(self, other: "DataFrame") -> "DataFrame":
        """Returns the cartesian product with another :class:`DataFrame`.

        .. versionadded:: 2.1.0

        .. versionchanged:: 3.4.0
            Support Spark Connect.

        Parameters
        ----------
        other : :class:`DataFrame`
            Right side of the cartesian product.

        Returns
        -------
        :class:`DataFrame`
            Joined DataFrame.

        Examples
        --------
        >>> from pyspark.sql import Row
        >>> df = spark.createDataFrame(
        ...     [(14, "Tom"), (23, "Alice"), (16, "Bob")], ["age", "name"])
        >>> df2 = spark.createDataFrame(
        ...     [Row(height=80, name="Tom"), Row(height=85, name="Bob")])
        >>> df.crossJoin(df2.select("height")).select("age", "name", "height").show()
        +---+-----+------+
        |age| name|height|
        +---+-----+------+
        | 14|  Tom|    80|
        | 14|  Tom|    85|
        | 23|Alice|    80|
        | 23|Alice|    85|
        | 16|  Bob|    80|
        | 16|  Bob|    85|
        +---+-----+------+
        """

        jdf = self._jdf.crossJoin(other._jdf)
        return DataFrame(jdf, self.sparkSession)

    def join(
        self,
        other: "DataFrame",
        on: Optional[Union[str, List[str], Column, List[Column]]] = None,
        how: Optional[str] = None,
    ) -> "DataFrame":
        """Joins with another :class:`DataFrame`, using the given join expression.

        .. versionadded:: 1.3.0

        .. versionchanged:: 3.4.0
            Support Spark Connect.

        Parameters
        ----------
        other : :class:`DataFrame`
            Right side of the join
        on : str, list or :class:`Column`, optional
            a string for the join column name, a list of column names,
            a join expression (Column), or a list of Columns.
            If `on` is a string or a list of strings indicating the name of the join column(s),
            the column(s) must exist on both sides, and this performs an equi-join.
        how : str, optional
            default ``inner``. Must be one of: ``inner``, ``cross``, ``outer``,
            ``full``, ``fullouter``, ``full_outer``, ``left``, ``leftouter``, ``left_outer``,
            ``right``, ``rightouter``, ``right_outer``, ``semi``, ``leftsemi``, ``left_semi``,
            ``anti``, ``leftanti`` and ``left_anti``.

        Returns
        -------
        :class:`DataFrame`
            Joined DataFrame.

        Examples
        --------
        The following performs a full outer join between ``df1`` and ``df2``.

        >>> from pyspark.sql import Row
        >>> from pyspark.sql.functions import desc
        >>> df = spark.createDataFrame([(2, "Alice"), (5, "Bob")]).toDF("age", "name")
        >>> df2 = spark.createDataFrame([Row(height=80, name="Tom"), Row(height=85, name="Bob")])
        >>> df3 = spark.createDataFrame([Row(age=2, name="Alice"), Row(age=5, name="Bob")])
        >>> df4 = spark.createDataFrame([
        ...     Row(age=10, height=80, name="Alice"),
        ...     Row(age=5, height=None, name="Bob"),
        ...     Row(age=None, height=None, name="Tom"),
        ...     Row(age=None, height=None, name=None),
        ... ])

        Inner join on columns (default)

        >>> df.join(df2, 'name').select(df.name, df2.height).show()
        +----+------+
        |name|height|
        +----+------+
        | Bob|    85|
        +----+------+
        >>> df.join(df4, ['name', 'age']).select(df.name, df.age).show()
        +----+---+
        |name|age|
        +----+---+
        | Bob|  5|
        +----+---+

        Outer join for both DataFrames on the 'name' column.

        >>> df.join(df2, df.name == df2.name, 'outer').select(
        ...     df.name, df2.height).sort(desc("name")).show()
        +-----+------+
        | name|height|
        +-----+------+
        |  Bob|    85|
        |Alice|  null|
        | null|    80|
        +-----+------+
        >>> df.join(df2, 'name', 'outer').select('name', 'height').sort(desc("name")).show()
        +-----+------+
        | name|height|
        +-----+------+
        |  Tom|    80|
        |  Bob|    85|
        |Alice|  null|
        +-----+------+

        Outer join for both DataFrams with multiple columns.

        >>> df.join(
        ...     df3,
        ...     [df.name == df3.name, df.age == df3.age],
        ...     'outer'
        ... ).select(df.name, df3.age).show()
        +-----+---+
        | name|age|
        +-----+---+
        |Alice|  2|
        |  Bob|  5|
        +-----+---+
        """

        if on is not None and not isinstance(on, list):
            on = [on]  # type: ignore[assignment]

        if on is not None:
            if isinstance(on[0], str):
                on = self._jseq(cast(List[str], on))
            else:
                assert isinstance(on[0], Column), "on should be Column or list of Column"
                on = reduce(lambda x, y: x.__and__(y), cast(List[Column], on))
                on = on._jc

        if on is None and how is None:
            jdf = self._jdf.join(other._jdf)
        else:
            if how is None:
                how = "inner"
            if on is None:
                on = self._jseq([])
            assert isinstance(how, str), "how should be a string"
            jdf = self._jdf.join(other._jdf, on, how)
        return DataFrame(jdf, self.sparkSession)

    # TODO(SPARK-22947): Fix the DataFrame API.
    def _joinAsOf(
        self,
        other: "DataFrame",
        leftAsOfColumn: Union[str, Column],
        rightAsOfColumn: Union[str, Column],
        on: Optional[Union[str, List[str], Column, List[Column]]] = None,
        how: Optional[str] = None,
        *,
        tolerance: Optional[Column] = None,
        allowExactMatches: bool = True,
        direction: str = "backward",
    ) -> "DataFrame":
        """
        Perform an as-of join.

        This is similar to a left-join except that we match on the nearest
        key rather than equal keys.

        Parameters
        ----------
        other : :class:`DataFrame`
            Right side of the join
        leftAsOfColumn : str or :class:`Column`
            a string for the as-of join column name, or a Column
        rightAsOfColumn : str or :class:`Column`
            a string for the as-of join column name, or a Column
        on : str, list or :class:`Column`, optional
            a string for the join column name, a list of column names,
            a join expression (Column), or a list of Columns.
            If `on` is a string or a list of strings indicating the name of the join column(s),
            the column(s) must exist on both sides, and this performs an equi-join.
        how : str, optional
            default ``inner``. Must be one of: ``inner`` and ``left``.
        tolerance : :class:`Column`, optional
            an asof tolerance within this range; must be compatible
            with the merge index.
        allowExactMatches : bool, optional
            default ``True``.
        direction : str, optional
            default ``backward``. Must be one of: ``backward``, ``forward``, and ``nearest``.

        Examples
        --------
        The following performs an as-of join between ``left`` and ``right``.

        >>> left = spark.createDataFrame([(1, "a"), (5, "b"), (10,  "c")], ["a", "left_val"])
        >>> right = spark.createDataFrame([(1, 1), (2, 2), (3, 3), (6, 6), (7, 7)],
        ...                               ["a", "right_val"])
        >>> left._joinAsOf(
        ...     right, leftAsOfColumn="a", rightAsOfColumn="a"
        ... ).select(left.a, 'left_val', 'right_val').sort("a").collect()
        [Row(a=1, left_val='a', right_val=1),
         Row(a=5, left_val='b', right_val=3),
         Row(a=10, left_val='c', right_val=7)]

        >>> from pyspark.sql import functions as F
        >>> left._joinAsOf(
        ...     right, leftAsOfColumn="a", rightAsOfColumn="a", tolerance=F.lit(1)
        ... ).select(left.a, 'left_val', 'right_val').sort("a").collect()
        [Row(a=1, left_val='a', right_val=1)]

        >>> left._joinAsOf(
        ...     right, leftAsOfColumn="a", rightAsOfColumn="a", how="left", tolerance=F.lit(1)
        ... ).select(left.a, 'left_val', 'right_val').sort("a").collect()
        [Row(a=1, left_val='a', right_val=1),
         Row(a=5, left_val='b', right_val=None),
         Row(a=10, left_val='c', right_val=None)]

        >>> left._joinAsOf(
        ...     right, leftAsOfColumn="a", rightAsOfColumn="a", allowExactMatches=False
        ... ).select(left.a, 'left_val', 'right_val').sort("a").collect()
        [Row(a=5, left_val='b', right_val=3),
         Row(a=10, left_val='c', right_val=7)]

        >>> left._joinAsOf(
        ...     right, leftAsOfColumn="a", rightAsOfColumn="a", direction="forward"
        ... ).select(left.a, 'left_val', 'right_val').sort("a").collect()
        [Row(a=1, left_val='a', right_val=1),
         Row(a=5, left_val='b', right_val=6)]
        """
        if isinstance(leftAsOfColumn, str):
            leftAsOfColumn = self[leftAsOfColumn]
        left_as_of_jcol = leftAsOfColumn._jc
        if isinstance(rightAsOfColumn, str):
            rightAsOfColumn = other[rightAsOfColumn]
        right_as_of_jcol = rightAsOfColumn._jc

        if on is not None and not isinstance(on, list):
            on = [on]  # type: ignore[assignment]

        if on is not None:
            if isinstance(on[0], str):
                on = self._jseq(cast(List[str], on))
            else:
                assert isinstance(on[0], Column), "on should be Column or list of Column"
                on = reduce(lambda x, y: x.__and__(y), cast(List[Column], on))
                on = on._jc

        if how is None:
            how = "inner"
        assert isinstance(how, str), "how should be a string"

        if tolerance is not None:
            assert isinstance(tolerance, Column), "tolerance should be Column"
            tolerance = tolerance._jc

        jdf = self._jdf.joinAsOf(
            other._jdf,
            left_as_of_jcol,
            right_as_of_jcol,
            on,
            how,
            tolerance,
            allowExactMatches,
            direction,
        )
        return DataFrame(jdf, self.sparkSession)

    def sortWithinPartitions(
        self, *cols: Union[str, Column, List[Union[str, Column]]], **kwargs: Any
    ) -> "DataFrame":
        """Returns a new :class:`DataFrame` with each partition sorted by the specified column(s).

        .. versionadded:: 1.6.0

        .. versionchanged:: 3.4.0
            Support Spark Connect.

        Parameters
        ----------
        cols : str, list or :class:`Column`, optional
            list of :class:`Column` or column names to sort by.

        Other Parameters
        ----------------
        ascending : bool or list, optional, default True
            boolean or list of boolean.
            Sort ascending vs. descending. Specify list for multiple sort orders.
            If a list is specified, the length of the list must equal the length of the `cols`.

        Returns
        -------
        :class:`DataFrame`
            DataFrame sorted by partitions.

        Examples
        --------
        >>> df = spark.createDataFrame([(2, "Alice"), (5, "Bob")], schema=["age", "name"])
        >>> df.sortWithinPartitions("age", ascending=False)
        DataFrame[age: bigint, name: string]
        """
        jdf = self._jdf.sortWithinPartitions(self._sort_cols(cols, kwargs))
        return DataFrame(jdf, self.sparkSession)

    def sort(
        self, *cols: Union[str, Column, List[Union[str, Column]]], **kwargs: Any
    ) -> "DataFrame":
        """Returns a new :class:`DataFrame` sorted by the specified column(s).

        .. versionadded:: 1.3.0

        .. versionchanged:: 3.4.0
            Support Spark Connect.

        Parameters
        ----------
        cols : str, list, or :class:`Column`, optional
             list of :class:`Column` or column names to sort by.

        Other Parameters
        ----------------
        ascending : bool or list, optional, default True
            boolean or list of boolean.
            Sort ascending vs. descending. Specify list for multiple sort orders.
            If a list is specified, the length of the list must equal the length of the `cols`.

        Returns
        -------
        :class:`DataFrame`
            Sorted DataFrame.

        Examples
        --------
        >>> from pyspark.sql.functions import desc, asc
        >>> df = spark.createDataFrame([
        ...     (2, "Alice"), (5, "Bob")], schema=["age", "name"])

        Sort the DataFrame in ascending order.

        >>> df.sort(asc("age")).show()
        +---+-----+
        |age| name|
        +---+-----+
        |  2|Alice|
        |  5|  Bob|
        +---+-----+

        Sort the DataFrame in descending order.

        >>> df.sort(df.age.desc()).show()
        +---+-----+
        |age| name|
        +---+-----+
        |  5|  Bob|
        |  2|Alice|
        +---+-----+
        >>> df.orderBy(df.age.desc()).show()
        +---+-----+
        |age| name|
        +---+-----+
        |  5|  Bob|
        |  2|Alice|
        +---+-----+
        >>> df.sort("age", ascending=False).show()
        +---+-----+
        |age| name|
        +---+-----+
        |  5|  Bob|
        |  2|Alice|
        +---+-----+

        Specify multiple columns

        >>> df = spark.createDataFrame([
        ...     (2, "Alice"), (2, "Bob"), (5, "Bob")], schema=["age", "name"])
        >>> df.orderBy(desc("age"), "name").show()
        +---+-----+
        |age| name|
        +---+-----+
        |  5|  Bob|
        |  2|Alice|
        |  2|  Bob|
        +---+-----+

        Specify multiple columns for sorting order at `ascending`.

        >>> df.orderBy(["age", "name"], ascending=[False, False]).show()
        +---+-----+
        |age| name|
        +---+-----+
        |  5|  Bob|
        |  2|  Bob|
        |  2|Alice|
        +---+-----+
        """
        jdf = self._jdf.sort(self._sort_cols(cols, kwargs))
        return DataFrame(jdf, self.sparkSession)

    orderBy = sort

    def _jseq(
        self,
        cols: Sequence,
        converter: Optional[Callable[..., Union["PrimitiveType", JavaObject]]] = None,
    ) -> JavaObject:
        """Return a JVM Seq of Columns from a list of Column or names"""
        return _to_seq(self.sparkSession._sc, cols, converter)

    def _jmap(self, jm: Dict) -> JavaObject:
        """Return a JVM Scala Map from a dict"""
        return _to_scala_map(self.sparkSession._sc, jm)

    def _jcols(self, *cols: "ColumnOrName") -> JavaObject:
        """Return a JVM Seq of Columns from a list of Column or column names

        If `cols` has only one list in it, cols[0] will be used as the list.
        """
        if len(cols) == 1 and isinstance(cols[0], list):
            cols = cols[0]
        return self._jseq(cols, _to_java_column)

    def _sort_cols(
        self, cols: Sequence[Union[str, Column, List[Union[str, Column]]]], kwargs: Dict[str, Any]
    ) -> JavaObject:
        """Return a JVM Seq of Columns that describes the sort order"""
        if not cols:
            raise ValueError("should sort by at least one column")
        if len(cols) == 1 and isinstance(cols[0], list):
            cols = cols[0]
        jcols = [_to_java_column(cast("ColumnOrName", c)) for c in cols]
        ascending = kwargs.get("ascending", True)
        if isinstance(ascending, (bool, int)):
            if not ascending:
                jcols = [jc.desc() for jc in jcols]
        elif isinstance(ascending, list):
            jcols = [jc if asc else jc.desc() for asc, jc in zip(ascending, jcols)]
        else:
            raise TypeError("ascending can only be boolean or list, but got %s" % type(ascending))
        return self._jseq(jcols)

    def describe(self, *cols: Union[str, List[str]]) -> "DataFrame":
        """Computes basic statistics for numeric and string columns.

        .. versionadded:: 1.3.1

        .. versionchanged:: 3.4.0
            Support Spark Connect.

        This includes count, mean, stddev, min, and max. If no columns are
        given, this function computes statistics for all numerical or string columns.

        Notes
        -----
        This function is meant for exploratory data analysis, as we make no
        guarantee about the backward compatibility of the schema of the resulting
        :class:`DataFrame`.

        Use summary for expanded statistics and control over which statistics to compute.

        Parameters
        ----------
        cols : str, list, optional
             Column name or list of column names to describe by (default All columns).

        Returns
        -------
        :class:`DataFrame`
            A new DataFrame that describes (provides statistics) given DataFrame.

        Examples
        --------
        >>> df = spark.createDataFrame(
        ...     [("Bob", 13, 40.3, 150.5), ("Alice", 12, 37.8, 142.3), ("Tom", 11, 44.1, 142.2)],
        ...     ["name", "age", "weight", "height"],
        ... )
        >>> df.describe(['age']).show()
        +-------+----+
        |summary| age|
        +-------+----+
        |  count|   3|
        |   mean|12.0|
        | stddev| 1.0|
        |    min|  11|
        |    max|  13|
        +-------+----+

        >>> df.describe(['age', 'weight', 'height']).show()
        +-------+----+------------------+-----------------+
        |summary| age|            weight|           height|
        +-------+----+------------------+-----------------+
        |  count|   3|                 3|                3|
        |   mean|12.0| 40.73333333333333|            145.0|
        | stddev| 1.0|3.1722757341273704|4.763402145525822|
        |    min|  11|              37.8|            142.2|
        |    max|  13|              44.1|            150.5|
        +-------+----+------------------+-----------------+

        See Also
        --------
        DataFrame.summary
        """
        if len(cols) == 1 and isinstance(cols[0], list):
            cols = cols[0]  # type: ignore[assignment]
        jdf = self._jdf.describe(self._jseq(cols))
        return DataFrame(jdf, self.sparkSession)

    def summary(self, *statistics: str) -> "DataFrame":
        """Computes specified statistics for numeric and string columns. Available statistics are:
        - count
        - mean
        - stddev
        - min
        - max
        - arbitrary approximate percentiles specified as a percentage (e.g., 75%)

        If no statistics are given, this function computes count, mean, stddev, min,
        approximate quartiles (percentiles at 25%, 50%, and 75%), and max.

        .. versionadded:: 2.3.0

        .. versionchanged:: 3.4.0
            Support Spark Connect.

        Parameters
        ----------
        statistics : str, optional
             Column names to calculate statistics by (default All columns).

        Returns
        -------
        :class:`DataFrame`
            A new DataFrame that provides statistics for the given DataFrame.

        Notes
        -----
        This function is meant for exploratory data analysis, as we make no
        guarantee about the backward compatibility of the schema of the resulting
        :class:`DataFrame`.

        Examples
        --------
        >>> df = spark.createDataFrame(
        ...     [("Bob", 13, 40.3, 150.5), ("Alice", 12, 37.8, 142.3), ("Tom", 11, 44.1, 142.2)],
        ...     ["name", "age", "weight", "height"],
        ... )
        >>> df.select("age", "weight", "height").summary().show()
        +-------+----+------------------+-----------------+
        |summary| age|            weight|           height|
        +-------+----+------------------+-----------------+
        |  count|   3|                 3|                3|
        |   mean|12.0| 40.73333333333333|            145.0|
        | stddev| 1.0|3.1722757341273704|4.763402145525822|
        |    min|  11|              37.8|            142.2|
        |    25%|  11|              37.8|            142.2|
        |    50%|  12|              40.3|            142.3|
        |    75%|  13|              44.1|            150.5|
        |    max|  13|              44.1|            150.5|
        +-------+----+------------------+-----------------+

        >>> df.select("age", "weight", "height").summary("count", "min", "25%", "75%", "max").show()
        +-------+---+------+------+
        |summary|age|weight|height|
        +-------+---+------+------+
        |  count|  3|     3|     3|
        |    min| 11|  37.8| 142.2|
        |    25%| 11|  37.8| 142.2|
        |    75%| 13|  44.1| 150.5|
        |    max| 13|  44.1| 150.5|
        +-------+---+------+------+

        See Also
        --------
        DataFrame.display
        """
        if len(statistics) == 1 and isinstance(statistics[0], list):
            statistics = statistics[0]
        jdf = self._jdf.summary(self._jseq(statistics))
        return DataFrame(jdf, self.sparkSession)

    @overload
    def head(self) -> Optional[Row]:
        ...

    @overload
    def head(self, n: int) -> List[Row]:
        ...

    def head(self, n: Optional[int] = None) -> Union[Optional[Row], List[Row]]:
        """Returns the first ``n`` rows.

        .. versionadded:: 1.3.0

        .. versionchanged:: 3.4.0
            Support Spark Connect.

        Notes
        -----
        This method should only be used if the resulting array is expected
        to be small, as all the data is loaded into the driver's memory.

        Parameters
        ----------
        n : int, optional
            default 1. Number of rows to return.

        Returns
        -------
        If n is greater than 1, return a list of :class:`Row`.
        If n is 1, return a single Row.

        Examples
        --------
        >>> df = spark.createDataFrame([
        ...     (2, "Alice"), (5, "Bob")], schema=["age", "name"])
        >>> df.head()
        Row(age=2, name='Alice')
        >>> df.head(1)
        [Row(age=2, name='Alice')]
        """
        if n is None:
            rs = self.head(1)
            return rs[0] if rs else None
        return self.take(n)

    def first(self) -> Optional[Row]:
        """Returns the first row as a :class:`Row`.

        .. versionadded:: 1.3.0

        .. versionchanged:: 3.4.0
            Support Spark Connect.

        Returns
        -------
        :class:`Row`
            First row if :class:`DataFrame` is not empty, otherwise ``None``.

        Examples
        --------
        >>> df = spark.createDataFrame([
        ...     (2, "Alice"), (5, "Bob")], schema=["age", "name"])
        >>> df.first()
        Row(age=2, name='Alice')
        """
        return self.head()

    @overload
    def __getitem__(self, item: Union[int, str]) -> Column:
        ...

    @overload
    def __getitem__(self, item: Union[Column, List, Tuple]) -> "DataFrame":
        ...

    def __getitem__(self, item: Union[int, str, Column, List, Tuple]) -> Union[Column, "DataFrame"]:
        """Returns the column as a :class:`Column`.

        .. versionadded:: 1.3.0

        Examples
        --------
        >>> df = spark.createDataFrame([
        ...     (2, "Alice"), (5, "Bob")], schema=["age", "name"])

        Retrieve a column instance.

        >>> df.select(df['age']).show()
        +---+
        |age|
        +---+
        |  2|
        |  5|
        +---+

        Select multiple string columns as index.

        >>> df[["name", "age"]].show()
        +-----+---+
        | name|age|
        +-----+---+
        |Alice|  2|
        |  Bob|  5|
        +-----+---+
        >>> df[df.age > 3].show()
        +---+----+
        |age|name|
        +---+----+
        |  5| Bob|
        +---+----+
        >>> df[df[0] > 3].show()
        +---+----+
        |age|name|
        +---+----+
        |  5| Bob|
        +---+----+
        """
        if isinstance(item, str):
            jc = self._jdf.apply(item)
            return Column(jc)
        elif isinstance(item, Column):
            return self.filter(item)
        elif isinstance(item, (list, tuple)):
            return self.select(*item)
        elif isinstance(item, int):
            jc = self._jdf.apply(self.columns[item])
            return Column(jc)
        else:
            raise TypeError("unexpected item type: %s" % type(item))

    def __getattr__(self, name: str) -> Column:
        """Returns the :class:`Column` denoted by ``name``.

        .. versionadded:: 1.3.0

        Parameters
        ----------
        name : str
            Column name to return as :class:`Column`.

        Returns
        -------
        :class:`Column`
            Requested column.

        Examples
        --------
        >>> df = spark.createDataFrame([
        ...     (2, "Alice"), (5, "Bob")], schema=["age", "name"])

        Retrieve a column instance.

        >>> df.select(df.age).show()
        +---+
        |age|
        +---+
        |  2|
        |  5|
        +---+
        """
        if name not in self.columns:
            raise AttributeError(
                "'%s' object has no attribute '%s'" % (self.__class__.__name__, name)
            )
        jc = self._jdf.apply(name)
        return Column(jc)

    @overload
    def select(self, *cols: "ColumnOrName") -> "DataFrame":
        ...

    @overload
    def select(self, __cols: Union[List[Column], List[str]]) -> "DataFrame":
        ...

    def select(self, *cols: "ColumnOrName") -> "DataFrame":  # type: ignore[misc]
        """Projects a set of expressions and returns a new :class:`DataFrame`.

        .. versionadded:: 1.3.0

        .. versionchanged:: 3.4.0
            Support Spark Connect.

        Parameters
        ----------
        cols : str, :class:`Column`, or list
            column names (string) or expressions (:class:`Column`).
            If one of the column names is '*', that column is expanded to include all columns
            in the current :class:`DataFrame`.

        Returns
        -------
        :class:`DataFrame`
            A DataFrame with subset (or all) of columns.

        Examples
        --------
        >>> df = spark.createDataFrame([
        ...     (2, "Alice"), (5, "Bob")], schema=["age", "name"])

        Select all columns in the DataFrame.

        >>> df.select('*').show()
        +---+-----+
        |age| name|
        +---+-----+
        |  2|Alice|
        |  5|  Bob|
        +---+-----+

        Select a column with other expressions in the DataFrame.

        >>> df.select(df.name, (df.age + 10).alias('age')).show()
        +-----+---+
        | name|age|
        +-----+---+
        |Alice| 12|
        |  Bob| 15|
        +-----+---+
        """
        jdf = self._jdf.select(self._jcols(*cols))
        return DataFrame(jdf, self.sparkSession)

    @overload
    def selectExpr(self, *expr: str) -> "DataFrame":
        ...

    @overload
    def selectExpr(self, *expr: List[str]) -> "DataFrame":
        ...

    def selectExpr(self, *expr: Union[str, List[str]]) -> "DataFrame":
        """Projects a set of SQL expressions and returns a new :class:`DataFrame`.

        This is a variant of :func:`select` that accepts SQL expressions.

        .. versionadded:: 1.3.0

        .. versionchanged:: 3.4.0
            Support Spark Connect.

        Returns
        -------
        :class:`DataFrame`
            A DataFrame with new/old columns transformed by expressions.

        Examples
        --------
        >>> df = spark.createDataFrame([
        ...     (2, "Alice"), (5, "Bob")], schema=["age", "name"])
        >>> df.selectExpr("age * 2", "abs(age)").show()
        +---------+--------+
        |(age * 2)|abs(age)|
        +---------+--------+
        |        4|       2|
        |       10|       5|
        +---------+--------+
        """
        if len(expr) == 1 and isinstance(expr[0], list):
            expr = expr[0]  # type: ignore[assignment]
        jdf = self._jdf.selectExpr(self._jseq(expr))
        return DataFrame(jdf, self.sparkSession)

    def filter(self, condition: "ColumnOrName") -> "DataFrame":
        """Filters rows using the given condition.

        :func:`where` is an alias for :func:`filter`.

        .. versionadded:: 1.3.0

        .. versionchanged:: 3.4.0
            Support Spark Connect.

        Parameters
        ----------
        condition : :class:`Column` or str
            a :class:`Column` of :class:`types.BooleanType`
            or a string of SQL expressions.

        Returns
        -------
        :class:`DataFrame`
            Filtered DataFrame.

        Examples
        --------
        >>> df = spark.createDataFrame([
        ...     (2, "Alice"), (5, "Bob")], schema=["age", "name"])

        Filter by :class:`Column` instances.

        >>> df.filter(df.age > 3).show()
        +---+----+
        |age|name|
        +---+----+
        |  5| Bob|
        +---+----+
        >>> df.where(df.age == 2).show()
        +---+-----+
        |age| name|
        +---+-----+
        |  2|Alice|
        +---+-----+

        Filter by SQL expression in a string.

        >>> df.filter("age > 3").show()
        +---+----+
        |age|name|
        +---+----+
        |  5| Bob|
        +---+----+
        >>> df.where("age = 2").show()
        +---+-----+
        |age| name|
        +---+-----+
        |  2|Alice|
        +---+-----+
        """
        if isinstance(condition, str):
            jdf = self._jdf.filter(condition)
        elif isinstance(condition, Column):
            jdf = self._jdf.filter(condition._jc)
        else:
            raise TypeError("condition should be string or Column")
        return DataFrame(jdf, self.sparkSession)

    @overload
    def groupBy(self, *cols: "ColumnOrName") -> "GroupedData":
        ...

    @overload
    def groupBy(self, __cols: Union[List[Column], List[str]]) -> "GroupedData":
        ...

    def groupBy(self, *cols: "ColumnOrName") -> "GroupedData":  # type: ignore[misc]
        """Groups the :class:`DataFrame` using the specified columns,
        so we can run aggregation on them. See :class:`GroupedData`
        for all the available aggregate functions.

        :func:`groupby` is an alias for :func:`groupBy`.

        .. versionadded:: 1.3.0

        .. versionchanged:: 3.4.0
            Support Spark Connect.

        Parameters
        ----------
        cols : list, str or :class:`Column`
            columns to group by.
            Each element should be a column name (string) or an expression (:class:`Column`)
            or list of them.

        Returns
        -------
        :class:`GroupedData`
            Grouped data by given columns.

        Examples
        --------
        >>> df = spark.createDataFrame([
        ...     (2, "Alice"), (2, "Bob"), (2, "Bob"), (5, "Bob")], schema=["age", "name"])

        Empty grouping columns triggers a global aggregation.

        >>> df.groupBy().avg().show()
        +--------+
        |avg(age)|
        +--------+
        |    2.75|
        +--------+

        Group-by 'name', and specify a dictionary to calculate the summation of 'age'.

        >>> df.groupBy("name").agg({"age": "sum"}).sort("name").show()
        +-----+--------+
        | name|sum(age)|
        +-----+--------+
        |Alice|       2|
        |  Bob|       9|
        +-----+--------+

        Group-by 'name', and calculate maximum values.

        >>> df.groupBy(df.name).max().sort("name").show()
        +-----+--------+
        | name|max(age)|
        +-----+--------+
        |Alice|       2|
        |  Bob|       5|
        +-----+--------+

        Group-by 'name' and 'age', and calculate the number of rows in each group.

        >>> df.groupBy(["name", df.age]).count().sort("name", "age").show()
        +-----+---+-----+
        | name|age|count|
        +-----+---+-----+
        |Alice|  2|    1|
        |  Bob|  2|    2|
        |  Bob|  5|    1|
        +-----+---+-----+
        """
        jgd = self._jdf.groupBy(self._jcols(*cols))
        from pyspark.sql.group import GroupedData

        return GroupedData(jgd, self)

    @overload
    def rollup(self, *cols: "ColumnOrName") -> "GroupedData":
        ...

    @overload
    def rollup(self, __cols: Union[List[Column], List[str]]) -> "GroupedData":
        ...

    def rollup(self, *cols: "ColumnOrName") -> "GroupedData":  # type: ignore[misc]
        """
        Create a multi-dimensional rollup for the current :class:`DataFrame` using
        the specified columns, so we can run aggregation on them.

        .. versionadded:: 1.4.0

        Parameters
        ----------
        cols : list, str or :class:`Column`
            Columns to roll-up by.
            Each element should be a column name (string) or an expression (:class:`Column`)
            or list of them.

        Returns
        -------
        :class:`GroupedData`
            Rolled-up data by given columns.

        Examples
        --------
        >>> df = spark.createDataFrame([(2, "Alice"), (5, "Bob")], schema=["age", "name"])
        >>> df.rollup("name", df.age).count().orderBy("name", "age").show()
        +-----+----+-----+
        | name| age|count|
        +-----+----+-----+
        | null|null|    2|
        |Alice|null|    1|
        |Alice|   2|    1|
        |  Bob|null|    1|
        |  Bob|   5|    1|
        +-----+----+-----+
        """
        jgd = self._jdf.rollup(self._jcols(*cols))
        from pyspark.sql.group import GroupedData

        return GroupedData(jgd, self)

    @overload
    def cube(self, *cols: "ColumnOrName") -> "GroupedData":
        ...

    @overload
    def cube(self, __cols: Union[List[Column], List[str]]) -> "GroupedData":
        ...

    def cube(self, *cols: "ColumnOrName") -> "GroupedData":  # type: ignore[misc]
        """
        Create a multi-dimensional cube for the current :class:`DataFrame` using
        the specified columns, so we can run aggregations on them.

        .. versionadded:: 1.4.0

        Parameters
        ----------
        cols : list, str or :class:`Column`
            columns to create cube by.
            Each element should be a column name (string) or an expression (:class:`Column`)
            or list of them.

        Returns
        -------
        :class:`GroupedData`
            Cube of the data by given columns.

        Examples
        --------
        >>> df = spark.createDataFrame([(2, "Alice"), (5, "Bob")], schema=["age", "name"])
        >>> df.cube("name", df.age).count().orderBy("name", "age").show()
        +-----+----+-----+
        | name| age|count|
        +-----+----+-----+
        | null|null|    2|
        | null|   2|    1|
        | null|   5|    1|
        |Alice|null|    1|
        |Alice|   2|    1|
        |  Bob|null|    1|
        |  Bob|   5|    1|
        +-----+----+-----+
        """
        jgd = self._jdf.cube(self._jcols(*cols))
        from pyspark.sql.group import GroupedData

        return GroupedData(jgd, self)

    def unpivot(
        self,
        ids: Union["ColumnOrName", List["ColumnOrName"], Tuple["ColumnOrName", ...]],
        values: Optional[Union["ColumnOrName", List["ColumnOrName"], Tuple["ColumnOrName", ...]]],
        variableColumnName: str,
        valueColumnName: str,
    ) -> "DataFrame":
        """
        Unpivot a DataFrame from wide format to long format, optionally leaving
        identifier columns set. This is the reverse to `groupBy(...).pivot(...).agg(...)`,
        except for the aggregation, which cannot be reversed.

        This function is useful to massage a DataFrame into a format where some
        columns are identifier columns ("ids"), while all other columns ("values")
        are "unpivoted" to the rows, leaving just two non-id columns, named as given
        by `variableColumnName` and `valueColumnName`.

        When no "id" columns are given, the unpivoted DataFrame consists of only the
        "variable" and "value" columns.

        The `values` columns must not be empty so at least one value must be given to be unpivoted.
        When `values` is `None`, all non-id columns will be unpivoted.

        All "value" columns must share a least common data type. Unless they are the same data type,
        all "value" columns are cast to the nearest common data type. For instance, types
        `IntegerType` and `LongType` are cast to `LongType`, while `IntegerType` and `StringType`
        do not have a common data type and `unpivot` fails.

        .. versionadded:: 3.4.0

        .. versionchanged:: 3.4.0
            Support Spark Connect.

        Parameters
        ----------
        ids : str, Column, tuple, list
            Column(s) to use as identifiers. Can be a single column or column name,
            or a list or tuple for multiple columns.
        values : str, Column, tuple, list, optional
            Column(s) to unpivot. Can be a single column or column name, or a list or tuple
            for multiple columns. If specified, must not be empty. If not specified, uses all
            columns that are not set as `ids`.
        variableColumnName : str
            Name of the variable column.
        valueColumnName : str
            Name of the value column.

        Returns
        -------
        :class:`DataFrame`
            Unpivoted DataFrame.

        Examples
        --------
        >>> df = spark.createDataFrame(
        ...     [(1, 11, 1.1), (2, 12, 1.2)],
        ...     ["id", "int", "double"],
        ... )
        >>> df.show()
        +---+---+------+
        | id|int|double|
        +---+---+------+
        |  1| 11|   1.1|
        |  2| 12|   1.2|
        +---+---+------+

        >>> df.unpivot("id", ["int", "double"], "var", "val").show()
        +---+------+----+
        | id|   var| val|
        +---+------+----+
        |  1|   int|11.0|
        |  1|double| 1.1|
        |  2|   int|12.0|
        |  2|double| 1.2|
        +---+------+----+

        See Also
        --------
        DataFrame.melt
        """
        assert ids is not None, "ids must not be None"

        def to_jcols(
            cols: Union["ColumnOrName", List["ColumnOrName"], Tuple["ColumnOrName", ...]]
        ) -> JavaObject:
            if isinstance(cols, list):
                return self._jcols(*cols)
            if isinstance(cols, tuple):
                return self._jcols(*list(cols))
            return self._jcols(cols)

        jids = to_jcols(ids)
        if values is None:
            jdf = self._jdf.unpivotWithSeq(jids, variableColumnName, valueColumnName)
        else:
            jvals = to_jcols(values)
            jdf = self._jdf.unpivotWithSeq(jids, jvals, variableColumnName, valueColumnName)

        return DataFrame(jdf, self.sparkSession)

    def melt(
        self,
        ids: Union["ColumnOrName", List["ColumnOrName"], Tuple["ColumnOrName", ...]],
        values: Optional[Union["ColumnOrName", List["ColumnOrName"], Tuple["ColumnOrName", ...]]],
        variableColumnName: str,
        valueColumnName: str,
    ) -> "DataFrame":
        """
        Unpivot a DataFrame from wide format to long format, optionally leaving
        identifier columns set. This is the reverse to `groupBy(...).pivot(...).agg(...)`,
        except for the aggregation, which cannot be reversed.

        :func:`melt` is an alias for :func:`unpivot`.

        .. versionadded:: 3.4.0

        Parameters
        ----------
        ids : str, Column, tuple, list, optional
            Column(s) to use as identifiers. Can be a single column or column name,
            or a list or tuple for multiple columns.
        values : str, Column, tuple, list, optional
            Column(s) to unpivot. Can be a single column or column name, or a list or tuple
            for multiple columns. If not specified or empty, use all columns that
            are not set as `ids`.
        variableColumnName : str
            Name of the variable column.
        valueColumnName : str
            Name of the value column.

        Returns
        -------
        :class:`DataFrame`
            Unpivoted DataFrame.

        See Also
        --------
        DataFrame.unpivot
        """
        return self.unpivot(ids, values, variableColumnName, valueColumnName)

    def agg(self, *exprs: Union[Column, Dict[str, str]]) -> "DataFrame":
        """Aggregate on the entire :class:`DataFrame` without groups
        (shorthand for ``df.groupBy().agg()``).

        .. versionadded:: 1.3.0

        .. versionchanged:: 3.4.0
            Support Spark Connect.

        Parameters
        ----------
        exprs : :class:`Column` or dict of key and value strings
            Columns or expressions to aggregate DataFrame by.

        Returns
        -------
        :class:`DataFrame`
            Aggregated DataFrame.

        Examples
        --------
        >>> from pyspark.sql import functions as F
        >>> df = spark.createDataFrame([(2, "Alice"), (5, "Bob")], schema=["age", "name"])
        >>> df.agg({"age": "max"}).show()
        +--------+
        |max(age)|
        +--------+
        |       5|
        +--------+
        >>> df.agg(F.min(df.age)).show()
        +--------+
        |min(age)|
        +--------+
        |       2|
        +--------+
        """
        return self.groupBy().agg(*exprs)  # type: ignore[arg-type]

    def observe(
        self,
        observation: Union["Observation", str],
        *exprs: Column,
    ) -> "DataFrame":
        """Define (named) metrics to observe on the DataFrame. This method returns an 'observed'
        DataFrame that returns the same result as the input, with the following guarantees:

        * It will compute the defined aggregates (metrics) on all the data that is flowing through
            the Dataset at that point.

        * It will report the value of the defined aggregate columns as soon as we reach a completion
            point. A completion point is either the end of a query (batch mode) or the end of a
            streaming epoch. The value of the aggregates only reflects the data processed since
            the previous completion point.

        The metrics columns must either contain a literal (e.g. lit(42)), or should contain one or
        more aggregate functions (e.g. sum(a) or sum(a + b) + avg(c) - lit(1)). Expressions that
        contain references to the input Dataset's columns must always be wrapped in an aggregate
        function.

        A user can observe these metrics by adding
        Python's :class:`~pyspark.sql.streaming.StreamingQueryListener`,
        Scala/Java's ``org.apache.spark.sql.streaming.StreamingQueryListener`` or Scala/Java's
        ``org.apache.spark.sql.util.QueryExecutionListener`` to the spark session.

        .. versionadded:: 3.3.0

        Parameters
        ----------
        observation : :class:`Observation` or str
            `str` to specify the name, or an :class:`Observation` instance to obtain the metric.

            .. versionchanged:: 3.4.0
               Added support for `str` in this parameter.
        exprs : :class:`Column`
            column expressions (:class:`Column`).

        Returns
        -------
        :class:`DataFrame`
            the observed :class:`DataFrame`.

        Notes
        -----
        When ``observation`` is :class:`Observation`, this method only supports batch queries.
        When ``observation`` is a string, this method works for both batch and streaming queries.
        Continuous execution is currently not supported yet.

        Examples
        --------
        When ``observation`` is :class:`Observation`, only batch queries work as below.

        >>> from pyspark.sql.functions import col, count, lit, max
        >>> from pyspark.sql import Observation
        >>> df = spark.createDataFrame([(2, "Alice"), (5, "Bob")], schema=["age", "name"])
        >>> observation = Observation("my metrics")
        >>> observed_df = df.observe(observation, count(lit(1)).alias("count"), max(col("age")))
        >>> observed_df.count()
        2
        >>> observation.get
        {'count': 2, 'max(age)': 5}

        When ``observation`` is a string, streaming queries also work as below.

        >>> from pyspark.sql.streaming import StreamingQueryListener
        >>> class MyErrorListener(StreamingQueryListener):
        ...    def onQueryStarted(self, event):
        ...        pass
        ...
        ...    def onQueryProgress(self, event):
        ...        row = event.progress.observedMetrics.get("my_event")
        ...        # Trigger if the number of errors exceeds 5 percent
        ...        num_rows = row.rc
        ...        num_error_rows = row.erc
        ...        ratio = num_error_rows / num_rows
        ...        if ratio > 0.05:
        ...            # Trigger alert
        ...            pass
        ...
        ...    def onQueryTerminated(self, event):
        ...        pass
        ...
        >>> spark.streams.addListener(MyErrorListener())
        >>> # Observe row count (rc) and error row count (erc) in the streaming Dataset
        ... observed_ds = df.observe(
        ...     "my_event",
        ...     count(lit(1)).alias("rc"),
        ...     count(col("error")).alias("erc"))  # doctest: +SKIP
        >>> observed_ds.writeStream.format("console").start()  # doctest: +SKIP
        """
        from pyspark.sql import Observation

        if len(exprs) == 0:
            raise ValueError("'exprs' should not be empty")
        if not all(isinstance(c, Column) for c in exprs):
            raise ValueError("all 'exprs' should be Column")

        if isinstance(observation, Observation):
            return observation._on(self, *exprs)
        elif isinstance(observation, str):
            return DataFrame(
                self._jdf.observe(
                    observation, exprs[0]._jc, _to_seq(self._sc, [c._jc for c in exprs[1:]])
                ),
                self.sparkSession,
            )
        else:
            raise ValueError("'observation' should be either `Observation` or `str`.")

    def union(self, other: "DataFrame") -> "DataFrame":
        """Return a new :class:`DataFrame` containing union of rows in this and another
        :class:`DataFrame`.

        .. versionadded:: 2.0.0

        .. versionchanged:: 3.4.0
            Support Spark Connect.

        Parameters
        ----------
        other : :class:`DataFrame`
            Another :class:`DataFrame` that needs to be unioned

        Returns
        -------
        :class:`DataFrame`

        See Also
        --------
        DataFrame.unionAll

        Notes
        -----
        This is equivalent to `UNION ALL` in SQL. To do a SQL-style set union
        (that does deduplication of elements), use this function followed by :func:`distinct`.

        Also as standard in SQL, this function resolves columns by position (not by name).

        Examples
        --------
        >>> df1 = spark.createDataFrame([[1, 2, 3]], ["col0", "col1", "col2"])
        >>> df2 = spark.createDataFrame([[4, 5, 6]], ["col1", "col2", "col0"])
        >>> df1.union(df2).show()
        +----+----+----+
        |col0|col1|col2|
        +----+----+----+
        |   1|   2|   3|
        |   4|   5|   6|
        +----+----+----+
        >>> df1.union(df1).show()
        +----+----+----+
        |col0|col1|col2|
        +----+----+----+
        |   1|   2|   3|
        |   1|   2|   3|
        +----+----+----+
        """
        return DataFrame(self._jdf.union(other._jdf), self.sparkSession)

    def unionAll(self, other: "DataFrame") -> "DataFrame":
        """Return a new :class:`DataFrame` containing union of rows in this and another
        :class:`DataFrame`.

        .. versionadded:: 1.3.0

        .. versionchanged:: 3.4.0
            Support Spark Connect.

        Parameters
        ----------
        other : :class:`DataFrame`
            Another :class:`DataFrame` that needs to be combined

        Returns
        -------
        :class:`DataFrame`
            Combined DataFrame

        Notes
        -----
        This is equivalent to `UNION ALL` in SQL. To do a SQL-style set union
        (that does deduplication of elements), use this function followed by :func:`distinct`.

        Also as standard in SQL, this function resolves columns by position (not by name).

        :func:`unionAll` is an alias to :func:`union`

        See Also
        --------
        DataFrame.union
        """
        return self.union(other)

    def unionByName(self, other: "DataFrame", allowMissingColumns: bool = False) -> "DataFrame":
        """Returns a new :class:`DataFrame` containing union of rows in this and another
        :class:`DataFrame`.

        This is different from both `UNION ALL` and `UNION DISTINCT` in SQL. To do a SQL-style set
        union (that does deduplication of elements), use this function followed by :func:`distinct`.

        .. versionadded:: 2.3.0

        .. versionchanged:: 3.4.0
            Support Spark Connect.

        Parameters
        ----------
        other : :class:`DataFrame`
            Another :class:`DataFrame` that needs to be combined.
        allowMissingColumns : bool, optional, default False
           Specify whether to allow missing columns.

           .. versionadded:: 3.1.0

        Returns
        -------
        :class:`DataFrame`
            Combined DataFrame.

        Examples
        --------
        The difference between this function and :func:`union` is that this function
        resolves columns by name (not by position):

        >>> df1 = spark.createDataFrame([[1, 2, 3]], ["col0", "col1", "col2"])
        >>> df2 = spark.createDataFrame([[4, 5, 6]], ["col1", "col2", "col0"])
        >>> df1.unionByName(df2).show()
        +----+----+----+
        |col0|col1|col2|
        +----+----+----+
        |   1|   2|   3|
        |   6|   4|   5|
        +----+----+----+

        When the parameter `allowMissingColumns` is ``True``, the set of column names
        in this and other :class:`DataFrame` can differ; missing columns will be filled with null.
        Further, the missing columns of this :class:`DataFrame` will be added at the end
        in the schema of the union result:

        >>> df1 = spark.createDataFrame([[1, 2, 3]], ["col0", "col1", "col2"])
        >>> df2 = spark.createDataFrame([[4, 5, 6]], ["col1", "col2", "col3"])
        >>> df1.unionByName(df2, allowMissingColumns=True).show()
        +----+----+----+----+
        |col0|col1|col2|col3|
        +----+----+----+----+
        |   1|   2|   3|null|
        |null|   4|   5|   6|
        +----+----+----+----+
        """
        return DataFrame(self._jdf.unionByName(other._jdf, allowMissingColumns), self.sparkSession)

    def intersect(self, other: "DataFrame") -> "DataFrame":
        """Return a new :class:`DataFrame` containing rows only in
        both this :class:`DataFrame` and another :class:`DataFrame`.
        Note that any duplicates are removed. To preserve duplicates
        use :func:`intersectAll`.

        .. versionadded:: 1.3.0

        .. versionchanged:: 3.4.0
            Support Spark Connect.

        Parameters
        ----------
        other : :class:`DataFrame`
            Another :class:`DataFrame` that needs to be combined.

        Returns
        -------
        :class:`DataFrame`
            Combined DataFrame.

        Notes
        -----
        This is equivalent to `INTERSECT` in SQL.

        Examples
        --------
        >>> df1 = spark.createDataFrame([("a", 1), ("a", 1), ("b", 3), ("c", 4)], ["C1", "C2"])
        >>> df2 = spark.createDataFrame([("a", 1), ("a", 1), ("b", 3)], ["C1", "C2"])
        >>> df1.intersect(df2).sort(df1.C1.desc()).show()
        +---+---+
        | C1| C2|
        +---+---+
        |  b|  3|
        |  a|  1|
        +---+---+
        """
        return DataFrame(self._jdf.intersect(other._jdf), self.sparkSession)

    def intersectAll(self, other: "DataFrame") -> "DataFrame":
        """Return a new :class:`DataFrame` containing rows in both this :class:`DataFrame`
        and another :class:`DataFrame` while preserving duplicates.

        This is equivalent to `INTERSECT ALL` in SQL. As standard in SQL, this function
        resolves columns by position (not by name).

        .. versionadded:: 2.4.0

        .. versionchanged:: 3.4.0
            Support Spark Connect.

        Parameters
        ----------
        other : :class:`DataFrame`
            Another :class:`DataFrame` that needs to be combined.

        Returns
        -------
        :class:`DataFrame`
            Combined DataFrame.

        Examples
        --------
        >>> df1 = spark.createDataFrame([("a", 1), ("a", 1), ("b", 3), ("c", 4)], ["C1", "C2"])
        >>> df2 = spark.createDataFrame([("a", 1), ("a", 1), ("b", 3)], ["C1", "C2"])
        >>> df1.intersectAll(df2).sort("C1", "C2").show()
        +---+---+
        | C1| C2|
        +---+---+
        |  a|  1|
        |  a|  1|
        |  b|  3|
        +---+---+
        """
        return DataFrame(self._jdf.intersectAll(other._jdf), self.sparkSession)

    def subtract(self, other: "DataFrame") -> "DataFrame":
        """Return a new :class:`DataFrame` containing rows in this :class:`DataFrame`
        but not in another :class:`DataFrame`.

        .. versionadded:: 1.3.0

        .. versionchanged:: 3.4.0
            Support Spark Connect.

        Parameters
        ----------
        other : :class:`DataFrame`
            Another :class:`DataFrame` that needs to be subtracted.

        Returns
        -------
        :class:`DataFrame`
            Subtracted DataFrame.

        Notes
        -----
        This is equivalent to `EXCEPT DISTINCT` in SQL.

        Examples
        --------
        >>> df1 = spark.createDataFrame([("a", 1), ("a", 1), ("b", 3), ("c", 4)], ["C1", "C2"])
        >>> df2 = spark.createDataFrame([("a", 1), ("a", 1), ("b", 3)], ["C1", "C2"])
        >>> df1.subtract(df2).show()
        +---+---+
        | C1| C2|
        +---+---+
        |  c|  4|
        +---+---+
        """
        return DataFrame(getattr(self._jdf, "except")(other._jdf), self.sparkSession)

    def dropDuplicates(self, subset: Optional[List[str]] = None) -> "DataFrame":
        """Return a new :class:`DataFrame` with duplicate rows removed,
        optionally only considering certain columns.

        For a static batch :class:`DataFrame`, it just drops duplicate rows. For a streaming
        :class:`DataFrame`, it will keep all data across triggers as intermediate state to drop
        duplicates rows. You can use :func:`withWatermark` to limit how late the duplicate data can
        be and the system will accordingly limit the state. In addition, data older than
        watermark will be dropped to avoid any possibility of duplicates.

        :func:`drop_duplicates` is an alias for :func:`dropDuplicates`.

        .. versionadded:: 1.4.0

        .. versionchanged:: 3.4.0
            Support Spark Connect.

        Parameters
        ----------
        subset : List of column names, optional
            List of columns to use for duplicate comparison (default All columns).

        Returns
        -------
        :class:`DataFrame`
            DataFrame without duplicates.

        Examples
        --------
        >>> from pyspark.sql import Row
        >>> df = spark.createDataFrame([
        ...     Row(name='Alice', age=5, height=80),
        ...     Row(name='Alice', age=5, height=80),
        ...     Row(name='Alice', age=10, height=80)
        ... ])

        Deduplicate the same rows.

        >>> df.dropDuplicates().show()
        +-----+---+------+
        | name|age|height|
        +-----+---+------+
        |Alice|  5|    80|
        |Alice| 10|    80|
        +-----+---+------+

        Deduplicate values on 'name' and 'height' columns.

        >>> df.dropDuplicates(['name', 'height']).show()
        +-----+---+------+
        | name|age|height|
        +-----+---+------+
        |Alice|  5|    80|
        +-----+---+------+
        """
        if subset is not None and (not isinstance(subset, Iterable) or isinstance(subset, str)):
            raise TypeError("Parameter 'subset' must be a list of columns")

        if subset is None:
            jdf = self._jdf.dropDuplicates()
        else:
            jdf = self._jdf.dropDuplicates(self._jseq(subset))
        return DataFrame(jdf, self.sparkSession)

    def dropna(
        self,
        how: str = "any",
        thresh: Optional[int] = None,
        subset: Optional[Union[str, Tuple[str, ...], List[str]]] = None,
    ) -> "DataFrame":
        """Returns a new :class:`DataFrame` omitting rows with null values.
        :func:`DataFrame.dropna` and :func:`DataFrameNaFunctions.drop` are aliases of each other.

        .. versionadded:: 1.3.1

        .. versionchanged:: 3.4.0
            Support Spark Connect.

        Parameters
        ----------
        how : str, optional
            'any' or 'all'.
            If 'any', drop a row if it contains any nulls.
            If 'all', drop a row only if all its values are null.
        thresh: int, optional
            default None
            If specified, drop rows that have less than `thresh` non-null values.
            This overwrites the `how` parameter.
        subset : str, tuple or list, optional
            optional list of column names to consider.

        Returns
        -------
        :class:`DataFrame`
            DataFrame with null only rows excluded.

        Examples
        --------
        >>> from pyspark.sql import Row
        >>> df = spark.createDataFrame([
        ...     Row(age=10, height=80, name="Alice"),
        ...     Row(age=5, height=None, name="Bob"),
        ...     Row(age=None, height=None, name="Tom"),
        ...     Row(age=None, height=None, name=None),
        ... ])
        >>> df.na.drop().show()
        +---+------+-----+
        |age|height| name|
        +---+------+-----+
        | 10|    80|Alice|
        +---+------+-----+
        """
        if how is not None and how not in ["any", "all"]:
            raise ValueError("how ('" + how + "') should be 'any' or 'all'")

        if subset is None:
            subset = self.columns
        elif isinstance(subset, str):
            subset = [subset]
        elif not isinstance(subset, (list, tuple)):
            raise TypeError("subset should be a list or tuple of column names")

        if thresh is None:
            thresh = len(subset) if how == "any" else 1

        return DataFrame(self._jdf.na().drop(thresh, self._jseq(subset)), self.sparkSession)

    @overload
    def fillna(
        self,
        value: "LiteralType",
        subset: Optional[Union[str, Tuple[str, ...], List[str]]] = ...,
    ) -> "DataFrame":
        ...

    @overload
    def fillna(self, value: Dict[str, "LiteralType"]) -> "DataFrame":
        ...

    def fillna(
        self,
        value: Union["LiteralType", Dict[str, "LiteralType"]],
        subset: Optional[Union[str, Tuple[str, ...], List[str]]] = None,
    ) -> "DataFrame":
        """Replace null values, alias for ``na.fill()``.
        :func:`DataFrame.fillna` and :func:`DataFrameNaFunctions.fill` are aliases of each other.

        .. versionadded:: 1.3.1

        .. versionchanged:: 3.4.0
            Support Spark Connect.

        Parameters
        ----------
        value : int, float, string, bool or dict
            Value to replace null values with.
            If the value is a dict, then `subset` is ignored and `value` must be a mapping
            from column name (string) to replacement value. The replacement value must be
            an int, float, boolean, or string.
        subset : str, tuple or list, optional
            optional list of column names to consider.
            Columns specified in subset that do not have matching data types are ignored.
            For example, if `value` is a string, and subset contains a non-string column,
            then the non-string column is simply ignored.

        Returns
        -------
        :class:`DataFrame`
            DataFrame with replaced null values.

        Examples
        --------
        >>> df = spark.createDataFrame([
        ...     (10, 80.5, "Alice", None),
        ...     (5, None, "Bob", None),
        ... 	(None, None, "Tom", None),
        ...     (None, None, None, True)],
        ...     schema=["age", "height", "name", "bool"])

        Fill all null values with 50 for numeric columns.

        >>> df.na.fill(50).show()
        +---+------+-----+----+
        |age|height| name|bool|
        +---+------+-----+----+
        | 10|  80.5|Alice|null|
        |  5|  50.0|  Bob|null|
        | 50|  50.0|  Tom|null|
        | 50|  50.0| null|true|
        +---+------+-----+----+

        Fill all null values with ``False`` for boolean columns.

        >>> df.na.fill(False).show()
        +----+------+-----+-----+
        | age|height| name| bool|
        +----+------+-----+-----+
        |  10|  80.5|Alice|false|
        |   5|  null|  Bob|false|
        |null|  null|  Tom|false|
        |null|  null| null| true|
        +----+------+-----+-----+

        Fill all null values with to 50 and "unknown" for 'age' and 'name' column respectively.

        >>> df.na.fill({'age': 50, 'name': 'unknown'}).show()
        +---+------+-------+----+
        |age|height|   name|bool|
        +---+------+-------+----+
        | 10|  80.5|  Alice|null|
        |  5|  null|    Bob|null|
        | 50|  null|    Tom|null|
        | 50|  null|unknown|true|
        +---+------+-------+----+
        """
        if not isinstance(value, (float, int, str, bool, dict)):
            raise TypeError("value should be a float, int, string, bool or dict")

        # Note that bool validates isinstance(int), but we don't want to
        # convert bools to floats

        if not isinstance(value, bool) and isinstance(value, int):
            value = float(value)

        if isinstance(value, dict):
            return DataFrame(self._jdf.na().fill(value), self.sparkSession)
        elif subset is None:
            return DataFrame(self._jdf.na().fill(value), self.sparkSession)
        else:
            if isinstance(subset, str):
                subset = [subset]
            elif not isinstance(subset, (list, tuple)):
                raise TypeError("subset should be a list or tuple of column names")

            return DataFrame(self._jdf.na().fill(value, self._jseq(subset)), self.sparkSession)

    @overload
    def replace(
        self,
        to_replace: "LiteralType",
        value: "OptionalPrimitiveType",
        subset: Optional[List[str]] = ...,
    ) -> "DataFrame":
        ...

    @overload
    def replace(
        self,
        to_replace: List["LiteralType"],
        value: List["OptionalPrimitiveType"],
        subset: Optional[List[str]] = ...,
    ) -> "DataFrame":
        ...

    @overload
    def replace(
        self,
        to_replace: Dict["LiteralType", "OptionalPrimitiveType"],
        subset: Optional[List[str]] = ...,
    ) -> "DataFrame":
        ...

    @overload
    def replace(
        self,
        to_replace: List["LiteralType"],
        value: "OptionalPrimitiveType",
        subset: Optional[List[str]] = ...,
    ) -> "DataFrame":
        ...

    def replace(  # type: ignore[misc]
        self,
        to_replace: Union[
            "LiteralType", List["LiteralType"], Dict["LiteralType", "OptionalPrimitiveType"]
        ],
        value: Optional[
            Union["OptionalPrimitiveType", List["OptionalPrimitiveType"], _NoValueType]
        ] = _NoValue,
        subset: Optional[List[str]] = None,
    ) -> "DataFrame":
        """Returns a new :class:`DataFrame` replacing a value with another value.
        :func:`DataFrame.replace` and :func:`DataFrameNaFunctions.replace` are
        aliases of each other.
        Values to_replace and value must have the same type and can only be numerics, booleans,
        or strings. Value can have None. When replacing, the new value will be cast
        to the type of the existing column.
        For numeric replacements all values to be replaced should have unique
        floating point representation. In case of conflicts (for example with `{42: -1, 42.0: 1}`)
        and arbitrary replacement will be used.

        .. versionadded:: 1.4.0

        .. versionchanged:: 3.4.0
            Support Spark Connect.

        Parameters
        ----------
        to_replace : bool, int, float, string, list or dict
            Value to be replaced.
            If the value is a dict, then `value` is ignored or can be omitted, and `to_replace`
            must be a mapping between a value and a replacement.
        value : bool, int, float, string or None, optional
            The replacement value must be a bool, int, float, string or None. If `value` is a
            list, `value` should be of the same length and type as `to_replace`.
            If `value` is a scalar and `to_replace` is a sequence, then `value` is
            used as a replacement for each item in `to_replace`.
        subset : list, optional
            optional list of column names to consider.
            Columns specified in subset that do not have matching data types are ignored.
            For example, if `value` is a string, and subset contains a non-string column,
            then the non-string column is simply ignored.

        Returns
        -------
        :class:`DataFrame`
            DataFrame with replaced values.

        Examples
        --------
        >>> df = spark.createDataFrame([
        ...     (10, 80, "Alice"),
        ...     (5, None, "Bob"),
        ...     (None, 10, "Tom"),
        ...     (None, None, None)],
        ...     schema=["age", "height", "name"])

        Replace 10 to 20 in all columns.

        >>> df.na.replace(10, 20).show()
        +----+------+-----+
        | age|height| name|
        +----+------+-----+
        |  20|    80|Alice|
        |   5|  null|  Bob|
        |null|    20|  Tom|
        |null|  null| null|
        +----+------+-----+

        Replace 'Alice' to null in all columns.

        >>> df.na.replace('Alice', None).show()
        +----+------+----+
        | age|height|name|
        +----+------+----+
        |  10|    80|null|
        |   5|  null| Bob|
        |null|    10| Tom|
        |null|  null|null|
        +----+------+----+

        Replace 'Alice' to 'A', and 'Bob' to 'B' in the 'name' column.

        >>> df.na.replace(['Alice', 'Bob'], ['A', 'B'], 'name').show()
        +----+------+----+
        | age|height|name|
        +----+------+----+
        |  10|    80|   A|
        |   5|  null|   B|
        |null|    10| Tom|
        |null|  null|null|
        +----+------+----+
        """
        if value is _NoValue:
            if isinstance(to_replace, dict):
                value = None
            else:
                raise TypeError("value argument is required when to_replace is not a dictionary.")

        # Helper functions
        def all_of(types: Union[Type, Tuple[Type, ...]]) -> Callable[[Iterable], bool]:
            """Given a type or tuple of types and a sequence of xs
            check if each x is instance of type(s)

            >>> all_of(bool)([True, False])
            True
            >>> all_of(str)(["a", 1])
            False
            """

            def all_of_(xs: Iterable) -> bool:
                return all(isinstance(x, types) for x in xs)

            return all_of_

        all_of_bool = all_of(bool)
        all_of_str = all_of(str)
        all_of_numeric = all_of((float, int))

        # Validate input types
        valid_types = (bool, float, int, str, list, tuple)
        if not isinstance(to_replace, valid_types + (dict,)):
            raise TypeError(
                "to_replace should be a bool, float, int, string, list, tuple, or dict. "
                "Got {0}".format(type(to_replace))
            )

        if (
            not isinstance(value, valid_types)
            and value is not None
            and not isinstance(to_replace, dict)
        ):
            raise TypeError(
                "If to_replace is not a dict, value should be "
                "a bool, float, int, string, list, tuple or None. "
                "Got {0}".format(type(value))
            )

        if isinstance(to_replace, (list, tuple)) and isinstance(value, (list, tuple)):
            if len(to_replace) != len(value):
                raise ValueError(
                    "to_replace and value lists should be of the same length. "
                    "Got {0} and {1}".format(len(to_replace), len(value))
                )

        if not (subset is None or isinstance(subset, (list, tuple, str))):
            raise TypeError(
                "subset should be a list or tuple of column names, "
                "column name or None. Got {0}".format(type(subset))
            )

        # Reshape input arguments if necessary
        if isinstance(to_replace, (float, int, str)):
            to_replace = [to_replace]

        if isinstance(to_replace, dict):
            rep_dict = to_replace
            if value is not None:
                warnings.warn("to_replace is a dict and value is not None. value will be ignored.")
        else:
            if isinstance(value, (float, int, str)) or value is None:
                value = [value for _ in range(len(to_replace))]
            rep_dict = dict(zip(to_replace, cast("Iterable[Optional[Union[float, str]]]", value)))

        if isinstance(subset, str):
            subset = [subset]

        # Verify we were not passed in mixed type generics.
        if not any(
            all_of_type(rep_dict.keys())
            and all_of_type(x for x in rep_dict.values() if x is not None)
            for all_of_type in [all_of_bool, all_of_str, all_of_numeric]
        ):
            raise ValueError("Mixed type replacements are not supported")

        if subset is None:
            return DataFrame(self._jdf.na().replace("*", rep_dict), self.sparkSession)
        else:
            return DataFrame(
                self._jdf.na().replace(self._jseq(subset), self._jmap(rep_dict)),
                self.sparkSession,
            )

    @overload
    def approxQuantile(
        self,
        col: str,
        probabilities: Union[List[float], Tuple[float]],
        relativeError: float,
    ) -> List[float]:
        ...

    @overload
    def approxQuantile(
        self,
        col: Union[List[str], Tuple[str]],
        probabilities: Union[List[float], Tuple[float]],
        relativeError: float,
    ) -> List[List[float]]:
        ...

    def approxQuantile(
        self,
        col: Union[str, List[str], Tuple[str]],
        probabilities: Union[List[float], Tuple[float]],
        relativeError: float,
    ) -> Union[List[float], List[List[float]]]:
        """
        Calculates the approximate quantiles of numerical columns of a
        :class:`DataFrame`.

        The result of this algorithm has the following deterministic bound:
        If the :class:`DataFrame` has N elements and if we request the quantile at
        probability `p` up to error `err`, then the algorithm will return
        a sample `x` from the :class:`DataFrame` so that the *exact* rank of `x` is
        close to (p * N). More precisely,

          floor((p - err) * N) <= rank(x) <= ceil((p + err) * N).

        This method implements a variation of the Greenwald-Khanna
        algorithm (with some speed optimizations). The algorithm was first
        present in [[https://doi.org/10.1145/375663.375670
        Space-efficient Online Computation of Quantile Summaries]]
        by Greenwald and Khanna.

        .. versionadded:: 2.0.0

        Parameters
        ----------
        col: str, tuple or list
            Can be a single column name, or a list of names for multiple columns.

            .. versionchanged:: 2.2.0
               Added support for multiple columns.
        probabilities : list or tuple
            a list of quantile probabilities
            Each number must belong to [0, 1].
            For example 0 is the minimum, 0.5 is the median, 1 is the maximum.
        relativeError : float
            The relative target precision to achieve
            (>= 0). If set to zero, the exact quantiles are computed, which
            could be very expensive. Note that values greater than 1 are
            accepted but gives the same result as 1.

        Returns
        -------
        list
            the approximate quantiles at the given probabilities.

            * If the input `col` is a string, the output is a list of floats.

            * If the input `col` is a list or tuple of strings, the output is also a
                list, but each element in it is a list of floats, i.e., the output
                is a list of list of floats.

        Notes
        -----
        Null values will be ignored in numerical columns before calculation.
        For columns only containing null values, an empty list is returned.
        """

        if not isinstance(col, (str, list, tuple)):
            raise TypeError("col should be a string, list or tuple, but got %r" % type(col))

        isStr = isinstance(col, str)

        if isinstance(col, tuple):
            col = list(col)
        elif isStr:
            col = [cast(str, col)]

        for c in col:
            if not isinstance(c, str):
                raise TypeError("columns should be strings, but got %r" % type(c))
        col = _to_list(self._sc, cast(List["ColumnOrName"], col))

        if not isinstance(probabilities, (list, tuple)):
            raise TypeError("probabilities should be a list or tuple")
        if isinstance(probabilities, tuple):
            probabilities = list(probabilities)
        for p in probabilities:
            if not isinstance(p, (float, int)) or p < 0 or p > 1:
                raise ValueError("probabilities should be numerical (float, int) in [0,1].")
        probabilities = _to_list(self._sc, cast(List["ColumnOrName"], probabilities))

        if not isinstance(relativeError, (float, int)):
            raise TypeError("relativeError should be numerical (float, int)")
        if relativeError < 0:
            raise ValueError("relativeError should be >= 0.")
        relativeError = float(relativeError)

        jaq = self._jdf.stat().approxQuantile(col, probabilities, relativeError)
        jaq_list = [list(j) for j in jaq]
        return jaq_list[0] if isStr else jaq_list

    def corr(self, col1: str, col2: str, method: Optional[str] = None) -> float:
        """
        Calculates the correlation of two columns of a :class:`DataFrame` as a double value.
        Currently only supports the Pearson Correlation Coefficient.
        :func:`DataFrame.corr` and :func:`DataFrameStatFunctions.corr` are aliases of each other.

        .. versionadded:: 1.4.0

        Parameters
        ----------
        col1 : str
            The name of the first column
        col2 : str
            The name of the second column
        method : str, optional
            The correlation method. Currently only supports "pearson"

        Returns
        -------
        float
            Pearson Correlation Coefficient of two columns.

        Examples
        --------
        >>> df = spark.createDataFrame([(1, 12), (10, 1), (19, 8)], ["c1", "c2"])
        >>> df.corr("c1", "c2")
        -0.3592106040535498
        >>> df = spark.createDataFrame([(11, 12), (10, 11), (9, 10)], ["small", "bigger"])
        >>> df.corr("small", "bigger")
        1.0

        """
        if not isinstance(col1, str):
            raise TypeError("col1 should be a string.")
        if not isinstance(col2, str):
            raise TypeError("col2 should be a string.")
        if not method:
            method = "pearson"
        if not method == "pearson":
            raise ValueError(
                "Currently only the calculation of the Pearson Correlation "
                + "coefficient is supported."
            )
        return self._jdf.stat().corr(col1, col2, method)

    def cov(self, col1: str, col2: str) -> float:
        """
        Calculate the sample covariance for the given columns, specified by their names, as a
        double value. :func:`DataFrame.cov` and :func:`DataFrameStatFunctions.cov` are aliases.

        .. versionadded:: 1.4.0

        Parameters
        ----------
        col1 : str
            The name of the first column
        col2 : str
            The name of the second column

        Returns
        -------
        float
            Covariance of two columns.

        Examples
        --------
        >>> df = spark.createDataFrame([(1, 12), (10, 1), (19, 8)], ["c1", "c2"])
        >>> df.cov("c1", "c2")
        -18.0
        >>> df = spark.createDataFrame([(11, 12), (10, 11), (9, 10)], ["small", "bigger"])
        >>> df.cov("small", "bigger")
        1.0

        """
        if not isinstance(col1, str):
            raise TypeError("col1 should be a string.")
        if not isinstance(col2, str):
            raise TypeError("col2 should be a string.")
        return self._jdf.stat().cov(col1, col2)

    def crosstab(self, col1: str, col2: str) -> "DataFrame":
        """
        Computes a pair-wise frequency table of the given columns. Also known as a contingency
        table.
        The first column of each row will be the distinct values of `col1` and the column names
        will be the distinct values of `col2`. The name of the first column will be `$col1_$col2`.
        Pairs that have no occurrences will have zero as their counts.
        :func:`DataFrame.crosstab` and :func:`DataFrameStatFunctions.crosstab` are aliases.

        .. versionadded:: 1.4.0

        .. versionchanged:: 3.4.0
            Support Spark Connect.

        Parameters
        ----------
        col1 : str
            The name of the first column. Distinct items will make the first item of
            each row.
        col2 : str
            The name of the second column. Distinct items will make the column names
            of the :class:`DataFrame`.

        Returns
        -------
        :class:`DataFrame`
            Frequency matrix of two columns.

        Examples
        --------
        >>> df = spark.createDataFrame([(1, 11), (1, 11), (3, 10), (4, 8), (4, 8)], ["c1", "c2"])
        >>> df.crosstab("c1", "c2").sort("c1_c2").show()
        +-----+---+---+---+
        |c1_c2| 10| 11|  8|
        +-----+---+---+---+
        |    1|  0|  2|  0|
        |    3|  1|  0|  0|
        |    4|  0|  0|  2|
        +-----+---+---+---+

        """
        if not isinstance(col1, str):
            raise TypeError("col1 should be a string.")
        if not isinstance(col2, str):
            raise TypeError("col2 should be a string.")
        return DataFrame(self._jdf.stat().crosstab(col1, col2), self.sparkSession)

    def freqItems(
        self, cols: Union[List[str], Tuple[str]], support: Optional[float] = None
    ) -> "DataFrame":
        """
        Finding frequent items for columns, possibly with false positives. Using the
        frequent element count algorithm described in
        "https://doi.org/10.1145/762471.762473, proposed by Karp, Schenker, and Papadimitriou".
        :func:`DataFrame.freqItems` and :func:`DataFrameStatFunctions.freqItems` are aliases.

        .. versionadded:: 1.4.0

        Parameters
        ----------
        cols : list or tuple
            Names of the columns to calculate frequent items for as a list or tuple of
            strings.
        support : float, optional
            The frequency with which to consider an item 'frequent'. Default is 1%.
            The support must be greater than 1e-4.

        Returns
        -------
        :class:`DataFrame`
            DataFrame with frequent items.

        Notes
        -----
        This function is meant for exploratory data analysis, as we make no
        guarantee about the backward compatibility of the schema of the resulting
        :class:`DataFrame`.

        Examples
        --------
        >>> df = spark.createDataFrame([(1, 11), (1, 11), (3, 10), (4, 8), (4, 8)], ["c1", "c2"])
        >>> df.freqItems(["c1", "c2"]).show()  # doctest: +SKIP
        +------------+------------+
        |c1_freqItems|c2_freqItems|
        +------------+------------+
        |   [4, 1, 3]| [8, 11, 10]|
        +------------+------------+
        """
        if isinstance(cols, tuple):
            cols = list(cols)
        if not isinstance(cols, list):
            raise TypeError("cols must be a list or tuple of column names as strings.")
        if not support:
            support = 0.01
        return DataFrame(
            self._jdf.stat().freqItems(_to_seq(self._sc, cols), support), self.sparkSession
        )

    def withColumns(self, *colsMap: Dict[str, Column]) -> "DataFrame":
        """
        Returns a new :class:`DataFrame` by adding multiple columns or replacing the
        existing columns that have the same names.

        The colsMap is a map of column name and column, the column must only refer to attributes
        supplied by this Dataset. It is an error to add columns that refer to some other Dataset.

        .. versionadded:: 3.3.0
           Added support for multiple columns adding

        .. versionchanged:: 3.4.0
            Support Spark Connect.

        Parameters
        ----------
        colsMap : dict
            a dict of column name and :class:`Column`. Currently, only a single map is supported.

        Returns
        -------
        :class:`DataFrame`
            DataFrame with new or replaced columns.

        Examples
        --------
        >>> df = spark.createDataFrame([(2, "Alice"), (5, "Bob")], schema=["age", "name"])
        >>> df.withColumns({'age2': df.age + 2, 'age3': df.age + 3}).show()
        +---+-----+----+----+
        |age| name|age2|age3|
        +---+-----+----+----+
        |  2|Alice|   4|   5|
        |  5|  Bob|   7|   8|
        +---+-----+----+----+
        """
        # Below code is to help enable kwargs in future.
        assert len(colsMap) == 1
        colsMap = colsMap[0]  # type: ignore[assignment]

        if not isinstance(colsMap, dict):
            raise TypeError("colsMap must be dict of column name and column.")

        col_names = list(colsMap.keys())
        cols = list(colsMap.values())

        return DataFrame(
            self._jdf.withColumns(_to_seq(self._sc, col_names), self._jcols(*cols)),
            self.sparkSession,
        )

    def withColumn(self, colName: str, col: Column) -> "DataFrame":
        """
        Returns a new :class:`DataFrame` by adding a column or replacing the
        existing column that has the same name.

        The column expression must be an expression over this :class:`DataFrame`; attempting to add
        a column from some other :class:`DataFrame` will raise an error.

        .. versionadded:: 1.3.0

        .. versionchanged:: 3.4.0
            Support Spark Connect.

        Parameters
        ----------
        colName : str
            string, name of the new column.
        col : :class:`Column`
            a :class:`Column` expression for the new column.

        Returns
        -------
        :class:`DataFrame`
            DataFrame with new or replaced column.

        Notes
        -----
        This method introduces a projection internally. Therefore, calling it multiple
        times, for instance, via loops in order to add multiple columns can generate big
        plans which can cause performance issues and even `StackOverflowException`.
        To avoid this, use :func:`select` with multiple columns at once.

        Examples
        --------
        >>> df = spark.createDataFrame([(2, "Alice"), (5, "Bob")], schema=["age", "name"])
        >>> df.withColumn('age2', df.age + 2).show()
        +---+-----+----+
        |age| name|age2|
        +---+-----+----+
        |  2|Alice|   4|
        |  5|  Bob|   7|
        +---+-----+----+
        """
        if not isinstance(col, Column):
            raise TypeError("col should be Column")
        return DataFrame(self._jdf.withColumn(colName, col._jc), self.sparkSession)

    def withColumnRenamed(self, existing: str, new: str) -> "DataFrame":
        """Returns a new :class:`DataFrame` by renaming an existing column.
        This is a no-op if the schema doesn't contain the given column name.

        .. versionadded:: 1.3.0

        .. versionchanged:: 3.4.0
            Support Spark Connect.

        Parameters
        ----------
        existing : str
            string, name of the existing column to rename.
        new : str
            string, new name of the column.

        Returns
        -------
        :class:`DataFrame`
            DataFrame with renamed column.

        Examples
        --------
        >>> df = spark.createDataFrame([(2, "Alice"), (5, "Bob")], schema=["age", "name"])
        >>> df.withColumnRenamed('age', 'age2').show()
        +----+-----+
        |age2| name|
        +----+-----+
        |   2|Alice|
        |   5|  Bob|
        +----+-----+
        """
        return DataFrame(self._jdf.withColumnRenamed(existing, new), self.sparkSession)

    def withColumnsRenamed(self, colsMap: Dict[str, str]) -> "DataFrame":
        """
        Returns a new :class:`DataFrame` by renaming multiple columns.
        This is a no-op if the schema doesn't contain the given column names.

        .. versionadded:: 3.4.0
           Added support for multiple columns renaming

        .. versionchanged:: 3.4.0
            Support Spark Connect.

        Parameters
        ----------
        colsMap : dict
            a dict of existing column names and corresponding desired column names.
            Currently, only a single map is supported.

        Returns
        -------
        :class:`DataFrame`
            DataFrame with renamed columns.

        See Also
        --------
        :meth:`withColumnRenamed`

        Examples
        --------
        >>> df = spark.createDataFrame([(2, "Alice"), (5, "Bob")], schema=["age", "name"])
        >>> df = df.withColumns({'age2': df.age + 2, 'age3': df.age + 3})
        >>> df.withColumnsRenamed({'age2': 'age4', 'age3': 'age5'}).show()
        +---+-----+----+----+
        |age| name|age4|age5|
        +---+-----+----+----+
        |  2|Alice|   4|   5|
        |  5|  Bob|   7|   8|
        +---+-----+----+----+
        """
        if not isinstance(colsMap, dict):
            raise TypeError("colsMap must be dict of existing column name and new column name.")

        return DataFrame(self._jdf.withColumnsRenamed(colsMap), self.sparkSession)

    def withMetadata(self, columnName: str, metadata: Dict[str, Any]) -> "DataFrame":
        """Returns a new :class:`DataFrame` by updating an existing column with metadata.

        .. versionadded:: 3.3.0

        Parameters
        ----------
        columnName : str
            string, name of the existing column to update the metadata.
        metadata : dict
            dict, new metadata to be assigned to df.schema[columnName].metadata

        Returns
        -------
        :class:`DataFrame`
            DataFrame with updated metadata column.

        Examples
        --------
        >>> df = spark.createDataFrame([(2, "Alice"), (5, "Bob")], schema=["age", "name"])
        >>> df_meta = df.withMetadata('age', {'foo': 'bar'})
        >>> df_meta.schema['age'].metadata
        {'foo': 'bar'}
        """
        if not isinstance(metadata, dict):
            raise TypeError("metadata should be a dict")
        sc = SparkContext._active_spark_context
        assert sc is not None and sc._jvm is not None
        jmeta = sc._jvm.org.apache.spark.sql.types.Metadata.fromJson(json.dumps(metadata))
        return DataFrame(self._jdf.withMetadata(columnName, jmeta), self.sparkSession)

    @overload
    def drop(self, cols: "ColumnOrName") -> "DataFrame":
        ...

    @overload
    def drop(self, *cols: str) -> "DataFrame":
        ...

    def drop(self, *cols: "ColumnOrName") -> "DataFrame":  # type: ignore[misc]
        """Returns a new :class:`DataFrame` without specified columns.
        This is a no-op if the schema doesn't contain the given column name(s).

        .. versionadded:: 1.4.0

        .. versionchanged:: 3.4.0
            Support Spark Connect.

        Parameters
        ----------
        cols: str or :class:`Column`
            a name of the column, or the :class:`Column` to drop

        Returns
        -------
        :class:`DataFrame`
            DataFrame without given columns.

        Examples
        --------
        >>> from pyspark.sql import Row
        >>> df = spark.createDataFrame(
        ...     [(14, "Tom"), (23, "Alice"), (16, "Bob")], ["age", "name"])
        >>> df2 = spark.createDataFrame([Row(height=80, name="Tom"), Row(height=85, name="Bob")])

        >>> df.drop('age').show()
        +-----+
        | name|
        +-----+
        |  Tom|
        |Alice|
        |  Bob|
        +-----+
        >>> df.drop(df.age).show()
        +-----+
        | name|
        +-----+
        |  Tom|
        |Alice|
        |  Bob|
        +-----+

        Drop the column that joined both DataFrames on.

        >>> df.join(df2, df.name == df2.name, 'inner').drop('name').show()
        +---+------+
        |age|height|
        +---+------+
        | 16|    85|
        | 14|    80|
        +---+------+
        """
        if len(cols) == 1:
            col = cols[0]
            if isinstance(col, str):
                jdf = self._jdf.drop(col)
            elif isinstance(col, Column):
                jdf = self._jdf.drop(col._jc)
            else:
                raise TypeError("col should be a string or a Column")
        else:
            jcols = [_to_java_column(c) for c in cols]
            first_column, *remaining_columns = jcols
            jdf = self._jdf.drop(first_column, self._jseq(remaining_columns))

        return DataFrame(jdf, self.sparkSession)

    def toDF(self, *cols: str) -> "DataFrame":
        """Returns a new :class:`DataFrame` that with new specified column names

        .. versionchanged:: 3.4.0
            Support Spark Connect.

        Parameters
        ----------
        *cols : tuple
            a tuple of string new column name. The length of the
            list needs to be the same as the number of columns in the initial
            :class:`DataFrame`

        Returns
        -------
        :class:`DataFrame`
            DataFrame with new column names.

        Examples
        --------
        >>> df = spark.createDataFrame([(14, "Tom"), (23, "Alice"),
        ...     (16, "Bob")], ["age", "name"])
        >>> df.toDF('f1', 'f2').show()
        +---+-----+
        | f1|   f2|
        +---+-----+
        | 14|  Tom|
        | 23|Alice|
        | 16|  Bob|
        +---+-----+
        """
        jdf = self._jdf.toDF(self._jseq(cols))
        return DataFrame(jdf, self.sparkSession)

    def transform(self, func: Callable[..., "DataFrame"], *args: Any, **kwargs: Any) -> "DataFrame":
        """Returns a new :class:`DataFrame`. Concise syntax for chaining custom transformations.

        .. versionadded:: 3.0.0

        .. versionchanged:: 3.4.0
            Support Spark Connect.

        Parameters
        ----------
        func : function
            a function that takes and returns a :class:`DataFrame`.
        *args
            Positional arguments to pass to func.

            .. versionadded:: 3.3.0
        **kwargs
            Keyword arguments to pass to func.

            .. versionadded:: 3.3.0

        Returns
        -------
        :class:`DataFrame`
            Transformed DataFrame.

        Examples
        --------
        >>> from pyspark.sql.functions import col
        >>> df = spark.createDataFrame([(1, 1.0), (2, 2.0)], ["int", "float"])
        >>> def cast_all_to_int(input_df):
        ...     return input_df.select([col(col_name).cast("int") for col_name in input_df.columns])
        >>> def sort_columns_asc(input_df):
        ...     return input_df.select(*sorted(input_df.columns))
        >>> df.transform(cast_all_to_int).transform(sort_columns_asc).show()
        +-----+---+
        |float|int|
        +-----+---+
        |    1|  1|
        |    2|  2|
        +-----+---+

        >>> def add_n(input_df, n):
        ...     return input_df.select([(col(col_name) + n).alias(col_name)
        ...                             for col_name in input_df.columns])
        >>> df.transform(add_n, 1).transform(add_n, n=10).show()
        +---+-----+
        |int|float|
        +---+-----+
        | 12| 12.0|
        | 13| 13.0|
        +---+-----+
        """
        result = func(self, *args, **kwargs)
        assert isinstance(
            result, DataFrame
        ), "Func returned an instance of type [%s], " "should have been DataFrame." % type(result)
        return result

    def sameSemantics(self, other: "DataFrame") -> bool:
        """
        Returns `True` when the logical query plans inside both :class:`DataFrame`\\s are equal and
        therefore return the same results.

        .. versionadded:: 3.1.0

        Notes
        -----
        The equality comparison here is simplified by tolerating the cosmetic differences
        such as attribute names.

        This API can compare both :class:`DataFrame`\\s very fast but can still return
        `False` on the :class:`DataFrame` that return the same results, for instance, from
        different plans. Such false negative semantic can be useful when caching as an example.

        This API is a developer API.

        Parameters
        ----------
        other : :class:`DataFrame`
            The other DataFrame to compare against.

        Returns
        -------
        bool
            Whether these two DataFrames are similar.

        Examples
        --------
        >>> df1 = spark.range(10)
        >>> df2 = spark.range(10)
        >>> df1.withColumn("col1", df1.id * 2).sameSemantics(df2.withColumn("col1", df2.id * 2))
        True
        >>> df1.withColumn("col1", df1.id * 2).sameSemantics(df2.withColumn("col1", df2.id + 2))
        False
        >>> df1.withColumn("col1", df1.id * 2).sameSemantics(df2.withColumn("col0", df2.id * 2))
        True
        """
        if not isinstance(other, DataFrame):
            raise TypeError("other parameter should be of DataFrame; however, got %s" % type(other))
        return self._jdf.sameSemantics(other._jdf)

    def semanticHash(self) -> int:
        """
        Returns a hash code of the logical query plan against this :class:`DataFrame`.

        .. versionadded:: 3.1.0

        Notes
        -----
        Unlike the standard hash code, the hash is calculated against the query plan
        simplified by tolerating the cosmetic differences such as attribute names.

        This API is a developer API.

        Returns
        -------
        int
            Hash value.

        Examples
        --------
        >>> spark.range(10).selectExpr("id as col0").semanticHash()  # doctest: +SKIP
        1855039936
        >>> spark.range(10).selectExpr("id as col1").semanticHash()  # doctest: +SKIP
        1855039936
        """
        return self._jdf.semanticHash()

    def inputFiles(self) -> List[str]:
        """
        Returns a best-effort snapshot of the files that compose this :class:`DataFrame`.
        This method simply asks each constituent BaseRelation for its respective files and
        takes the union of all results. Depending on the source relations, this may not find
        all input files. Duplicates are removed.

        .. versionadded:: 3.1.0

        .. versionchanged:: 3.4.0
            Support Spark Connect.

        Returns
        -------
        list
            List of file paths.

        Examples
        --------
        >>> import tempfile
        >>> with tempfile.TemporaryDirectory() as d:
        ...     # Write a single-row DataFrame into a JSON file
        ...     spark.createDataFrame(
        ...         [{"age": 100, "name": "Hyukjin Kwon"}]
        ...     ).repartition(1).write.json(d, mode="overwrite")
        ...
        ...     # Read the JSON file as a DataFrame.
        ...     df = spark.read.format("json").load(d)
        ...
        ...     # Returns the number of input files.
        ...     len(df.inputFiles())
        1
        """
        return list(self._jdf.inputFiles())

    where = copy_func(filter, sinceversion=1.3, doc=":func:`where` is an alias for :func:`filter`.")

    # Two aliases below were added for pandas compatibility many years ago.
    # There are too many differences compared to pandas and we cannot just
    # make it "compatible" by adding aliases. Therefore, we stop adding such
    # aliases as of Spark 3.0. Two methods below remain just
    # for legacy users currently.
    groupby = copy_func(
        groupBy, sinceversion=1.4, doc=":func:`groupby` is an alias for :func:`groupBy`."
    )

    drop_duplicates = copy_func(
        dropDuplicates,
        sinceversion=1.4,
        doc=":func:`drop_duplicates` is an alias for :func:`dropDuplicates`.",
    )

    def writeTo(self, table: str) -> DataFrameWriterV2:
        """
        Create a write configuration builder for v2 sources.

        This builder is used to configure and execute write operations.

        For example, to append or create or replace existing tables.

        .. versionadded:: 3.1.0

        Parameters
        ----------
        table : str
            Target table name to write to.

        Returns
        -------
        :class:`DataFrameWriterV2`
            DataFrameWriterV2 to use further to specify how to save the data

        Examples
        --------
        >>> df = spark.createDataFrame(
        ...     [(14, "Tom"), (23, "Alice"), (16, "Bob")], ["age", "name"])
        >>> df.writeTo("catalog.db.table").append()  # doctest: +SKIP
        >>> df.writeTo(                              # doctest: +SKIP
        ...     "catalog.db.table"
        ... ).partitionedBy("col").createOrReplace()
        """
        return DataFrameWriterV2(self, table)

    # Keep to_pandas_on_spark for backward compatibility for now.
    def to_pandas_on_spark(
        self, index_col: Optional[Union[str, List[str]]] = None
    ) -> "PandasOnSparkDataFrame":
        warnings.warn(
            "DataFrame.to_pandas_on_spark is deprecated. Use DataFrame.pandas_api instead.",
            FutureWarning,
        )
        return self.pandas_api(index_col)

    def pandas_api(
        self, index_col: Optional[Union[str, List[str]]] = None
    ) -> "PandasOnSparkDataFrame":
        """
        Converts the existing DataFrame into a pandas-on-Spark DataFrame.

        If a pandas-on-Spark DataFrame is converted to a Spark DataFrame and then back
        to pandas-on-Spark, it will lose the index information and the original index
        will be turned into a normal column.

        This is only available if Pandas is installed and available.

        Parameters
        ----------
        index_col: str or list of str, optional, default: None
            Index column of table in Spark.

        Returns
        -------
        :class:`PandasOnSparkDataFrame`

        See Also
        --------
        pyspark.pandas.frame.DataFrame.to_spark

        Examples
        --------
        >>> df = spark.createDataFrame(
        ...     [(14, "Tom"), (23, "Alice"), (16, "Bob")], ["age", "name"])

        >>> df.pandas_api()  # doctest: +SKIP
           age   name
        0   14    Tom
        1   23  Alice
        2   16    Bob

        We can specify the index columns.

        >>> df.pandas_api(index_col="age")  # doctest: +SKIP
              name
        age
        14     Tom
        23   Alice
        16     Bob
        """
        from pyspark.pandas.namespace import _get_index_map
        from pyspark.pandas.frame import DataFrame as PandasOnSparkDataFrame
        from pyspark.pandas.internal import InternalFrame

        index_spark_columns, index_names = _get_index_map(self, index_col)
        internal = InternalFrame(
            spark_frame=self,
            index_spark_columns=index_spark_columns,
            index_names=index_names,  # type: ignore[arg-type]
        )
        return PandasOnSparkDataFrame(internal)

    # Keep to_koalas for backward compatibility for now.
    def to_koalas(
        self, index_col: Optional[Union[str, List[str]]] = None
    ) -> "PandasOnSparkDataFrame":
        return self.pandas_api(index_col)


def _to_scala_map(sc: SparkContext, jm: Dict) -> JavaObject:
    """
    Convert a dict into a JVM Map.
    """
    assert sc._jvm is not None
    return sc._jvm.PythonUtils.toScalaMap(jm)


class DataFrameNaFunctions:
    """Functionality for working with missing data in :class:`DataFrame`.

    .. versionadded:: 1.4.0

    .. versionchanged:: 3.4.0
        Support Spark Connect.
    """

    def __init__(self, df: DataFrame):
        self.df = df

    def drop(
        self,
        how: str = "any",
        thresh: Optional[int] = None,
        subset: Optional[Union[str, Tuple[str, ...], List[str]]] = None,
    ) -> DataFrame:
        return self.df.dropna(how=how, thresh=thresh, subset=subset)

    drop.__doc__ = DataFrame.dropna.__doc__

    @overload
    def fill(self, value: "LiteralType", subset: Optional[List[str]] = ...) -> DataFrame:
        ...

    @overload
    def fill(self, value: Dict[str, "LiteralType"]) -> DataFrame:
        ...

    def fill(
        self,
        value: Union["LiteralType", Dict[str, "LiteralType"]],
        subset: Optional[List[str]] = None,
    ) -> DataFrame:
        return self.df.fillna(value=value, subset=subset)  # type: ignore[arg-type]

    fill.__doc__ = DataFrame.fillna.__doc__

    @overload
    def replace(
        self,
        to_replace: List["LiteralType"],
        value: List["OptionalPrimitiveType"],
        subset: Optional[List[str]] = ...,
    ) -> DataFrame:
        ...

    @overload
    def replace(
        self,
        to_replace: Dict["LiteralType", "OptionalPrimitiveType"],
        subset: Optional[List[str]] = ...,
    ) -> DataFrame:
        ...

    @overload
    def replace(
        self,
        to_replace: List["LiteralType"],
        value: "OptionalPrimitiveType",
        subset: Optional[List[str]] = ...,
    ) -> DataFrame:
        ...

    def replace(  # type: ignore[misc]
        self,
        to_replace: Union[List["LiteralType"], Dict["LiteralType", "OptionalPrimitiveType"]],
        value: Optional[
            Union["OptionalPrimitiveType", List["OptionalPrimitiveType"], _NoValueType]
        ] = _NoValue,
        subset: Optional[List[str]] = None,
    ) -> DataFrame:
        return self.df.replace(to_replace, value, subset)  # type: ignore[arg-type]

    replace.__doc__ = DataFrame.replace.__doc__


class DataFrameStatFunctions:
    """Functionality for statistic functions with :class:`DataFrame`.

    .. versionadded:: 1.4.0

    .. versionchanged:: 3.4.0
        Support Spark Connect.
    """

    def __init__(self, df: DataFrame):
        self.df = df

    @overload
    def approxQuantile(
        self,
        col: str,
        probabilities: Union[List[float], Tuple[float]],
        relativeError: float,
    ) -> List[float]:
        ...

    @overload
    def approxQuantile(
        self,
        col: Union[List[str], Tuple[str]],
        probabilities: Union[List[float], Tuple[float]],
        relativeError: float,
    ) -> List[List[float]]:
        ...

    def approxQuantile(
        self,
        col: Union[str, List[str], Tuple[str]],
        probabilities: Union[List[float], Tuple[float]],
        relativeError: float,
    ) -> Union[List[float], List[List[float]]]:
        return self.df.approxQuantile(col, probabilities, relativeError)

    approxQuantile.__doc__ = DataFrame.approxQuantile.__doc__

    def corr(self, col1: str, col2: str, method: Optional[str] = None) -> float:
        return self.df.corr(col1, col2, method)

    corr.__doc__ = DataFrame.corr.__doc__

    def cov(self, col1: str, col2: str) -> float:
        return self.df.cov(col1, col2)

    cov.__doc__ = DataFrame.cov.__doc__

    def crosstab(self, col1: str, col2: str) -> DataFrame:
        return self.df.crosstab(col1, col2)

    crosstab.__doc__ = DataFrame.crosstab.__doc__

    def freqItems(self, cols: List[str], support: Optional[float] = None) -> DataFrame:
        return self.df.freqItems(cols, support)

    freqItems.__doc__ = DataFrame.freqItems.__doc__

    def sampleBy(
        self, col: str, fractions: Dict[Any, float], seed: Optional[int] = None
    ) -> DataFrame:
        return self.df.sampleBy(col, fractions, seed)

    sampleBy.__doc__ = DataFrame.sampleBy.__doc__


def _test() -> None:
    import doctest
    from pyspark.sql import SparkSession
    import pyspark.sql.dataframe

    globs = pyspark.sql.dataframe.__dict__.copy()
    spark = SparkSession.builder.master("local[4]").appName("sql.dataframe tests").getOrCreate()
    globs["spark"] = spark
    (failure_count, test_count) = doctest.testmod(
        pyspark.sql.dataframe,
        globs=globs,
        optionflags=doctest.ELLIPSIS | doctest.NORMALIZE_WHITESPACE | doctest.REPORT_NDIFF,
    )
    spark.stop()
    if failure_count:
        sys.exit(-1)


if __name__ == "__main__":
    _test()<|MERGE_RESOLUTION|>--- conflicted
+++ resolved
@@ -506,11 +506,7 @@
         --------
         >>> df = spark.createDataFrame([(2, "Alice"), (5, "Bob")], schema=["age", "name"])
         >>> type(df.write)
-<<<<<<< HEAD
-        <class 'pyspark.sql.readwriter.DataFrameWriter'>
-=======
         <class '...readwriter.DataFrameWriter'>
->>>>>>> 11e30a61
 
         Write the DataFrame as a table.
 
