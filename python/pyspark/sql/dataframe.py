--- conflicted
+++ resolved
@@ -887,12 +887,8 @@
         return self._jdf.isEmpty()
 
     def show(self, n: int = 20, truncate: Union[bool, int] = True, vertical: bool = False) -> None:
-<<<<<<< HEAD
-        """Prints the first ``n`` rows to the console.
-=======
         """
         Prints the first ``n`` rows of the DataFrame to the console.
->>>>>>> 54d5087c
 
         .. versionadded:: 1.3.0
 
@@ -913,9 +909,6 @@
         Examples
         --------
         >>> df = spark.createDataFrame([
-<<<<<<< HEAD
-        ...     (14, "Tom"), (23, "Alice"), (16, "Bob")], ["age", "name"])
-=======
         ...     (14, "Tom"), (23, "Alice"), (16, "Bob"), (19, "This is a super long name")],
         ...     ["age", "name"])
 
@@ -930,7 +923,6 @@
         | 16|                 Bob|
         | 19|This is a super l...|
         +---+--------------------+
->>>>>>> 54d5087c
 
         Show only top 2 rows.
 
@@ -943,8 +935,6 @@
         +---+-----+
         only showing top 2 rows
 
-<<<<<<< HEAD
-=======
         Show full column content without truncation.
 
         >>> df.show(truncate=False)
@@ -957,7 +947,6 @@
         |19 |This is a super long name|
         +---+-------------------------+
 
->>>>>>> 54d5087c
         Show :class:`DataFrame` where the maximum number of characters is 3.
 
         >>> df.show(truncate=3)
@@ -967,26 +956,12 @@
         | 14| Tom|
         | 23| Ali|
         | 16| Bob|
-<<<<<<< HEAD
-=======
         | 19| Thi|
->>>>>>> 54d5087c
         +---+----+
 
         Show :class:`DataFrame` vertically.
 
         >>> df.show(vertical=True)
-<<<<<<< HEAD
-        -RECORD 0-----
-        age  | 14
-        name | Tom
-        -RECORD 1-----
-        age  | 23
-        name | Alice
-        -RECORD 2-----
-        age  | 16
-        name | Bob
-=======
         -RECORD 0--------------------
         age  | 14
         name | Tom
@@ -999,7 +974,6 @@
         -RECORD 3--------------------
         age  | 19
         name | This is a super l...
->>>>>>> 54d5087c
         """
 
         if not isinstance(n, int) or isinstance(n, bool):
@@ -1840,7 +1814,6 @@
         +---------+
         """
         return DataFrame(self._jdf.coalesce(numPartitions), self.sparkSession)
-<<<<<<< HEAD
 
     @overload
     def repartition(self, numPartitions: int, *cols: "ColumnOrName") -> "DataFrame":
@@ -1850,17 +1823,6 @@
     def repartition(self, *cols: "ColumnOrName") -> "DataFrame":
         ...
 
-=======
-
-    @overload
-    def repartition(self, numPartitions: int, *cols: "ColumnOrName") -> "DataFrame":
-        ...
-
-    @overload
-    def repartition(self, *cols: "ColumnOrName") -> "DataFrame":
-        ...
-
->>>>>>> 54d5087c
     def repartition(  # type: ignore[misc]
         self, numPartitions: Union[int, "ColumnOrName"], *cols: "ColumnOrName"
     ) -> "DataFrame":
@@ -1953,11 +1915,7 @@
         |        6|
         +---------+
 
-<<<<<<< HEAD
-        Repartition the data into 7 partitions by 'age' and 'name columns.
-=======
         Repartition the data into 3 partitions by 'age' and 'name' columns.
->>>>>>> 54d5087c
 
         >>> df.repartition(3, "name", "age").select(
         ...     sf.spark_partition_id().alias("partition")
@@ -2180,7 +2138,6 @@
     @overload
     def sample(self, fraction: float, seed: Optional[int] = ...) -> "DataFrame":
         ...
-<<<<<<< HEAD
 
     @overload
     def sample(
@@ -2191,18 +2148,6 @@
     ) -> "DataFrame":
         ...
 
-=======
-
-    @overload
-    def sample(
-        self,
-        withReplacement: Optional[bool],
-        fraction: float,
-        seed: Optional[int] = ...,
-    ) -> "DataFrame":
-        ...
-
->>>>>>> 54d5087c
     def sample(  # type: ignore[misc]
         self,
         withReplacement: Optional[Union[float, bool]] = None,
@@ -2835,12 +2780,9 @@
         This is similar to a left-join except that we match on the nearest
         key rather than equal keys.
 
-<<<<<<< HEAD
-=======
         .. versionchanged:: 4.0.0
             Supports Spark Connect.
 
->>>>>>> 54d5087c
         Parameters
         ----------
         other : :class:`DataFrame`
@@ -3545,10 +3487,7 @@
         elif isinstance(item, (list, tuple)):
             return self.select(*item)
         elif isinstance(item, int):
-            n = len(self.columns)
-            # 1, convert bool; 2, covert negative index; 3, validate index
-            item = range(0, n)[int(item)]
-            jc = self._jdf.apply(item)
+            jc = self._jdf.apply(self.columns[item])
             return Column(jc)
         else:
             raise PySparkTypeError(
@@ -3692,7 +3631,6 @@
         """
         jdf = self._jdf.select(self._jcols(*cols))
         return DataFrame(jdf, self.sparkSession)
-<<<<<<< HEAD
 
     @overload
     def selectExpr(self, *expr: str) -> "DataFrame":
@@ -3702,17 +3640,6 @@
     def selectExpr(self, *expr: List[str]) -> "DataFrame":
         ...
 
-=======
-
-    @overload
-    def selectExpr(self, *expr: str) -> "DataFrame":
-        ...
-
-    @overload
-    def selectExpr(self, *expr: List[str]) -> "DataFrame":
-        ...
-
->>>>>>> 54d5087c
     def selectExpr(self, *expr: Union[str, List[str]]) -> "DataFrame":
         """Projects a set of SQL expressions and returns a new :class:`DataFrame`.
 
@@ -4083,7 +4010,6 @@
         +-----+----+-----+
         | NULL|NULL|    2|
         |Alice|NULL|    1|
-<<<<<<< HEAD
         |Alice|   2|    1|
         |  Bob|NULL|    1|
         |  Bob|   5|    1|
@@ -4099,23 +4025,6 @@
         |Alice|NULL|    1|
         |Alice|   2|    1|
         |  Bob|NULL|    1|
-=======
-        |Alice|   2|    1|
-        |  Bob|NULL|    1|
-        |  Bob|   5|    1|
-        +-----+----+-----+
-
-        Example 3: Also Rollup-by 'name' and 'age', but using the column ordinal.
-
-        >>> df.rollup(1, 2).count().orderBy(1, 2).show()
-        +-----+----+-----+
-        | name| age|count|
-        +-----+----+-----+
-        | NULL|NULL|    2|
-        |Alice|NULL|    1|
-        |Alice|   2|    1|
-        |  Bob|NULL|    1|
->>>>>>> 54d5087c
         |  Bob|   5|    1|
         +-----+----+-----+
         """
@@ -4191,24 +4100,6 @@
         |Alice|NULL|    1|
         |Alice|   2|    1|
         |  Bob|NULL|    1|
-<<<<<<< HEAD
-        |  Bob|   5|    1|
-        +-----+----+-----+
-
-        Example 3: Also creating a cube on 'name' and 'age', but using the column ordinal.
-
-        >>> df.cube(1, 2).count().orderBy(1, 2).show()
-        +-----+----+-----+
-        | name| age|count|
-        +-----+----+-----+
-        | NULL|NULL|    2|
-        | NULL|   2|    1|
-        | NULL|   5|    1|
-        |Alice|NULL|    1|
-        |Alice|   2|    1|
-        |  Bob|NULL|    1|
-=======
->>>>>>> 54d5087c
         |  Bob|   5|    1|
         +-----+----+-----+
 
@@ -4287,177 +4178,6 @@
 
         Examples
         --------
-        >>> df = spark.createDataFrame(
-        ...     [(1, 11, 1.1), (2, 12, 1.2)],
-        ...     ["id", "int", "double"],
-        ... )
-        >>> df.show()
-        +---+---+------+
-        | id|int|double|
-        +---+---+------+
-        |  1| 11|   1.1|
-        |  2| 12|   1.2|
-        +---+---+------+
-
-        >>> df.unpivot("id", ["int", "double"], "var", "val").show()
-        +---+------+----+
-        | id|   var| val|
-        +---+------+----+
-        |  1|   int|11.0|
-        |  1|double| 1.1|
-        |  2|   int|12.0|
-        |  2|double| 1.2|
-        +---+------+----+
-
-        See Also
-        --------
-        DataFrame.melt
-        """
-        assert ids is not None, "ids must not be None"
-
-        def to_jcols(
-            cols: Union["ColumnOrName", List["ColumnOrName"], Tuple["ColumnOrName", ...]]
-        ) -> JavaObject:
-            if isinstance(cols, list):
-                return self._jcols(*cols)
-            if isinstance(cols, tuple):
-                return self._jcols(*list(cols))
-            return self._jcols(cols)
-
-        jids = to_jcols(ids)
-        if values is None:
-            jdf = self._jdf.unpivotWithSeq(jids, variableColumnName, valueColumnName)
-        else:
-            jvals = to_jcols(values)
-            jdf = self._jdf.unpivotWithSeq(jids, jvals, variableColumnName, valueColumnName)
-
-        return DataFrame(jdf, self.sparkSession)
-
-    def melt(
-        self,
-        ids: Union["ColumnOrName", List["ColumnOrName"], Tuple["ColumnOrName", ...]],
-        values: Optional[Union["ColumnOrName", List["ColumnOrName"], Tuple["ColumnOrName", ...]]],
-        variableColumnName: str,
-        valueColumnName: str,
-    ) -> "DataFrame":
-        """
-        Unpivot a DataFrame from wide format to long format, optionally leaving
-        identifier columns set. This is the reverse to `groupBy(...).pivot(...).agg(...)`,
-        except for the aggregation, which cannot be reversed.
-
-        :func:`melt` is an alias for :func:`unpivot`.
-
-        .. versionadded:: 3.4.0
-
-        Parameters
-        ----------
-        ids : str, Column, tuple, list, optional
-            Column(s) to use as identifiers. Can be a single column or column name,
-            or a list or tuple for multiple columns.
-        values : str, Column, tuple, list, optional
-            Column(s) to unpivot. Can be a single column or column name, or a list or tuple
-            for multiple columns. If not specified or empty, use all columns that
-            are not set as `ids`.
-        variableColumnName : str
-            Name of the variable column.
-        valueColumnName : str
-            Name of the value column.
-
-        Returns
-        -------
-        :class:`DataFrame`
-            Unpivoted DataFrame.
-
-        See Also
-        --------
-        DataFrame.unpivot
-
-        Notes
-        -----
-        Supports Spark Connect.
-        """
-<<<<<<< HEAD
-        jgd = self._jdf.cube(self._jcols_ordinal(*cols))
-        from pyspark.sql.group import GroupedData
-
-        return GroupedData(jgd, self)
-
-    def unpivot(
-        self,
-        ids: Union["ColumnOrName", List["ColumnOrName"], Tuple["ColumnOrName", ...]],
-        values: Optional[Union["ColumnOrName", List["ColumnOrName"], Tuple["ColumnOrName", ...]]],
-        variableColumnName: str,
-        valueColumnName: str,
-    ) -> "DataFrame":
-        """
-        Unpivot a DataFrame from wide format to long format, optionally leaving
-        identifier columns set. This is the reverse to `groupBy(...).pivot(...).agg(...)`,
-        except for the aggregation, which cannot be reversed.
-=======
-        return self.unpivot(ids, values, variableColumnName, valueColumnName)
-
-    def agg(self, *exprs: Union[Column, Dict[str, str]]) -> "DataFrame":
-        """Aggregate on the entire :class:`DataFrame` without groups
-        (shorthand for ``df.groupBy().agg()``).
->>>>>>> 54d5087c
-
-        This function is useful to massage a DataFrame into a format where some
-        columns are identifier columns ("ids"), while all other columns ("values")
-        are "unpivoted" to the rows, leaving just two non-id columns, named as given
-        by `variableColumnName` and `valueColumnName`.
-
-        When no "id" columns are given, the unpivoted DataFrame consists of only the
-        "variable" and "value" columns.
-
-        The `values` columns must not be empty so at least one value must be given to be unpivoted.
-        When `values` is `None`, all non-id columns will be unpivoted.
-
-        All "value" columns must share a least common data type. Unless they are the same data type,
-        all "value" columns are cast to the nearest common data type. For instance, types
-        `IntegerType` and `LongType` are cast to `LongType`, while `IntegerType` and `StringType`
-        do not have a common data type and `unpivot` fails.
-
-        .. versionadded:: 3.4.0
-
-        Parameters
-        ----------
-        ids : str, Column, tuple, list
-            Column(s) to use as identifiers. Can be a single column or column name,
-            or a list or tuple for multiple columns.
-        values : str, Column, tuple, list, optional
-            Column(s) to unpivot. Can be a single column or column name, or a list or tuple
-            for multiple columns. If specified, must not be empty. If not specified, uses all
-            columns that are not set as `ids`.
-        variableColumnName : str
-            Name of the variable column.
-        valueColumnName : str
-            Name of the value column.
-
-        Returns
-        -------
-        :class:`DataFrame`
-            Unpivoted DataFrame.
-
-        Notes
-        -----
-        Supports Spark Connect.
-
-        .. versionchanged:: 3.4.0
-            Supports Spark Connect.
-
-        Parameters
-        ----------
-        exprs : :class:`Column` or dict of key and value strings
-            Columns or expressions to aggregate DataFrame by.
-
-        Returns
-        -------
-        :class:`DataFrame`
-            Aggregated DataFrame.
-
-        Examples
-        --------
-<<<<<<< HEAD
         >>> df = spark.createDataFrame(
         ...     [(1, 11, 1.1), (2, 12, 1.2)],
         ...     ["id", "int", "double"],
@@ -4585,23 +4305,6 @@
         |       2|
         +--------+
         """
-=======
-        >>> from pyspark.sql import functions as sf
-        >>> df = spark.createDataFrame([(2, "Alice"), (5, "Bob")], schema=["age", "name"])
-        >>> df.agg({"age": "max"}).show()
-        +--------+
-        |max(age)|
-        +--------+
-        |       5|
-        +--------+
-        >>> df.agg(sf.min(df.age)).show()
-        +--------+
-        |min(age)|
-        +--------+
-        |       2|
-        +--------+
-        """
->>>>>>> 54d5087c
         return self.groupBy().agg(*exprs)  # type: ignore[arg-type]
 
     def observe(
@@ -4855,15 +4558,9 @@
         deduplication of elements.
 
         Use the `distinct()` method to perform deduplication of rows.
-<<<<<<< HEAD
 
         :func:`unionAll` is an alias to :func:`union`
 
-=======
-
-        :func:`unionAll` is an alias to :func:`union`
-
->>>>>>> 54d5087c
         See Also
         --------
         DataFrame.union
@@ -4955,7 +4652,6 @@
         both this :class:`DataFrame` and another :class:`DataFrame`.
         Note that any duplicates are removed. To preserve duplicates
         use :func:`intersectAll`.
-<<<<<<< HEAD
 
         .. versionadded:: 1.3.0
 
@@ -4972,24 +4668,6 @@
         :class:`DataFrame`
             Combined DataFrame.
 
-=======
-
-        .. versionadded:: 1.3.0
-
-        .. versionchanged:: 3.4.0
-            Supports Spark Connect.
-
-        Parameters
-        ----------
-        other : :class:`DataFrame`
-            Another :class:`DataFrame` that needs to be combined.
-
-        Returns
-        -------
-        :class:`DataFrame`
-            Combined DataFrame.
-
->>>>>>> 54d5087c
         Notes
         -----
         This is equivalent to `INTERSECT` in SQL.
@@ -5284,19 +4962,11 @@
         subset: Optional[Union[str, Tuple[str, ...], List[str]]] = ...,
     ) -> "DataFrame":
         ...
-<<<<<<< HEAD
 
     @overload
     def fillna(self, value: Dict[str, "LiteralType"]) -> "DataFrame":
         ...
 
-=======
-
-    @overload
-    def fillna(self, value: Dict[str, "LiteralType"]) -> "DataFrame":
-        ...
-
->>>>>>> 54d5087c
     def fillna(
         self,
         value: Union["LiteralType", Dict[str, "LiteralType"]],
@@ -5641,7 +5311,6 @@
         relativeError: float,
     ) -> List[float]:
         ...
-<<<<<<< HEAD
 
     @overload
     def approxQuantile(
@@ -5652,18 +5321,6 @@
     ) -> List[List[float]]:
         ...
 
-=======
-
-    @overload
-    def approxQuantile(
-        self,
-        col: Union[List[str], Tuple[str]],
-        probabilities: Union[List[float], Tuple[float]],
-        relativeError: float,
-    ) -> List[List[float]]:
-        ...
-
->>>>>>> 54d5087c
     def approxQuantile(
         self,
         col: Union[str, List[str], Tuple[str]],
@@ -5689,7 +5346,6 @@
         by Greenwald and Khanna.
 
         .. versionadded:: 2.0.0
-<<<<<<< HEAD
 
         .. versionchanged:: 3.4.0
             Supports Spark Connect.
@@ -5755,73 +5411,6 @@
 
         Example 4: Calculating quantiles with low precision
 
-=======
-
-        .. versionchanged:: 3.4.0
-            Supports Spark Connect.
-
-        Parameters
-        ----------
-        col: str, tuple or list
-            Can be a single column name, or a list of names for multiple columns.
-
-            .. versionchanged:: 2.2.0
-               Added support for multiple columns.
-        probabilities : list or tuple of floats
-            a list of quantile probabilities
-            Each number must be a float in the range [0, 1].
-            For example 0.0 is the minimum, 0.5 is the median, 1.0 is the maximum.
-        relativeError : float
-            The relative target precision to achieve
-            (>= 0). If set to zero, the exact quantiles are computed, which
-            could be very expensive. Note that values greater than 1 are
-            accepted but gives the same result as 1.
-
-        Returns
-        -------
-        list
-            the approximate quantiles at the given probabilities.
-
-            * If the input `col` is a string, the output is a list of floats.
-
-            * If the input `col` is a list or tuple of strings, the output is also a
-                list, but each element in it is a list of floats, i.e., the output
-                is a list of list of floats.
-
-        Notes
-        -----
-        Null values will be ignored in numerical columns before calculation.
-        For columns only containing null values, an empty list is returned.
-
-        Examples
-        --------
-        Example 1: Calculating quantiles for a single column
-
-        >>> data = [(1,), (2,), (3,), (4,), (5,)]
-        >>> df = spark.createDataFrame(data, ["values"])
-        >>> quantiles = df.approxQuantile("values", [0.0, 0.5, 1.0], 0.05)
-        >>> quantiles
-        [1.0, 3.0, 5.0]
-
-        Example 2: Calculating quantiles for multiple columns
-
-        >>> data = [(1, 10), (2, 20), (3, 30), (4, 40), (5, 50)]
-        >>> df = spark.createDataFrame(data, ["col1", "col2"])
-        >>> quantiles = df.approxQuantile(["col1", "col2"], [0.0, 0.5, 1.0], 0.05)
-        >>> quantiles
-        [[1.0, 3.0, 5.0], [10.0, 30.0, 50.0]]
-
-        Example 3: Handling null values
-
-        >>> data = [(1,), (None,), (3,), (4,), (None,)]
-        >>> df = spark.createDataFrame(data, ["values"])
-        >>> quantiles = df.approxQuantile("values", [0.0, 0.5, 1.0], 0.05)
-        >>> quantiles
-        [1.0, 3.0, 4.0]
-
-        Example 4: Calculating quantiles with low precision
-
->>>>>>> 54d5087c
         >>> data = [(1,), (2,), (3,), (4,), (5,)]
         >>> df = spark.createDataFrame(data, ["values"])
         >>> quantiles = df.approxQuantile("values", [0.0, 0.2, 1.0], 0.1)
@@ -6140,7 +5729,6 @@
         ----------
         colsMap : dict
             a dict of column name and :class:`Column`. Currently, only a single map is supported.
-<<<<<<< HEAD
 
         Returns
         -------
@@ -6176,43 +5764,6 @@
             self.sparkSession,
         )
 
-=======
-
-        Returns
-        -------
-        :class:`DataFrame`
-            DataFrame with new or replaced columns.
-
-        Examples
-        --------
-        >>> df = spark.createDataFrame([(2, "Alice"), (5, "Bob")], schema=["age", "name"])
-        >>> df.withColumns({'age2': df.age + 2, 'age3': df.age + 3}).show()
-        +---+-----+----+----+
-        |age| name|age2|age3|
-        +---+-----+----+----+
-        |  2|Alice|   4|   5|
-        |  5|  Bob|   7|   8|
-        +---+-----+----+----+
-        """
-        # Below code is to help enable kwargs in future.
-        assert len(colsMap) == 1
-        colsMap = colsMap[0]  # type: ignore[assignment]
-
-        if not isinstance(colsMap, dict):
-            raise PySparkTypeError(
-                error_class="NOT_DICT",
-                message_parameters={"arg_name": "colsMap", "arg_type": type(colsMap).__name__},
-            )
-
-        col_names = list(colsMap.keys())
-        cols = list(colsMap.values())
-
-        return DataFrame(
-            self._jdf.withColumns(_to_seq(self._sc, col_names), self._jcols(*cols)),
-            self.sparkSession,
-        )
-
->>>>>>> 54d5087c
     def withColumn(self, colName: str, col: Column) -> "DataFrame":
         """
         Returns a new :class:`DataFrame` by adding a column or replacing the
@@ -6264,12 +5815,8 @@
         return DataFrame(self._jdf.withColumn(colName, col._jc), self.sparkSession)
 
     def withColumnRenamed(self, existing: str, new: str) -> "DataFrame":
-<<<<<<< HEAD
-        """Returns a new :class:`DataFrame` by renaming an existing column.
-=======
         """
         Returns a new :class:`DataFrame` by renaming an existing column.
->>>>>>> 54d5087c
         This is a no-op if the schema doesn't contain the given column name.
 
         .. versionadded:: 1.3.0
@@ -6293,30 +5840,19 @@
         --------
         :meth:`withColumnsRenamed`
 
-        Returns
-        -------
-        :class:`DataFrame`
-            DataFrame with renamed column.
-
         Examples
         --------
         >>> df = spark.createDataFrame([(2, "Alice"), (5, "Bob")], schema=["age", "name"])
-<<<<<<< HEAD
-        >>> df.withColumnRenamed('age', 'age2').show()
-=======
 
         Example 1: Rename a single column
 
         >>> df.withColumnRenamed("age", "age2").show()
->>>>>>> 54d5087c
         +----+-----+
         |age2| name|
         +----+-----+
         |   2|Alice|
         |   5|  Bob|
         +----+-----+
-<<<<<<< HEAD
-=======
 
         Example 2: Rename a column that does not exist (no-op)
 
@@ -6337,7 +5873,6 @@
         |   2|Alice|
         |   5|  Bob|
         +----+-----+
->>>>>>> 54d5087c
         """
         return DataFrame(self._jdf.withColumnRenamed(existing, new), self.sparkSession)
 
@@ -6352,11 +5887,7 @@
         Parameters
         ----------
         colsMap : dict
-<<<<<<< HEAD
-            a dict of existing column names and corresponding desired column names.
-=======
             A dict of existing column names and corresponding desired column names.
->>>>>>> 54d5087c
             Currently, only a single map is supported.
 
         Returns
@@ -6368,23 +5899,6 @@
         --------
         :meth:`withColumnRenamed`
 
-<<<<<<< HEAD
-        Notes
-        -----
-        Support Spark Connect
-
-        Examples
-        --------
-        >>> df = spark.createDataFrame([(2, "Alice"), (5, "Bob")], schema=["age", "name"])
-        >>> df = df.withColumns({'age2': df.age + 2, 'age3': df.age + 3})
-        >>> df.withColumnsRenamed({'age2': 'age4', 'age3': 'age5'}).show()
-        +---+-----+----+----+
-        |age| name|age4|age5|
-        +---+-----+----+----+
-        |  2|Alice|   4|   5|
-        |  5|  Bob|   7|   8|
-        +---+-----+----+----+
-=======
         Examples
         --------
         >>> df = spark.createDataFrame([(2, "Alice"), (5, "Bob")], schema=["age", "name"])
@@ -6428,7 +5942,6 @@
         |  2|Alice|
         |  5|  Bob|
         +---+-----+
->>>>>>> 54d5087c
         """
         if not isinstance(colsMap, dict):
             raise PySparkTypeError(
