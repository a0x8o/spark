--- conflicted
+++ resolved
@@ -18,10 +18,7 @@
 import shutil
 import tempfile
 import uuid
-<<<<<<< HEAD
-=======
 import os
->>>>>>> ecee7133
 
 from pyspark.sql import Row
 from pyspark.sql.types import IntegerType, StructField, StructType, LongType, StringType
