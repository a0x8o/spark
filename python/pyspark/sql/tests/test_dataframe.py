#
# Licensed to the Apache Software Foundation (ASF) under one or more
# contributor license agreements.  See the NOTICE file distributed with
# this work for additional information regarding copyright ownership.
# The ASF licenses this file to You under the Apache License, Version 2.0
# (the "License"); you may not use this file except in compliance with
# the License.  You may obtain a copy of the License at
#
#    http://www.apache.org/licenses/LICENSE-2.0
#
# Unless required by applicable law or agreed to in writing, software
# distributed under the License is distributed on an "AS IS" BASIS,
# WITHOUT WARRANTIES OR CONDITIONS OF ANY KIND, either express or implied.
# See the License for the specific language governing permissions and
# limitations under the License.
#
import platform
from decimal import Decimal
import os
import pydoc
import shutil
import tempfile
import time
import unittest
from typing import cast
import io
from contextlib import redirect_stdout

<<<<<<< HEAD
=======
from pyspark import StorageLevel
>>>>>>> 54d5087c
from pyspark.sql import SparkSession, Row, functions
from pyspark.sql.functions import col, lit, count, sum, mean, struct
from pyspark.sql.types import (
    StringType,
    IntegerType,
    DoubleType,
    LongType,
    StructType,
    StructField,
    BooleanType,
    DateType,
    TimestampType,
    TimestampNTZType,
    FloatType,
    DayTimeIntervalType,
)
from pyspark.storagelevel import StorageLevel
from pyspark.errors import (
    AnalysisException,
    IllegalArgumentException,
    PySparkTypeError,
    PySparkValueError,
)
from pyspark.testing.sqlutils import (
    ReusedSQLTestCase,
    SQLTestUtils,
    have_pyarrow,
    have_pandas,
    pandas_requirement_message,
    pyarrow_requirement_message,
)
from pyspark.testing.utils import QuietTest


class DataFrameTestsMixin:
<<<<<<< HEAD
    def test_getitem_invalid_indices(self):
        df = self.spark.sql(
            "SELECT * FROM VALUES "
            "(1, 1.1, 'a'), "
            "(2, 2.2, 'b'), "
            "(4, 4.4, 'c') "
            "AS TAB(a, b, c)"
        )

        # accepted type and values
        for index in [False, True, 0, 1, 2, -1, -2, -3]:
            df[index]

        # negative cases: ordinal out of range
        for index in [-10, -4, 3, 10, 100]:
            with self.assertRaises(IndexError):
                df[index]

        # negative cases: unsupported types
        for index in [None, 1.0, Decimal(1)]:
            with self.assertRaises(PySparkTypeError):
                df[index]

    def test_getitem_duplicated_column(self):
        df = self.spark.sql(
            "SELECT * FROM VALUES "
            "(1, 1.1, 'a'), "
            "(2, 2.2, 'b'), "
            "(4, 4.4, 'c') "
            "AS TAB(a, a, a)"
        )

        self.assertEqual(
            df.select(df[0]).schema.simpleString(),
            "struct<a:int>",
        )
        self.assertEqual(
            df.select(df[1]).schema.simpleString(),
            "struct<a:decimal(2,1)>",
        )
        self.assertEqual(
            df.select(df[2]).schema.simpleString(),
            "struct<a:string>",
        )

=======
>>>>>>> 54d5087c
    def test_range(self):
        self.assertEqual(self.spark.range(1, 1).count(), 0)
        self.assertEqual(self.spark.range(1, 0, -1).count(), 1)
        self.assertEqual(self.spark.range(0, 1 << 40, 1 << 39).count(), 2)
        self.assertEqual(self.spark.range(-2).count(), 0)
        self.assertEqual(self.spark.range(3).count(), 3)

    def test_duplicated_column_names(self):
        df = self.spark.createDataFrame([(1, 2)], ["c", "c"])
        row = df.select("*").first()
        self.assertEqual(1, row[0])
        self.assertEqual(2, row[1])
        self.assertEqual("Row(c=1, c=2)", str(row))
        # Cannot access columns
        self.assertRaises(AnalysisException, lambda: df.select(df.c).first())
        self.assertRaises(AnalysisException, lambda: df.select(df["c"]).first())

    def test_freqItems(self):
        vals = [Row(a=1, b=-2.0) if i % 2 == 0 else Row(a=i, b=i * 1.0) for i in range(100)]
        df = self.spark.createDataFrame(vals)
        items = df.stat.freqItems(("a", "b"), 0.4).collect()[0]
        self.assertTrue(1 in items[0])
        self.assertTrue(-2.0 in items[1])

    def test_help_command(self):
        # Regression test for SPARK-5464
        rdd = self.sc.parallelize(['{"foo":"bar"}', '{"foo":"baz"}'])
        df = self.spark.read.json(rdd)
        # render_doc() reproduces the help() exception without printing output
        pydoc.render_doc(df)
        pydoc.render_doc(df.foo)
        pydoc.render_doc(df.take(1))

    def test_drop(self):
        df = self.spark.createDataFrame([("A", 50, "Y"), ("B", 60, "Y")], ["name", "age", "active"])
        self.assertEqual(df.drop("active").columns, ["name", "age"])
        self.assertEqual(df.drop("active", "nonexistent_column").columns, ["name", "age"])
        self.assertEqual(df.drop("name", "age", "active").columns, [])
        self.assertEqual(df.drop(col("name")).columns, ["age", "active"])
        self.assertEqual(df.drop(col("name"), col("age")).columns, ["active"])
        self.assertEqual(df.drop(col("name"), col("age"), col("random")).columns, ["active"])

    def test_with_columns_renamed(self):
        df = self.spark.createDataFrame([("Alice", 50), ("Alice", 60)], ["name", "age"])

        # rename both columns
        renamed_df1 = df.withColumnsRenamed({"name": "naam", "age": "leeftijd"})
        self.assertEqual(renamed_df1.columns, ["naam", "leeftijd"])

        # rename one column with one missing name
        renamed_df2 = df.withColumnsRenamed({"name": "naam", "address": "adres"})
        self.assertEqual(renamed_df2.columns, ["naam", "age"])

        # negative test for incorrect type
        with self.assertRaises(PySparkTypeError) as pe:
            df.withColumnsRenamed(("name", "x"))

        self.check_error(
            exception=pe.exception,
            error_class="NOT_DICT",
            message_parameters={"arg_name": "colsMap", "arg_type": "tuple"},
        )

    def test_drop_duplicates(self):
        # SPARK-36034 test that drop duplicates throws a type error when in correct type provided
        df = self.spark.createDataFrame([("Alice", 50), ("Alice", 60)], ["name", "age"])

        # shouldn't drop a non-null row
        self.assertEqual(df.dropDuplicates().count(), 2)

        self.assertEqual(df.dropDuplicates(["name"]).count(), 1)

        self.assertEqual(df.dropDuplicates(["name", "age"]).count(), 2)

        with self.assertRaises(PySparkTypeError) as pe:
            df.dropDuplicates("name")

        self.check_error(
            exception=pe.exception,
            error_class="NOT_LIST_OR_TUPLE",
            message_parameters={"arg_name": "subset", "arg_type": "str"},
        )

    def test_drop_duplicates_with_ambiguous_reference(self):
        df1 = self.spark.createDataFrame([(14, "Tom"), (23, "Alice"), (16, "Bob")], ["age", "name"])
        df2 = self.spark.createDataFrame([Row(height=80, name="Tom"), Row(height=85, name="Bob")])
        df3 = df1.join(df2, df1.name == df2.name, "inner")

        self.assertEqual(df3.drop("name", "age").columns, ["height"])
        self.assertEqual(df3.drop("name", df3.age, "unknown").columns, ["height"])
        self.assertEqual(df3.drop("name", "age", df3.height).columns, [])

    def test_drop_empty_column(self):
        df = self.spark.createDataFrame([(14, "Tom"), (23, "Alice"), (16, "Bob")], ["age", "name"])

        self.assertEqual(df.drop().columns, ["age", "name"])
        self.assertEqual(df.drop(*[]).columns, ["age", "name"])

    def test_drop_column_name_with_dot(self):
        df = (
            self.spark.range(1, 3)
            .withColumn("first.name", lit("Peter"))
            .withColumn("city.name", lit("raleigh"))
            .withColumn("state", lit("nc"))
        )

        self.assertEqual(df.drop("first.name").columns, ["id", "city.name", "state"])
        self.assertEqual(df.drop("city.name").columns, ["id", "first.name", "state"])
        self.assertEqual(df.drop("first.name", "city.name").columns, ["id", "state"])
        self.assertEqual(
            df.drop("first.name", "city.name", "unknown.unknown").columns, ["id", "state"]
        )
        self.assertEqual(
            df.drop("unknown.unknown").columns, ["id", "first.name", "city.name", "state"]
        )

    def test_dropna(self):
        schema = StructType(
            [
                StructField("name", StringType(), True),
                StructField("age", IntegerType(), True),
                StructField("height", DoubleType(), True),
            ]
        )

        # shouldn't drop a non-null row
        self.assertEqual(
            self.spark.createDataFrame([("Alice", 50, 80.1)], schema).dropna().count(), 1
        )

        # dropping rows with a single null value
        self.assertEqual(
            self.spark.createDataFrame([("Alice", None, 80.1)], schema).dropna().count(), 0
        )
        self.assertEqual(
            self.spark.createDataFrame([("Alice", None, 80.1)], schema).dropna(how="any").count(), 0
        )

        # if how = 'all', only drop rows if all values are null
        self.assertEqual(
            self.spark.createDataFrame([("Alice", None, 80.1)], schema).dropna(how="all").count(), 1
        )
        self.assertEqual(
            self.spark.createDataFrame([(None, None, None)], schema).dropna(how="all").count(), 0
        )

        # how and subset
        self.assertEqual(
            self.spark.createDataFrame([("Alice", 50, None)], schema)
            .dropna(how="any", subset=["name", "age"])
            .count(),
            1,
        )
        self.assertEqual(
            self.spark.createDataFrame([("Alice", None, None)], schema)
            .dropna(how="any", subset=["name", "age"])
            .count(),
            0,
        )

        # threshold
        self.assertEqual(
            self.spark.createDataFrame([("Alice", None, 80.1)], schema).dropna(thresh=2).count(), 1
        )
        self.assertEqual(
            self.spark.createDataFrame([("Alice", None, None)], schema).dropna(thresh=2).count(), 0
        )

        # threshold and subset
        self.assertEqual(
            self.spark.createDataFrame([("Alice", 50, None)], schema)
            .dropna(thresh=2, subset=["name", "age"])
            .count(),
            1,
        )
        self.assertEqual(
            self.spark.createDataFrame([("Alice", None, 180.9)], schema)
            .dropna(thresh=2, subset=["name", "age"])
            .count(),
            0,
        )

        # thresh should take precedence over how
        self.assertEqual(
            self.spark.createDataFrame([("Alice", 50, None)], schema)
            .dropna(how="any", thresh=2, subset=["name", "age"])
            .count(),
            1,
        )

        with self.assertRaises(PySparkTypeError) as pe:
            self.spark.createDataFrame([("Alice", 50, None)], schema).dropna(subset=10)

        self.check_error(
            exception=pe.exception,
            error_class="NOT_LIST_OR_STR_OR_TUPLE",
            message_parameters={"arg_name": "subset", "arg_type": "int"},
        )

    def test_fillna(self):
        schema = StructType(
            [
                StructField("name", StringType(), True),
                StructField("age", IntegerType(), True),
                StructField("height", DoubleType(), True),
                StructField("spy", BooleanType(), True),
            ]
        )

        # fillna shouldn't change non-null values
        row = self.spark.createDataFrame([("Alice", 10, 80.1, True)], schema).fillna(50).first()
        self.assertEqual(row.age, 10)

        # fillna with int
        row = self.spark.createDataFrame([("Alice", None, None, None)], schema).fillna(50).first()
        self.assertEqual(row.age, 50)
        self.assertEqual(row.height, 50.0)

        # fillna with double
        row = self.spark.createDataFrame([("Alice", None, None, None)], schema).fillna(50.1).first()
        self.assertEqual(row.age, 50)
        self.assertEqual(row.height, 50.1)

        # fillna with bool
        row = self.spark.createDataFrame([("Alice", None, None, None)], schema).fillna(True).first()
        self.assertEqual(row.age, None)
        self.assertEqual(row.spy, True)

        # fillna with string
        row = self.spark.createDataFrame([(None, None, None, None)], schema).fillna("hello").first()
        self.assertEqual(row.name, "hello")
        self.assertEqual(row.age, None)

        # fillna with subset specified for numeric cols
        row = (
            self.spark.createDataFrame([(None, None, None, None)], schema)
            .fillna(50, subset=["name", "age"])
            .first()
        )
        self.assertEqual(row.name, None)
        self.assertEqual(row.age, 50)
        self.assertEqual(row.height, None)
        self.assertEqual(row.spy, None)

        # fillna with subset specified for string cols
        row = (
            self.spark.createDataFrame([(None, None, None, None)], schema)
            .fillna("haha", subset=["name", "age"])
            .first()
        )
        self.assertEqual(row.name, "haha")
        self.assertEqual(row.age, None)
        self.assertEqual(row.height, None)
        self.assertEqual(row.spy, None)

        # fillna with subset specified for bool cols
        row = (
            self.spark.createDataFrame([(None, None, None, None)], schema)
            .fillna(True, subset=["name", "spy"])
            .first()
        )
        self.assertEqual(row.name, None)
        self.assertEqual(row.age, None)
        self.assertEqual(row.height, None)
        self.assertEqual(row.spy, True)

        # fillna with dictionary for boolean types
        row = self.spark.createDataFrame([Row(a=None), Row(a=True)]).fillna({"a": True}).first()
        self.assertEqual(row.a, True)

        with self.assertRaises(PySparkTypeError) as pe:
            self.spark.createDataFrame([Row(a=None), Row(a=True)]).fillna(["a", True])

        self.check_error(
            exception=pe.exception,
            error_class="NOT_BOOL_OR_DICT_OR_FLOAT_OR_INT_OR_STR",
            message_parameters={"arg_name": "value", "arg_type": "list"},
        )

        with self.assertRaises(PySparkTypeError) as pe:
            self.spark.createDataFrame([Row(a=None), Row(a=True)]).fillna(50, subset=10)

        self.check_error(
            exception=pe.exception,
            error_class="NOT_LIST_OR_TUPLE",
            message_parameters={"arg_name": "subset", "arg_type": "int"},
        )

    def test_repartitionByRange_dataframe(self):
        schema = StructType(
            [
                StructField("name", StringType(), True),
                StructField("age", IntegerType(), True),
                StructField("height", DoubleType(), True),
            ]
        )

        df1 = self.spark.createDataFrame(
            [("Bob", 27, 66.0), ("Alice", 10, 10.0), ("Bob", 10, 66.0)], schema
        )
        df2 = self.spark.createDataFrame(
            [("Alice", 10, 10.0), ("Bob", 10, 66.0), ("Bob", 27, 66.0)], schema
        )

        # test repartitionByRange(numPartitions, *cols)
        df3 = df1.repartitionByRange(2, "name", "age")
        self.assertEqual(df3.rdd.getNumPartitions(), 2)
        self.assertEqual(df3.rdd.first(), df2.rdd.first())
        self.assertEqual(df3.rdd.take(3), df2.rdd.take(3))

        # test repartitionByRange(numPartitions, *cols)
        df4 = df1.repartitionByRange(3, "name", "age")
        self.assertEqual(df4.rdd.getNumPartitions(), 3)
        self.assertEqual(df4.rdd.first(), df2.rdd.first())
        self.assertEqual(df4.rdd.take(3), df2.rdd.take(3))

        # test repartitionByRange(*cols)
        df5 = df1.repartitionByRange(5, "name", "age")
        self.assertEqual(df5.rdd.first(), df2.rdd.first())
        self.assertEqual(df5.rdd.take(3), df2.rdd.take(3))

        with self.assertRaises(PySparkTypeError) as pe:
            df1.repartitionByRange([10], "name", "age")

        self.check_error(
            exception=pe.exception,
            error_class="NOT_COLUMN_OR_INT_OR_STR",
            message_parameters={"arg_name": "numPartitions", "arg_type": "list"},
        )

    def test_replace(self):
        schema = StructType(
            [
                StructField("name", StringType(), True),
                StructField("age", IntegerType(), True),
                StructField("height", DoubleType(), True),
            ]
        )

        # replace with int
        row = self.spark.createDataFrame([("Alice", 10, 10.0)], schema).replace(10, 20).first()
        self.assertEqual(row.age, 20)
        self.assertEqual(row.height, 20.0)

        # replace with double
        row = self.spark.createDataFrame([("Alice", 80, 80.0)], schema).replace(80.0, 82.1).first()
        self.assertEqual(row.age, 82)
        self.assertEqual(row.height, 82.1)

        # replace with string
        row = (
            self.spark.createDataFrame([("Alice", 10, 80.1)], schema)
            .replace("Alice", "Ann")
            .first()
        )
        self.assertEqual(row.name, "Ann")
        self.assertEqual(row.age, 10)

        # replace with subset specified by a string of a column name w/ actual change
        row = (
            self.spark.createDataFrame([("Alice", 10, 80.1)], schema)
            .replace(10, 20, subset="age")
            .first()
        )
        self.assertEqual(row.age, 20)

        # replace with subset specified by a string of a column name w/o actual change
        row = (
            self.spark.createDataFrame([("Alice", 10, 80.1)], schema)
            .replace(10, 20, subset="height")
            .first()
        )
        self.assertEqual(row.age, 10)

        # replace with subset specified with one column replaced, another column not in subset
        # stays unchanged.
        row = (
            self.spark.createDataFrame([("Alice", 10, 10.0)], schema)
            .replace(10, 20, subset=["name", "age"])
            .first()
        )
        self.assertEqual(row.name, "Alice")
        self.assertEqual(row.age, 20)
        self.assertEqual(row.height, 10.0)

        # replace with subset specified but no column will be replaced
        row = (
            self.spark.createDataFrame([("Alice", 10, None)], schema)
            .replace(10, 20, subset=["name", "height"])
            .first()
        )
        self.assertEqual(row.name, "Alice")
        self.assertEqual(row.age, 10)
        self.assertEqual(row.height, None)

        # replace with lists
        row = (
            self.spark.createDataFrame([("Alice", 10, 80.1)], schema)
            .replace(["Alice"], ["Ann"])
            .first()
        )
        self.assertTupleEqual(row, ("Ann", 10, 80.1))

        # replace with dict
        row = self.spark.createDataFrame([("Alice", 10, 80.1)], schema).replace({10: 11}).first()
        self.assertTupleEqual(row, ("Alice", 11, 80.1))

        # test backward compatibility with dummy value
        dummy_value = 1
        row = (
            self.spark.createDataFrame([("Alice", 10, 80.1)], schema)
            .replace({"Alice": "Bob"}, dummy_value)
            .first()
        )
        self.assertTupleEqual(row, ("Bob", 10, 80.1))

        # test dict with mixed numerics
        row = (
            self.spark.createDataFrame([("Alice", 10, 80.1)], schema)
            .replace({10: -10, 80.1: 90.5})
            .first()
        )
        self.assertTupleEqual(row, ("Alice", -10, 90.5))

        # replace with tuples
        row = (
            self.spark.createDataFrame([("Alice", 10, 80.1)], schema)
            .replace(("Alice",), ("Bob",))
            .first()
        )
        self.assertTupleEqual(row, ("Bob", 10, 80.1))

        # replace multiple columns
        row = (
            self.spark.createDataFrame([("Alice", 10, 80.0)], schema)
            .replace((10, 80.0), (20, 90))
            .first()
        )
        self.assertTupleEqual(row, ("Alice", 20, 90.0))

        # test for mixed numerics
        row = (
            self.spark.createDataFrame([("Alice", 10, 80.0)], schema)
            .replace((10, 80), (20, 90.5))
            .first()
        )
        self.assertTupleEqual(row, ("Alice", 20, 90.5))

        row = (
            self.spark.createDataFrame([("Alice", 10, 80.0)], schema)
            .replace({10: 20, 80: 90.5})
            .first()
        )
        self.assertTupleEqual(row, ("Alice", 20, 90.5))

        # replace with boolean
        row = (
            self.spark.createDataFrame([("Alice", 10, 80.0)], schema)
            .selectExpr("name = 'Bob'", "age <= 15")
            .replace(False, True)
            .first()
        )
        self.assertTupleEqual(row, (True, True))

        # replace string with None and then drop None rows
        row = (
            self.spark.createDataFrame([("Alice", 10, 80.0)], schema)
            .replace("Alice", None)
            .dropna()
        )
        self.assertEqual(row.count(), 0)

        # replace with number and None
        row = (
            self.spark.createDataFrame([("Alice", 10, 80.0)], schema)
            .replace([10, 80], [20, None])
            .first()
        )
        self.assertTupleEqual(row, ("Alice", 20, None))

        # should fail if subset is not list, tuple or None
        with self.assertRaises(TypeError):
            self.spark.createDataFrame([("Alice", 10, 80.1)], schema).replace(
                {10: 11}, subset=1
            ).first()

        # should fail if to_replace and value have different length
        with self.assertRaises(ValueError):
            self.spark.createDataFrame([("Alice", 10, 80.1)], schema).replace(
                ["Alice", "Bob"], ["Eve"]
            ).first()

        # should fail if when received unexpected type
        with self.assertRaises(TypeError):
            from datetime import datetime

            self.spark.createDataFrame([("Alice", 10, 80.1)], schema).replace(
                datetime.now(), datetime.now()
            ).first()

        # should fail if provided mixed type replacements
        with self.assertRaises(ValueError):
            self.spark.createDataFrame([("Alice", 10, 80.1)], schema).replace(
                ["Alice", 10], ["Eve", 20]
            ).first()

        with self.assertRaises(ValueError):
            self.spark.createDataFrame([("Alice", 10, 80.1)], schema).replace(
                {"Alice": "Bob", 10: 20}
            ).first()
<<<<<<< HEAD

        with self.assertRaises(PySparkTypeError) as pe:
            self.spark.createDataFrame([("Alice", 10, 80.0)], schema).replace(["Alice", "Bob"])

        self.check_error(
            exception=pe.exception,
            error_class="ARGUMENT_REQUIRED",
            message_parameters={"arg_name": "value", "condition": "`to_replace` is dict"},
        )

        with self.assertRaises(PySparkTypeError) as pe:
            self.spark.createDataFrame([("Alice", 10, 80.0)], schema).replace(lambda x: x + 1, 10)

=======

        with self.assertRaises(PySparkTypeError) as pe:
            self.spark.createDataFrame([("Alice", 10, 80.0)], schema).replace(["Alice", "Bob"])

        self.check_error(
            exception=pe.exception,
            error_class="ARGUMENT_REQUIRED",
            message_parameters={"arg_name": "value", "condition": "`to_replace` is dict"},
        )

        with self.assertRaises(PySparkTypeError) as pe:
            self.spark.createDataFrame([("Alice", 10, 80.0)], schema).replace(lambda x: x + 1, 10)

>>>>>>> 54d5087c
        self.check_error(
            exception=pe.exception,
            error_class="NOT_BOOL_OR_DICT_OR_FLOAT_OR_INT_OR_LIST_OR_STR_OR_TUPLE",
            message_parameters={"arg_name": "to_replace", "arg_type": "function"},
        )

    def test_with_column_with_existing_name(self):
        keys = self.df.withColumn("key", self.df.key).select("key").collect()
        self.assertEqual([r.key for r in keys], list(range(100)))

    # regression test for SPARK-10417
    def test_column_iterator(self):
        def foo():
            for x in self.df.key:
                break

        self.assertRaises(TypeError, foo)

    def test_with_columns(self):
        # With single column
        keys = self.df.withColumns({"key": self.df.key}).select("key").collect()
        self.assertEqual([r.key for r in keys], list(range(100)))

        # With key and value columns
        kvs = (
            self.df.withColumns({"key": self.df.key, "value": self.df.value})
            .select("key", "value")
            .collect()
        )
        self.assertEqual([(r.key, r.value) for r in kvs], [(i, str(i)) for i in range(100)])

        # Columns rename
        kvs = (
            self.df.withColumns({"key_alias": self.df.key, "value_alias": self.df.value})
            .select("key_alias", "value_alias")
            .collect()
        )
        self.assertEqual(
            [(r.key_alias, r.value_alias) for r in kvs], [(i, str(i)) for i in range(100)]
        )
<<<<<<< HEAD

        # Type check
        self.assertRaises(TypeError, self.df.withColumns, ["key"])
        self.assertRaises(Exception, self.df.withColumns)

=======

        # Type check
        self.assertRaises(TypeError, self.df.withColumns, ["key"])
        self.assertRaises(Exception, self.df.withColumns)

>>>>>>> 54d5087c
    def test_generic_hints(self):
        df1 = self.spark.range(10e10).toDF("id")
        df2 = self.spark.range(10e10).toDF("id")

        self.assertIsInstance(df1.hint("broadcast"), type(df1))

        # Dummy rules
        self.assertIsInstance(df1.hint("broadcast", "foo", "bar"), type(df1))

        with io.StringIO() as buf, redirect_stdout(buf):
            df1.join(df2.hint("broadcast"), "id").explain(True)
            self.assertEqual(1, buf.getvalue().count("BroadcastHashJoin"))

    def test_coalesce_hints_with_string_parameter(self):
        with self.sql_conf({"spark.sql.adaptive.coalescePartitions.enabled": False}):
            df = self.spark.createDataFrame(
                zip(["A", "B"] * 2**9, range(2**10)),
                StructType([StructField("a", StringType()), StructField("n", IntegerType())]),
            )
            with io.StringIO() as buf, redirect_stdout(buf):
                # COALESCE
                coalesce = df.hint("coalesce", 2)
                coalesce.explain(True)
                output = buf.getvalue()
                self.assertGreaterEqual(output.count("Coalesce 2"), 1)
                buf.truncate(0)
                buf.seek(0)

                # REPARTITION_BY_RANGE
                range_partitioned = df.hint("REPARTITION_BY_RANGE", 2, "a")
                range_partitioned.explain(True)
                output = buf.getvalue()
                self.assertGreaterEqual(output.count("REPARTITION_BY_NUM"), 1)
                buf.truncate(0)
                buf.seek(0)

                # REBALANCE
                rebalanced1 = df.hint("REBALANCE", "a")  # just check this doesn't error
                rebalanced1.explain(True)
                rebalanced2 = df.hint("REBALANCE", 2)
                rebalanced2.explain(True)
                rebalanced3 = df.hint("REBALANCE", 2, "a")
                rebalanced3.explain(True)
                rebalanced4 = df.hint("REBALANCE", functions.col("a"))
                rebalanced4.explain(True)
                output = buf.getvalue()
                self.assertGreaterEqual(output.count("REBALANCE_PARTITIONS_BY_NONE"), 1)
                self.assertGreaterEqual(output.count("REBALANCE_PARTITIONS_BY_COL"), 3)

    # add tests for SPARK-23647 (test more types for hint)
    def test_extended_hint_types(self):
        df = self.spark.range(10e10).toDF("id")
        such_a_nice_list = ["itworks1", "itworks2", "itworks3"]
        int_list = [1, 2, 3]
        hinted_df = df.hint("my awesome hint", 1.2345, "what", such_a_nice_list, int_list)

        self.assertIsInstance(df.hint("broadcast", []), type(df))
        self.assertIsInstance(df.hint("broadcast", ["foo", "bar"]), type(df))

        with io.StringIO() as buf, redirect_stdout(buf):
            hinted_df.explain(True)
            explain_output = buf.getvalue()
            self.assertGreaterEqual(explain_output.count("1.2345"), 1)
            self.assertGreaterEqual(explain_output.count("what"), 1)
            self.assertGreaterEqual(explain_output.count("itworks"), 1)

    def test_unpivot(self):
        # SPARK-39877: test the DataFrame.unpivot method
        df = self.spark.createDataFrame(
            [
                (1, 10, 1.0, "one"),
                (2, 20, 2.0, "two"),
                (3, 30, 3.0, "three"),
            ],
            ["id", "int", "double", "str"],
        )

        with self.subTest(desc="with none identifier"):
            with self.assertRaisesRegex(AssertionError, "ids must not be None"):
                df.unpivot(None, ["int", "double"], "var", "val")

        with self.subTest(desc="with no identifier"):
            for id in [[], ()]:
                with self.subTest(ids=id):
                    actual = df.unpivot(id, ["int", "double"], "var", "val")
                    self.assertEqual(actual.schema.simpleString(), "struct<var:string,val:double>")
                    self.assertEqual(
                        actual.collect(),
                        [
                            Row(var="int", value=10.0),
                            Row(var="double", value=1.0),
                            Row(var="int", value=20.0),
                            Row(var="double", value=2.0),
                            Row(var="int", value=30.0),
                            Row(var="double", value=3.0),
                        ],
                    )

        with self.subTest(desc="with single identifier column"):
            for id in ["id", ["id"], ("id",)]:
                with self.subTest(ids=id):
                    actual = df.unpivot(id, ["int", "double"], "var", "val")
                    self.assertEqual(
                        actual.schema.simpleString(),
                        "struct<id:bigint,var:string,val:double>",
                    )
                    self.assertEqual(
                        actual.collect(),
                        [
                            Row(id=1, var="int", value=10.0),
                            Row(id=1, var="double", value=1.0),
                            Row(id=2, var="int", value=20.0),
                            Row(id=2, var="double", value=2.0),
                            Row(id=3, var="int", value=30.0),
                            Row(id=3, var="double", value=3.0),
                        ],
                    )

        with self.subTest(desc="with multiple identifier columns"):
            for ids in [["id", "double"], ("id", "double")]:
                with self.subTest(ids=ids):
                    actual = df.unpivot(ids, ["int", "double"], "var", "val")
                    self.assertEqual(
                        actual.schema.simpleString(),
                        "struct<id:bigint,double:double,var:string,val:double>",
                    )
                    self.assertEqual(
                        actual.collect(),
                        [
                            Row(id=1, double=1.0, var="int", value=10.0),
                            Row(id=1, double=1.0, var="double", value=1.0),
                            Row(id=2, double=2.0, var="int", value=20.0),
                            Row(id=2, double=2.0, var="double", value=2.0),
                            Row(id=3, double=3.0, var="int", value=30.0),
                            Row(id=3, double=3.0, var="double", value=3.0),
                        ],
                    )

        with self.subTest(desc="with no identifier columns but none value columns"):
            # select only columns that have common data type (double)
            actual = df.select("id", "int", "double").unpivot([], None, "var", "val")
            self.assertEqual(actual.schema.simpleString(), "struct<var:string,val:double>")
            self.assertEqual(
                actual.collect(),
                [
                    Row(var="id", value=1.0),
                    Row(var="int", value=10.0),
                    Row(var="double", value=1.0),
                    Row(var="id", value=2.0),
                    Row(var="int", value=20.0),
                    Row(var="double", value=2.0),
                    Row(var="id", value=3.0),
                    Row(var="int", value=30.0),
                    Row(var="double", value=3.0),
                ],
            )

        with self.subTest(desc="with single identifier columns but none value columns"):
            for ids in ["id", ["id"], ("id",)]:
                with self.subTest(ids=ids):
                    # select only columns that have common data type (double)
                    actual = df.select("id", "int", "double").unpivot(ids, None, "var", "val")
                    self.assertEqual(
                        actual.schema.simpleString(), "struct<id:bigint,var:string,val:double>"
                    )
                    self.assertEqual(
                        actual.collect(),
                        [
                            Row(id=1, var="int", value=10.0),
                            Row(id=1, var="double", value=1.0),
                            Row(id=2, var="int", value=20.0),
                            Row(id=2, var="double", value=2.0),
                            Row(id=3, var="int", value=30.0),
                            Row(id=3, var="double", value=3.0),
                        ],
                    )

        with self.subTest(desc="with multiple identifier columns but none given value columns"):
            for ids in [["id", "str"], ("id", "str")]:
                with self.subTest(ids=ids):
                    actual = df.unpivot(ids, None, "var", "val")
                    self.assertEqual(
                        actual.schema.simpleString(),
                        "struct<id:bigint,str:string,var:string,val:double>",
                    )
                    self.assertEqual(
                        actual.collect(),
                        [
                            Row(id=1, str="one", var="int", val=10.0),
                            Row(id=1, str="one", var="double", val=1.0),
                            Row(id=2, str="two", var="int", val=20.0),
                            Row(id=2, str="two", var="double", val=2.0),
                            Row(id=3, str="three", var="int", val=30.0),
                            Row(id=3, str="three", var="double", val=3.0),
                        ],
                    )

        with self.subTest(desc="with single value column"):
            for values in ["int", ["int"], ("int",)]:
                with self.subTest(values=values):
                    actual = df.unpivot("id", values, "var", "val")
                    self.assertEqual(
                        actual.schema.simpleString(), "struct<id:bigint,var:string,val:bigint>"
                    )
                    self.assertEqual(
                        actual.collect(),
                        [
                            Row(id=1, var="int", val=10),
                            Row(id=2, var="int", val=20),
                            Row(id=3, var="int", val=30),
                        ],
                    )

        with self.subTest(desc="with multiple value columns"):
            for values in [["int", "double"], ("int", "double")]:
                with self.subTest(values=values):
                    actual = df.unpivot("id", values, "var", "val")
                    self.assertEqual(
                        actual.schema.simpleString(), "struct<id:bigint,var:string,val:double>"
                    )
                    self.assertEqual(
                        actual.collect(),
                        [
                            Row(id=1, var="int", val=10.0),
                            Row(id=1, var="double", val=1.0),
                            Row(id=2, var="int", val=20.0),
                            Row(id=2, var="double", val=2.0),
                            Row(id=3, var="int", val=30.0),
                            Row(id=3, var="double", val=3.0),
                        ],
                    )

        with self.subTest(desc="with columns"):
            for id in [df.id, [df.id], (df.id,)]:
                for values in [[df.int, df.double], (df.int, df.double)]:
                    with self.subTest(ids=id, values=values):
                        self.assertEqual(
                            df.unpivot(id, values, "var", "val").collect(),
                            df.unpivot("id", ["int", "double"], "var", "val").collect(),
                        )

        with self.subTest(desc="with column names and columns"):
            for ids in [[df.id, "str"], (df.id, "str")]:
                for values in [[df.int, "double"], (df.int, "double")]:
                    with self.subTest(ids=ids, values=values):
                        self.assertEqual(
                            df.unpivot(ids, values, "var", "val").collect(),
                            df.unpivot(["id", "str"], ["int", "double"], "var", "val").collect(),
                        )

        with self.subTest(desc="melt alias"):
            self.assertEqual(
                df.unpivot("id", ["int", "double"], "var", "val").collect(),
                df.melt("id", ["int", "double"], "var", "val").collect(),
            )

    def test_unpivot_negative(self):
        # SPARK-39877: test the DataFrame.unpivot method
        df = self.spark.createDataFrame(
            [
                (1, 10, 1.0, "one"),
                (2, 20, 2.0, "two"),
                (3, 30, 3.0, "three"),
            ],
            ["id", "int", "double", "str"],
        )

        with self.subTest(desc="with no value columns"):
            for values in [[], ()]:
                with self.subTest(values=values):
                    with self.assertRaisesRegex(
                        AnalysisException,
                        r"\[UNPIVOT_REQUIRES_VALUE_COLUMNS] At least one value column "
                        r"needs to be specified for UNPIVOT, all columns specified as ids.*",
                    ):
                        df.unpivot("id", values, "var", "val").collect()

        with self.subTest(desc="with value columns without common data type"):
            with self.assertRaisesRegex(
                AnalysisException,
                r"\[UNPIVOT_VALUE_DATA_TYPE_MISMATCH\] Unpivot value columns must share "
                r"a least common type, some types do not: .*",
            ):
                df.unpivot("id", ["int", "str"], "var", "val").collect()

    def test_observe(self):
        # SPARK-36263: tests the DataFrame.observe(Observation, *Column) method
        from pyspark.sql import Observation

        df = self.spark.createDataFrame(
            [
                (1, 1.0, "one"),
                (2, 2.0, "two"),
                (3, 3.0, "three"),
            ],
            ["id", "val", "label"],
        )

        unnamed_observation = Observation()
        named_observation = Observation("metric")
        observed = (
            df.orderBy("id")
            .observe(
                named_observation,
                count(lit(1)).alias("cnt"),
                sum(col("id")).alias("sum"),
                mean(col("val")).alias("mean"),
            )
            .observe(unnamed_observation, count(lit(1)).alias("rows"))
        )

        # test that observe works transparently
        actual = observed.collect()
        self.assertEqual(
            [
                {"id": 1, "val": 1.0, "label": "one"},
                {"id": 2, "val": 2.0, "label": "two"},
                {"id": 3, "val": 3.0, "label": "three"},
            ],
            [row.asDict() for row in actual],
        )

        # test that we retrieve the metrics
        self.assertEqual(named_observation.get, dict(cnt=3, sum=6, mean=2.0))
        self.assertEqual(unnamed_observation.get, dict(rows=3))

        # observation requires name (if given) to be non empty string
        with self.assertRaisesRegex(TypeError, "name should be a string"):
            Observation(123)
        with self.assertRaisesRegex(ValueError, "name should not be empty"):
            Observation("")

        # dataframe.observe requires at least one expr
        with self.assertRaises(PySparkValueError) as pe:
            df.observe(Observation())

        self.check_error(
            exception=pe.exception,
            error_class="CANNOT_BE_EMPTY",
            message_parameters={"item": "exprs"},
        )

        # dataframe.observe requires non-None Columns
        for args in [(None,), ("id",), (lit(1), None), (lit(1), "id")]:
            with self.subTest(args=args):
                with self.assertRaises(PySparkTypeError) as pe:
                    df.observe(Observation(), *args)

                self.check_error(
                    exception=pe.exception,
                    error_class="NOT_LIST_OF_COLUMN",
                    message_parameters={"arg_name": "exprs"},
                )

    def test_observe_str(self):
        # SPARK-38760: tests the DataFrame.observe(str, *Column) method
        from pyspark.sql.streaming import StreamingQueryListener

        observed_metrics = None

        class TestListener(StreamingQueryListener):
            def onQueryStarted(self, event):
                pass

            def onQueryProgress(self, event):
                nonlocal observed_metrics
                observed_metrics = event.progress.observedMetrics

            def onQueryIdle(self, event):
                pass

            def onQueryTerminated(self, event):
                pass

        self.spark.streams.addListener(TestListener())

        df = self.spark.readStream.format("rate").option("rowsPerSecond", 10).load()
        df = df.observe("metric", count(lit(1)).alias("cnt"), sum(col("value")).alias("sum"))
        q = df.writeStream.format("noop").queryName("test").start()
        self.assertTrue(q.isActive)
        time.sleep(10)
        q.stop()

        self.assertTrue(isinstance(observed_metrics, dict))
        self.assertTrue("metric" in observed_metrics)
        row = observed_metrics["metric"]
        self.assertTrue(isinstance(row, Row))
        self.assertTrue(hasattr(row, "cnt"))
        self.assertTrue(hasattr(row, "sum"))
        self.assertGreaterEqual(row.cnt, 0)
        self.assertGreaterEqual(row.sum, 0)

    def test_sample(self):
        with self.assertRaises(PySparkTypeError) as pe:
            self.spark.range(1).sample()

        self.check_error(
            exception=pe.exception,
            error_class="NOT_BOOL_OR_FLOAT_OR_INT",
            message_parameters={
                "arg_name": "withReplacement (optional), fraction (required) and seed (optional)",
                "arg_type": "NoneType, NoneType, NoneType",
            },
        )

        self.assertRaises(TypeError, lambda: self.spark.range(1).sample("a"))

        self.assertRaises(TypeError, lambda: self.spark.range(1).sample(seed="abc"))

        self.assertRaises(
            IllegalArgumentException, lambda: self.spark.range(1).sample(-1.0).count()
        )

    def test_toDF_with_string(self):
        df = self.spark.createDataFrame([("John", 30), ("Alice", 25), ("Bob", 28)])
        data = [("John", 30), ("Alice", 25), ("Bob", 28)]

        result = df.toDF("key", "value")
        self.assertEqual(result.schema.simpleString(), "struct<key:string,value:bigint>")
        self.assertEqual(result.collect(), data)

        with self.assertRaises(PySparkTypeError) as pe:
            df.toDF("key", None)

        self.check_error(
            exception=pe.exception,
            error_class="NOT_LIST_OF_STR",
            message_parameters={"arg_name": "cols", "arg_type": "NoneType"},
        )

    def test_toDF_with_schema_string(self):
        data = [Row(key=i, value=str(i)) for i in range(100)]
        rdd = self.sc.parallelize(data, 5)

        df = rdd.toDF("key: int, value: string")
        self.assertEqual(df.schema.simpleString(), "struct<key:int,value:string>")
        self.assertEqual(df.collect(), data)

        # different but compatible field types can be used.
        df = rdd.toDF("key: string, value: string")
        self.assertEqual(df.schema.simpleString(), "struct<key:string,value:string>")
        self.assertEqual(df.collect(), [Row(key=str(i), value=str(i)) for i in range(100)])

        # field names can differ.
        df = rdd.toDF(" a: int, b: string ")
        self.assertEqual(df.schema.simpleString(), "struct<a:int,b:string>")
        self.assertEqual(df.collect(), data)

        # number of fields must match.
        self.assertRaisesRegex(
            Exception, "LENGTH_SHOULD_BE_THE_SAME", lambda: rdd.toDF("key: int").collect()
        )

        # field types mismatch will cause exception at runtime.
        self.assertRaisesRegex(
            Exception,
            "CANNOT_ACCEPT_OBJECT_IN_TYPE",
            lambda: rdd.toDF("key: float, value: string").collect(),
        )

        # flat schema values will be wrapped into row.
        df = rdd.map(lambda row: row.key).toDF("int")
        self.assertEqual(df.schema.simpleString(), "struct<value:int>")
        self.assertEqual(df.collect(), [Row(key=i) for i in range(100)])

        # users can use DataType directly instead of data type string.
        df = rdd.map(lambda row: row.key).toDF(IntegerType())
        self.assertEqual(df.schema.simpleString(), "struct<value:int>")
        self.assertEqual(df.collect(), [Row(key=i) for i in range(100)])

    def test_print_schema(self):
        df = self.spark.createDataFrame([(1, (2, 2))], ["a", "b"])

        with io.StringIO() as buf, redirect_stdout(buf):
            df.printSchema(1)
            self.assertEqual(1, buf.getvalue().count("long"))
            self.assertEqual(0, buf.getvalue().count("_1"))
            self.assertEqual(0, buf.getvalue().count("_2"))

            buf.truncate(0)
            buf.seek(0)

            df.printSchema(2)
            self.assertEqual(3, buf.getvalue().count("long"))
            self.assertEqual(1, buf.getvalue().count("_1"))
            self.assertEqual(1, buf.getvalue().count("_2"))

    def test_join_without_on(self):
        df1 = self.spark.range(1).toDF("a")
        df2 = self.spark.range(1).toDF("b")

        with self.sql_conf({"spark.sql.crossJoin.enabled": False}):
            self.assertRaises(AnalysisException, lambda: df1.join(df2, how="inner").collect())

        with self.sql_conf({"spark.sql.crossJoin.enabled": True}):
            actual = df1.join(df2, how="inner").collect()
            expected = [Row(a=0, b=0)]
            self.assertEqual(actual, expected)

    # Regression test for invalid join methods when on is None, Spark-14761
    def test_invalid_join_method(self):
        df1 = self.spark.createDataFrame([("Alice", 5), ("Bob", 8)], ["name", "age"])
        df2 = self.spark.createDataFrame([("Alice", 80), ("Bob", 90)], ["name", "height"])
        self.assertRaises(IllegalArgumentException, lambda: df1.join(df2, how="invalid-join-type"))

    # Cartesian products require cross join syntax
    def test_require_cross(self):
        df1 = self.spark.createDataFrame([(1, "1")], ("key", "value"))
        df2 = self.spark.createDataFrame([(1, "1")], ("key", "value"))

        with self.sql_conf({"spark.sql.crossJoin.enabled": False}):
            # joins without conditions require cross join syntax
            self.assertRaises(AnalysisException, lambda: df1.join(df2).collect())

            # works with crossJoin
            self.assertEqual(1, df1.crossJoin(df2).count())

    def test_cache_dataframe(self):
        df = self.spark.createDataFrame([(2, 2), (3, 3)])
        try:
            self.assertEqual(df.storageLevel, StorageLevel.NONE)

            df.cache()
            self.assertEqual(df.storageLevel, StorageLevel.MEMORY_AND_DISK_DESER)

            df.unpersist()
            self.assertEqual(df.storageLevel, StorageLevel.NONE)

            df.persist()
            self.assertEqual(df.storageLevel, StorageLevel.MEMORY_AND_DISK_DESER)

            df.unpersist(blocking=True)
            self.assertEqual(df.storageLevel, StorageLevel.NONE)

            df.persist(StorageLevel.DISK_ONLY)
            self.assertEqual(df.storageLevel, StorageLevel.DISK_ONLY)
        finally:
            df.unpersist()
            self.assertEqual(df.storageLevel, StorageLevel.NONE)

    def test_cache_table(self):
        spark = self.spark
        tables = ["tab1", "tab2", "tab3"]
        with self.tempView(*tables):
            for i, tab in enumerate(tables):
                spark.createDataFrame([(2, i), (3, i)]).createOrReplaceTempView(tab)
                self.assertFalse(spark.catalog.isCached(tab))
            spark.catalog.cacheTable("tab1")
            spark.catalog.cacheTable("tab3", StorageLevel.OFF_HEAP)
            self.assertTrue(spark.catalog.isCached("tab1"))
            self.assertFalse(spark.catalog.isCached("tab2"))
            self.assertTrue(spark.catalog.isCached("tab3"))
            spark.catalog.cacheTable("tab2")
            spark.catalog.uncacheTable("tab1")
            spark.catalog.uncacheTable("tab3")
            self.assertFalse(spark.catalog.isCached("tab1"))
            self.assertTrue(spark.catalog.isCached("tab2"))
            self.assertFalse(spark.catalog.isCached("tab3"))
            spark.catalog.clearCache()
            self.assertFalse(spark.catalog.isCached("tab1"))
            self.assertFalse(spark.catalog.isCached("tab2"))
            self.assertFalse(spark.catalog.isCached("tab3"))
            self.assertRaisesRegex(
                AnalysisException,
                "does_not_exist",
                lambda: spark.catalog.isCached("does_not_exist"),
            )
            self.assertRaisesRegex(
                AnalysisException,
                "does_not_exist",
                lambda: spark.catalog.cacheTable("does_not_exist"),
            )
            self.assertRaisesRegex(
                AnalysisException,
                "does_not_exist",
                lambda: spark.catalog.uncacheTable("does_not_exist"),
            )

    def _to_pandas(self):
        from datetime import datetime, date, timedelta

        schema = (
            StructType()
            .add("a", IntegerType())
            .add("b", StringType())
            .add("c", BooleanType())
            .add("d", FloatType())
            .add("dt", DateType())
            .add("ts", TimestampType())
            .add("ts_ntz", TimestampNTZType())
            .add("dt_interval", DayTimeIntervalType())
        )
        data = [
            (
                1,
                "foo",
                True,
                3.0,
                date(1969, 1, 1),
                datetime(1969, 1, 1, 1, 1, 1),
                datetime(1969, 1, 1, 1, 1, 1),
                timedelta(days=1),
            ),
            (2, "foo", True, 5.0, None, None, None, None),
            (
                3,
                "bar",
                False,
                -1.0,
                date(2012, 3, 3),
                datetime(2012, 3, 3, 3, 3, 3),
                datetime(2012, 3, 3, 3, 3, 3),
                timedelta(hours=-1, milliseconds=421),
            ),
            (
                4,
                "bar",
                False,
                6.0,
                date(2100, 4, 4),
                datetime(2100, 4, 4, 4, 4, 4),
                datetime(2100, 4, 4, 4, 4, 4),
                timedelta(microseconds=123),
            ),
        ]
        df = self.spark.createDataFrame(data, schema)
        return df.toPandas()

    @unittest.skipIf(not have_pandas, pandas_requirement_message)  # type: ignore
    def test_to_pandas(self):
        import numpy as np

        pdf = self._to_pandas()
        types = pdf.dtypes
        self.assertEqual(types[0], np.int32)
        self.assertEqual(types[1], object)
        self.assertEqual(types[2], bool)
        self.assertEqual(types[3], np.float32)
        self.assertEqual(types[4], object)  # datetime.date
        self.assertEqual(types[5], "datetime64[ns]")
        self.assertEqual(types[6], "datetime64[ns]")
        self.assertEqual(types[7], "timedelta64[ns]")

    @unittest.skipIf(not have_pandas, pandas_requirement_message)  # type: ignore
    def test_to_pandas_with_duplicated_column_names(self):
        for arrow_enabled in [False, True]:
            with self.sql_conf({"spark.sql.execution.arrow.pyspark.enabled": arrow_enabled}):
                self.check_to_pandas_with_duplicated_column_names()

    def check_to_pandas_with_duplicated_column_names(self):
        import numpy as np

        sql = "select 1 v, 1 v"
        df = self.spark.sql(sql)
        pdf = df.toPandas()
        types = pdf.dtypes
        self.assertEqual(types.iloc[0], np.int32)
        self.assertEqual(types.iloc[1], np.int32)

    @unittest.skipIf(not have_pandas, pandas_requirement_message)  # type: ignore
    def test_to_pandas_on_cross_join(self):
        for arrow_enabled in [False, True]:
            with self.sql_conf({"spark.sql.execution.arrow.pyspark.enabled": arrow_enabled}):
                self.check_to_pandas_on_cross_join()

    def check_to_pandas_on_cross_join(self):
        import numpy as np

        sql = """
        select t1.*, t2.* from (
          select explode(sequence(1, 3)) v
        ) t1 left join (
          select explode(sequence(1, 3)) v
        ) t2
        """
        with self.sql_conf({"spark.sql.crossJoin.enabled": True}):
            df = self.spark.sql(sql)
            pdf = df.toPandas()
            types = pdf.dtypes
            self.assertEqual(types.iloc[0], np.int32)
            self.assertEqual(types.iloc[1], np.int32)

    @unittest.skipIf(have_pandas, "Required Pandas was found.")
    def test_to_pandas_required_pandas_not_found(self):
        with QuietTest(self.sc):
            with self.assertRaisesRegex(ImportError, "Pandas >= .* must be installed"):
                self._to_pandas()

    @unittest.skipIf(not have_pandas, pandas_requirement_message)  # type: ignore
    def test_to_pandas_avoid_astype(self):
        import numpy as np

        schema = StructType().add("a", IntegerType()).add("b", StringType()).add("c", IntegerType())
        data = [(1, "foo", 16777220), (None, "bar", None)]
        df = self.spark.createDataFrame(data, schema)
        types = df.toPandas().dtypes
        self.assertEqual(types[0], np.float64)  # doesn't convert to np.int32 due to NaN value.
        self.assertEqual(types[1], object)
        self.assertEqual(types[2], np.float64)

    @unittest.skipIf(not have_pandas, pandas_requirement_message)  # type: ignore
    def test_to_pandas_from_empty_dataframe(self):
        is_arrow_enabled = [True, False]
        for value in is_arrow_enabled:
            with self.sql_conf({"spark.sql.execution.arrow.pyspark.enabled": value}):
                self.check_to_pandas_from_empty_dataframe()

    def check_to_pandas_from_empty_dataframe(self):
        # SPARK-29188 test that toPandas() on an empty dataframe has the correct dtypes
        # SPARK-30537 test that toPandas() on an empty dataframe has the correct dtypes
        # when arrow is enabled
        import numpy as np

        sql = """
            SELECT CAST(1 AS TINYINT) AS tinyint,
            CAST(1 AS SMALLINT) AS smallint,
            CAST(1 AS INT) AS int,
            CAST(1 AS BIGINT) AS bigint,
            CAST(0 AS FLOAT) AS float,
            CAST(0 AS DOUBLE) AS double,
            CAST(1 AS BOOLEAN) AS boolean,
            CAST('foo' AS STRING) AS string,
            CAST('2019-01-01' AS TIMESTAMP) AS timestamp,
            CAST('2019-01-01' AS TIMESTAMP_NTZ) AS timestamp_ntz,
            INTERVAL '1563:04' MINUTE TO SECOND AS day_time_interval
            """
        dtypes_when_nonempty_df = self.spark.sql(sql).toPandas().dtypes
        dtypes_when_empty_df = self.spark.sql(sql).filter("False").toPandas().dtypes
        self.assertTrue(np.all(dtypes_when_empty_df == dtypes_when_nonempty_df))

    @unittest.skipIf(not have_pandas, pandas_requirement_message)  # type: ignore
    def test_to_pandas_from_null_dataframe(self):
        is_arrow_enabled = [True, False]
        for value in is_arrow_enabled:
            with self.sql_conf({"spark.sql.execution.arrow.pyspark.enabled": value}):
                self.check_to_pandas_from_null_dataframe()

    def check_to_pandas_from_null_dataframe(self):
        # SPARK-29188 test that toPandas() on a dataframe with only nulls has correct dtypes
        # SPARK-30537 test that toPandas() on a dataframe with only nulls has correct dtypes
        # using arrow
        import numpy as np

        sql = """
            SELECT CAST(NULL AS TINYINT) AS tinyint,
            CAST(NULL AS SMALLINT) AS smallint,
            CAST(NULL AS INT) AS int,
            CAST(NULL AS BIGINT) AS bigint,
            CAST(NULL AS FLOAT) AS float,
            CAST(NULL AS DOUBLE) AS double,
            CAST(NULL AS BOOLEAN) AS boolean,
            CAST(NULL AS STRING) AS string,
            CAST(NULL AS TIMESTAMP) AS timestamp,
            CAST(NULL AS TIMESTAMP_NTZ) AS timestamp_ntz,
            INTERVAL '1563:04' MINUTE TO SECOND AS day_time_interval
            """
        pdf = self.spark.sql(sql).toPandas()
        types = pdf.dtypes
        self.assertEqual(types[0], np.float64)
        self.assertEqual(types[1], np.float64)
        self.assertEqual(types[2], np.float64)
        self.assertEqual(types[3], np.float64)
        self.assertEqual(types[4], np.float32)
        self.assertEqual(types[5], np.float64)
        self.assertEqual(types[6], object)
        self.assertEqual(types[7], object)
        self.assertTrue(np.can_cast(np.datetime64, types[8]))
        self.assertTrue(np.can_cast(np.datetime64, types[9]))
        self.assertTrue(np.can_cast(np.timedelta64, types[10]))

    @unittest.skipIf(not have_pandas, pandas_requirement_message)  # type: ignore
    def test_to_pandas_from_mixed_dataframe(self):
        is_arrow_enabled = [True, False]
        for value in is_arrow_enabled:
            with self.sql_conf({"spark.sql.execution.arrow.pyspark.enabled": value}):
                self.check_to_pandas_from_mixed_dataframe()

    def check_to_pandas_from_mixed_dataframe(self):
        # SPARK-29188 test that toPandas() on a dataframe with some nulls has correct dtypes
        # SPARK-30537 test that toPandas() on a dataframe with some nulls has correct dtypes
        # using arrow
        import numpy as np

        sql = """
        SELECT CAST(col1 AS TINYINT) AS tinyint,
        CAST(col2 AS SMALLINT) AS smallint,
        CAST(col3 AS INT) AS int,
        CAST(col4 AS BIGINT) AS bigint,
        CAST(col5 AS FLOAT) AS float,
        CAST(col6 AS DOUBLE) AS double,
        CAST(col7 AS BOOLEAN) AS boolean,
        CAST(col8 AS STRING) AS string,
        timestamp_seconds(col9) AS timestamp,
        timestamp_seconds(col10) AS timestamp_ntz,
        INTERVAL '1563:04' MINUTE TO SECOND AS day_time_interval
        FROM VALUES (1, 1, 1, 1, 1, 1, 1, 1, 1, 1, 1),
                    (NULL, NULL, NULL, NULL, NULL, NULL, NULL, NULL, NULL, NULL, NULL)
        """
        pdf_with_some_nulls = self.spark.sql(sql).toPandas()
        pdf_with_only_nulls = self.spark.sql(sql).filter("tinyint is null").toPandas()
        self.assertTrue(np.all(pdf_with_only_nulls.dtypes == pdf_with_some_nulls.dtypes))

    @unittest.skipIf(
        not have_pandas or not have_pyarrow,
        pandas_requirement_message or pyarrow_requirement_message,
    )
    def test_to_pandas_for_array_of_struct(self):
        for is_arrow_enabled in [True, False]:
            with self.sql_conf({"spark.sql.execution.arrow.pyspark.enabled": is_arrow_enabled}):
                self.check_to_pandas_for_array_of_struct(is_arrow_enabled)

    def check_to_pandas_for_array_of_struct(self, is_arrow_enabled):
        # SPARK-38098: Support Array of Struct for Pandas UDFs and toPandas
        import numpy as np
        import pandas as pd

        df = self.spark.createDataFrame(
            [[[("a", 2, 3.0), ("a", 2, 3.0)]], [[("b", 5, 6.0), ("b", 5, 6.0)]]],
            "array_struct_col Array<struct<col1:string, col2:long, col3:double>>",
        )

        pdf = df.toPandas()
        self.assertEqual(type(pdf), pd.DataFrame)
        self.assertEqual(type(pdf["array_struct_col"]), pd.Series)
        if is_arrow_enabled:
            self.assertEqual(type(pdf["array_struct_col"][0]), np.ndarray)
        else:
            self.assertEqual(type(pdf["array_struct_col"][0]), list)

    def test_create_dataframe_from_array_of_long(self):
        import array

        data = [Row(longarray=array.array("l", [-9223372036854775808, 0, 9223372036854775807]))]
        df = self.spark.createDataFrame(data)
        self.assertEqual(df.first(), Row(longarray=[-9223372036854775808, 0, 9223372036854775807]))

    @unittest.skipIf(not have_pandas, pandas_requirement_message)  # type: ignore
    def test_create_dataframe_from_pandas_with_timestamp(self):
        import pandas as pd
        from datetime import datetime

        pdf = pd.DataFrame(
            {"ts": [datetime(2017, 10, 31, 1, 1, 1)], "d": [pd.Timestamp.now().date()]},
            columns=["d", "ts"],
        )
        # test types are inferred correctly without specifying schema
        df = self.spark.createDataFrame(pdf)
        self.assertIsInstance(df.schema["ts"].dataType, TimestampType)
        self.assertIsInstance(df.schema["d"].dataType, DateType)
        # test with schema will accept pdf as input
        df = self.spark.createDataFrame(pdf, schema="d date, ts timestamp")
        self.assertIsInstance(df.schema["ts"].dataType, TimestampType)
        self.assertIsInstance(df.schema["d"].dataType, DateType)
        df = self.spark.createDataFrame(pdf, schema="d date, ts timestamp_ntz")
        self.assertIsInstance(df.schema["ts"].dataType, TimestampNTZType)
        self.assertIsInstance(df.schema["d"].dataType, DateType)

    @unittest.skipIf(have_pandas, "Required Pandas was found.")
    def test_create_dataframe_required_pandas_not_found(self):
        with QuietTest(self.sc):
            with self.assertRaisesRegex(
                ImportError, "(Pandas >= .* must be installed|No module named '?pandas'?)"
            ):
                import pandas as pd
                from datetime import datetime

                pdf = pd.DataFrame(
                    {"ts": [datetime(2017, 10, 31, 1, 1, 1)], "d": [pd.Timestamp.now().date()]}
                )
                self.spark.createDataFrame(pdf)

    # Regression test for SPARK-23360
    @unittest.skipIf(not have_pandas, pandas_requirement_message)  # type: ignore
    def test_create_dataframe_from_pandas_with_dst(self):
        import pandas as pd
        from pandas.testing import assert_frame_equal
        from datetime import datetime

        pdf = pd.DataFrame({"time": [datetime(2015, 10, 31, 22, 30)]})

        df = self.spark.createDataFrame(pdf)
        assert_frame_equal(pdf, df.toPandas())

        orig_env_tz = os.environ.get("TZ", None)
        try:
            tz = "America/Los_Angeles"
            os.environ["TZ"] = tz
            time.tzset()
            with self.sql_conf({"spark.sql.session.timeZone": tz}):
                df = self.spark.createDataFrame(pdf)
                assert_frame_equal(pdf, df.toPandas())
        finally:
            del os.environ["TZ"]
            if orig_env_tz is not None:
                os.environ["TZ"] = orig_env_tz
            time.tzset()

    # TODO(SPARK-43354): Re-enable test_create_dataframe_from_pandas_with_day_time_interval
    @unittest.skipIf(
        "pypy" in platform.python_implementation().lower(),
        "Fails in PyPy Python 3.8, should enable.",
    )
    def test_create_dataframe_from_pandas_with_day_time_interval(self):
        # SPARK-37277: Test DayTimeIntervalType in createDataFrame without Arrow.
        import pandas as pd
        from datetime import timedelta

        df = self.spark.createDataFrame(pd.DataFrame({"a": [timedelta(microseconds=123)]}))
        self.assertEqual(df.toPandas().a.iloc[0], timedelta(microseconds=123))

    def test_repr_behaviors(self):
        import re

        pattern = re.compile(r"^ *\|", re.MULTILINE)
        df = self.spark.createDataFrame([(1, "1"), (22222, "22222")], ("key", "value"))

        # test when eager evaluation is enabled and _repr_html_ will not be called
        with self.sql_conf({"spark.sql.repl.eagerEval.enabled": True}):
            expected1 = """+-----+-----+
                ||  key|value|
                |+-----+-----+
                ||    1|    1|
                ||22222|22222|
                |+-----+-----+
                |"""
            self.assertEqual(re.sub(pattern, "", expected1), df.__repr__())
            with self.sql_conf({"spark.sql.repl.eagerEval.truncate": 3}):
                expected2 = """+---+-----+
                ||key|value|
                |+---+-----+
                ||  1|    1|
                ||222|  222|
                |+---+-----+
                |"""
                self.assertEqual(re.sub(pattern, "", expected2), df.__repr__())
                with self.sql_conf({"spark.sql.repl.eagerEval.maxNumRows": 1}):
                    expected3 = """+---+-----+
                    ||key|value|
                    |+---+-----+
                    ||  1|    1|
                    |+---+-----+
                    |only showing top 1 row
                    |"""
                    self.assertEqual(re.sub(pattern, "", expected3), df.__repr__())

        # test when eager evaluation is enabled and _repr_html_ will be called
        with self.sql_conf({"spark.sql.repl.eagerEval.enabled": True}):
            expected1 = """<table border='1'>
                |<tr><th>key</th><th>value</th></tr>
                |<tr><td>1</td><td>1</td></tr>
                |<tr><td>22222</td><td>22222</td></tr>
                |</table>
                |"""
            self.assertEqual(re.sub(pattern, "", expected1), df._repr_html_())
            with self.sql_conf({"spark.sql.repl.eagerEval.truncate": 3}):
                expected2 = """<table border='1'>
                    |<tr><th>key</th><th>value</th></tr>
                    |<tr><td>1</td><td>1</td></tr>
                    |<tr><td>222</td><td>222</td></tr>
                    |</table>
                    |"""
                self.assertEqual(re.sub(pattern, "", expected2), df._repr_html_())
                with self.sql_conf({"spark.sql.repl.eagerEval.maxNumRows": 1}):
                    expected3 = """<table border='1'>
                        |<tr><th>key</th><th>value</th></tr>
                        |<tr><td>1</td><td>1</td></tr>
                        |</table>
                        |only showing top 1 row
                        |"""
                    self.assertEqual(re.sub(pattern, "", expected3), df._repr_html_())

        # test when eager evaluation is disabled and _repr_html_ will be called
        with self.sql_conf({"spark.sql.repl.eagerEval.enabled": False}):
            expected = "DataFrame[key: bigint, value: string]"
            self.assertEqual(None, df._repr_html_())
            self.assertEqual(expected, df.__repr__())
            with self.sql_conf({"spark.sql.repl.eagerEval.truncate": 3}):
                self.assertEqual(None, df._repr_html_())
                self.assertEqual(expected, df.__repr__())
                with self.sql_conf({"spark.sql.repl.eagerEval.maxNumRows": 1}):
                    self.assertEqual(None, df._repr_html_())
                    self.assertEqual(expected, df.__repr__())

    def test_to_local_iterator(self):
        df = self.spark.range(8, numPartitions=4)
        expected = df.collect()
        it = df.toLocalIterator()
        self.assertEqual(expected, list(it))

        # Test DataFrame with empty partition
        df = self.spark.range(3, numPartitions=4)
        it = df.toLocalIterator()
        expected = df.collect()
        self.assertEqual(expected, list(it))

    def test_to_local_iterator_prefetch(self):
        df = self.spark.range(8, numPartitions=4)
        expected = df.collect()
        it = df.toLocalIterator(prefetchPartitions=True)
        self.assertEqual(expected, list(it))

    def test_to_local_iterator_not_fully_consumed(self):
        with QuietTest(self.sc):
            self.check_to_local_iterator_not_fully_consumed()

    def check_to_local_iterator_not_fully_consumed(self):
        # SPARK-23961: toLocalIterator throws exception when not fully consumed
        # Create a DataFrame large enough so that write to socket will eventually block
        df = self.spark.range(1 << 20, numPartitions=2)
        it = df.toLocalIterator()
        self.assertEqual(df.take(1)[0], next(it))
        it = None  # remove iterator from scope, socket is closed when cleaned up
        # Make sure normal df operations still work
        result = []
        for i, row in enumerate(df.toLocalIterator()):
            result.append(row)
            if i == 7:
                break
        self.assertEqual(df.take(8), result)

    def test_same_semantics_error(self):
        with QuietTest(self.sc):
            with self.assertRaises(PySparkTypeError) as pe:
                self.spark.range(10).sameSemantics(1)

            self.check_error(
                exception=pe.exception,
                error_class="NOT_STR",
                message_parameters={"arg_name": "other", "arg_type": "int"},
            )

    def test_input_files(self):
        tpath = tempfile.mkdtemp()
        shutil.rmtree(tpath)
        try:
            self.spark.range(1, 100, 1, 10).write.parquet(tpath)
            # read parquet file and get the input files list
            input_files_list = self.spark.read.parquet(tpath).inputFiles()

            # input files list should contain 10 entries
            self.assertEqual(len(input_files_list), 10)
            # all file paths in list must contain tpath
            for file_path in input_files_list:
                self.assertTrue(tpath in file_path)
        finally:
            shutil.rmtree(tpath)

    def test_df_show(self):
        # SPARK-35408: ensure better diagnostics if incorrect parameters are passed
        # to DataFrame.show

        df = self.spark.createDataFrame([("foo",)])
        df.show(5)
        df.show(5, True)
        df.show(5, 1, True)
        df.show(n=5, truncate="1", vertical=False)
        df.show(n=5, truncate=1.5, vertical=False)

        with self.assertRaises(PySparkTypeError) as pe:
            df.show(True)

        self.check_error(
            exception=pe.exception,
            error_class="NOT_INT",
            message_parameters={"arg_name": "n", "arg_type": "bool"},
        )

        with self.assertRaises(PySparkTypeError) as pe:
            df.show(vertical="foo")

        self.check_error(
            exception=pe.exception,
            error_class="NOT_BOOL",
            message_parameters={"arg_name": "vertical", "arg_type": "str"},
        )

        with self.assertRaises(PySparkTypeError) as pe:
            df.show(truncate="foo")

        self.check_error(
            exception=pe.exception,
            error_class="NOT_BOOL",
            message_parameters={"arg_name": "truncate", "arg_type": "str"},
        )

    @unittest.skipIf(
        not have_pandas or not have_pyarrow,
        cast(str, pandas_requirement_message or pyarrow_requirement_message),
    )
    def test_pandas_api(self):
        import pandas as pd
        from pandas.testing import assert_frame_equal

        sdf = self.spark.createDataFrame([("a", 1), ("b", 2), ("c", 3)], ["Col1", "Col2"])
        psdf_from_sdf = sdf.pandas_api()
        psdf_from_sdf_with_index = sdf.pandas_api(index_col="Col1")
        pdf = pd.DataFrame({"Col1": ["a", "b", "c"], "Col2": [1, 2, 3]})
        pdf_with_index = pdf.set_index("Col1")

        assert_frame_equal(pdf, psdf_from_sdf.to_pandas())
        assert_frame_equal(pdf_with_index, psdf_from_sdf_with_index.to_pandas())

    # test for SPARK-36337
    def test_create_nan_decimal_dataframe(self):
        self.assertEqual(
            self.spark.createDataFrame(data=[Decimal("NaN")], schema="decimal").collect(),
            [Row(value=None)],
        )

    def test_to(self):
        schema = StructType(
            [StructField("i", StringType(), True), StructField("j", IntegerType(), True)]
        )
        df = self.spark.createDataFrame([("a", 1)], schema)

        schema1 = StructType([StructField("j", StringType()), StructField("i", StringType())])
        df1 = df.to(schema1)
        self.assertEqual(schema1, df1.schema)
        self.assertEqual(df.count(), df1.count())

        schema2 = StructType([StructField("j", LongType())])
        df2 = df.to(schema2)
        self.assertEqual(schema2, df2.schema)
        self.assertEqual(df.count(), df2.count())

        schema3 = StructType([StructField("struct", schema1, False)])
        df3 = df.select(struct("i", "j").alias("struct")).to(schema3)
        self.assertEqual(schema3, df3.schema)
        self.assertEqual(df.count(), df3.count())

        # incompatible field nullability
        schema4 = StructType([StructField("j", LongType(), False)])
        self.assertRaisesRegex(
            AnalysisException, "NULLABLE_COLUMN_OR_FIELD", lambda: df.to(schema4).count()
        )

        # field cannot upcast
        schema5 = StructType([StructField("i", LongType())])
        self.assertRaisesRegex(
            AnalysisException, "INVALID_COLUMN_OR_FIELD_DATA_TYPE", lambda: df.to(schema5).count()
        )

    def test_repartition(self):
        df = self.spark.createDataFrame([(14, "Tom"), (23, "Alice"), (16, "Bob")], ["age", "name"])
        with self.assertRaises(PySparkTypeError) as pe:
            df.repartition([10], "name", "age").rdd.getNumPartitions()

        self.check_error(
            exception=pe.exception,
            error_class="NOT_COLUMN_OR_STR",
            message_parameters={"arg_name": "numPartitions", "arg_type": "list"},
        )

    def test_colregex(self):
        with self.assertRaises(PySparkTypeError) as pe:
            self.spark.range(10).colRegex(10)

        self.check_error(
            exception=pe.exception,
            error_class="NOT_STR",
            message_parameters={"arg_name": "colName", "arg_type": "int"},
        )

    def test_where(self):
        with self.assertRaises(PySparkTypeError) as pe:
            self.spark.range(10).where(10)

        self.check_error(
            exception=pe.exception,
            error_class="NOT_COLUMN_OR_STR",
            message_parameters={"arg_name": "condition", "arg_type": "int"},
        )

    def test_duplicate_field_names(self):
        data = [
            Row(Row("a", 1), Row(2, 3, "b", 4, "c", "d")),
            Row(Row("w", 6), Row(7, 8, "x", 9, "y", "z")),
        ]
        schema = (
            StructType()
            .add("struct", StructType().add("x", StringType()).add("x", IntegerType()))
            .add(
                "struct",
                StructType()
                .add("a", IntegerType())
                .add("x", IntegerType())
                .add("x", StringType())
                .add("y", IntegerType())
                .add("y", StringType())
                .add("x", StringType()),
            )
        )
        df = self.spark.createDataFrame(data, schema=schema)

        self.assertEqual(df.schema, schema)
        self.assertEqual(df.collect(), data)


class QueryExecutionListenerTests(unittest.TestCase, SQLTestUtils):
    # These tests are separate because it uses 'spark.sql.queryExecutionListeners' which is
    # static and immutable. This can't be set or unset, for example, via `spark.conf`.

    @classmethod
    def setUpClass(cls):
        import glob
        from pyspark.find_spark_home import _find_spark_home

        SPARK_HOME = _find_spark_home()
        filename_pattern = (
            "sql/core/target/scala-*/test-classes/org/apache/spark/sql/"
            "TestQueryExecutionListener.class"
        )
        cls.has_listener = bool(glob.glob(os.path.join(SPARK_HOME, filename_pattern)))

        if cls.has_listener:
            # Note that 'spark.sql.queryExecutionListeners' is a static immutable configuration.
            cls.spark = (
                SparkSession.builder.master("local[4]")
                .appName(cls.__name__)
                .config(
                    "spark.sql.queryExecutionListeners",
                    "org.apache.spark.sql.TestQueryExecutionListener",
                )
                .getOrCreate()
            )

    def setUp(self):
        if not self.has_listener:
            raise self.skipTest(
                "'org.apache.spark.sql.TestQueryExecutionListener' is not "
                "available. Will skip the related tests."
            )

    @classmethod
    def tearDownClass(cls):
        if hasattr(cls, "spark"):
            cls.spark.stop()

    def tearDown(self):
        self.spark._jvm.OnSuccessCall.clear()

    def test_query_execution_listener_on_collect(self):
        self.assertFalse(
            self.spark._jvm.OnSuccessCall.isCalled(),
            "The callback from the query execution listener should not be called before 'collect'",
        )
        self.spark.sql("SELECT * FROM range(1)").collect()
        self.spark.sparkContext._jsc.sc().listenerBus().waitUntilEmpty(10000)
        self.assertTrue(
            self.spark._jvm.OnSuccessCall.isCalled(),
            "The callback from the query execution listener should be called after 'collect'",
        )

    @unittest.skipIf(
        not have_pandas or not have_pyarrow,
        cast(str, pandas_requirement_message or pyarrow_requirement_message),
    )
    def test_query_execution_listener_on_collect_with_arrow(self):
        with self.sql_conf({"spark.sql.execution.arrow.pyspark.enabled": True}):
            self.assertFalse(
                self.spark._jvm.OnSuccessCall.isCalled(),
                "The callback from the query execution listener should not be "
                "called before 'toPandas'",
            )
            self.spark.sql("SELECT * FROM range(1)").toPandas()
            self.spark.sparkContext._jsc.sc().listenerBus().waitUntilEmpty(10000)
            self.assertTrue(
                self.spark._jvm.OnSuccessCall.isCalled(),
                "The callback from the query execution listener should be called after 'toPandas'",
            )


class DataFrameTests(DataFrameTestsMixin, ReusedSQLTestCase):
    pass


if __name__ == "__main__":
    from pyspark.sql.tests.test_dataframe import *  # noqa: F401

    try:
        import xmlrunner  # type: ignore

        testRunner = xmlrunner.XMLTestRunner(output="target/test-reports", verbosity=2)
    except ImportError:
        testRunner = None
    unittest.main(testRunner=testRunner, verbosity=2)<|MERGE_RESOLUTION|>--- conflicted
+++ resolved
@@ -26,10 +26,7 @@
 import io
 from contextlib import redirect_stdout
 
-<<<<<<< HEAD
-=======
 from pyspark import StorageLevel
->>>>>>> 54d5087c
 from pyspark.sql import SparkSession, Row, functions
 from pyspark.sql.functions import col, lit, count, sum, mean, struct
 from pyspark.sql.types import (
@@ -65,54 +62,6 @@
 
 
 class DataFrameTestsMixin:
-<<<<<<< HEAD
-    def test_getitem_invalid_indices(self):
-        df = self.spark.sql(
-            "SELECT * FROM VALUES "
-            "(1, 1.1, 'a'), "
-            "(2, 2.2, 'b'), "
-            "(4, 4.4, 'c') "
-            "AS TAB(a, b, c)"
-        )
-
-        # accepted type and values
-        for index in [False, True, 0, 1, 2, -1, -2, -3]:
-            df[index]
-
-        # negative cases: ordinal out of range
-        for index in [-10, -4, 3, 10, 100]:
-            with self.assertRaises(IndexError):
-                df[index]
-
-        # negative cases: unsupported types
-        for index in [None, 1.0, Decimal(1)]:
-            with self.assertRaises(PySparkTypeError):
-                df[index]
-
-    def test_getitem_duplicated_column(self):
-        df = self.spark.sql(
-            "SELECT * FROM VALUES "
-            "(1, 1.1, 'a'), "
-            "(2, 2.2, 'b'), "
-            "(4, 4.4, 'c') "
-            "AS TAB(a, a, a)"
-        )
-
-        self.assertEqual(
-            df.select(df[0]).schema.simpleString(),
-            "struct<a:int>",
-        )
-        self.assertEqual(
-            df.select(df[1]).schema.simpleString(),
-            "struct<a:decimal(2,1)>",
-        )
-        self.assertEqual(
-            df.select(df[2]).schema.simpleString(),
-            "struct<a:string>",
-        )
-
-=======
->>>>>>> 54d5087c
     def test_range(self):
         self.assertEqual(self.spark.range(1, 1).count(), 0)
         self.assertEqual(self.spark.range(1, 0, -1).count(), 1)
@@ -127,6 +76,7 @@
         self.assertEqual(2, row[1])
         self.assertEqual("Row(c=1, c=2)", str(row))
         # Cannot access columns
+        self.assertRaises(AnalysisException, lambda: df.select(df[0]).first())
         self.assertRaises(AnalysisException, lambda: df.select(df.c).first())
         self.assertRaises(AnalysisException, lambda: df.select(df["c"]).first())
 
@@ -623,7 +573,6 @@
             self.spark.createDataFrame([("Alice", 10, 80.1)], schema).replace(
                 {"Alice": "Bob", 10: 20}
             ).first()
-<<<<<<< HEAD
 
         with self.assertRaises(PySparkTypeError) as pe:
             self.spark.createDataFrame([("Alice", 10, 80.0)], schema).replace(["Alice", "Bob"])
@@ -637,21 +586,6 @@
         with self.assertRaises(PySparkTypeError) as pe:
             self.spark.createDataFrame([("Alice", 10, 80.0)], schema).replace(lambda x: x + 1, 10)
 
-=======
-
-        with self.assertRaises(PySparkTypeError) as pe:
-            self.spark.createDataFrame([("Alice", 10, 80.0)], schema).replace(["Alice", "Bob"])
-
-        self.check_error(
-            exception=pe.exception,
-            error_class="ARGUMENT_REQUIRED",
-            message_parameters={"arg_name": "value", "condition": "`to_replace` is dict"},
-        )
-
-        with self.assertRaises(PySparkTypeError) as pe:
-            self.spark.createDataFrame([("Alice", 10, 80.0)], schema).replace(lambda x: x + 1, 10)
-
->>>>>>> 54d5087c
         self.check_error(
             exception=pe.exception,
             error_class="NOT_BOOL_OR_DICT_OR_FLOAT_OR_INT_OR_LIST_OR_STR_OR_TUPLE",
@@ -692,19 +626,11 @@
         self.assertEqual(
             [(r.key_alias, r.value_alias) for r in kvs], [(i, str(i)) for i in range(100)]
         )
-<<<<<<< HEAD
 
         # Type check
         self.assertRaises(TypeError, self.df.withColumns, ["key"])
         self.assertRaises(Exception, self.df.withColumns)
 
-=======
-
-        # Type check
-        self.assertRaises(TypeError, self.df.withColumns, ["key"])
-        self.assertRaises(Exception, self.df.withColumns)
-
->>>>>>> 54d5087c
     def test_generic_hints(self):
         df1 = self.spark.range(10e10).toDF("id")
         df2 = self.spark.range(10e10).toDF("id")
