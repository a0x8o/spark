--- conflicted
+++ resolved
@@ -43,11 +43,7 @@
     FloatType,
     DayTimeIntervalType,
 )
-<<<<<<< HEAD
-from pyspark.sql.utils import AnalysisException, IllegalArgumentException
-=======
 from pyspark.errors import AnalysisException, IllegalArgumentException
->>>>>>> 11e30a61
 from pyspark.testing.sqlutils import (
     ReusedSQLTestCase,
     SQLTestUtils,
