#
# Licensed to the Apache Software Foundation (ASF) under one or more
# contributor license agreements.  See the NOTICE file distributed with
# this work for additional information regarding copyright ownership.
# The ASF licenses this file to You under the Apache License, Version 2.0
# (the "License"); you may not use this file except in compliance with
# the License.  You may obtain a copy of the License at
#
#    http://www.apache.org/licenses/LICENSE-2.0
#
# Unless required by applicable law or agreed to in writing, software
# distributed under the License is distributed on an "AS IS" BASIS,
# WITHOUT WARRANTIES OR CONDITIONS OF ANY KIND, either express or implied.
# See the License for the specific language governing permissions and
# limitations under the License.
#

import os
import gc
import unittest
import shutil
import tempfile
import io
from contextlib import redirect_stdout

from pyspark.util import is_remote_only
from pyspark.errors import PySparkTypeError, PySparkValueError
from pyspark.sql import SparkSession as PySparkSession, Row
from pyspark.sql.types import (
    StructType,
    StructField,
    LongType,
    StringType,
    IntegerType,
    MapType,
    ArrayType,
    Row,
)
from pyspark.testing.utils import eventually
from pyspark.testing.sqlutils import SQLTestUtils
from pyspark.testing.connectutils import (
    should_test_connect,
    ReusedConnectTestCase,
)
from pyspark.testing.pandasutils import PandasOnSparkTestUtils
from pyspark.errors.exceptions.connect import (
    AnalysisException,
    SparkConnectException,
)
<<<<<<< HEAD
import pyspark.sql.functions
from pyspark.testing.utils import ReusedPySparkTestCase
from pyspark.testing.connectutils import should_test_connect, connect_requirement_message
from pyspark.testing.pandasutils import PandasOnSparkTestCase
from pyspark.sql.connect.client import SparkConnectException, SparkConnectAnalysisException
=======
>>>>>>> 0c30df19

if should_test_connect:
    from pyspark.sql.connect.proto import Expression as ProtoExpression
    from pyspark.sql.connect.column import Column
    from pyspark.sql.dataframe import DataFrame
    from pyspark.sql.connect.dataframe import DataFrame as CDataFrame
    from pyspark.sql import functions as SF
    from pyspark.sql.connect import functions as CF


@unittest.skipIf(is_remote_only(), "Requires JVM access")
class SparkConnectSQLTestCase(ReusedConnectTestCase, SQLTestUtils, PandasOnSparkTestUtils):
    """Parent test fixture class for all Spark Connect related
    test cases."""

    @classmethod
    def setUpClass(cls):
        super(SparkConnectSQLTestCase, cls).setUpClass()
        # Disable the shared namespace so pyspark.sql.functions, etc point the regular
        # PySpark libraries.
        os.environ["PYSPARK_NO_NAMESPACE_SHARE"] = "1"

        cls.connect = cls.spark  # Switch Spark Connect session and regular PySpark session.
        cls.spark = PySparkSession._instantiatedSession
        assert cls.spark is not None

        cls.testData = [Row(key=i, value=str(i)) for i in range(100)]
        cls.testDataStr = [Row(key=str(i)) for i in range(100)]
        cls.df = cls.spark.sparkContext.parallelize(cls.testData).toDF()
        cls.df_text = cls.spark.sparkContext.parallelize(cls.testDataStr).toDF()

        cls.tbl_name = "test_connect_basic_table_1"
        cls.tbl_name2 = "test_connect_basic_table_2"
        cls.tbl_name3 = "test_connect_basic_table_3"
        cls.tbl_name4 = "test_connect_basic_table_4"
        cls.tbl_name_empty = "test_connect_basic_table_empty"

        # Cleanup test data
        cls.spark_connect_clean_up_test_data()
        # Load test data
        cls.spark_connect_load_test_data()

    @classmethod
    def tearDownClass(cls):
        try:
            cls.spark_connect_clean_up_test_data()
            # Stopping Spark Connect closes the session in JVM at the server.
            cls.spark = cls.connect
            del os.environ["PYSPARK_NO_NAMESPACE_SHARE"]
        finally:
            super(SparkConnectSQLTestCase, cls).tearDownClass()

    @classmethod
    def spark_connect_load_test_data(cls):
        df = cls.spark.createDataFrame([(x, f"{x}") for x in range(100)], ["id", "name"])
        # Since we might create multiple Spark sessions, we need to create global temporary view
        # that is specifically maintained in the "global_temp" schema.
        df.write.saveAsTable(cls.tbl_name)
        df2 = cls.spark.createDataFrame(
            [(x, f"{x}", 2 * x) for x in range(100)], ["col1", "col2", "col3"]
        )
        df2.write.saveAsTable(cls.tbl_name2)
        df3 = cls.spark.createDataFrame([(x, f"{x}") for x in range(100)], ["id", "test\n_column"])
        df3.write.saveAsTable(cls.tbl_name3)
        df4 = cls.spark.createDataFrame(
            [(x, {"a": x}, [x, x * 2]) for x in range(100)], ["id", "map_column", "array_column"]
        )
        df4.write.saveAsTable(cls.tbl_name4)
        empty_table_schema = StructType(
            [
                StructField("firstname", StringType(), True),
                StructField("middlename", StringType(), True),
                StructField("lastname", StringType(), True),
            ]
        )
        emptyRDD = cls.spark.sparkContext.emptyRDD()
        empty_df = cls.spark.createDataFrame(emptyRDD, empty_table_schema)
        empty_df.write.saveAsTable(cls.tbl_name_empty)

    @classmethod
    def spark_connect_clean_up_test_data(cls):
        cls.spark.sql("DROP TABLE IF EXISTS {}".format(cls.tbl_name))
        cls.spark.sql("DROP TABLE IF EXISTS {}".format(cls.tbl_name2))
        cls.spark.sql("DROP TABLE IF EXISTS {}".format(cls.tbl_name3))
        cls.spark.sql("DROP TABLE IF EXISTS {}".format(cls.tbl_name4))
        cls.spark.sql("DROP TABLE IF EXISTS {}".format(cls.tbl_name_empty))


<<<<<<< HEAD
class SparkConnectTests(SparkConnectSQLTestCase):
    def test_error_handling(self):
        # SPARK-41533 Proper error handling for Spark Connect
        df = self.connect.range(10).select("id2")
        with self.assertRaises(SparkConnectAnalysisException):
            df.collect()

    def test_simple_read(self):
        df = self.connect.read.table(self.tbl_name)
        data = df.limit(10).toPandas()
        # Check that the limit is applied
        self.assertEqual(len(data.index), 10)

    def test_json(self):
        with tempfile.TemporaryDirectory() as d:
            # Write a DataFrame into a JSON file
            self.spark.createDataFrame([{"age": 100, "name": "Hyukjin Kwon"}]).write.mode(
                "overwrite"
            ).format("json").save(d)
            # Read the JSON file as a DataFrame.
            self.assert_eq(self.connect.read.json(d).toPandas(), self.spark.read.json(d).toPandas())
            self.assert_eq(
                self.connect.read.json(path=d, schema="age INT, name STRING").toPandas(),
                self.spark.read.json(path=d, schema="age INT, name STRING").toPandas(),
            )
            self.assert_eq(
                self.connect.read.json(path=d, primitivesAsString=True).toPandas(),
                self.spark.read.json(path=d, primitivesAsString=True).toPandas(),
            )
=======
class SparkConnectBasicTests(SparkConnectSQLTestCase):
    def test_serialization(self):
        from pyspark.cloudpickle import dumps, loads
>>>>>>> 0c30df19

        cdf = self.connect.range(10)
        data = dumps(cdf)
        cdf2 = loads(data)
        self.assertEqual(cdf.collect(), cdf2.collect())

    def test_df_getattr_behavior(self):
        cdf = self.connect.range(10)
        sdf = self.spark.range(10)

        sdf._simple_extension = 10
        cdf._simple_extension = 10

        self.assertEqual(sdf._simple_extension, cdf._simple_extension)
        self.assertEqual(type(sdf._simple_extension), type(cdf._simple_extension))

        self.assertTrue(hasattr(cdf, "_simple_extension"))
        self.assertFalse(hasattr(cdf, "_simple_extension_does_not_exsit"))

    def test_df_get_item(self):
        # SPARK-41779: test __getitem__

        query = """
            SELECT * FROM VALUES
            (true, 1, NULL), (false, NULL, 2.0), (NULL, 3, 3.0)
            AS tab(a, b, c)
            """

        # +-----+----+----+
        # |    a|   b|   c|
        # +-----+----+----+
        # | true|   1|NULL|
        # |false|NULL| 2.0|
        # | NULL|   3| 3.0|
        # +-----+----+----+

        cdf = self.connect.sql(query)
        sdf = self.spark.sql(query)

        # filter
        self.assert_eq(
            cdf[cdf.a].toPandas(),
            sdf[sdf.a].toPandas(),
        )
        self.assert_eq(
            cdf[cdf.b.isin(2, 3)].toPandas(),
            sdf[sdf.b.isin(2, 3)].toPandas(),
        )
        self.assert_eq(
            cdf[cdf.c > 1.5].toPandas(),
            sdf[sdf.c > 1.5].toPandas(),
        )

        # select
        self.assert_eq(
            cdf[[cdf.a, "b", cdf.c]].toPandas(),
            sdf[[sdf.a, "b", sdf.c]].toPandas(),
        )
        self.assert_eq(
            cdf[(cdf.a, "b", cdf.c)].toPandas(),
            sdf[(sdf.a, "b", sdf.c)].toPandas(),
        )

        # select by index
        self.assertTrue(isinstance(cdf[0], Column))
        self.assertTrue(isinstance(cdf[1], Column))
        self.assertTrue(isinstance(cdf[2], Column))

        self.assert_eq(
            cdf[[cdf[0], cdf[1], cdf[2]]].toPandas(),
            sdf[[sdf[0], sdf[1], sdf[2]]].toPandas(),
        )

        # check error
        with self.assertRaises(PySparkTypeError) as pe:
            cdf[1.5]

        self.check_error(
            exception=pe.exception,
            errorClass="NOT_COLUMN_OR_INT_OR_LIST_OR_STR_OR_TUPLE",
            messageParameters={
                "arg_name": "item",
                "arg_type": "float",
            },
        )

        with self.assertRaises(PySparkTypeError) as pe:
            cdf[None]

        self.check_error(
            exception=pe.exception,
            errorClass="NOT_COLUMN_OR_INT_OR_LIST_OR_STR_OR_TUPLE",
            messageParameters={
                "arg_name": "item",
                "arg_type": "NoneType",
            },
        )

        with self.assertRaises(PySparkTypeError) as pe:
            cdf[cdf]

        self.check_error(
            exception=pe.exception,
            errorClass="NOT_COLUMN_OR_INT_OR_LIST_OR_STR_OR_TUPLE",
            messageParameters={
                "arg_name": "item",
                "arg_type": "DataFrame",
            },
        )

    def test_join_condition_column_list_columns(self):
        left_connect_df = self.connect.read.table(self.tbl_name)
        right_connect_df = self.connect.read.table(self.tbl_name2)
        left_spark_df = self.spark.read.table(self.tbl_name)
        right_spark_df = self.spark.read.table(self.tbl_name2)
        joined_plan = left_connect_df.join(
            other=right_connect_df, on=left_connect_df.id == right_connect_df.col1, how="inner"
        )
        joined_plan2 = left_spark_df.join(
            other=right_spark_df, on=left_spark_df.id == right_spark_df.col1, how="inner"
        )
        self.assert_eq(joined_plan.toPandas(), joined_plan2.toPandas())

        joined_plan3 = left_connect_df.join(
            other=right_connect_df,
            on=[
                left_connect_df.id == right_connect_df.col1,
                left_connect_df.name == right_connect_df.col2,
            ],
            how="inner",
        )
        joined_plan4 = left_spark_df.join(
            other=right_spark_df,
            on=[left_spark_df.id == right_spark_df.col1, left_spark_df.name == right_spark_df.col2],
            how="inner",
        )
        self.assert_eq(joined_plan3.toPandas(), joined_plan4.toPandas())

    def test_join_ambiguous_cols(self):
        # SPARK-41812: test join with ambiguous columns
        data1 = [Row(id=1, value="foo"), Row(id=2, value=None)]
        cdf1 = self.connect.createDataFrame(data1)
        sdf1 = self.spark.createDataFrame(data1)

        data2 = [Row(value="bar"), Row(value=None), Row(value="foo")]
        cdf2 = self.connect.createDataFrame(data2)
        sdf2 = self.spark.createDataFrame(data2)

        cdf3 = cdf1.join(cdf2, cdf1["value"] == cdf2["value"])
        sdf3 = sdf1.join(sdf2, sdf1["value"] == sdf2["value"])

        self.assertEqual(cdf3.schema, sdf3.schema)
        self.assertEqual(cdf3.collect(), sdf3.collect())

        cdf4 = cdf1.join(cdf2, cdf1["value"].eqNullSafe(cdf2["value"]))
        sdf4 = sdf1.join(sdf2, sdf1["value"].eqNullSafe(sdf2["value"]))

        self.assertEqual(cdf4.schema, sdf4.schema)
        self.assertEqual(cdf4.collect(), sdf4.collect())

        cdf5 = cdf1.join(
            cdf2, (cdf1["value"] == cdf2["value"]) & (cdf1["value"].eqNullSafe(cdf2["value"]))
        )
        sdf5 = sdf1.join(
            sdf2, (sdf1["value"] == sdf2["value"]) & (sdf1["value"].eqNullSafe(sdf2["value"]))
        )

        self.assertEqual(cdf5.schema, sdf5.schema)
        self.assertEqual(cdf5.collect(), sdf5.collect())

        cdf6 = cdf1.join(cdf2, cdf1["value"] == cdf2["value"]).select(cdf1.value)
        sdf6 = sdf1.join(sdf2, sdf1["value"] == sdf2["value"]).select(sdf1.value)

        self.assertEqual(cdf6.schema, sdf6.schema)
        self.assertEqual(cdf6.collect(), sdf6.collect())

        cdf7 = cdf1.join(cdf2, cdf1["value"] == cdf2["value"]).select(cdf2.value)
        sdf7 = sdf1.join(sdf2, sdf1["value"] == sdf2["value"]).select(sdf2.value)

        self.assertEqual(cdf7.schema, sdf7.schema)
        self.assertEqual(cdf7.collect(), sdf7.collect())

    def test_join_with_cte(self):
        cte_query = "with dt as (select 1 as ida) select ida as id from dt"

        sdf1 = self.spark.range(10)
        sdf2 = self.spark.sql(cte_query)
        sdf3 = sdf1.join(sdf2, sdf1.id == sdf2.id)

        cdf1 = self.connect.range(10)
        cdf2 = self.connect.sql(cte_query)
        cdf3 = cdf1.join(cdf2, cdf1.id == cdf2.id)

        self.assertEqual(sdf3.schema, cdf3.schema)
        self.assertEqual(sdf3.collect(), cdf3.collect())

    def test_with_columns_renamed(self):
        # SPARK-41312: test DataFrame.withColumnsRenamed()
        self.assertEqual(
            self.connect.read.table(self.tbl_name).withColumnRenamed("id", "id_new").schema,
            self.spark.read.table(self.tbl_name).withColumnRenamed("id", "id_new").schema,
        )
        self.assertEqual(
            self.connect.read.table(self.tbl_name)
            .withColumnsRenamed({"id": "id_new", "name": "name_new"})
            .schema,
            self.spark.read.table(self.tbl_name)
            .withColumnsRenamed({"id": "id_new", "name": "name_new"})
            .schema,
        )

<<<<<<< HEAD
    def test_simple_udf(self):
        def conv_udf(x) -> str:
            return "Martin"

        u = udf(conv_udf)
        df = self.connect.read.table(self.tbl_name)
        result = df.select(u(df.id)).toPandas()
        self.assertIsNotNone(result)

    def test_with_local_data(self):
        """SPARK-41114: Test creating a dataframe using local data"""
        pdf = pd.DataFrame({"a": [1, 2, 3], "b": ["a", "b", "c"]})
        df = self.connect.createDataFrame(pdf)
        rows = df.filter(df.a == lit(3)).collect()
        self.assertTrue(len(rows) == 1)
        self.assertEqual(rows[0][0], 3)
        self.assertEqual(rows[0][1], "c")

        # Check correct behavior for empty DataFrame
        pdf = pd.DataFrame({"a": []})
        with self.assertRaises(ValueError):
            self.connect.createDataFrame(pdf)

    def test_with_local_ndarray(self):
        """SPARK-41446: Test creating a dataframe using local list"""
        data = np.array([[1, 2, 3, 4], [5, 6, 7, 8]])

        sdf = self.spark.createDataFrame(data)
        cdf = self.connect.createDataFrame(data)
        self.assertEqual(sdf.schema, cdf.schema)
        self.assert_eq(sdf.toPandas(), cdf.toPandas())

        for schema in [
            StructType(
                [
                    StructField("col1", IntegerType(), True),
                    StructField("col2", IntegerType(), True),
                    StructField("col3", IntegerType(), True),
                    StructField("col4", IntegerType(), True),
                ]
            ),
            "struct<col1 int, col2 int, col3 int, col4 int>",
            "col1 int, col2 int, col3 int, col4 int",
            "col1 int, col2 long, col3 string, col4 long",
            "col1 int, col2 string, col3 short, col4 long",
            ["a", "b", "c", "d"],
            ("x1", "x2", "x3", "x4"),
        ]:
            sdf = self.spark.createDataFrame(data, schema=schema)
            cdf = self.connect.createDataFrame(data, schema=schema)

            self.assertEqual(sdf.schema, cdf.schema)
            self.assert_eq(sdf.toPandas(), cdf.toPandas())

        with self.assertRaisesRegex(
            ValueError,
            "Length mismatch: Expected axis has 4 elements, new values have 5 elements",
        ):
            self.connect.createDataFrame(data, ["a", "b", "c", "d", "e"])

        with self.assertRaises(SparkConnectException):
            self.connect.createDataFrame(
                data, "col1 magic_type, col2 int, col3 int, col4 int"
            ).show()

        with self.assertRaises(SparkConnectException):
            self.connect.createDataFrame(data, "col1 int, col2 int, col3 int").show()

    def test_with_local_list(self):
        """SPARK-41446: Test creating a dataframe using local list"""
        data = [[1, 2, 3, 4]]

        sdf = self.spark.createDataFrame(data)
        cdf = self.connect.createDataFrame(data)
        self.assertEqual(sdf.schema, cdf.schema)
        self.assert_eq(sdf.toPandas(), cdf.toPandas())

        for schema in [
            "struct<col1 int, col2 int, col3 int, col4 int>",
            "col1 int, col2 int, col3 int, col4 int",
            "col1 int, col2 long, col3 string, col4 long",
            "col1 int, col2 string, col3 short, col4 long",
            ["a", "b", "c", "d"],
            ("x1", "x2", "x3", "x4"),
        ]:
            sdf = self.spark.createDataFrame(data, schema=schema)
            cdf = self.connect.createDataFrame(data, schema=schema)

            self.assertEqual(sdf.schema, cdf.schema)
            self.assert_eq(sdf.toPandas(), cdf.toPandas())

        with self.assertRaisesRegex(
            ValueError,
            "Length mismatch: Expected axis has 4 elements, new values have 5 elements",
        ):
            self.connect.createDataFrame(data, ["a", "b", "c", "d", "e"])

        with self.assertRaises(SparkConnectException):
            self.connect.createDataFrame(
                data, "col1 magic_type, col2 int, col3 int, col4 int"
            ).show()

        with self.assertRaises(SparkConnectException):
            self.connect.createDataFrame(data, "col1 int, col2 int, col3 int").show()

    def test_with_atom_type(self):
        for data in [[(1), (2), (3)], [1, 2, 3]]:
            for schema in ["long", "int", "short"]:
                sdf = self.spark.createDataFrame(data, schema=schema)
                cdf = self.connect.createDataFrame(data, schema=schema)

                self.assertEqual(sdf.schema, cdf.schema)
                self.assert_eq(sdf.toPandas(), cdf.toPandas())

=======
>>>>>>> 0c30df19
    def test_simple_explain_string(self):
        df = self.connect.read.table(self.tbl_name).limit(10)
        result = df._explain_string()
        self.assertGreater(len(result), 0)

    def _check_print_schema(self, query: str):
        with io.StringIO() as buf, redirect_stdout(buf):
            self.spark.sql(query).printSchema()
            print1 = buf.getvalue()
        with io.StringIO() as buf, redirect_stdout(buf):
            self.connect.sql(query).printSchema()
            print2 = buf.getvalue()
        self.assertEqual(print1, print2, query)

        for level in [-1, 0, 1, 2, 3, 4]:
            with io.StringIO() as buf, redirect_stdout(buf):
                self.spark.sql(query).printSchema(level)
                print1 = buf.getvalue()
            with io.StringIO() as buf, redirect_stdout(buf):
                self.connect.sql(query).printSchema(level)
                print2 = buf.getvalue()
            self.assertEqual(print1, print2, query)

    def test_schema(self):
        schema = self.connect.read.table(self.tbl_name).schema
        self.assertEqual(
            StructType(
                [StructField("id", LongType(), True), StructField("name", StringType(), True)]
            ),
            schema,
        )

        # test FloatType, DoubleType, DecimalType, StringType, BooleanType, NullType
        query = """
            SELECT * FROM VALUES
            (float(1.0), double(1.0), 1.0, "1", true, NULL),
            (float(2.0), double(2.0), 2.0, "2", false, NULL),
            (float(3.0), double(3.0), NULL, "3", false, NULL)
            AS tab(a, b, c, d, e, f)
            """
        self.assertEqual(
            self.spark.sql(query).schema,
            self.connect.sql(query).schema,
        )
        self._check_print_schema(query)

        # test TimestampType, DateType
        query = """
            SELECT * FROM VALUES
            (TIMESTAMP('2019-04-12 15:50:00'), DATE('2022-02-22')),
            (TIMESTAMP('2019-04-12 15:50:00'), NULL),
            (NULL, DATE('2022-02-22'))
            AS tab(a, b)
            """
        self.assertEqual(
            self.spark.sql(query).schema,
            self.connect.sql(query).schema,
        )
        self._check_print_schema(query)

        # test DayTimeIntervalType
        query = """ SELECT INTERVAL '100 10:30' DAY TO MINUTE AS interval """
        self.assertEqual(
            self.spark.sql(query).schema,
            self.connect.sql(query).schema,
        )
        self._check_print_schema(query)

        # test MapType
        query = """
            SELECT * FROM VALUES
            (MAP('a', 'ab'), MAP('a', 'ab'), MAP(1, 2, 3, 4)),
            (MAP('x', 'yz'), MAP('x', NULL), NULL),
            (MAP('c', 'de'), NULL, MAP(-1, NULL, -3, -4))
            AS tab(a, b, c)
            """
        self.assertEqual(
            self.spark.sql(query).schema,
            self.connect.sql(query).schema,
        )
        self._check_print_schema(query)

        # test ArrayType
        query = """
            SELECT * FROM VALUES
            (ARRAY('a', 'ab'), ARRAY(1, 2, 3), ARRAY(1, NULL, 3)),
            (ARRAY('x', NULL), NULL, ARRAY(1, 3)),
            (NULL, ARRAY(-1, -2, -3), Array())
            AS tab(a, b, c)
            """
        self.assertEqual(
            self.spark.sql(query).schema,
            self.connect.sql(query).schema,
        )
        self._check_print_schema(query)

        # test StructType
        query = """
            SELECT STRUCT(a, b, c, d), STRUCT(e, f, g), STRUCT(STRUCT(a, b), STRUCT(h)) FROM VALUES
            (float(1.0), double(1.0), 1.0, "1", true, NULL, ARRAY(1, NULL, 3), MAP(1, 2, 3, 4)),
            (float(2.0), double(2.0), 2.0, "2", false, NULL, ARRAY(1, 3), MAP(1, NULL, 3, 4)),
            (float(3.0), double(3.0), NULL, "3", false, NULL, ARRAY(NULL), NULL)
            AS tab(a, b, c, d, e, f, g, h)
            """
        self.assertEqual(
            self.spark.sql(query).schema,
            self.connect.sql(query).schema,
        )
        self._check_print_schema(query)

    def test_to(self):
        # SPARK-41464: test DataFrame.to()

        cdf = self.connect.read.table(self.tbl_name)
        df = self.spark.read.table(self.tbl_name)

        def assert_eq_schema(cdf: CDataFrame, df: DataFrame, schema: StructType):
            cdf_to = cdf.to(schema)
            df_to = df.to(schema)
            self.assertEqual(cdf_to.schema, df_to.schema)
            self.assert_eq(cdf_to.toPandas(), df_to.toPandas())

        # The schema has not changed
        schema = StructType(
            [
                StructField("id", IntegerType(), True),
                StructField("name", StringType(), True),
            ]
        )

        assert_eq_schema(cdf, df, schema)

        # Change schema with struct
        schema2 = StructType([StructField("struct", schema, False)])

        cdf_to = cdf.select(CF.struct("id", "name").alias("struct")).to(schema2)
        df_to = df.select(SF.struct("id", "name").alias("struct")).to(schema2)

        self.assertEqual(cdf_to.schema, df_to.schema)

        # Change the column name
        schema = StructType(
            [
                StructField("col1", IntegerType(), True),
                StructField("col2", StringType(), True),
            ]
        )

        assert_eq_schema(cdf, df, schema)

        # Change the column data type
        schema = StructType(
            [
                StructField("id", StringType(), True),
                StructField("name", StringType(), True),
            ]
        )

        assert_eq_schema(cdf, df, schema)

        # Reduce the column quantity and change data type
        schema = StructType(
            [
                StructField("id", LongType(), True),
            ]
        )

        assert_eq_schema(cdf, df, schema)

        # incompatible field nullability
        schema = StructType([StructField("id", LongType(), False)])
        self.assertRaisesRegex(
            AnalysisException,
            "NULLABLE_COLUMN_OR_FIELD",
            lambda: cdf.to(schema).toPandas(),
        )

        # field cannot upcast
        schema = StructType([StructField("name", LongType())])
        self.assertRaisesRegex(
            AnalysisException,
            "INVALID_COLUMN_OR_FIELD_DATA_TYPE",
            lambda: cdf.to(schema).toPandas(),
        )

        schema = StructType(
            [
                StructField("id", IntegerType(), True),
                StructField("name", IntegerType(), True),
            ]
        )
<<<<<<< HEAD

        with self.assertRaises(SparkConnectException) as context:
            self.connect.read.table(self.tbl_name).to(schema).toPandas()
            self.assertIn(
                """Column or field `name` is of type "STRING" while it's required to be "INT".""",
                str(context.exception),
            )
=======
        self.assertRaisesRegex(
            AnalysisException,
            "INVALID_COLUMN_OR_FIELD_DATA_TYPE",
            lambda: cdf.to(schema).toPandas(),
        )
>>>>>>> 0c30df19

        # Test map type and array type
        schema = StructType(
            [
                StructField("id", StringType(), True),
                StructField("my_map", MapType(StringType(), IntegerType(), False), True),
                StructField("my_array", ArrayType(IntegerType(), False), True),
            ]
        )
        cdf = self.connect.read.table(self.tbl_name4)
        df = self.spark.read.table(self.tbl_name4)

        assert_eq_schema(cdf, df, schema)

    def test_toDF(self):
        # SPARK-41310: test DataFrame.toDF()
        self.assertEqual(
            self.connect.read.table(self.tbl_name).toDF("col1", "col2").schema,
            self.spark.read.table(self.tbl_name).toDF("col1", "col2").schema,
        )

    def test_print_schema(self):
        # SPARK-41216: Test print schema
        tree_str = self.connect.sql("SELECT 1 AS X, 2 AS Y").schema.treeString()
        # root
        #  |-- X: integer (nullable = false)
        #  |-- Y: integer (nullable = false)
        expected = "root\n |-- X: integer (nullable = false)\n |-- Y: integer (nullable = false)\n"
        self.assertEqual(tree_str, expected)

    def test_is_local(self):
        # SPARK-41216: Test is local
        self.assertTrue(self.connect.sql("SHOW DATABASES").isLocal())
        self.assertFalse(self.connect.read.table(self.tbl_name).isLocal())

    def test_is_streaming(self):
        # SPARK-41216: Test is streaming
        self.assertFalse(self.connect.read.table(self.tbl_name).isStreaming)
        self.assertFalse(self.connect.sql("SELECT 1 AS X LIMIT 0").isStreaming)

    def test_input_files(self):
        # SPARK-41216: Test input files
        tmpPath = tempfile.mkdtemp()
        shutil.rmtree(tmpPath)
        try:
            self.df_text.write.text(tmpPath)

            input_files_list1 = (
                self.spark.read.format("text").schema("id STRING").load(path=tmpPath).inputFiles()
            )
            input_files_list2 = (
                self.connect.read.format("text").schema("id STRING").load(path=tmpPath).inputFiles()
            )

            self.assertTrue(len(input_files_list1) > 0)
            self.assertEqual(len(input_files_list1), len(input_files_list2))
            for file_path in input_files_list2:
                self.assertTrue(file_path in input_files_list1)
        finally:
            shutil.rmtree(tmpPath)

    def test_limit_offset(self):
        df = self.connect.read.table(self.tbl_name)
        pd = df.limit(10).offset(1).toPandas()
        self.assertEqual(9, len(pd.index))
        pd2 = df.offset(98).limit(10).toPandas()
        self.assertEqual(2, len(pd2.index))

    def test_tail(self):
        df = self.connect.read.table(self.tbl_name)
        df2 = self.spark.read.table(self.tbl_name)
        self.assertEqual(df.tail(10), df2.tail(10))

    def test_sql(self):
        pdf = self.connect.sql("SELECT 1").toPandas()
        self.assertEqual(1, len(pdf.index))

    def test_sql_with_named_args(self):
        sqlText = "SELECT *, element_at(:m, 'a') FROM range(10) WHERE id > :minId"
        df = self.connect.sql(
            sqlText, args={"minId": 7, "m": CF.create_map(CF.lit("a"), CF.lit(1))}
        )
        df2 = self.spark.sql(sqlText, args={"minId": 7, "m": SF.create_map(SF.lit("a"), SF.lit(1))})
        self.assert_eq(df.toPandas(), df2.toPandas())

    def test_namedargs_with_global_limit(self):
        sqlText = """SELECT * FROM VALUES (TIMESTAMP('2022-12-25 10:30:00'), 1) as tab(date, val)
         where val = :val"""
        df = self.connect.sql(sqlText, args={"val": 1})
        df2 = self.spark.sql(sqlText, args={"val": 1})
        self.assert_eq(df.toPandas(), df2.toPandas())

    def test_sql_with_pos_args(self):
        sqlText = "SELECT *, element_at(?, 1) FROM range(10) WHERE id > ?"
        df = self.connect.sql(sqlText, args=[CF.array(CF.lit(1)), 7])
        df2 = self.spark.sql(sqlText, args=[SF.array(SF.lit(1)), 7])
        self.assert_eq(df.toPandas(), df2.toPandas())

    def test_sql_with_invalid_args(self):
        sqlText = "SELECT ?, ?, ?"
        for session in [self.connect, self.spark]:
            with self.assertRaises(PySparkTypeError) as pe:
                session.sql(sqlText, args={1, 2, 3})

            self.check_error(
                exception=pe.exception,
                errorClass="INVALID_TYPE",
                messageParameters={"arg_name": "args", "arg_type": "set"},
            )

    def test_deduplicate(self):
        # SPARK-41326: test distinct and dropDuplicates.
        df = self.connect.read.table(self.tbl_name)
        df2 = self.spark.read.table(self.tbl_name)
        self.assert_eq(df.distinct().toPandas(), df2.distinct().toPandas())
        self.assert_eq(df.dropDuplicates().toPandas(), df2.dropDuplicates().toPandas())
        self.assert_eq(
            df.dropDuplicates(["name"]).toPandas(), df2.dropDuplicates(["name"]).toPandas()
        )
        self.assert_eq(
            df.drop_duplicates(["name"]).toPandas(), df2.drop_duplicates(["name"]).toPandas()
        )
        self.assert_eq(
            df.dropDuplicates(["name", "id"]).toPandas(),
            df2.dropDuplicates(["name", "id"]).toPandas(),
        )
        self.assert_eq(
            df.drop_duplicates(["name", "id"]).toPandas(),
            df2.drop_duplicates(["name", "id"]).toPandas(),
        )
        self.assert_eq(df.dropDuplicates("name").toPandas(), df2.dropDuplicates("name").toPandas())

    def test_drop(self):
        # SPARK-41169: test drop
        query = """
            SELECT * FROM VALUES
            (false, 1, NULL), (false, NULL, 2), (NULL, 3, 3)
            AS tab(a, b, c)
            """

        cdf = self.connect.sql(query)
        sdf = self.spark.sql(query)
        self.assert_eq(
            cdf.drop("a").toPandas(),
            sdf.drop("a").toPandas(),
        )
        self.assert_eq(
            cdf.drop("a", "b").toPandas(),
            sdf.drop("a", "b").toPandas(),
        )
        self.assert_eq(
            cdf.drop("a", "x").toPandas(),
            sdf.drop("a", "x").toPandas(),
        )
        self.assert_eq(
            cdf.drop(cdf.a, "x").toPandas(),
            sdf.drop(sdf.a, "x").toPandas(),
        )

    def test_subquery_alias(self) -> None:
        # SPARK-40938: test subquery alias.
        plan_text = (
            self.connect.read.table(self.tbl_name)
            .alias("special_alias")
            ._explain_string(extended=True)
        )
        self.assertTrue("special_alias" in plan_text)

    def test_sort(self):
        # SPARK-41332: test sort
        query = """
            SELECT * FROM VALUES
            (false, 1, NULL), (false, NULL, 2.0), (NULL, 3, 3.0)
            AS tab(a, b, c)
            """
        # +-----+----+----+
        # |    a|   b|   c|
        # +-----+----+----+
        # |false|   1|NULL|
        # |false|NULL| 2.0|
        # | NULL|   3| 3.0|
        # +-----+----+----+

        cdf = self.connect.sql(query)
        sdf = self.spark.sql(query)
        self.assert_eq(
            cdf.sort("a").toPandas(),
            sdf.sort("a").toPandas(),
        )
        self.assert_eq(
            cdf.sort("c").toPandas(),
            sdf.sort("c").toPandas(),
        )
        self.assert_eq(
            cdf.sort("b").toPandas(),
            sdf.sort("b").toPandas(),
        )
        self.assert_eq(
            cdf.sort(cdf.c, "b").toPandas(),
            sdf.sort(sdf.c, "b").toPandas(),
        )
        self.assert_eq(
            cdf.sort(cdf.c.desc(), "b").toPandas(),
            sdf.sort(sdf.c.desc(), "b").toPandas(),
        )
        self.assert_eq(
            cdf.sort(cdf.c.desc(), cdf.a.asc()).toPandas(),
            sdf.sort(sdf.c.desc(), sdf.a.asc()).toPandas(),
        )

    def test_range(self):
        self.assert_eq(
            self.connect.range(start=0, end=10).toPandas(),
            self.spark.range(start=0, end=10).toPandas(),
        )
        self.assert_eq(
            self.connect.range(start=0, end=10, step=3).toPandas(),
            self.spark.range(start=0, end=10, step=3).toPandas(),
        )
        self.assert_eq(
            self.connect.range(start=0, end=10, step=3, numPartitions=2).toPandas(),
            self.spark.range(start=0, end=10, step=3, numPartitions=2).toPandas(),
        )
        # SPARK-41301
        self.assert_eq(
            self.connect.range(10).toPandas(), self.connect.range(start=0, end=10).toPandas()
        )

    def test_create_global_temp_view(self):
        # SPARK-41127: test global temp view creation.
        with self.tempView("view_1"):
            self.connect.sql("SELECT 1 AS X LIMIT 0").createGlobalTempView("view_1")
            self.connect.sql("SELECT 2 AS X LIMIT 1").createOrReplaceGlobalTempView("view_1")
            self.assertTrue(self.spark.catalog.tableExists("global_temp.view_1"))

            # Test when creating a view which is already exists but
            self.assertTrue(self.spark.catalog.tableExists("global_temp.view_1"))
<<<<<<< HEAD
            with self.assertRaises(SparkConnectException):
=======
            with self.assertRaises(AnalysisException):
>>>>>>> 0c30df19
                self.connect.sql("SELECT 1 AS X LIMIT 0").createGlobalTempView("view_1")

    def test_create_session_local_temp_view(self):
        # SPARK-41372: test session local temp view creation.
        with self.tempView("view_local_temp"):
            self.connect.sql("SELECT 1 AS X").createTempView("view_local_temp")
            self.assertEqual(self.connect.sql("SELECT * FROM view_local_temp").count(), 1)
            self.connect.sql("SELECT 1 AS X LIMIT 0").createOrReplaceTempView("view_local_temp")
            self.assertEqual(self.connect.sql("SELECT * FROM view_local_temp").count(), 0)

            # Test when creating a view which is already exists but
<<<<<<< HEAD
            with self.assertRaises(SparkConnectException):
=======
            with self.assertRaises(AnalysisException):
>>>>>>> 0c30df19
                self.connect.sql("SELECT 1 AS X LIMIT 0").createTempView("view_local_temp")

    def test_select_expr(self):
        # SPARK-41201: test selectExpr API.
        self.assert_eq(
            self.connect.read.table(self.tbl_name).selectExpr("id * 2").toPandas(),
            self.spark.read.table(self.tbl_name).selectExpr("id * 2").toPandas(),
        )
        self.assert_eq(
            self.connect.read.table(self.tbl_name)
            .selectExpr(["id * 2", "cast(name as long) as name"])
            .toPandas(),
            self.spark.read.table(self.tbl_name)
            .selectExpr(["id * 2", "cast(name as long) as name"])
            .toPandas(),
        )

        self.assert_eq(
            self.connect.read.table(self.tbl_name)
            .selectExpr("id * 2", "cast(name as long) as name")
            .toPandas(),
            self.spark.read.table(self.tbl_name)
            .selectExpr("id * 2", "cast(name as long) as name")
            .toPandas(),
        )

    def test_select_star(self):
        data = [Row(a=1, b=Row(c=2, d=Row(e=3)))]

        # +---+--------+
        # |  a|       b|
        # +---+--------+
        # |  1|{2, {3}}|
        # +---+--------+

        cdf = self.connect.createDataFrame(data=data)
        sdf = self.spark.createDataFrame(data=data)

        self.assertEqual(
            cdf.select("*").collect(),
            sdf.select("*").collect(),
        )
        self.assertEqual(
            cdf.select("a", "*").collect(),
            sdf.select("a", "*").collect(),
        )
        self.assertEqual(
            cdf.select("a", "b").collect(),
            sdf.select("a", "b").collect(),
        )
        self.assertEqual(
            cdf.select("a", "b.*").collect(),
            sdf.select("a", "b.*").collect(),
        )

    def test_union_by_name(self):
        # SPARK-41832: Test unionByName
        data1 = [(1, 2, 3)]
        data2 = [(6, 2, 5)]
        df1_connect = self.connect.createDataFrame(data1, ["a", "b", "c"])
        df2_connect = self.connect.createDataFrame(data2, ["a", "b", "c"])
        union_df_connect = df1_connect.unionByName(df2_connect)

        df1_spark = self.spark.createDataFrame(data1, ["a", "b", "c"])
        df2_spark = self.spark.createDataFrame(data2, ["a", "b", "c"])
        union_df_spark = df1_spark.unionByName(df2_spark)

        self.assert_eq(union_df_connect.toPandas(), union_df_spark.toPandas())

<<<<<<< HEAD
        with self.assertRaises(SparkConnectException) as context:
            self.connect.sql(query).replace({1: 2, 3: -1}, subset=("a", "x")).toPandas()
            self.assertIn(
                """Cannot resolve column name "x" among (a, b, c)""", str(context.exception)
            )
=======
        df2_connect = self.connect.createDataFrame(data2, ["a", "B", "C"])
        union_df_connect = df1_connect.unionByName(df2_connect, allowMissingColumns=True)

        df2_spark = self.spark.createDataFrame(data2, ["a", "B", "C"])
        union_df_spark = df1_spark.unionByName(df2_spark, allowMissingColumns=True)

        self.assert_eq(union_df_connect.toPandas(), union_df_spark.toPandas())

    def test_observe(self):
        # SPARK-41527: test DataFrame.observe()
        observation_name = "my_metric"
>>>>>>> 0c30df19

        self.assert_eq(
            self.connect.read.table(self.tbl_name)
            .filter("id > 3")
            .observe(observation_name, CF.min("id"), CF.max("id"), CF.sum("id"))
            .toPandas(),
            self.spark.read.table(self.tbl_name)
            .filter("id > 3")
            .observe(observation_name, SF.min("id"), SF.max("id"), SF.sum("id"))
            .toPandas(),
        )

        from pyspark.sql.connect.observation import Observation as ConnectObservation
        from pyspark.sql.observation import Observation

        cobservation = ConnectObservation(observation_name)
        observation = Observation(observation_name)

        cdf = (
            self.connect.read.table(self.tbl_name)
            .filter("id > 3")
            .observe(cobservation, CF.min("id"), CF.max("id"), CF.sum("id"))
            .toPandas()
        )
        df = (
            self.spark.read.table(self.tbl_name)
            .filter("id > 3")
            .observe(observation, SF.min("id"), SF.max("id"), SF.sum("id"))
            .toPandas()
        )

        self.assert_eq(cdf, df)

        self.assertEqual(cobservation.get, observation.get)

        observed_metrics = cdf.attrs["observed_metrics"]
        self.assert_eq(len(observed_metrics), 1)
        self.assert_eq(observed_metrics[0].name, observation_name)
        self.assert_eq(len(observed_metrics[0].metrics), 3)
        for metric in observed_metrics[0].metrics:
            self.assertIsInstance(metric, ProtoExpression.Literal)
        values = list(map(lambda metric: metric.long, observed_metrics[0].metrics))
        self.assert_eq(values, [4, 99, 4944])

        with self.assertRaises(PySparkValueError) as pe:
            self.connect.read.table(self.tbl_name).observe(observation_name)

        self.check_error(
            exception=pe.exception,
            errorClass="CANNOT_BE_EMPTY",
            messageParameters={"item": "exprs"},
        )

        with self.assertRaises(PySparkTypeError) as pe:
            self.connect.read.table(self.tbl_name).observe(observation_name, CF.lit(1), "id")

        self.check_error(
            exception=pe.exception,
            errorClass="NOT_LIST_OF_COLUMN",
            messageParameters={"arg_name": "exprs"},
        )

    def test_with_columns(self):
        # SPARK-41256: test withColumn(s).
        self.assert_eq(
            self.connect.read.table(self.tbl_name).withColumn("id", CF.lit(False)).toPandas(),
            self.spark.read.table(self.tbl_name).withColumn("id", SF.lit(False)).toPandas(),
        )

        self.assert_eq(
            self.connect.read.table(self.tbl_name)
            .withColumns({"id": CF.lit(False), "col_not_exist": CF.lit(False)})
            .toPandas(),
            self.spark.read.table(self.tbl_name)
            .withColumns(
                {
                    "id": SF.lit(False),
                    "col_not_exist": SF.lit(False),
                }
            )
            .toPandas(),
        )

    def test_hint(self):
        # SPARK-41349: Test hint
        self.assert_eq(
            self.connect.read.table(self.tbl_name).hint("COALESCE", 3000).toPandas(),
            self.spark.read.table(self.tbl_name).hint("COALESCE", 3000).toPandas(),
        )

        # Hint with unsupported name will be ignored
        self.assert_eq(
            self.connect.read.table(self.tbl_name).hint("illegal").toPandas(),
            self.spark.read.table(self.tbl_name).hint("illegal").toPandas(),
        )

        # Hint with all supported parameter values
        such_a_nice_list = ["itworks1", "itworks2", "itworks3"]
        self.assert_eq(
            self.connect.read.table(self.tbl_name).hint("my awesome hint", 1.2345, 2).toPandas(),
            self.spark.read.table(self.tbl_name).hint("my awesome hint", 1.2345, 2).toPandas(),
        )

        # Hint with unsupported parameter values
<<<<<<< HEAD
        with self.assertRaises(SparkConnectException):
=======
        with self.assertRaises(AnalysisException):
>>>>>>> 0c30df19
            self.connect.read.table(self.tbl_name).hint("REPARTITION", "id+1").toPandas()

        # Hint with unsupported parameter types
        with self.assertRaises(TypeError):
            self.connect.read.table(self.tbl_name).hint("REPARTITION", range(5)).toPandas()

        # Hint with unsupported parameter types
        with self.assertRaises(TypeError):
            self.connect.read.table(self.tbl_name).hint(
                "my awesome hint", 1.2345, 2, such_a_nice_list, range(6)
            ).toPandas()

        # Hint with wrong combination
<<<<<<< HEAD
        with self.assertRaises(SparkConnectException):
=======
        with self.assertRaises(AnalysisException):
>>>>>>> 0c30df19
            self.connect.read.table(self.tbl_name).hint("REPARTITION", "id", 3).toPandas()

    def test_join_hint(self):
        cdf1 = self.connect.createDataFrame([(2, "Alice"), (5, "Bob")], schema=["age", "name"])
        cdf2 = self.connect.createDataFrame(
            [Row(height=80, name="Tom"), Row(height=85, name="Bob")]
        )

        self.assertTrue(
            "BroadcastHashJoin" in cdf1.join(cdf2.hint("BROADCAST"), "name")._explain_string()
        )
        self.assertTrue("SortMergeJoin" in cdf1.join(cdf2.hint("MERGE"), "name")._explain_string())
        self.assertTrue(
            "ShuffledHashJoin" in cdf1.join(cdf2.hint("SHUFFLE_HASH"), "name")._explain_string()
        )

    def test_extended_hint_types(self):
        cdf = self.connect.range(100).toDF("id")

        cdf.hint(
            "my awesome hint",
            1.2345,
            "what",
            ["itworks1", "itworks2", "itworks3"],
        ).show()

        with self.assertRaises(PySparkTypeError) as pe:
            cdf.hint(
                "my awesome hint",
                1.2345,
                "what",
                {"itworks1": "itworks2"},
            ).show()

        self.check_error(
            exception=pe.exception,
            errorClass="INVALID_ITEM_FOR_CONTAINER",
            messageParameters={
                "arg_name": "parameters",
                "allowed_types": "str, float, int, Column, list[str], list[float], list[int]",
                "item_type": "dict",
            },
        )

    def test_empty_dataset(self):
        # SPARK-41005: Test arrow based collection with empty dataset.
        self.assertTrue(
            self.connect.sql("SELECT 1 AS X LIMIT 0")
            .toPandas()
            .equals(self.spark.sql("SELECT 1 AS X LIMIT 0").toPandas())
        )
        pdf = self.connect.sql("SELECT 1 AS X LIMIT 0").toPandas()
        self.assertEqual(0, len(pdf))  # empty dataset
        self.assertEqual(1, len(pdf.columns))  # one column
        self.assertEqual("X", pdf.columns[0])

    def test_is_empty(self):
        # SPARK-41212: Test is empty
        self.assertFalse(self.connect.sql("SELECT 1 AS X").isEmpty())
        self.assertTrue(self.connect.sql("SELECT 1 AS X LIMIT 0").isEmpty())

    def test_is_empty_with_unsupported_types(self):
        df = self.spark.sql("SELECT INTERVAL '10-8' YEAR TO MONTH AS interval")
        self.assertEqual(df.count(), 1)
        self.assertFalse(df.isEmpty())

    def test_session(self):
        self.assertEqual(self.connect, self.connect.sql("SELECT 1").sparkSession)

    def test_show(self):
        # SPARK-41111: Test the show method
        show_str = self.connect.sql("SELECT 1 AS X, 2 AS Y")._show_string()
        # +---+---+
        # |  X|  Y|
        # +---+---+
        # |  1|  2|
        # +---+---+
        expected = "+---+---+\n|  X|  Y|\n+---+---+\n|  1|  2|\n+---+---+\n"
        self.assertEqual(show_str, expected)

    def test_repr(self):
        # SPARK-41213: Test the __repr__ method
        query = """SELECT * FROM VALUES (1L, NULL), (3L, "Z") AS tab(a, b)"""
        self.assertEqual(
            self.connect.sql(query).__repr__(),
            self.spark.sql(query).__repr__(),
        )

    def test_explain_string(self):
        # SPARK-41122: test explain API.
        plan_str = self.connect.sql("SELECT 1")._explain_string(extended=True)
        self.assertTrue("Parsed Logical Plan" in plan_str)
        self.assertTrue("Analyzed Logical Plan" in plan_str)
        self.assertTrue("Optimized Logical Plan" in plan_str)
        self.assertTrue("Physical Plan" in plan_str)

        with self.assertRaises(PySparkValueError) as pe:
            self.connect.sql("SELECT 1")._explain_string(mode="unknown")
        self.check_error(
            exception=pe.exception,
            errorClass="UNKNOWN_EXPLAIN_MODE",
            messageParameters={"explain_mode": "unknown"},
        )

    def test_count(self) -> None:
        # SPARK-41308: test count() API.
        self.assertEqual(
            self.connect.read.table(self.tbl_name).count(),
            self.spark.read.table(self.tbl_name).count(),
        )

    def test_simple_transform(self) -> None:
        """SPARK-41203: Support DF.transform"""

        def transform_df(input_df: CDataFrame) -> CDataFrame:
            return input_df.select((CF.col("id") + CF.lit(10)).alias("id"))

        df = self.connect.range(1, 100)
        result_left = df.transform(transform_df).collect()
        result_right = self.connect.range(11, 110).collect()
        self.assertEqual(result_right, result_left)

        # Check assertion.
        with self.assertRaises(AssertionError):
            df.transform(lambda x: 2)  # type: ignore

    def test_alias(self) -> None:
        """Testing supported and unsupported alias"""
        col0 = (
            self.connect.range(1, 10)
            .select(CF.col("id").alias("name", metadata={"max": 99}))
            .schema.names[0]
        )
        self.assertEqual("name", col0)

        with self.assertRaises(SparkConnectException) as exc:
<<<<<<< HEAD
            self.connect.range(1, 10).select(col("id").alias("this", "is", "not")).collect()
=======
            self.connect.range(1, 10).select(CF.col("id").alias("this", "is", "not")).collect()
>>>>>>> 0c30df19
        self.assertIn("(this, is, not)", str(exc.exception))

    def test_column_regexp(self) -> None:
        # SPARK-41438: test dataframe.colRegex()
        ndf = self.connect.read.table(self.tbl_name3)
        df = self.spark.read.table(self.tbl_name3)

        self.assert_eq(
            ndf.select(ndf.colRegex("`tes.*\n.*mn`")).toPandas(),
            df.select(df.colRegex("`tes.*\n.*mn`")).toPandas(),
        )

    def test_repartition(self) -> None:
        # SPARK-41354: test dataframe.repartition(numPartitions)
        self.assert_eq(
            self.connect.read.table(self.tbl_name).repartition(10).toPandas(),
            self.spark.read.table(self.tbl_name).repartition(10).toPandas(),
        )

        self.assert_eq(
            self.connect.read.table(self.tbl_name).coalesce(10).toPandas(),
            self.spark.read.table(self.tbl_name).coalesce(10).toPandas(),
        )

    def test_repartition_by_expression(self) -> None:
        # SPARK-41354: test dataframe.repartition(expressions)
        self.assert_eq(
            self.connect.read.table(self.tbl_name).repartition(10, "id").toPandas(),
            self.spark.read.table(self.tbl_name).repartition(10, "id").toPandas(),
        )

        self.assert_eq(
            self.connect.read.table(self.tbl_name).repartition("id").toPandas(),
            self.spark.read.table(self.tbl_name).repartition("id").toPandas(),
        )

        # repartition with unsupported parameter values
        with self.assertRaises(AnalysisException):
            self.connect.read.table(self.tbl_name).repartition("id+1").toPandas()

    def test_repartition_by_range(self) -> None:
        # SPARK-41354: test dataframe.repartitionByRange(expressions)
        cdf = self.connect.read.table(self.tbl_name)
        sdf = self.spark.read.table(self.tbl_name)

        self.assert_eq(
            cdf.repartitionByRange(10, "id").toPandas(),
            sdf.repartitionByRange(10, "id").toPandas(),
        )

        self.assert_eq(
            cdf.repartitionByRange("id").toPandas(),
            sdf.repartitionByRange("id").toPandas(),
        )

        self.assert_eq(
            cdf.repartitionByRange(cdf.id.desc()).toPandas(),
            sdf.repartitionByRange(sdf.id.desc()).toPandas(),
        )

        # repartitionByRange with unsupported parameter values
        with self.assertRaises(AnalysisException):
            self.connect.read.table(self.tbl_name).repartitionByRange("id+1").toPandas()

    def test_crossjoin(self):
        # SPARK-41227: Test CrossJoin
        connect_df = self.connect.read.table(self.tbl_name)
        spark_df = self.spark.read.table(self.tbl_name)
        self.assert_eq(
            set(
                connect_df.select("id")
                .join(other=connect_df.select("name"), how="cross")
                .toPandas()
            ),
            set(spark_df.select("id").join(other=spark_df.select("name"), how="cross").toPandas()),
        )
        self.assert_eq(
            set(connect_df.select("id").crossJoin(other=connect_df.select("name")).toPandas()),
            set(spark_df.select("id").crossJoin(other=spark_df.select("name")).toPandas()),
        )

    def test_self_join(self):
        # SPARK-47713: this query fails in classic spark
        df1 = self.connect.createDataFrame([(1, "a")], schema=["i", "j"])
        df1_filter = df1.filter(df1.i > 0)
        df2 = df1.join(df1_filter, df1.i == 1)
        self.assertEqual(df2.count(), 1)
        self.assertEqual(df2.columns, ["i", "j", "i", "j"])
        self.assertEqual(list(df2.first()), [1, "a", 1, "a"])

    def test_with_metadata(self):
        cdf = self.connect.createDataFrame(data=[(2, "Alice"), (5, "Bob")], schema=["age", "name"])
        self.assertEqual(cdf.schema["age"].metadata, {})
        self.assertEqual(cdf.schema["name"].metadata, {})

        cdf1 = cdf.withMetadata(columnName="age", metadata={"max_age": 5})
        self.assertEqual(cdf1.schema["age"].metadata, {"max_age": 5})

        cdf2 = cdf.withMetadata(columnName="name", metadata={"names": ["Alice", "Bob"]})
        self.assertEqual(cdf2.schema["name"].metadata, {"names": ["Alice", "Bob"]})

        with self.assertRaises(PySparkTypeError) as pe:
            cdf.withMetadata(columnName="name", metadata=["magic"])

        self.check_error(
            exception=pe.exception,
            errorClass="NOT_DICT",
            messageParameters={
                "arg_name": "metadata",
                "arg_type": "list",
            },
        )

    def test_version(self):
        self.assertEqual(
            self.connect.version,
            self.spark.version,
        )

    def test_same_semantics(self):
        plan = self.connect.sql("SELECT 1")
        other = self.connect.sql("SELECT 1")
        self.assertTrue(plan.sameSemantics(other))

    def test_semantic_hash(self):
        plan = self.connect.sql("SELECT 1")
        other = self.connect.sql("SELECT 1")
        self.assertEqual(
            plan.semanticHash(),
            other.semanticHash(),
        )

    def test_sql_with_command(self):
        # SPARK-42705: spark.sql should return values from the command.
        self.assertEqual(
            self.connect.sql("show functions").collect(), self.spark.sql("show functions").collect()
        )

    def test_df_caache(self):
        df = self.connect.range(10)
        df.cache()
        self.assert_eq(10, df.count())
        self.assertTrue(df.is_cached)

    def test_parse_col_name(self):
        from pyspark.sql.connect.types import parse_attr_name

        self.assert_eq(parse_attr_name(""), [""])

        self.assert_eq(parse_attr_name("a"), ["a"])
        self.assert_eq(parse_attr_name("`a`"), ["a"])
        self.assert_eq(parse_attr_name("`a"), None)
        self.assert_eq(parse_attr_name("a`"), None)

        self.assert_eq(parse_attr_name("`a`.b"), ["a", "b"])
        self.assert_eq(parse_attr_name("`a`.`b`"), ["a", "b"])
        self.assert_eq(parse_attr_name("`a```.b"), ["a`", "b"])
        self.assert_eq(parse_attr_name("`a``.b"), None)

        self.assert_eq(parse_attr_name("a.b.c"), ["a", "b", "c"])
        self.assert_eq(parse_attr_name("`a`.`b`.`c`"), ["a", "b", "c"])
        self.assert_eq(parse_attr_name("a.`b`.c"), ["a", "b", "c"])

        self.assert_eq(parse_attr_name("`a.b.c`"), ["a.b.c"])
        self.assert_eq(parse_attr_name("a.`b.c`"), ["a", "b.c"])
        self.assert_eq(parse_attr_name("`a.b`.c"), ["a.b", "c"])
        self.assert_eq(parse_attr_name("`a.b.c"), None)
        self.assert_eq(parse_attr_name("a.b.c`"), None)
        self.assert_eq(parse_attr_name("`a.`b.`c"), None)
        self.assert_eq(parse_attr_name("a`.b`.c`"), None)

        self.assert_eq(parse_attr_name("`ab..c`e.f"), None)

    def test_verify_col_name(self):
        from pyspark.sql.connect.types import verify_col_name

        cdf = (
            self.connect.range(10)
            .withColumn("v", CF.lit(123))
            .withColumn("s", CF.struct("id", "v"))
            .withColumn("m", CF.struct("s", "v"))
            .withColumn("a", CF.array("s"))
        )

        # root
        # |-- id: long (nullable = false)
        # |-- v: integer (nullable = false)
        # |-- s: struct (nullable = false)
        # |    |-- id: long (nullable = false)
        # |    |-- v: integer (nullable = false)
        # |-- m: struct (nullable = false)
        # |    |-- s: struct (nullable = false)
        # |    |    |-- id: long (nullable = false)
        # |    |    |-- v: integer (nullable = false)
        # |    |-- v: integer (nullable = false)
        # |-- a: array (nullable = false)
        # |    |-- element: struct (containsNull = false)
        # |    |    |-- id: long (nullable = false)
        # |    |    |-- v: integer (nullable = false)

        self.assertTrue(verify_col_name("id", cdf.schema))
        self.assertTrue(verify_col_name("`id`", cdf.schema))

        self.assertTrue(verify_col_name("v", cdf.schema))
        self.assertTrue(verify_col_name("`v`", cdf.schema))

        self.assertFalse(verify_col_name("x", cdf.schema))
        self.assertFalse(verify_col_name("`x`", cdf.schema))

        self.assertTrue(verify_col_name("s", cdf.schema))
        self.assertTrue(verify_col_name("`s`", cdf.schema))
        self.assertTrue(verify_col_name("s.id", cdf.schema))
        self.assertTrue(verify_col_name("s.`id`", cdf.schema))
        self.assertTrue(verify_col_name("`s`.id", cdf.schema))
        self.assertTrue(verify_col_name("`s`.`id`", cdf.schema))
        self.assertFalse(verify_col_name("`s.id`", cdf.schema))

        self.assertTrue(verify_col_name("m", cdf.schema))
        self.assertTrue(verify_col_name("`m`", cdf.schema))
        self.assertTrue(verify_col_name("m.s.id", cdf.schema))
        self.assertTrue(verify_col_name("m.s.`id`", cdf.schema))
        self.assertTrue(verify_col_name("m.`s`.id", cdf.schema))
        self.assertTrue(verify_col_name("`m`.`s`.`id`", cdf.schema))
        self.assertFalse(verify_col_name("m.`s.id`", cdf.schema))

        self.assertTrue(verify_col_name("a", cdf.schema))
        self.assertTrue(verify_col_name("`a`", cdf.schema))
        self.assertTrue(verify_col_name("a.`v`", cdf.schema))
        self.assertTrue(verify_col_name("a.`v`", cdf.schema))
        self.assertTrue(verify_col_name("`a`.v", cdf.schema))
        self.assertTrue(verify_col_name("`a`.`v`", cdf.schema))
        self.assertFalse(verify_col_name("`a`.`x`", cdf.schema))

        cdf = (
            self.connect.range(10)
            .withColumn("v", CF.lit(123))
            .withColumn("s.s", CF.struct("id", "v"))
            .withColumn("m`", CF.struct("`s.s`", "v"))
        )

        # root
        # |-- id: long (nullable = false)
        # |-- v: string (nullable = false)
        # |-- s.s: struct (nullable = false)
        # |    |-- id: long (nullable = false)
        # |    |-- v: string (nullable = false)
        # |-- m`: struct (nullable = false)
        # |    |-- s.s: struct (nullable = false)
        # |    |    |-- id: long (nullable = false)
        # |    |    |-- v: string (nullable = false)
        # |    |-- v: string (nullable = false)

        self.assertFalse(verify_col_name("s", cdf.schema))
        self.assertFalse(verify_col_name("`s`", cdf.schema))
        self.assertFalse(verify_col_name("s.s", cdf.schema))
        self.assertFalse(verify_col_name("s.`s`", cdf.schema))
        self.assertFalse(verify_col_name("`s`.s", cdf.schema))
        self.assertTrue(verify_col_name("`s.s`", cdf.schema))

        self.assertFalse(verify_col_name("m", cdf.schema))
        self.assertFalse(verify_col_name("`m`", cdf.schema))
        self.assertTrue(verify_col_name("`m```", cdf.schema))

        self.assertFalse(verify_col_name("`m```.s", cdf.schema))
        self.assertFalse(verify_col_name("`m```.`s`", cdf.schema))
        self.assertFalse(verify_col_name("`m```.s.s", cdf.schema))
        self.assertFalse(verify_col_name("`m```.s.`s`", cdf.schema))
        self.assertTrue(verify_col_name("`m```.`s.s`", cdf.schema))

        self.assertFalse(verify_col_name("`m```.s.s.v", cdf.schema))
        self.assertFalse(verify_col_name("`m```.s.`s`.v", cdf.schema))
        self.assertTrue(verify_col_name("`m```.`s.s`.v", cdf.schema))
        self.assertTrue(verify_col_name("`m```.`s.s`.`v`", cdf.schema))


class SparkConnectGCTests(SparkConnectSQLTestCase):
    @classmethod
    def setUpClass(cls):
        cls.origin = os.getenv("USER", None)
        os.environ["USER"] = "SparkConnectGCTests"
        super(SparkConnectGCTests, cls).setUpClass()

    @classmethod
    def tearDownClass(cls):
        super(SparkConnectGCTests, cls).tearDownClass()
        if cls.origin is not None:
            os.environ["USER"] = cls.origin
        else:
            del os.environ["USER"]

    def test_garbage_collection_checkpoint(self):
        # SPARK-48258: Make sure garbage-collecting DataFrame remove the paired state
        # in Spark Connect server
        df = self.connect.range(10).localCheckpoint()
        self.assertIsNotNone(df._plan._relation_id)
        cached_remote_relation_id = df._plan._relation_id

        jvm = self.spark._jvm
        session_holder = getattr(
            getattr(
                jvm.org.apache.spark.sql.connect.service,
                "SparkConnectService$",
            ),
            "MODULE$",
        ).getOrCreateIsolatedSession(self.connect.client._user_id, self.connect.client._session_id)

        # Check the state exists.
        self.assertIsNotNone(
            session_holder.dataFrameCache().getOrDefault(cached_remote_relation_id, None)
        )

        del df
        gc.collect()

        def condition():
            # Check the state was removed up on garbage-collection.
            self.assertIsNone(
                session_holder.dataFrameCache().getOrDefault(cached_remote_relation_id, None)
            )

        eventually(catch_assertions=True)(condition)()

    def test_garbage_collection_derived_checkpoint(self):
        # SPARK-48258: Should keep the cached remote relation when derived DataFrames exist
        df = self.connect.range(10).localCheckpoint()
        self.assertIsNotNone(df._plan._relation_id)
        derived = df.repartition(10)
        cached_remote_relation_id = df._plan._relation_id

        jvm = self.spark._jvm
        session_holder = getattr(
            getattr(
                jvm.org.apache.spark.sql.connect.service,
                "SparkConnectService$",
            ),
            "MODULE$",
        ).getOrCreateIsolatedSession(self.connect.client._user_id, self.connect.client._session_id)

        # Check the state exists.
        self.assertIsNotNone(
            session_holder.dataFrameCache().getOrDefault(cached_remote_relation_id, None)
        )

<<<<<<< HEAD
        # check error
        with self.assertRaisesRegex(
            Exception,
            "PIVOT after ROLLUP is not supported",
        ):
            cdf.rollup("name").pivot("department").agg(CF.sum(cdf.salary))

        with self.assertRaisesRegex(
            Exception,
            "PIVOT after CUBE is not supported",
        ):
            cdf.cube("name").pivot("department").agg(CF.sum(cdf.salary))

        with self.assertRaisesRegex(
            Exception,
            "Repeated PIVOT operation is not supported",
        ):
            cdf.groupBy("name").pivot("year").pivot("year").agg(CF.sum(cdf.salary))

        with self.assertRaisesRegex(
            TypeError,
            "value should be a bool, float, int or str, but got bytes",
        ):
            cdf.groupBy("name").pivot("department", ["Sales", b"Marketing"]).agg(CF.sum(cdf.salary))

    def test_numeric_aggregation(self):
        # SPARK-41737: test numeric aggregation
        query = """
                SELECT * FROM VALUES
                    ('James', 'Sales', 3000, 2020),
                    ('Michael', 'Sales', 4600, 2020),
                    ('Robert', 'Sales', 4100, 2020),
                    ('Maria', 'Finance', 3000, 2020),
                    ('James', 'Sales', 3000, 2019),
                    ('Scott', 'Finance', 3300, 2020),
                    ('Jen', 'Finance', 3900, 2020),
                    ('Jeff', 'Marketing', 3000, 2020),
                    ('Kumar', 'Marketing', 2000, 2020),
                    ('Saif', 'Sales', 4100, 2020)
                AS T(name, department, salary, year)
                """

        # +-------+----------+------+----+
        # |   name|department|salary|year|
        # +-------+----------+------+----+
        # |  James|     Sales|  3000|2020|
        # |Michael|     Sales|  4600|2020|
        # | Robert|     Sales|  4100|2020|
        # |  Maria|   Finance|  3000|2020|
        # |  James|     Sales|  3000|2019|
        # |  Scott|   Finance|  3300|2020|
        # |    Jen|   Finance|  3900|2020|
        # |   Jeff| Marketing|  3000|2020|
        # |  Kumar| Marketing|  2000|2020|
        # |   Saif|     Sales|  4100|2020|
        # +-------+----------+------+----+

        cdf = self.connect.sql(query)
        sdf = self.spark.sql(query)

        # test groupby
        self.assert_eq(
            cdf.groupBy("name").min().toPandas(),
            sdf.groupBy("name").min().toPandas(),
        )
        self.assert_eq(
            cdf.groupBy("name").min("salary").toPandas(),
            sdf.groupBy("name").min("salary").toPandas(),
        )
        self.assert_eq(
            cdf.groupBy("name").max("salary").toPandas(),
            sdf.groupBy("name").max("salary").toPandas(),
        )
        self.assert_eq(
            cdf.groupBy("name", cdf.department).avg("salary", "year").toPandas(),
            sdf.groupBy("name", sdf.department).avg("salary", "year").toPandas(),
        )
        self.assert_eq(
            cdf.groupBy("name", cdf.department).sum("salary", "year").toPandas(),
            sdf.groupBy("name", sdf.department).sum("salary", "year").toPandas(),
        )

        # test rollup
        self.assert_eq(
            cdf.rollup("name").max().toPandas(),
            sdf.rollup("name").max().toPandas(),
        )
        self.assert_eq(
            cdf.rollup("name").min("salary").toPandas(),
            sdf.rollup("name").min("salary").toPandas(),
        )
        self.assert_eq(
            cdf.rollup("name").max("salary").toPandas(),
            sdf.rollup("name").max("salary").toPandas(),
        )
        self.assert_eq(
            cdf.rollup("name", cdf.department).avg("salary", "year").toPandas(),
            sdf.rollup("name", sdf.department).avg("salary", "year").toPandas(),
        )
        self.assert_eq(
            cdf.rollup("name", cdf.department).sum("salary", "year").toPandas(),
            sdf.rollup("name", sdf.department).sum("salary", "year").toPandas(),
        )

        # test cube
        self.assert_eq(
            cdf.cube("name").avg().toPandas(),
            sdf.cube("name").avg().toPandas(),
        )
        self.assert_eq(
            cdf.cube("name").min("salary").toPandas(),
            sdf.cube("name").min("salary").toPandas(),
        )
        self.assert_eq(
            cdf.cube("name").max("salary").toPandas(),
            sdf.cube("name").max("salary").toPandas(),
        )
        self.assert_eq(
            cdf.cube("name", cdf.department).avg("salary", "year").toPandas(),
            sdf.cube("name", sdf.department).avg("salary", "year").toPandas(),
        )
        self.assert_eq(
            cdf.cube("name", cdf.department).sum("salary", "year").toPandas(),
            sdf.cube("name", sdf.department).sum("salary", "year").toPandas(),
        )

        # test pivot
        # pivot with values
        self.assert_eq(
            cdf.groupBy("name").pivot("department", ["Sales", "Marketing"]).sum().toPandas(),
            sdf.groupBy("name").pivot("department", ["Sales", "Marketing"]).sum().toPandas(),
        )
        self.assert_eq(
            cdf.groupBy("name")
            .pivot("department", ["Sales", "Marketing"])
            .min("salary")
            .toPandas(),
            sdf.groupBy("name")
            .pivot("department", ["Sales", "Marketing"])
            .min("salary")
            .toPandas(),
        )
        self.assert_eq(
            cdf.groupBy("name")
            .pivot("department", ["Sales", "Marketing"])
            .max("salary")
            .toPandas(),
            sdf.groupBy("name")
            .pivot("department", ["Sales", "Marketing"])
            .max("salary")
            .toPandas(),
        )
        self.assert_eq(
            cdf.groupBy(cdf.name)
            .pivot("department", ["Sales", "Finance", "Unknown"])
            .avg("salary", "year")
            .toPandas(),
            sdf.groupBy(sdf.name)
            .pivot("department", ["Sales", "Finance", "Unknown"])
            .avg("salary", "year")
            .toPandas(),
        )
        self.assert_eq(
            cdf.groupBy(cdf.name)
            .pivot("department", ["Sales", "Finance", "Unknown"])
            .sum("salary", "year")
            .toPandas(),
            sdf.groupBy(sdf.name)
            .pivot("department", ["Sales", "Finance", "Unknown"])
            .sum("salary", "year")
            .toPandas(),
        )

        # pivot without values
        self.assert_eq(
            cdf.groupBy("name").pivot("department").min().toPandas(),
            sdf.groupBy("name").pivot("department").min().toPandas(),
        )
        self.assert_eq(
            cdf.groupBy("name").pivot("department").min("salary").toPandas(),
            sdf.groupBy("name").pivot("department").min("salary").toPandas(),
        )
        self.assert_eq(
            cdf.groupBy("name").pivot("department").max("salary").toPandas(),
            sdf.groupBy("name").pivot("department").max("salary").toPandas(),
        )
        self.assert_eq(
            cdf.groupBy(cdf.name).pivot("department").avg("salary", "year").toPandas(),
            sdf.groupBy(sdf.name).pivot("department").avg("salary", "year").toPandas(),
        )
        self.assert_eq(
            cdf.groupBy(cdf.name).pivot("department").sum("salary", "year").toPandas(),
            sdf.groupBy(sdf.name).pivot("department").sum("salary", "year").toPandas(),
        )

        # check error
        with self.assertRaisesRegex(
            TypeError,
            "Numeric aggregation function can only be applied on numeric columns",
        ):
            cdf.groupBy("name").min("department").show()

        with self.assertRaisesRegex(
            TypeError,
            "Numeric aggregation function can only be applied on numeric columns",
        ):
            cdf.groupBy("name").max("salary", "department").show()

        with self.assertRaisesRegex(
            TypeError,
            "Numeric aggregation function can only be applied on numeric columns",
        ):
            cdf.rollup("name").avg("department").show()

        with self.assertRaisesRegex(
            TypeError,
            "Numeric aggregation function can only be applied on numeric columns",
        ):
            cdf.rollup("name").sum("salary", "department").show()

        with self.assertRaisesRegex(
            TypeError,
            "Numeric aggregation function can only be applied on numeric columns",
        ):
            cdf.cube("name").min("department").show()

        with self.assertRaisesRegex(
            TypeError,
            "Numeric aggregation function can only be applied on numeric columns",
        ):
            cdf.cube("name").max("salary", "department").show()

        with self.assertRaisesRegex(
            TypeError,
            "Numeric aggregation function can only be applied on numeric columns",
        ):
            cdf.groupBy("name").pivot("department").avg("department").show()

        with self.assertRaisesRegex(
            TypeError,
            "Numeric aggregation function can only be applied on numeric columns",
        ):
            cdf.groupBy("name").pivot("department").sum("salary", "department").show()


@unittest.skipIf(not should_test_connect, connect_requirement_message)
class ChannelBuilderTests(ReusedPySparkTestCase):
    def test_invalid_connection_strings(self):
        invalid = [
            "scc://host:12",
            "http://host",
            "sc:/host:1234/path",
            "sc://host/path",
            "sc://host/;parm1;param2",
        ]
        for i in invalid:
            self.assertRaises(AttributeError, ChannelBuilder, i)

    def test_sensible_defaults(self):
        chan = ChannelBuilder("sc://host")
        self.assertFalse(chan.secure, "Default URL is not secure")

        chan = ChannelBuilder("sc://host/;token=abcs")
        self.assertTrue(chan.secure, "specifying a token must set the channel to secure")

        chan = ChannelBuilder("sc://host/;use_ssl=abcs")
        self.assertFalse(chan.secure, "Garbage in, false out")

    def test_valid_channel_creation(self):
        chan = ChannelBuilder("sc://host").toChannel()
        self.assertIsInstance(chan, grpc.Channel)

        # Sets up a channel without tokens because ssl is not used.
        chan = ChannelBuilder("sc://host/;use_ssl=true;token=abc").toChannel()
        self.assertIsInstance(chan, grpc.Channel)

        chan = ChannelBuilder("sc://host/;use_ssl=true").toChannel()
        self.assertIsInstance(chan, grpc.Channel)

    def test_channel_properties(self):
        chan = ChannelBuilder("sc://host/;use_ssl=true;token=abc;param1=120%2021")
        self.assertEqual("host:15002", chan.endpoint)
        self.assertEqual(True, chan.secure)
        self.assertEqual("120 21", chan.get("param1"))

    def test_metadata(self):
        chan = ChannelBuilder("sc://host/;use_ssl=true;token=abc;param1=120%2021;x-my-header=abcd")
        md = chan.metadata()
        self.assertEqual([("param1", "120 21"), ("x-my-header", "abcd")], md)
=======
        del df
        gc.collect()

        def condition():
            self.assertIsNone(
                session_holder.dataFrameCache().getOrDefault(cached_remote_relation_id, None)
            )

        # Should not remove the cache
        with self.assertRaises(AssertionError):
            eventually(catch_assertions=True, timeout=5)(condition)()

        del derived
        gc.collect()

        eventually(catch_assertions=True)(condition)()
>>>>>>> 0c30df19


if __name__ == "__main__":
    from pyspark.sql.tests.connect.test_connect_basic import *  # noqa: F401

    try:
        import xmlrunner

        testRunner = xmlrunner.XMLTestRunner(output="target/test-reports", verbosity=2)
    except ImportError:
        testRunner = None

    unittest.main(testRunner=testRunner, verbosity=2)<|MERGE_RESOLUTION|>--- conflicted
+++ resolved
@@ -47,14 +47,6 @@
     AnalysisException,
     SparkConnectException,
 )
-<<<<<<< HEAD
-import pyspark.sql.functions
-from pyspark.testing.utils import ReusedPySparkTestCase
-from pyspark.testing.connectutils import should_test_connect, connect_requirement_message
-from pyspark.testing.pandasutils import PandasOnSparkTestCase
-from pyspark.sql.connect.client import SparkConnectException, SparkConnectAnalysisException
-=======
->>>>>>> 0c30df19
 
 if should_test_connect:
     from pyspark.sql.connect.proto import Expression as ProtoExpression
@@ -143,41 +135,9 @@
         cls.spark.sql("DROP TABLE IF EXISTS {}".format(cls.tbl_name_empty))
 
 
-<<<<<<< HEAD
-class SparkConnectTests(SparkConnectSQLTestCase):
-    def test_error_handling(self):
-        # SPARK-41533 Proper error handling for Spark Connect
-        df = self.connect.range(10).select("id2")
-        with self.assertRaises(SparkConnectAnalysisException):
-            df.collect()
-
-    def test_simple_read(self):
-        df = self.connect.read.table(self.tbl_name)
-        data = df.limit(10).toPandas()
-        # Check that the limit is applied
-        self.assertEqual(len(data.index), 10)
-
-    def test_json(self):
-        with tempfile.TemporaryDirectory() as d:
-            # Write a DataFrame into a JSON file
-            self.spark.createDataFrame([{"age": 100, "name": "Hyukjin Kwon"}]).write.mode(
-                "overwrite"
-            ).format("json").save(d)
-            # Read the JSON file as a DataFrame.
-            self.assert_eq(self.connect.read.json(d).toPandas(), self.spark.read.json(d).toPandas())
-            self.assert_eq(
-                self.connect.read.json(path=d, schema="age INT, name STRING").toPandas(),
-                self.spark.read.json(path=d, schema="age INT, name STRING").toPandas(),
-            )
-            self.assert_eq(
-                self.connect.read.json(path=d, primitivesAsString=True).toPandas(),
-                self.spark.read.json(path=d, primitivesAsString=True).toPandas(),
-            )
-=======
 class SparkConnectBasicTests(SparkConnectSQLTestCase):
     def test_serialization(self):
         from pyspark.cloudpickle import dumps, loads
->>>>>>> 0c30df19
 
         cdf = self.connect.range(10)
         data = dumps(cdf)
@@ -389,123 +349,6 @@
             .schema,
         )
 
-<<<<<<< HEAD
-    def test_simple_udf(self):
-        def conv_udf(x) -> str:
-            return "Martin"
-
-        u = udf(conv_udf)
-        df = self.connect.read.table(self.tbl_name)
-        result = df.select(u(df.id)).toPandas()
-        self.assertIsNotNone(result)
-
-    def test_with_local_data(self):
-        """SPARK-41114: Test creating a dataframe using local data"""
-        pdf = pd.DataFrame({"a": [1, 2, 3], "b": ["a", "b", "c"]})
-        df = self.connect.createDataFrame(pdf)
-        rows = df.filter(df.a == lit(3)).collect()
-        self.assertTrue(len(rows) == 1)
-        self.assertEqual(rows[0][0], 3)
-        self.assertEqual(rows[0][1], "c")
-
-        # Check correct behavior for empty DataFrame
-        pdf = pd.DataFrame({"a": []})
-        with self.assertRaises(ValueError):
-            self.connect.createDataFrame(pdf)
-
-    def test_with_local_ndarray(self):
-        """SPARK-41446: Test creating a dataframe using local list"""
-        data = np.array([[1, 2, 3, 4], [5, 6, 7, 8]])
-
-        sdf = self.spark.createDataFrame(data)
-        cdf = self.connect.createDataFrame(data)
-        self.assertEqual(sdf.schema, cdf.schema)
-        self.assert_eq(sdf.toPandas(), cdf.toPandas())
-
-        for schema in [
-            StructType(
-                [
-                    StructField("col1", IntegerType(), True),
-                    StructField("col2", IntegerType(), True),
-                    StructField("col3", IntegerType(), True),
-                    StructField("col4", IntegerType(), True),
-                ]
-            ),
-            "struct<col1 int, col2 int, col3 int, col4 int>",
-            "col1 int, col2 int, col3 int, col4 int",
-            "col1 int, col2 long, col3 string, col4 long",
-            "col1 int, col2 string, col3 short, col4 long",
-            ["a", "b", "c", "d"],
-            ("x1", "x2", "x3", "x4"),
-        ]:
-            sdf = self.spark.createDataFrame(data, schema=schema)
-            cdf = self.connect.createDataFrame(data, schema=schema)
-
-            self.assertEqual(sdf.schema, cdf.schema)
-            self.assert_eq(sdf.toPandas(), cdf.toPandas())
-
-        with self.assertRaisesRegex(
-            ValueError,
-            "Length mismatch: Expected axis has 4 elements, new values have 5 elements",
-        ):
-            self.connect.createDataFrame(data, ["a", "b", "c", "d", "e"])
-
-        with self.assertRaises(SparkConnectException):
-            self.connect.createDataFrame(
-                data, "col1 magic_type, col2 int, col3 int, col4 int"
-            ).show()
-
-        with self.assertRaises(SparkConnectException):
-            self.connect.createDataFrame(data, "col1 int, col2 int, col3 int").show()
-
-    def test_with_local_list(self):
-        """SPARK-41446: Test creating a dataframe using local list"""
-        data = [[1, 2, 3, 4]]
-
-        sdf = self.spark.createDataFrame(data)
-        cdf = self.connect.createDataFrame(data)
-        self.assertEqual(sdf.schema, cdf.schema)
-        self.assert_eq(sdf.toPandas(), cdf.toPandas())
-
-        for schema in [
-            "struct<col1 int, col2 int, col3 int, col4 int>",
-            "col1 int, col2 int, col3 int, col4 int",
-            "col1 int, col2 long, col3 string, col4 long",
-            "col1 int, col2 string, col3 short, col4 long",
-            ["a", "b", "c", "d"],
-            ("x1", "x2", "x3", "x4"),
-        ]:
-            sdf = self.spark.createDataFrame(data, schema=schema)
-            cdf = self.connect.createDataFrame(data, schema=schema)
-
-            self.assertEqual(sdf.schema, cdf.schema)
-            self.assert_eq(sdf.toPandas(), cdf.toPandas())
-
-        with self.assertRaisesRegex(
-            ValueError,
-            "Length mismatch: Expected axis has 4 elements, new values have 5 elements",
-        ):
-            self.connect.createDataFrame(data, ["a", "b", "c", "d", "e"])
-
-        with self.assertRaises(SparkConnectException):
-            self.connect.createDataFrame(
-                data, "col1 magic_type, col2 int, col3 int, col4 int"
-            ).show()
-
-        with self.assertRaises(SparkConnectException):
-            self.connect.createDataFrame(data, "col1 int, col2 int, col3 int").show()
-
-    def test_with_atom_type(self):
-        for data in [[(1), (2), (3)], [1, 2, 3]]:
-            for schema in ["long", "int", "short"]:
-                sdf = self.spark.createDataFrame(data, schema=schema)
-                cdf = self.connect.createDataFrame(data, schema=schema)
-
-                self.assertEqual(sdf.schema, cdf.schema)
-                self.assert_eq(sdf.toPandas(), cdf.toPandas())
-
-=======
->>>>>>> 0c30df19
     def test_simple_explain_string(self):
         df = self.connect.read.table(self.tbl_name).limit(10)
         result = df._explain_string()
@@ -697,21 +540,11 @@
                 StructField("name", IntegerType(), True),
             ]
         )
-<<<<<<< HEAD
-
-        with self.assertRaises(SparkConnectException) as context:
-            self.connect.read.table(self.tbl_name).to(schema).toPandas()
-            self.assertIn(
-                """Column or field `name` is of type "STRING" while it's required to be "INT".""",
-                str(context.exception),
-            )
-=======
         self.assertRaisesRegex(
             AnalysisException,
             "INVALID_COLUMN_OR_FIELD_DATA_TYPE",
             lambda: cdf.to(schema).toPandas(),
         )
->>>>>>> 0c30df19
 
         # Test map type and array type
         schema = StructType(
@@ -949,11 +782,7 @@
 
             # Test when creating a view which is already exists but
             self.assertTrue(self.spark.catalog.tableExists("global_temp.view_1"))
-<<<<<<< HEAD
-            with self.assertRaises(SparkConnectException):
-=======
             with self.assertRaises(AnalysisException):
->>>>>>> 0c30df19
                 self.connect.sql("SELECT 1 AS X LIMIT 0").createGlobalTempView("view_1")
 
     def test_create_session_local_temp_view(self):
@@ -965,11 +794,7 @@
             self.assertEqual(self.connect.sql("SELECT * FROM view_local_temp").count(), 0)
 
             # Test when creating a view which is already exists but
-<<<<<<< HEAD
-            with self.assertRaises(SparkConnectException):
-=======
             with self.assertRaises(AnalysisException):
->>>>>>> 0c30df19
                 self.connect.sql("SELECT 1 AS X LIMIT 0").createTempView("view_local_temp")
 
     def test_select_expr(self):
@@ -1039,13 +864,6 @@
 
         self.assert_eq(union_df_connect.toPandas(), union_df_spark.toPandas())
 
-<<<<<<< HEAD
-        with self.assertRaises(SparkConnectException) as context:
-            self.connect.sql(query).replace({1: 2, 3: -1}, subset=("a", "x")).toPandas()
-            self.assertIn(
-                """Cannot resolve column name "x" among (a, b, c)""", str(context.exception)
-            )
-=======
         df2_connect = self.connect.createDataFrame(data2, ["a", "B", "C"])
         union_df_connect = df1_connect.unionByName(df2_connect, allowMissingColumns=True)
 
@@ -1057,7 +875,6 @@
     def test_observe(self):
         # SPARK-41527: test DataFrame.observe()
         observation_name = "my_metric"
->>>>>>> 0c30df19
 
         self.assert_eq(
             self.connect.read.table(self.tbl_name)
@@ -1162,11 +979,7 @@
         )
 
         # Hint with unsupported parameter values
-<<<<<<< HEAD
-        with self.assertRaises(SparkConnectException):
-=======
         with self.assertRaises(AnalysisException):
->>>>>>> 0c30df19
             self.connect.read.table(self.tbl_name).hint("REPARTITION", "id+1").toPandas()
 
         # Hint with unsupported parameter types
@@ -1180,11 +993,7 @@
             ).toPandas()
 
         # Hint with wrong combination
-<<<<<<< HEAD
-        with self.assertRaises(SparkConnectException):
-=======
         with self.assertRaises(AnalysisException):
->>>>>>> 0c30df19
             self.connect.read.table(self.tbl_name).hint("REPARTITION", "id", 3).toPandas()
 
     def test_join_hint(self):
@@ -1321,11 +1130,7 @@
         self.assertEqual("name", col0)
 
         with self.assertRaises(SparkConnectException) as exc:
-<<<<<<< HEAD
-            self.connect.range(1, 10).select(col("id").alias("this", "is", "not")).collect()
-=======
             self.connect.range(1, 10).select(CF.col("id").alias("this", "is", "not")).collect()
->>>>>>> 0c30df19
         self.assertIn("(this, is, not)", str(exc.exception))
 
     def test_column_regexp(self) -> None:
@@ -1669,297 +1474,6 @@
             session_holder.dataFrameCache().getOrDefault(cached_remote_relation_id, None)
         )
 
-<<<<<<< HEAD
-        # check error
-        with self.assertRaisesRegex(
-            Exception,
-            "PIVOT after ROLLUP is not supported",
-        ):
-            cdf.rollup("name").pivot("department").agg(CF.sum(cdf.salary))
-
-        with self.assertRaisesRegex(
-            Exception,
-            "PIVOT after CUBE is not supported",
-        ):
-            cdf.cube("name").pivot("department").agg(CF.sum(cdf.salary))
-
-        with self.assertRaisesRegex(
-            Exception,
-            "Repeated PIVOT operation is not supported",
-        ):
-            cdf.groupBy("name").pivot("year").pivot("year").agg(CF.sum(cdf.salary))
-
-        with self.assertRaisesRegex(
-            TypeError,
-            "value should be a bool, float, int or str, but got bytes",
-        ):
-            cdf.groupBy("name").pivot("department", ["Sales", b"Marketing"]).agg(CF.sum(cdf.salary))
-
-    def test_numeric_aggregation(self):
-        # SPARK-41737: test numeric aggregation
-        query = """
-                SELECT * FROM VALUES
-                    ('James', 'Sales', 3000, 2020),
-                    ('Michael', 'Sales', 4600, 2020),
-                    ('Robert', 'Sales', 4100, 2020),
-                    ('Maria', 'Finance', 3000, 2020),
-                    ('James', 'Sales', 3000, 2019),
-                    ('Scott', 'Finance', 3300, 2020),
-                    ('Jen', 'Finance', 3900, 2020),
-                    ('Jeff', 'Marketing', 3000, 2020),
-                    ('Kumar', 'Marketing', 2000, 2020),
-                    ('Saif', 'Sales', 4100, 2020)
-                AS T(name, department, salary, year)
-                """
-
-        # +-------+----------+------+----+
-        # |   name|department|salary|year|
-        # +-------+----------+------+----+
-        # |  James|     Sales|  3000|2020|
-        # |Michael|     Sales|  4600|2020|
-        # | Robert|     Sales|  4100|2020|
-        # |  Maria|   Finance|  3000|2020|
-        # |  James|     Sales|  3000|2019|
-        # |  Scott|   Finance|  3300|2020|
-        # |    Jen|   Finance|  3900|2020|
-        # |   Jeff| Marketing|  3000|2020|
-        # |  Kumar| Marketing|  2000|2020|
-        # |   Saif|     Sales|  4100|2020|
-        # +-------+----------+------+----+
-
-        cdf = self.connect.sql(query)
-        sdf = self.spark.sql(query)
-
-        # test groupby
-        self.assert_eq(
-            cdf.groupBy("name").min().toPandas(),
-            sdf.groupBy("name").min().toPandas(),
-        )
-        self.assert_eq(
-            cdf.groupBy("name").min("salary").toPandas(),
-            sdf.groupBy("name").min("salary").toPandas(),
-        )
-        self.assert_eq(
-            cdf.groupBy("name").max("salary").toPandas(),
-            sdf.groupBy("name").max("salary").toPandas(),
-        )
-        self.assert_eq(
-            cdf.groupBy("name", cdf.department).avg("salary", "year").toPandas(),
-            sdf.groupBy("name", sdf.department).avg("salary", "year").toPandas(),
-        )
-        self.assert_eq(
-            cdf.groupBy("name", cdf.department).sum("salary", "year").toPandas(),
-            sdf.groupBy("name", sdf.department).sum("salary", "year").toPandas(),
-        )
-
-        # test rollup
-        self.assert_eq(
-            cdf.rollup("name").max().toPandas(),
-            sdf.rollup("name").max().toPandas(),
-        )
-        self.assert_eq(
-            cdf.rollup("name").min("salary").toPandas(),
-            sdf.rollup("name").min("salary").toPandas(),
-        )
-        self.assert_eq(
-            cdf.rollup("name").max("salary").toPandas(),
-            sdf.rollup("name").max("salary").toPandas(),
-        )
-        self.assert_eq(
-            cdf.rollup("name", cdf.department).avg("salary", "year").toPandas(),
-            sdf.rollup("name", sdf.department).avg("salary", "year").toPandas(),
-        )
-        self.assert_eq(
-            cdf.rollup("name", cdf.department).sum("salary", "year").toPandas(),
-            sdf.rollup("name", sdf.department).sum("salary", "year").toPandas(),
-        )
-
-        # test cube
-        self.assert_eq(
-            cdf.cube("name").avg().toPandas(),
-            sdf.cube("name").avg().toPandas(),
-        )
-        self.assert_eq(
-            cdf.cube("name").min("salary").toPandas(),
-            sdf.cube("name").min("salary").toPandas(),
-        )
-        self.assert_eq(
-            cdf.cube("name").max("salary").toPandas(),
-            sdf.cube("name").max("salary").toPandas(),
-        )
-        self.assert_eq(
-            cdf.cube("name", cdf.department).avg("salary", "year").toPandas(),
-            sdf.cube("name", sdf.department).avg("salary", "year").toPandas(),
-        )
-        self.assert_eq(
-            cdf.cube("name", cdf.department).sum("salary", "year").toPandas(),
-            sdf.cube("name", sdf.department).sum("salary", "year").toPandas(),
-        )
-
-        # test pivot
-        # pivot with values
-        self.assert_eq(
-            cdf.groupBy("name").pivot("department", ["Sales", "Marketing"]).sum().toPandas(),
-            sdf.groupBy("name").pivot("department", ["Sales", "Marketing"]).sum().toPandas(),
-        )
-        self.assert_eq(
-            cdf.groupBy("name")
-            .pivot("department", ["Sales", "Marketing"])
-            .min("salary")
-            .toPandas(),
-            sdf.groupBy("name")
-            .pivot("department", ["Sales", "Marketing"])
-            .min("salary")
-            .toPandas(),
-        )
-        self.assert_eq(
-            cdf.groupBy("name")
-            .pivot("department", ["Sales", "Marketing"])
-            .max("salary")
-            .toPandas(),
-            sdf.groupBy("name")
-            .pivot("department", ["Sales", "Marketing"])
-            .max("salary")
-            .toPandas(),
-        )
-        self.assert_eq(
-            cdf.groupBy(cdf.name)
-            .pivot("department", ["Sales", "Finance", "Unknown"])
-            .avg("salary", "year")
-            .toPandas(),
-            sdf.groupBy(sdf.name)
-            .pivot("department", ["Sales", "Finance", "Unknown"])
-            .avg("salary", "year")
-            .toPandas(),
-        )
-        self.assert_eq(
-            cdf.groupBy(cdf.name)
-            .pivot("department", ["Sales", "Finance", "Unknown"])
-            .sum("salary", "year")
-            .toPandas(),
-            sdf.groupBy(sdf.name)
-            .pivot("department", ["Sales", "Finance", "Unknown"])
-            .sum("salary", "year")
-            .toPandas(),
-        )
-
-        # pivot without values
-        self.assert_eq(
-            cdf.groupBy("name").pivot("department").min().toPandas(),
-            sdf.groupBy("name").pivot("department").min().toPandas(),
-        )
-        self.assert_eq(
-            cdf.groupBy("name").pivot("department").min("salary").toPandas(),
-            sdf.groupBy("name").pivot("department").min("salary").toPandas(),
-        )
-        self.assert_eq(
-            cdf.groupBy("name").pivot("department").max("salary").toPandas(),
-            sdf.groupBy("name").pivot("department").max("salary").toPandas(),
-        )
-        self.assert_eq(
-            cdf.groupBy(cdf.name).pivot("department").avg("salary", "year").toPandas(),
-            sdf.groupBy(sdf.name).pivot("department").avg("salary", "year").toPandas(),
-        )
-        self.assert_eq(
-            cdf.groupBy(cdf.name).pivot("department").sum("salary", "year").toPandas(),
-            sdf.groupBy(sdf.name).pivot("department").sum("salary", "year").toPandas(),
-        )
-
-        # check error
-        with self.assertRaisesRegex(
-            TypeError,
-            "Numeric aggregation function can only be applied on numeric columns",
-        ):
-            cdf.groupBy("name").min("department").show()
-
-        with self.assertRaisesRegex(
-            TypeError,
-            "Numeric aggregation function can only be applied on numeric columns",
-        ):
-            cdf.groupBy("name").max("salary", "department").show()
-
-        with self.assertRaisesRegex(
-            TypeError,
-            "Numeric aggregation function can only be applied on numeric columns",
-        ):
-            cdf.rollup("name").avg("department").show()
-
-        with self.assertRaisesRegex(
-            TypeError,
-            "Numeric aggregation function can only be applied on numeric columns",
-        ):
-            cdf.rollup("name").sum("salary", "department").show()
-
-        with self.assertRaisesRegex(
-            TypeError,
-            "Numeric aggregation function can only be applied on numeric columns",
-        ):
-            cdf.cube("name").min("department").show()
-
-        with self.assertRaisesRegex(
-            TypeError,
-            "Numeric aggregation function can only be applied on numeric columns",
-        ):
-            cdf.cube("name").max("salary", "department").show()
-
-        with self.assertRaisesRegex(
-            TypeError,
-            "Numeric aggregation function can only be applied on numeric columns",
-        ):
-            cdf.groupBy("name").pivot("department").avg("department").show()
-
-        with self.assertRaisesRegex(
-            TypeError,
-            "Numeric aggregation function can only be applied on numeric columns",
-        ):
-            cdf.groupBy("name").pivot("department").sum("salary", "department").show()
-
-
-@unittest.skipIf(not should_test_connect, connect_requirement_message)
-class ChannelBuilderTests(ReusedPySparkTestCase):
-    def test_invalid_connection_strings(self):
-        invalid = [
-            "scc://host:12",
-            "http://host",
-            "sc:/host:1234/path",
-            "sc://host/path",
-            "sc://host/;parm1;param2",
-        ]
-        for i in invalid:
-            self.assertRaises(AttributeError, ChannelBuilder, i)
-
-    def test_sensible_defaults(self):
-        chan = ChannelBuilder("sc://host")
-        self.assertFalse(chan.secure, "Default URL is not secure")
-
-        chan = ChannelBuilder("sc://host/;token=abcs")
-        self.assertTrue(chan.secure, "specifying a token must set the channel to secure")
-
-        chan = ChannelBuilder("sc://host/;use_ssl=abcs")
-        self.assertFalse(chan.secure, "Garbage in, false out")
-
-    def test_valid_channel_creation(self):
-        chan = ChannelBuilder("sc://host").toChannel()
-        self.assertIsInstance(chan, grpc.Channel)
-
-        # Sets up a channel without tokens because ssl is not used.
-        chan = ChannelBuilder("sc://host/;use_ssl=true;token=abc").toChannel()
-        self.assertIsInstance(chan, grpc.Channel)
-
-        chan = ChannelBuilder("sc://host/;use_ssl=true").toChannel()
-        self.assertIsInstance(chan, grpc.Channel)
-
-    def test_channel_properties(self):
-        chan = ChannelBuilder("sc://host/;use_ssl=true;token=abc;param1=120%2021")
-        self.assertEqual("host:15002", chan.endpoint)
-        self.assertEqual(True, chan.secure)
-        self.assertEqual("120 21", chan.get("param1"))
-
-    def test_metadata(self):
-        chan = ChannelBuilder("sc://host/;use_ssl=true;token=abc;param1=120%2021;x-my-header=abcd")
-        md = chan.metadata()
-        self.assertEqual([("param1", "120 21"), ("x-my-header", "abcd")], md)
-=======
         del df
         gc.collect()
 
@@ -1976,7 +1490,6 @@
         gc.collect()
 
         eventually(catch_assertions=True)(condition)()
->>>>>>> 0c30df19
 
 
 if __name__ == "__main__":
