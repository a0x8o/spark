--- conflicted
+++ resolved
@@ -33,12 +33,6 @@
 from pyspark.testing.pandasutils import PandasOnSparkTestUtils
 from pyspark.testing.connectutils import ReusedConnectTestCase, should_test_connect
 from pyspark.testing.sqlutils import SQLTestUtils
-<<<<<<< HEAD
-from pyspark.sql.connect.client import SparkConnectException
-
-if should_test_connect:
-    from pyspark.sql.connect.session import SparkSession as RemoteSparkSession
-=======
 from pyspark.errors.exceptions.connect import AnalysisException, SparkConnectException
 
 if should_test_connect:
@@ -47,7 +41,6 @@
     from pyspark.sql.window import Window as SW
     from pyspark.sql.connect import functions as CF
     from pyspark.sql.connect.window import Window as CW
->>>>>>> 0c30df19
 
 
 @unittest.skipIf(is_remote_only(), "Requires JVM access")
@@ -901,11 +894,7 @@
         )
 
         # invalid window function
-<<<<<<< HEAD
-        with self.assertRaises(SparkConnectException):
-=======
         with self.assertRaises(AnalysisException):
->>>>>>> 0c30df19
             cdf.select(cdf.b.over(CW.orderBy("b"))).show()
 
         # invalid window frame
@@ -919,58 +908,34 @@
             CF.lead("c", 1),
             CF.ntile(1),
         ]:
-<<<<<<< HEAD
-            with self.assertRaises(SparkConnectException):
-=======
             with self.assertRaises(AnalysisException):
->>>>>>> 0c30df19
                 cdf.select(
                     ccol.over(CW.orderBy("b").rowsBetween(CW.currentRow, CW.currentRow + 123))
                 ).show()
 
-<<<<<<< HEAD
-            with self.assertRaises(SparkConnectException):
-=======
             with self.assertRaises(AnalysisException):
->>>>>>> 0c30df19
                 cdf.select(
                     ccol.over(CW.orderBy("b").rangeBetween(CW.currentRow, CW.currentRow + 123))
                 ).show()
 
-<<<<<<< HEAD
-            with self.assertRaises(SparkConnectException):
-=======
             with self.assertRaises(AnalysisException):
->>>>>>> 0c30df19
                 cdf.select(
                     ccol.over(CW.orderBy("b").rangeBetween(CW.unboundedPreceding, CW.currentRow))
                 ).show()
 
         # Function 'cume_dist' requires Windowframe(RangeFrame, UnboundedPreceding, CurrentRow)
         ccol = CF.cume_dist()
-<<<<<<< HEAD
-        with self.assertRaises(SparkConnectException):
-=======
         with self.assertRaises(AnalysisException):
->>>>>>> 0c30df19
             cdf.select(
                 ccol.over(CW.orderBy("b").rangeBetween(CW.currentRow, CW.currentRow + 123))
             ).show()
 
-<<<<<<< HEAD
-        with self.assertRaises(SparkConnectException):
-=======
         with self.assertRaises(AnalysisException):
->>>>>>> 0c30df19
             cdf.select(
                 ccol.over(CW.orderBy("b").rowsBetween(CW.currentRow, CW.currentRow + 123))
             ).show()
 
-<<<<<<< HEAD
-        with self.assertRaises(SparkConnectException):
-=======
         with self.assertRaises(AnalysisException):
->>>>>>> 0c30df19
             cdf.select(
                 ccol.over(CW.orderBy("b").rowsBetween(CW.unboundedPreceding, CW.currentRow))
             ).show()
