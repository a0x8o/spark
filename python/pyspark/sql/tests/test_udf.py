--- conflicted
+++ resolved
@@ -38,11 +38,7 @@
     TimestampNTZType,
     DayTimeIntervalType,
 )
-<<<<<<< HEAD
-from pyspark.sql.utils import AnalysisException
-=======
 from pyspark.errors import AnalysisException
->>>>>>> 11e30a61
 from pyspark.testing.sqlutils import ReusedSQLTestCase, test_compiled, test_not_compiled_message
 from pyspark.testing.utils import QuietTest
 
