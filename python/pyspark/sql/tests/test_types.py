--- conflicted
+++ resolved
@@ -28,10 +28,7 @@
 from pyspark.sql import functions as F
 from pyspark.errors import AnalysisException, PySparkTypeError, PySparkValueError
 from pyspark.sql.types import (
-<<<<<<< HEAD
-=======
     DataType,
->>>>>>> 54d5087c
     ByteType,
     ShortType,
     IntegerType,
@@ -929,7 +926,6 @@
             _merge_type(MapType(StringType(), LongType()), MapType(DoubleType(), LongType())),
             MapType(StringType(), LongType()),
         )
-<<<<<<< HEAD
 
         with self.assertRaises(PySparkTypeError) as pe:
             _merge_type(MapType(StringType(), LongType()), MapType(StringType(), DoubleType()))
@@ -939,17 +935,6 @@
             message_parameters={"data_type1": "LongType", "data_type2": "DoubleType"},
         )
 
-=======
-
-        with self.assertRaises(PySparkTypeError) as pe:
-            _merge_type(MapType(StringType(), LongType()), MapType(StringType(), DoubleType()))
-        self.check_error(
-            exception=pe.exception,
-            error_class="CANNOT_MERGE_TYPE",
-            message_parameters={"data_type1": "LongType", "data_type2": "DoubleType"},
-        )
-
->>>>>>> 54d5087c
         self.assertEqual(
             _merge_type(
                 StructType([StructField("f1", LongType()), StructField("f2", StringType())]),
@@ -1304,8 +1289,6 @@
         schema1 = self.spark.range(1).select(F.make_interval(F.lit(1))).schema
         self.assertEqual(schema1.fields[0].dataType, CalendarIntervalType())
 
-<<<<<<< HEAD
-=======
     def test_from_ddl(self):
         self.assertEqual(DataType.fromDDL("long"), LongType())
         self.assertEqual(
@@ -1317,7 +1300,6 @@
             StructType([StructField("a", IntegerType()), StructField("b", StringType())]),
         )
 
->>>>>>> 54d5087c
 
 class DataTypeTests(unittest.TestCase):
     # regression test for SPARK-6055
