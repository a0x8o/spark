--- conflicted
+++ resolved
@@ -24,10 +24,7 @@
 from typing import Dict, Optional
 
 from pyspark import SparkContext, SparkConf
-<<<<<<< HEAD
-=======
 from pyspark.errors import PySparkException
->>>>>>> 11e30a61
 from pyspark.find_spark_home import _find_spark_home
 
 
@@ -143,8 +140,6 @@
     def tearDownClass(cls):
         cls.sc.stop()
 
-<<<<<<< HEAD
-=======
     def check_error(
         self,
         exception: PySparkException,
@@ -172,7 +167,6 @@
             expected, actual, f"Expected message parameters was '{expected}', got '{actual}'"
         )
 
->>>>>>> 11e30a61
 
 class ByteArrayOutput:
     def __init__(self):
