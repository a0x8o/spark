--- conflicted
+++ resolved
@@ -22,7 +22,38 @@
 from contextlib import contextmanager
 import decimal
 from typing import Any, Union
-<<<<<<< HEAD
+
+tabulate_requirement_message = None
+try:
+    from tabulate import tabulate
+except ImportError as e:
+    # If tabulate requirement is not satisfied, skip related tests.
+    tabulate_requirement_message = str(e)
+have_tabulate = tabulate_requirement_message is None
+
+matplotlib_requirement_message = None
+try:
+    import matplotlib
+except ImportError as e:
+    # If matplotlib requirement is not satisfied, skip related tests.
+    matplotlib_requirement_message = str(e)
+have_matplotlib = matplotlib_requirement_message is None
+
+plotly_requirement_message = None
+try:
+    import plotly
+except ImportError as e:
+    # If plotly requirement is not satisfied, skip related tests.
+    plotly_requirement_message = str(e)
+have_plotly = plotly_requirement_message is None
+
+try:
+    from pyspark.sql.pandas.utils import require_minimum_pandas_version
+
+    require_minimum_pandas_version()
+    import pandas as pd
+except ImportError:
+    pass
 
 import pyspark.pandas as ps
 from pyspark.pandas.frame import DataFrame
@@ -31,53 +62,8 @@
 from pyspark.pandas.utils import SPARK_CONF_ARROW_ENABLED
 from pyspark.testing.sqlutils import ReusedSQLTestCase
 from pyspark.errors import PySparkAssertionError
-=======
->>>>>>> 54d5087c
-
-tabulate_requirement_message = None
-try:
-    from tabulate import tabulate
-except ImportError as e:
-    # If tabulate requirement is not satisfied, skip related tests.
-    tabulate_requirement_message = str(e)
-have_tabulate = tabulate_requirement_message is None
-
-matplotlib_requirement_message = None
-try:
-    import matplotlib
-except ImportError as e:
-    # If matplotlib requirement is not satisfied, skip related tests.
-    matplotlib_requirement_message = str(e)
-have_matplotlib = matplotlib_requirement_message is None
-
-plotly_requirement_message = None
-try:
-    import plotly
-except ImportError as e:
-    # If plotly requirement is not satisfied, skip related tests.
-    plotly_requirement_message = str(e)
-have_plotly = plotly_requirement_message is None
-
-try:
-    from pyspark.sql.pandas.utils import require_minimum_pandas_version
-
-    require_minimum_pandas_version()
-    import pandas as pd
-except ImportError:
-    pass
-
-<<<<<<< HEAD
-=======
-import pyspark.pandas as ps
-from pyspark.pandas.frame import DataFrame
-from pyspark.pandas.indexes import Index
-from pyspark.pandas.series import Series
-from pyspark.pandas.utils import SPARK_CONF_ARROW_ENABLED
-from pyspark.testing.sqlutils import ReusedSQLTestCase
-from pyspark.errors import PySparkAssertionError
-
-
->>>>>>> 54d5087c
+
+
 __all__ = ["assertPandasOnSparkEqual"]
 
 
@@ -451,13 +437,8 @@
             _assert_pandas_almost_equal(actual, expected, rtol=rtol, atol=atol)
         else:
             _assert_pandas_equal(actual, expected, checkExact=checkExact)
-<<<<<<< HEAD
-
-
-=======
-
-
->>>>>>> 54d5087c
+
+
 class PandasOnSparkTestUtils:
     def convert_str_to_lambda(self, func: str):
         """
