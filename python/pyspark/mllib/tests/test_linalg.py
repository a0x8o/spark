--- conflicted
+++ resolved
@@ -440,11 +440,7 @@
                 raise TypeError("expecting a vector but got %r of type %r" % (v, type(v)))
 
     def test_row_matrix_from_dataframe(self):
-<<<<<<< HEAD
-        from pyspark.sql.utils import IllegalArgumentException
-=======
         from pyspark.errors import IllegalArgumentException
->>>>>>> 11e30a61
 
         df = self.spark.createDataFrame([Row(Vectors.dense(1))])
         row_matrix = RowMatrix(df)
@@ -454,11 +450,7 @@
             RowMatrix(df.selectExpr("'monkey'"))
 
     def test_indexed_row_matrix_from_dataframe(self):
-<<<<<<< HEAD
-        from pyspark.sql.utils import IllegalArgumentException
-=======
         from pyspark.errors import IllegalArgumentException
->>>>>>> 11e30a61
 
         df = self.spark.createDataFrame([Row(int(0), Vectors.dense(1))])
         matrix = IndexedRowMatrix(df)
