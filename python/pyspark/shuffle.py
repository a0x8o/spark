#
# Licensed to the Apache Software Foundation (ASF) under one or more
# contributor license agreements.  See the NOTICE file distributed with
# this work for additional information regarding copyright ownership.
# The ASF licenses this file to You under the Apache License, Version 2.0
# (the "License"); you may not use this file except in compliance with
# the License.  You may obtain a copy of the License at
#
#    http://www.apache.org/licenses/LICENSE-2.0
#
# Unless required by applicable law or agreed to in writing, software
# distributed under the License is distributed on an "AS IS" BASIS,
# WITHOUT WARRANTIES OR CONDITIONS OF ANY KIND, either express or implied.
# See the License for the specific language governing permissions and
# limitations under the License.
#

import os
import platform
import shutil
import warnings
import gc
import itertools
import operator
import random
import sys
import heapq
<<<<<<< HEAD
=======

>>>>>>> 54d5087c
from pyspark.serializers import (
    BatchedSerializer,
    CPickleSerializer,
    FlattenedValuesSerializer,
    CompressedSerializer,
    AutoBatchedSerializer,
)
from pyspark.util import fail_on_stopiteration


try:
    import psutil

    process = None

    def get_used_memory():
        """Return the used memory in MiB"""
        global process
        if process is None or process._pid != os.getpid():
            process = psutil.Process(os.getpid())
        if hasattr(process, "memory_info"):
            info = process.memory_info()
        else:
            info = process.get_memory_info()
        return info.rss >> 20

except ImportError:

    def get_used_memory():
        """Return the used memory in MiB"""
        if platform.system() == "Linux":
            for line in open("/proc/self/status"):
                if line.startswith("VmRSS:"):
                    return int(line.split()[1]) >> 10

        else:
            warnings.warn("Please install psutil to have better " "support with spilling")
            if platform.system() == "Darwin":
                import resource

                rss = resource.getrusage(resource.RUSAGE_SELF).ru_maxrss
                return rss >> 20
            # TODO: support windows

        return 0


def _get_local_dirs(sub):
    """Get all the directories"""
    path = os.environ.get("SPARK_LOCAL_DIRS", "/tmp")
    dirs = path.split(",")
    if len(dirs) > 1:
        if sys.version_info < (3, 11):
            # different order in different processes and instances
            rnd = random.Random(os.getpid() + id(dirs))
            random.shuffle(dirs, rnd.random)
        else:
            random.shuffle(dirs)
    return [os.path.join(d, "python", str(os.getpid()), sub) for d in dirs]


# global stats
MemoryBytesSpilled = 0
DiskBytesSpilled = 0


class Aggregator:

    """
    Aggregator has tree functions to merge values into combiner.

    createCombiner:  (value) -> combiner
    mergeValue:      (combine, value) -> combiner
    mergeCombiners:  (combiner, combiner) -> combiner
    """

    def __init__(self, createCombiner, mergeValue, mergeCombiners):
        self.createCombiner = fail_on_stopiteration(createCombiner)
        self.mergeValue = fail_on_stopiteration(mergeValue)
        self.mergeCombiners = fail_on_stopiteration(mergeCombiners)


class SimpleAggregator(Aggregator):

    """
    SimpleAggregator is useful for the cases that combiners have
    same type with values
    """

    def __init__(self, combiner):
        Aggregator.__init__(self, lambda x: x, combiner, combiner)


class Merger:

    """
    Merge shuffled data together by aggregator
    """

    def __init__(self, aggregator):
        self.agg = aggregator

    def mergeValues(self, iterator):
        """Combine the items by creator and combiner"""
        raise NotImplementedError

    def mergeCombiners(self, iterator):
        """Merge the combined items by mergeCombiner"""
        raise NotImplementedError

    def items(self):
        """Return the merged items ad iterator"""
        raise NotImplementedError


def _compressed_serializer(self, serializer=None):
    # always use CPickleSerializer to simplify implementation
    ser = CPickleSerializer()
    return AutoBatchedSerializer(CompressedSerializer(ser))


class ExternalMerger(Merger):

    """
    External merger will dump the aggregated data into disks when
    memory usage goes above the limit, then merge them together.

    This class works as follows:

    - It repeatedly combine the items and save them in one dict in
      memory.

    - When the used memory goes above memory limit, it will split
      the combined data into partitions by hash code, dump them
      into disk, one file per partition.

    - Then it goes through the rest of the iterator, combine items
      into different dict by hash. Until the used memory goes over
      memory limit, it dump all the dicts into disks, one file per
      dict. Repeat this again until combine all the items.

    - Before return any items, it will load each partition and
      combine them separately. Yield them before loading next
      partition.

    - During loading a partition, if the memory goes over limit,
      it will partition the loaded data and dump them into disks
      and load them partition by partition again.

    `data` and `pdata` are used to hold the merged items in memory.
    At first, all the data are merged into `data`. Once the used
    memory goes over limit, the items in `data` are dumped into
    disks, `data` will be cleared, all rest of items will be merged
    into `pdata` and then dumped into disks. Before returning, all
    the items in `pdata` will be dumped into disks.

    Finally, if any items were spilled into disks, each partition
    will be merged into `data` and be yielded, then cleared.

    Examples
    --------
    >>> agg = SimpleAggregator(lambda x, y: x + y)
    >>> merger = ExternalMerger(agg, 10)
    >>> N = 10000
    >>> merger.mergeValues(zip(range(N), range(N)))
    >>> assert merger.spills > 0
    >>> sum(v for k,v in merger.items())
    49995000

    >>> merger = ExternalMerger(agg, 10)
    >>> merger.mergeCombiners(zip(range(N), range(N)))
    >>> assert merger.spills > 0
    >>> sum(v for k,v in merger.items())
    49995000
    """

    # the max total partitions created recursively
    MAX_TOTAL_PARTITIONS = 4096

    def __init__(
        self,
        aggregator,
        memory_limit=512,
        serializer=None,
        localdirs=None,
        scale=1,
        partitions=59,
        batch=1000,
    ):
        Merger.__init__(self, aggregator)
        self.memory_limit = memory_limit
        self.serializer = _compressed_serializer(serializer)
        self.localdirs = localdirs or _get_local_dirs(str(id(self)))
        # number of partitions when spill data into disks
        self.partitions = partitions
        # check the memory after # of items merged
        self.batch = batch
        # scale is used to scale down the hash of key for recursive hash map
        self.scale = scale
        # un-partitioned merged data
        self.data = {}
        # partitioned merged data, list of dicts
        self.pdata = []
        # number of chunks dumped into disks
        self.spills = 0
        # randomize the hash of key, id(o) is the address of o (aligned by 8)
        self._seed = id(self) + 7

    def _get_spill_dir(self, n):
        """Choose one directory for spill by number n"""
        return os.path.join(self.localdirs[n % len(self.localdirs)], str(n))

    def _next_limit(self):
        """
        Return the next memory limit. If the memory is not released
        after spilling, it will dump the data only when the used memory
        starts to increase.
        """
        return max(self.memory_limit, get_used_memory() * 1.05)

    def mergeValues(self, iterator):
        """Combine the items by creator and combiner"""
        # speedup attribute lookup
        creator, comb = self.agg.createCombiner, self.agg.mergeValue
        c, data, pdata, hfun, batch = 0, self.data, self.pdata, self._partition, self.batch
        limit = self.memory_limit

        for k, v in iterator:
            d = pdata[hfun(k)] if pdata else data
            d[k] = comb(d[k], v) if k in d else creator(v)

            c += 1
            if c >= batch:
                if get_used_memory() >= limit:
                    self._spill()
                    limit = self._next_limit()
                    batch /= 2
                    c = 0
                else:
                    batch *= 1.5

        if get_used_memory() >= limit:
            self._spill()

    def _partition(self, key):
        """Return the partition for key"""
        return hash((key, self._seed)) % self.partitions

    def _object_size(self, obj):
        """How much of memory for this obj, assume that all the objects
        consume similar bytes of memory
        """
        return 1

    def mergeCombiners(self, iterator, limit=None):
        """Merge (K,V) pair by mergeCombiner"""
        if limit is None:
            limit = self.memory_limit
        # speedup attribute lookup
        comb, hfun, objsize = self.agg.mergeCombiners, self._partition, self._object_size
        c, data, pdata, batch = 0, self.data, self.pdata, self.batch
        for k, v in iterator:
            d = pdata[hfun(k)] if pdata else data
            d[k] = comb(d[k], v) if k in d else v
            if not limit:
                continue

            c += objsize(v)
            if c > batch:
                if get_used_memory() > limit:
                    self._spill()
                    limit = self._next_limit()
                    batch /= 2
                    c = 0
                else:
                    batch *= 1.5

        if limit and get_used_memory() >= limit:
            self._spill()

    def _spill(self):
        """
        dump already partitioned data into disks.

        It will dump the data in batch for better performance.
        """
        global MemoryBytesSpilled, DiskBytesSpilled
        path = self._get_spill_dir(self.spills)
        if not os.path.exists(path):
            os.makedirs(path)

        used_memory = get_used_memory()
        if not self.pdata:
            # The data has not been partitioned, it will iterator the
            # dataset once, write them into different files, has no
            # additional memory. It only called when the memory goes
            # above limit at the first time.

            # open all the files for writing
            streams = [open(os.path.join(path, str(i)), "wb") for i in range(self.partitions)]

            for k, v in self.data.items():
                h = self._partition(k)
                # put one item in batch, make it compatible with load_stream
                # it will increase the memory if dump them in batch
                self.serializer.dump_stream([(k, v)], streams[h])

            for s in streams:
                DiskBytesSpilled += s.tell()
                s.close()

            self.data.clear()
            self.pdata.extend([{} for i in range(self.partitions)])

        else:
            for i in range(self.partitions):
                p = os.path.join(path, str(i))
                with open(p, "wb") as f:
                    # dump items in batch
                    self.serializer.dump_stream(iter(self.pdata[i].items()), f)
                self.pdata[i].clear()
                DiskBytesSpilled += os.path.getsize(p)

        self.spills += 1
        gc.collect()  # release the memory as much as possible
        MemoryBytesSpilled += max(used_memory - get_used_memory(), 0) << 20

    def items(self):
        """Return all merged items as iterator"""
        if not self.pdata and not self.spills:
            return iter(self.data.items())
        return self._external_items()

    def _external_items(self):
        """Return all partitioned items as iterator"""
        assert not self.data
        if any(self.pdata):
            self._spill()
        # disable partitioning and spilling when merge combiners from disk
        self.pdata = []

        try:
            for i in range(self.partitions):
                for v in self._merged_items(i):
                    yield v
                self.data.clear()

                # remove the merged partition
                for j in range(self.spills):
                    path = self._get_spill_dir(j)
                    os.remove(os.path.join(path, str(i)))
        finally:
            self._cleanup()

    def _merged_items(self, index):
        self.data = {}
        limit = self._next_limit()
        for j in range(self.spills):
            path = self._get_spill_dir(j)
            p = os.path.join(path, str(index))
            # do not check memory during merging
            with open(p, "rb") as f:
                self.mergeCombiners(self.serializer.load_stream(f), 0)

            # limit the total partitions
            if (
                self.scale * self.partitions < self.MAX_TOTAL_PARTITIONS
                and j < self.spills - 1
                and get_used_memory() > limit
            ):
                self.data.clear()  # will read from disk again
                gc.collect()  # release the memory as much as possible
                return self._recursive_merged_items(index)

        return self.data.items()

    def _recursive_merged_items(self, index):
        """
        merge the partitioned items and return the as iterator

        If one partition can not be fit in memory, then them will be
        partitioned and merged recursively.
        """
        subdirs = [os.path.join(d, "parts", str(index)) for d in self.localdirs]
        m = ExternalMerger(
            self.agg,
            self.memory_limit,
            self.serializer,
            subdirs,
            self.scale * self.partitions,
            self.partitions,
            self.batch,
        )
        m.pdata = [{} for _ in range(self.partitions)]
        limit = self._next_limit()

        for j in range(self.spills):
            path = self._get_spill_dir(j)
            p = os.path.join(path, str(index))
            with open(p, "rb") as f:
                m.mergeCombiners(self.serializer.load_stream(f), 0)

            if get_used_memory() > limit:
                m._spill()
                limit = self._next_limit()

        return m._external_items()

    def _cleanup(self):
        """Clean up all the files in disks"""
        for d in self.localdirs:
            shutil.rmtree(d, True)


class ExternalSorter:
    """
    ExternalSorter will divide the elements into chunks, sort them in
    memory and dump them into disks, finally merge them back.

    The spilling will only happen when the used memory goes above
    the limit.

    Examples
    --------
    >>> sorter = ExternalSorter(1)  # 1M
    >>> import random
    >>> l = list(range(1024))
    >>> random.shuffle(l)
    >>> sorted(l) == list(sorter.sorted(l))
    True
    >>> sorted(l) == list(sorter.sorted(l, key=lambda x: -x, reverse=True))
    True
    """

    def __init__(self, memory_limit, serializer=None):
        self.memory_limit = memory_limit
        self.local_dirs = _get_local_dirs("sort")
        self.serializer = _compressed_serializer(serializer)

    def _get_path(self, n):
        """Choose one directory for spill by number n"""
        d = self.local_dirs[n % len(self.local_dirs)]
        if not os.path.exists(d):
            os.makedirs(d)
        return os.path.join(d, str(n))

    def _next_limit(self):
        """
        Return the next memory limit. If the memory is not released
        after spilling, it will dump the data only when the used memory
        starts to increase.
        """
        return max(self.memory_limit, get_used_memory() * 1.05)

    def sorted(self, iterator, key=None, reverse=False):
        """
        Sort the elements in iterator, do external sort when the memory
        goes above the limit.
        """
        global MemoryBytesSpilled, DiskBytesSpilled
        batch, limit = 100, self._next_limit()
        chunks, current_chunk = [], []
        iterator = iter(iterator)
        while True:
            # pick elements in batch
            chunk = list(itertools.islice(iterator, batch))
            current_chunk.extend(chunk)
            if len(chunk) < batch:
                break

            used_memory = get_used_memory()
            if used_memory > limit:
                # sort them inplace will save memory
                current_chunk.sort(key=key, reverse=reverse)
                path = self._get_path(len(chunks))
                with open(path, "wb") as f:
                    self.serializer.dump_stream(current_chunk, f)

                def load(f):
                    for v in self.serializer.load_stream(f):
                        yield v
                    # close the file explicit once we consume all the items
                    # to avoid ResourceWarning in Python3
                    f.close()

                chunks.append(load(open(path, "rb")))
                current_chunk = []
                MemoryBytesSpilled += max(used_memory - get_used_memory(), 0) << 20
                DiskBytesSpilled += os.path.getsize(path)
                os.unlink(path)  # data will be deleted after close

            elif not chunks:
                batch = min(int(batch * 1.5), 10000)

        current_chunk.sort(key=key, reverse=reverse)
        if not chunks:
            return current_chunk

        if current_chunk:
            chunks.append(iter(current_chunk))

        return heapq.merge(*chunks, key=key, reverse=reverse)


class ExternalList:
    """
    ExternalList can have many items which cannot be hold in memory in
    the same time.

    Examples
    --------
    >>> l = ExternalList(list(range(100)))
    >>> len(l)
    100
    >>> l.append(10)
    >>> len(l)
    101
    >>> for i in range(20240):
    ...     l.append(i)
    >>> len(l)
    20341
    >>> import pickle
    >>> l2 = pickle.loads(pickle.dumps(l))
    >>> len(l2)
    20341
    >>> list(l2)[100]
    10
    """

    LIMIT = 10240

    def __init__(self, values):
        self.values = values
        self.count = len(values)
        self._file = None
        self._ser = None

    def __getstate__(self):
        if self._file is not None:
            self._file.flush()
            with os.fdopen(os.dup(self._file.fileno()), "rb") as f:
                f.seek(0)
                serialized = f.read()
        else:
            serialized = b""
        return self.values, self.count, serialized

    def __setstate__(self, item):
        self.values, self.count, serialized = item
        if serialized:
            self._open_file()
            self._file.write(serialized)
        else:
            self._file = None
            self._ser = None

    def __iter__(self):
        if self._file is not None:
            self._file.flush()
            # read all items from disks first
            with os.fdopen(os.dup(self._file.fileno()), "rb") as f:
                f.seek(0)
                for v in self._ser.load_stream(f):
                    yield v

        for v in self.values:
            yield v

    def __len__(self):
        return self.count

    def append(self, value):
        self.values.append(value)
        self.count += 1
        # dump them into disk if the key is huge
        if len(self.values) >= self.LIMIT:
            self._spill()

    def _open_file(self):
        dirs = _get_local_dirs("objects")
        d = dirs[id(self) % len(dirs)]
        if not os.path.exists(d):
            os.makedirs(d)
        p = os.path.join(d, str(id(self)))
        self._file = open(p, "w+b", 65536)
        self._ser = BatchedSerializer(CompressedSerializer(CPickleSerializer()), 1024)
        os.unlink(p)

    def __del__(self):
        if self._file:
            self._file.close()
            self._file = None

    def _spill(self):
        """dump the values into disk"""
        global MemoryBytesSpilled, DiskBytesSpilled
        if self._file is None:
            self._open_file()

        used_memory = get_used_memory()
        pos = self._file.tell()
        self._ser.dump_stream(self.values, self._file)
        self.values = []
        gc.collect()
        DiskBytesSpilled += self._file.tell() - pos
        MemoryBytesSpilled += max(used_memory - get_used_memory(), 0) << 20


class ExternalListOfList(ExternalList):
    """
    An external list for list.

    Examples
    --------
    >>> l = ExternalListOfList([[i, i] for i in range(100)])
    >>> len(l)
    200
    >>> l.append(range(10))
    >>> len(l)
    210
    >>> len(list(l))
    210
    """

    def __init__(self, values):
        ExternalList.__init__(self, values)
        self.count = sum(len(i) for i in values)

    def append(self, value):
        ExternalList.append(self, value)
        # already counted 1 in ExternalList.append
        self.count += len(value) - 1

    def __iter__(self):
        for values in ExternalList.__iter__(self):
            for v in values:
                yield v


class GroupByKey:
    """
    Group a sorted iterator as [(k1, it1), (k2, it2), ...]

    Examples
    --------
    >>> k = [i // 3 for i in range(6)]
    >>> v = [[i] for i in range(6)]
    >>> g = GroupByKey(zip(k, v))
    >>> [(k, list(it)) for k, it in g]
    [(0, [0, 1, 2]), (1, [3, 4, 5])]
    """

    def __init__(self, iterator):
        self.iterator = iterator

    def __iter__(self):
        key, values = None, None
        for k, v in self.iterator:
            if values is not None and k == key:
                values.append(v)
            else:
                if values is not None:
                    yield (key, values)
                key = k
                values = ExternalListOfList([v])
        if values is not None:
            yield (key, values)


class ExternalGroupBy(ExternalMerger):

    """
    Group by the items by key. If any partition of them can not been
    hold in memory, it will do sort based group by.

    This class works as follows:

    - It repeatedly group the items by key and save them in one dict in
      memory.

    - When the used memory goes above memory limit, it will split
      the combined data into partitions by hash code, dump them
      into disk, one file per partition. If the number of keys
      in one partitions is smaller than 1000, it will sort them
      by key before dumping into disk.

    - Then it goes through the rest of the iterator, group items
      by key into different dict by hash. Until the used memory goes over
      memory limit, it dump all the dicts into disks, one file per
      dict. Repeat this again until combine all the items. It
      also will try to sort the items by key in each partition
      before dumping into disks.

    - It will yield the grouped items partitions by partitions.
      If the data in one partitions can be hold in memory, then it
      will load and combine them in memory and yield.

    - If the dataset in one partition cannot be hold in memory,
      it will sort them first. If all the files are already sorted,
      it merge them by heap.merge(), so it will do external sort
      for all the files.

    - After sorting, `GroupByKey` class will put all the continuous
      items with the same key as a group, yield the values as
      an iterator.
    """

    SORT_KEY_LIMIT = 1000

    def flattened_serializer(self):
        assert isinstance(self.serializer, BatchedSerializer)
        ser = self.serializer
        return FlattenedValuesSerializer(ser, 20)

    def _object_size(self, obj):
        return len(obj)

    def _spill(self):
        """
        dump already partitioned data into disks.
        """
        global MemoryBytesSpilled, DiskBytesSpilled
        path = self._get_spill_dir(self.spills)
        if not os.path.exists(path):
            os.makedirs(path)

        used_memory = get_used_memory()
        if not self.pdata:
            # The data has not been partitioned, it will iterator the
            # data once, write them into different files, has no
            # additional memory. It only called when the memory goes
            # above limit at the first time.

            # open all the files for writing
            streams = [open(os.path.join(path, str(i)), "wb") for i in range(self.partitions)]

            # If the number of keys is small, then the overhead of sort is small
            # sort them before dumping into disks
            self._sorted = len(self.data) < self.SORT_KEY_LIMIT
            if self._sorted:
                self.serializer = self.flattened_serializer()
                for k in sorted(self.data.keys()):
                    h = self._partition(k)
                    self.serializer.dump_stream([(k, self.data[k])], streams[h])
            else:
                for k, v in self.data.items():
                    h = self._partition(k)
                    self.serializer.dump_stream([(k, v)], streams[h])

            for s in streams:
                DiskBytesSpilled += s.tell()
                s.close()

            self.data.clear()
            # self.pdata is cached in `mergeValues` and `mergeCombiners`
            self.pdata.extend([{} for i in range(self.partitions)])

        else:
            for i in range(self.partitions):
                p = os.path.join(path, str(i))
                with open(p, "wb") as f:
                    # dump items in batch
                    if self._sorted:
                        # sort by key only (stable)
                        sorted_items = sorted(self.pdata[i].items(), key=operator.itemgetter(0))
                        self.serializer.dump_stream(sorted_items, f)
                    else:
                        self.serializer.dump_stream(self.pdata[i].items(), f)
                self.pdata[i].clear()
                DiskBytesSpilled += os.path.getsize(p)

        self.spills += 1
        gc.collect()  # release the memory as much as possible
        MemoryBytesSpilled += max(used_memory - get_used_memory(), 0) << 20

    def _merged_items(self, index):
        size = sum(
            os.path.getsize(os.path.join(self._get_spill_dir(j), str(index)))
            for j in range(self.spills)
        )
        # if the memory can not hold all the partition,
        # then use sort based merge. Because of compression,
        # the data on disks will be much smaller than needed memory
        if size >= self.memory_limit << 17:  # * 1M / 8
            return self._merge_sorted_items(index)

        self.data = {}
        for j in range(self.spills):
            path = self._get_spill_dir(j)
            p = os.path.join(path, str(index))
            # do not check memory during merging
            with open(p, "rb") as f:
                self.mergeCombiners(self.serializer.load_stream(f), 0)
        return self.data.items()

    def _merge_sorted_items(self, index):
        """load a partition from disk, then sort and group by key"""

        def load_partition(j):
            path = self._get_spill_dir(j)
            p = os.path.join(path, str(index))
            with open(p, "rb", 65536) as f:
                for v in self.serializer.load_stream(f):
                    yield v

        disk_items = [load_partition(j) for j in range(self.spills)]

        if self._sorted:
            # all the partitions are already sorted
            sorted_items = heapq.merge(*disk_items, key=operator.itemgetter(0))

        else:
            # Flatten the combined values, so it will not consume huge
            # memory during merging sort.
            ser = self.flattened_serializer()
            sorter = ExternalSorter(self.memory_limit, ser)
            sorted_items = sorter.sorted(itertools.chain(*disk_items), key=operator.itemgetter(0))
        return ((k, vs) for k, vs in GroupByKey(sorted_items))


if __name__ == "__main__":
    import doctest

    (failure_count, test_count) = doctest.testmod()
    if failure_count:
        sys.exit(-1)<|MERGE_RESOLUTION|>--- conflicted
+++ resolved
@@ -25,10 +25,7 @@
 import random
 import sys
 import heapq
-<<<<<<< HEAD
-=======
-
->>>>>>> 54d5087c
+
 from pyspark.serializers import (
     BatchedSerializer,
     CPickleSerializer,
