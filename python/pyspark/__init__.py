#
# Licensed to the Apache Software Foundation (ASF) under one or more
# contributor license agreements.  See the NOTICE file distributed with
# this work for additional information regarding copyright ownership.
# The ASF licenses this file to You under the Apache License, Version 2.0
# (the "License"); you may not use this file except in compliance with
# the License.  You may obtain a copy of the License at
#
#    http://www.apache.org/licenses/LICENSE-2.0
#
# Unless required by applicable law or agreed to in writing, software
# distributed under the License is distributed on an "AS IS" BASIS,
# WITHOUT WARRANTIES OR CONDITIONS OF ANY KIND, either express or implied.
# See the License for the specific language governing permissions and
# limitations under the License.
#

"""
PySpark is the Python API for Spark.

Public classes:

  - :class:`SparkContext`:
      Main entry point for Spark functionality.
  - :class:`RDD`:
      A Resilient Distributed Dataset (RDD), the basic abstraction in Spark.
  - :class:`Broadcast`:
      A broadcast variable that gets reused across tasks.
  - :class:`Accumulator`:
      An "add-only" shared variable that tasks can only add values to.
  - :class:`SparkConf`:
      For configuring Spark.
  - :class:`SparkFiles`:
      Access files shipped with jobs.
  - :class:`StorageLevel`:
      Finer-grained cache persistence levels.
  - :class:`TaskContext`:
      Information about the current running task, available on the workers and experimental.
  - :class:`RDDBarrier`:
      Wraps an RDD under a barrier stage for barrier execution.
  - :class:`BarrierTaskContext`:
      A :class:`TaskContext` that provides extra info and tooling for barrier execution.
  - :class:`BarrierTaskInfo`:
      Information about a barrier task.
  - :class:`InheritableThread`:
      A inheritable thread to use in Spark when the pinned thread mode is on.
"""

from functools import wraps
import types
from typing import cast, Any, Callable, Optional, TypeVar, Union
<<<<<<< HEAD
from warnings import filterwarnings

filterwarnings(
    "ignore", message="distutils Version classes are deprecated. Use packaging.version instead."
)
=======
>>>>>>> 54d5087c

from pyspark.conf import SparkConf
from pyspark.rdd import RDD, RDDBarrier
from pyspark.files import SparkFiles
from pyspark.status import StatusTracker, SparkJobInfo, SparkStageInfo
from pyspark.util import InheritableThread, inheritable_thread_target
from pyspark.storagelevel import StorageLevel
from pyspark.accumulators import Accumulator, AccumulatorParam
from pyspark.broadcast import Broadcast
from pyspark.serializers import MarshalSerializer, CPickleSerializer
from pyspark.taskcontext import TaskContext, BarrierTaskContext, BarrierTaskInfo
from pyspark.profiler import Profiler, BasicProfiler
from pyspark.version import __version__
from pyspark._globals import _NoValue  # noqa: F401

_F = TypeVar("_F", bound=Callable)
<<<<<<< HEAD


=======


>>>>>>> 54d5087c
def since(version: Union[str, float]) -> Callable[[_F], _F]:
    """
    A decorator that annotates a function to append the version of Spark the function was added.
    """
    import re

    indent_p = re.compile(r"\n( +)")

    def deco(f: _F) -> _F:
        assert f.__doc__ is not None

        indents = indent_p.findall(f.__doc__)
        indent = " " * (min(len(m) for m in indents) if indents else 0)
        f.__doc__ = f.__doc__.rstrip() + "\n\n%s.. versionadded:: %s" % (indent, version)
        return f

    return deco


def copy_func(
    f: _F,
    name: Optional[str] = None,
    sinceversion: Optional[Union[str, float]] = None,
    doc: Optional[str] = None,
) -> _F:
    """
    Returns a function with same code, globals, defaults, closure, and
    name (or provide a new name).
    """
    # See
    # http://stackoverflow.com/questions/6527633/how-can-i-make-a-deepcopy-of-a-function-in-python
    assert isinstance(f, types.FunctionType)

    fn = types.FunctionType(
        f.__code__,
        f.__globals__,
        name or f.__name__,
        f.__defaults__,
        f.__closure__,
    )
    # in case f was given attrs (note this dict is a shallow copy):
    fn.__dict__.update(f.__dict__)
    if doc is not None:
        fn.__doc__ = doc
    if sinceversion is not None:
        fn = since(sinceversion)(fn)
    return cast(_F, fn)


def keyword_only(func: _F) -> _F:
    """
    A decorator that forces keyword arguments in the wrapped method
    and saves actual input keyword arguments in `_input_kwargs`.

    Notes
    -----
    Should only be used to wrap a method where first arg is `self`
    """

    @wraps(func)
    def wrapper(self: Any, *args: Any, **kwargs: Any) -> Any:
        if len(args) > 0:
            raise TypeError("Method %s forces keyword arguments." % func.__name__)
        self._input_kwargs = kwargs
        return func(self, **kwargs)

    return cast(_F, wrapper)


# To avoid circular dependencies
from pyspark.context import SparkContext

# for back compatibility
from pyspark.sql import SQLContext, HiveContext, Row  # noqa: F401

__all__ = [
    "SparkConf",
    "SparkContext",
    "SparkFiles",
    "RDD",
    "StorageLevel",
    "Broadcast",
    "Accumulator",
    "AccumulatorParam",
    "MarshalSerializer",
    "CPickleSerializer",
    "StatusTracker",
    "SparkJobInfo",
    "SparkStageInfo",
    "Profiler",
    "BasicProfiler",
    "TaskContext",
    "RDDBarrier",
    "BarrierTaskContext",
    "BarrierTaskInfo",
    "InheritableThread",
    "inheritable_thread_target",
    "__version__",
]<|MERGE_RESOLUTION|>--- conflicted
+++ resolved
@@ -49,14 +49,6 @@
 from functools import wraps
 import types
 from typing import cast, Any, Callable, Optional, TypeVar, Union
-<<<<<<< HEAD
-from warnings import filterwarnings
-
-filterwarnings(
-    "ignore", message="distutils Version classes are deprecated. Use packaging.version instead."
-)
-=======
->>>>>>> 54d5087c
 
 from pyspark.conf import SparkConf
 from pyspark.rdd import RDD, RDDBarrier
@@ -73,13 +65,8 @@
 from pyspark._globals import _NoValue  # noqa: F401
 
 _F = TypeVar("_F", bound=Callable)
-<<<<<<< HEAD
 
 
-=======
-
-
->>>>>>> 54d5087c
 def since(version: Union[str, float]) -> Callable[[_F], _F]:
     """
     A decorator that annotates a function to append the version of Spark the function was added.
