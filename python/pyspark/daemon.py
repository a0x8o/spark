--- conflicted
+++ resolved
@@ -28,19 +28,7 @@
 from socket import AF_INET, AF_INET6, SOCK_STREAM, SOMAXCONN
 from signal import SIGHUP, SIGTERM, SIGCHLD, SIG_DFL, SIG_IGN, SIGINT
 
-<<<<<<< HEAD
-from pyspark.serializers import read_int, write_int, write_with_length, UTF8Deserializer
-=======
 from pyspark.serializers import read_long, write_int, write_with_length, UTF8Deserializer
-
-if len(sys.argv) > 1:
-    import importlib
-
-    worker_module = importlib.import_module(sys.argv[1])
-    worker_main = worker_module.main
-else:
-    from pyspark.worker import main as worker_main
->>>>>>> 54d5087c
 
 if len(sys.argv) > 1:
     import importlib
