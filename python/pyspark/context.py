#
# Licensed to the Apache Software Foundation (ASF) under one or more
# contributor license agreements.  See the NOTICE file distributed with
# this work for additional information regarding copyright ownership.
# The ASF licenses this file to You under the Apache License, Version 2.0
# (the "License"); you may not use this file except in compliance with
# the License.  You may obtain a copy of the License at
#
#    http://www.apache.org/licenses/LICENSE-2.0
#
# Unless required by applicable law or agreed to in writing, software
# distributed under the License is distributed on an "AS IS" BASIS,
# WITHOUT WARRANTIES OR CONDITIONS OF ANY KIND, either express or implied.
# See the License for the specific language governing permissions and
# limitations under the License.
#

import os
import shutil
import signal
import sys
import threading
import warnings
import importlib
from threading import RLock
from tempfile import NamedTemporaryFile
from types import TracebackType
from typing import (
    Any,
    Callable,
    cast,
    ClassVar,
    Dict,
    Iterable,
    List,
    NoReturn,
    Optional,
    Sequence,
    Tuple,
    Type,
    TYPE_CHECKING,
    TypeVar,
    Set,
)

from py4j.java_collections import JavaMap
from py4j.protocol import Py4JError

from pyspark import accumulators
from pyspark.accumulators import Accumulator
from pyspark.broadcast import Broadcast, BroadcastPickleRegistry
from pyspark.conf import SparkConf
from pyspark.files import SparkFiles
from pyspark.java_gateway import launch_gateway, local_connect_and_auth
from pyspark.serializers import (
    CPickleSerializer,
    BatchedSerializer,
    Serializer,
    UTF8Deserializer,
    PairDeserializer,
    AutoBatchedSerializer,
    NoOpSerializer,
    ChunkedStream,
)
from pyspark.storagelevel import StorageLevel
from pyspark.resource.information import ResourceInformation
from pyspark.rdd import RDD, _load_from_socket
from pyspark.taskcontext import TaskContext
from pyspark.traceback_utils import CallSite, first_spark_call
from pyspark.status import StatusTracker
from pyspark.profiler import ProfilerCollector, BasicProfiler, UDFBasicProfiler, MemoryProfiler
from pyspark.errors import PySparkRuntimeError
from py4j.java_gateway import is_instance_of, JavaGateway, JavaObject, JVMView

if TYPE_CHECKING:
    from pyspark.accumulators import AccumulatorParam

__all__ = ["SparkContext"]


# These are special default configs for PySpark, they will overwrite
# the default ones for Spark if they are not configured by user.
DEFAULT_CONFIGS: Dict[str, Any] = {
    "spark.serializer.objectStreamReset": 100,
    "spark.rdd.compress": True,
}

T = TypeVar("T")
U = TypeVar("U")


class SparkContext:

    """
    Main entry point for Spark functionality. A SparkContext represents the
    connection to a Spark cluster, and can be used to create :class:`RDD` and
    broadcast variables on that cluster.

    When you create a new SparkContext, at least the master and app name should
    be set, either through the named parameters here or through `conf`.

    Parameters
    ----------
    master : str, optional
        Cluster URL to connect to (e.g. spark://host:port, local[4]).
    appName : str, optional
        A name for your job, to display on the cluster web UI.
    sparkHome : str, optional
        Location where Spark is installed on cluster nodes.
    pyFiles : list, optional
        Collection of .zip or .py files to send to the cluster
        and add to PYTHONPATH.  These can be paths on the local file
        system or HDFS, HTTP, HTTPS, or FTP URLs.
    environment : dict, optional
        A dictionary of environment variables to set on
        worker nodes.
    batchSize : int, optional, default 0
        The number of Python objects represented as a single
        Java object. Set 1 to disable batching, 0 to automatically choose
        the batch size based on object sizes, or -1 to use an unlimited
        batch size
    serializer : :class:`Serializer`, optional, default :class:`CPickleSerializer`
        The serializer for RDDs.
    conf : :class:`SparkConf`, optional
        An object setting Spark properties.
    gateway : class:`py4j.java_gateway.JavaGateway`,  optional
        Use an existing gateway and JVM, otherwise a new JVM
        will be instantiated. This is only used internally.
    jsc : class:`py4j.java_gateway.JavaObject`, optional
        The JavaSparkContext instance. This is only used internally.
    profiler_cls : type, optional, default :class:`BasicProfiler`
        A class of custom Profiler used to do profiling
    udf_profiler_cls : type, optional, default :class:`UDFBasicProfiler`
        A class of custom Profiler used to do udf profiling

    Notes
    -----
    Only one :class:`SparkContext` should be active per JVM. You must `stop()`
    the active :class:`SparkContext` before creating a new one.

    :class:`SparkContext` instance is not supported to share across multiple
    processes out of the box, and PySpark does not guarantee multi-processing execution.
    Use threads instead for concurrent processing purpose.

    Examples
    --------
    >>> from pyspark.context import SparkContext
    >>> sc = SparkContext('local', 'test')
    >>> sc2 = SparkContext('local', 'test2') # doctest: +IGNORE_EXCEPTION_DETAIL
    Traceback (most recent call last):
        ...
    ValueError: ...
    """

    _gateway: ClassVar[Optional[JavaGateway]] = None
    _jvm: ClassVar[Optional[JVMView]] = None
    _next_accum_id = 0
    _active_spark_context: ClassVar[Optional["SparkContext"]] = None
    _lock = RLock()
    _python_includes: Optional[
        List[str]
    ] = None  # zip and egg files that need to be added to PYTHONPATH
    serializer: Serializer
    profiler_collector: ProfilerCollector

    PACKAGE_EXTENSIONS: Iterable[str] = (".zip", ".egg", ".jar")

    def __init__(
        self,
        master: Optional[str] = None,
        appName: Optional[str] = None,
        sparkHome: Optional[str] = None,
        pyFiles: Optional[List[str]] = None,
        environment: Optional[Dict[str, Any]] = None,
        batchSize: int = 0,
        serializer: "Serializer" = CPickleSerializer(),
        conf: Optional[SparkConf] = None,
        gateway: Optional[JavaGateway] = None,
        jsc: Optional[JavaObject] = None,
        profiler_cls: Type[BasicProfiler] = BasicProfiler,
        udf_profiler_cls: Type[UDFBasicProfiler] = UDFBasicProfiler,
        memory_profiler_cls: Type[MemoryProfiler] = MemoryProfiler,
    ):
        if "SPARK_CONNECT_MODE_ENABLED" in os.environ and "SPARK_LOCAL_REMOTE" not in os.environ:
            raise PySparkRuntimeError(
                error_class="CONTEXT_UNAVAILABLE_FOR_REMOTE_CLIENT",
                message_parameters={},
            )

        if conf is None or conf.get("spark.executor.allowSparkContext", "false").lower() != "true":
            # In order to prevent SparkContext from being created in executors.
            SparkContext._assert_on_driver()

        self._callsite = first_spark_call() or CallSite(None, None, None)
        if gateway is not None and gateway.gateway_parameters.auth_token is None:
            raise ValueError(
                "You are trying to pass an insecure Py4j gateway to Spark. This"
                " is not allowed as it is a security risk."
            )

        SparkContext._ensure_initialized(self, gateway=gateway, conf=conf)
        try:
            self._do_init(
                master,
                appName,
                sparkHome,
                pyFiles,
                environment,
                batchSize,
                serializer,
                conf,
                jsc,
                profiler_cls,
                udf_profiler_cls,
                memory_profiler_cls,
            )
        except BaseException:
            # If an error occurs, clean up in order to allow future SparkContext creation:
            self.stop()
            raise

    def _do_init(
        self,
        master: Optional[str],
        appName: Optional[str],
        sparkHome: Optional[str],
        pyFiles: Optional[List[str]],
        environment: Optional[Dict[str, Any]],
        batchSize: int,
        serializer: Serializer,
        conf: Optional[SparkConf],
        jsc: JavaObject,
        profiler_cls: Type[BasicProfiler] = BasicProfiler,
        udf_profiler_cls: Type[UDFBasicProfiler] = UDFBasicProfiler,
        memory_profiler_cls: Type[MemoryProfiler] = MemoryProfiler,
    ) -> None:
        self.environment = environment or {}
        # java gateway must have been launched at this point.
        if conf is not None and conf._jconf is not None:
            # conf has been initialized in JVM properly, so use conf directly. This represents the
            # scenario that JVM has been launched before SparkConf is created (e.g. SparkContext is
            # created and then stopped, and we create a new SparkConf and new SparkContext again)
            self._conf = conf
        else:
            self._conf = SparkConf(_jvm=SparkContext._jvm)
            if conf is not None:
                for k, v in conf.getAll():
                    self._conf.set(k, v)

        self._batchSize = batchSize  # -1 represents an unlimited batch size
        self._unbatched_serializer = serializer
        if batchSize == 0:
            self.serializer = AutoBatchedSerializer(self._unbatched_serializer)
        else:
            self.serializer = BatchedSerializer(self._unbatched_serializer, batchSize)

        # Set any parameters passed directly to us on the conf
        if master:
            self._conf.setMaster(master)
        if appName:
            self._conf.setAppName(appName)
        if sparkHome:
            self._conf.setSparkHome(sparkHome)
        if environment:
            for key, value in environment.items():
                self._conf.setExecutorEnv(key, value)
        for key, value in DEFAULT_CONFIGS.items():
            self._conf.setIfMissing(key, value)

        # Check that we have at least the required parameters
        if not self._conf.contains("spark.master"):
            raise PySparkRuntimeError(
                error_class="MASTER_URL_NOT_SET",
                message_parameters={},
            )
        if not self._conf.contains("spark.app.name"):
            raise PySparkRuntimeError(
                error_class="APPLICATION_NAME_NOT_SET",
                message_parameters={},
            )

        # Read back our properties from the conf in case we loaded some of them from
        # the classpath or an external config file
        self.master = self._conf.get("spark.master")
        self.appName = self._conf.get("spark.app.name")
        self.sparkHome = self._conf.get("spark.home", None)

        for k, v in self._conf.getAll():
            if k.startswith("spark.executorEnv."):
                varName = k[len("spark.executorEnv.") :]
                self.environment[varName] = v

        self.environment["PYTHONHASHSEED"] = os.environ.get("PYTHONHASHSEED", "0")

        # Create the Java SparkContext through Py4J
        self._jsc = jsc or self._initialize_context(self._conf._jconf)
        # Reset the SparkConf to the one actually used by the SparkContext in JVM.
        self._conf = SparkConf(_jconf=self._jsc.sc().conf())

        # Create a single Accumulator in Java that we'll send all our updates through;
        # they will be passed back to us through a TCP server
        assert self._gateway is not None
        auth_token = self._gateway.gateway_parameters.auth_token
        start_update_server = accumulators._start_update_server
        self._accumulatorServer = start_update_server(auth_token)
        (host, port) = self._accumulatorServer.server_address
        assert self._jvm is not None
        self._javaAccumulator = self._jvm.PythonAccumulatorV2(host, port, auth_token)
        self._jsc.sc().register(self._javaAccumulator)

        # If encryption is enabled, we need to setup a server in the jvm to read broadcast
        # data via a socket.
        # scala's mangled names w/ $ in them require special treatment.
        self._encryption_enabled = self._jvm.PythonUtils.isEncryptionEnabled(self._jsc)
        os.environ["SPARK_AUTH_SOCKET_TIMEOUT"] = str(
            self._jvm.PythonUtils.getPythonAuthSocketTimeout(self._jsc)
        )
        os.environ["SPARK_BUFFER_SIZE"] = str(self._jvm.PythonUtils.getSparkBufferSize(self._jsc))

        self.pythonExec = os.environ.get("PYSPARK_PYTHON", "python3")
        self.pythonVer = "%d.%d" % sys.version_info[:2]

        # Broadcast's __reduce__ method stores Broadcast instances here.
        # This allows other code to determine which Broadcast instances have
        # been pickled, so it can determine which Java broadcast objects to
        # send.
        self._pickled_broadcast_vars = BroadcastPickleRegistry()

        SparkFiles._sc = self
        root_dir = SparkFiles.getRootDirectory()
        sys.path.insert(1, root_dir)

        # Deploy any code dependencies specified in the constructor
        self._python_includes = list()
        for path in pyFiles or []:
            self.addPyFile(path)

        # Deploy code dependencies set by spark-submit; these will already have been added
        # with SparkContext.addFile, so we just need to add them to the PYTHONPATH
        for path in self._conf.get("spark.submit.pyFiles", "").split(","):
            if path != "":
                (dirname, filename) = os.path.split(path)
                try:
                    filepath = os.path.join(SparkFiles.getRootDirectory(), filename)
                    if not os.path.exists(filepath):
                        # In case of YARN with shell mode, 'spark.submit.pyFiles' files are
                        # not added via SparkContext.addFile. Here we check if the file exists,
                        # try to copy and then add it to the path. See SPARK-21945.
                        shutil.copyfile(path, filepath)
                    if filename[-4:].lower() in self.PACKAGE_EXTENSIONS:
                        self._python_includes.append(filename)
                        sys.path.insert(1, filepath)
                except Exception:
                    warnings.warn(
                        "Failed to add file [%s] specified in 'spark.submit.pyFiles' to "
                        "Python path:\n  %s" % (path, "\n  ".join(sys.path)),
                        RuntimeWarning,
                    )

        # Create a temporary directory inside spark.local.dir:
        assert self._jvm is not None
        local_dir = self._jvm.org.apache.spark.util.Utils.getLocalDir(self._jsc.sc().conf())
        self._temp_dir = self._jvm.org.apache.spark.util.Utils.createTempDir(
            local_dir, "pyspark"
        ).getAbsolutePath()

        # profiling stats collected for each PythonRDD
        if (
            self._conf.get("spark.python.profile", "false") == "true"
            or self._conf.get("spark.python.profile.memory", "false") == "true"
        ):
            dump_path = self._conf.get("spark.python.profile.dump", None)
            self.profiler_collector = ProfilerCollector(
                profiler_cls, udf_profiler_cls, memory_profiler_cls, dump_path
            )
        else:
            self.profiler_collector = None  # type: ignore[assignment]

        # create a signal handler which would be invoked on receiving SIGINT
        def signal_handler(signal: Any, frame: Any) -> NoReturn:
            self.cancelAllJobs()
            raise KeyboardInterrupt()

        # see http://stackoverflow.com/questions/23206787/
        if isinstance(
            threading.current_thread(), threading._MainThread  # type: ignore[attr-defined]
        ):
            signal.signal(signal.SIGINT, signal_handler)

    def __repr__(self) -> str:
        return "<SparkContext master={master} appName={appName}>".format(
            master=self.master,
            appName=self.appName,
        )

    def _repr_html_(self) -> str:
        return """
        <div>
            <p><b>SparkContext</b></p>

            <p><a href="{sc.uiWebUrl}">Spark UI</a></p>

            <dl>
              <dt>Version</dt>
                <dd><code>v{sc.version}</code></dd>
              <dt>Master</dt>
                <dd><code>{sc.master}</code></dd>
              <dt>AppName</dt>
                <dd><code>{sc.appName}</code></dd>
            </dl>
        </div>
        """.format(
            sc=self
        )

    def _initialize_context(self, jconf: JavaObject) -> JavaObject:
        """
        Initialize SparkContext in function to allow subclass specific initialization
        """
        assert self._jvm is not None
        return self._jvm.JavaSparkContext(jconf)

    @classmethod
    def _ensure_initialized(
        cls,
        instance: Optional["SparkContext"] = None,
        gateway: Optional[JavaGateway] = None,
        conf: Optional[SparkConf] = None,
    ) -> None:
        """
        Checks whether a SparkContext is initialized or not.
        Throws error if a SparkContext is already running.
        """
        with SparkContext._lock:
            if not SparkContext._gateway:
                SparkContext._gateway = gateway or launch_gateway(conf)
                SparkContext._jvm = SparkContext._gateway.jvm

            if instance:
                if (
                    SparkContext._active_spark_context
                    and SparkContext._active_spark_context != instance
                ):
                    currentMaster = SparkContext._active_spark_context.master
                    currentAppName = SparkContext._active_spark_context.appName
                    callsite = SparkContext._active_spark_context._callsite

                    # Raise error if there is already a running Spark context
                    raise ValueError(
                        "Cannot run multiple SparkContexts at once; "
                        "existing SparkContext(app=%s, master=%s)"
                        " created by %s at %s:%s "
                        % (
                            currentAppName,
                            currentMaster,
                            callsite.function,
                            callsite.file,
                            callsite.linenum,
                        )
                    )
                else:
                    SparkContext._active_spark_context = instance

    def __getnewargs__(self) -> NoReturn:
        # This method is called when attempting to pickle SparkContext, which is always an error:
        raise PySparkRuntimeError(
            error_class="CONTEXT_ONLY_VALID_ON_DRIVER",
            message_parameters={},
        )

    def __enter__(self) -> "SparkContext":
        """
        Enable 'with SparkContext(...) as sc: app(sc)' syntax.
        """
        return self

    def __exit__(
        self,
        type: Optional[Type[BaseException]],
        value: Optional[BaseException],
        trace: Optional[TracebackType],
    ) -> None:
        """
        Enable 'with SparkContext(...) as sc: app' syntax.

        Specifically stop the context on exit of the with block.
        """
        self.stop()

    @classmethod
    def getOrCreate(cls, conf: Optional[SparkConf] = None) -> "SparkContext":
        """
        Get or instantiate a :class:`SparkContext` and register it as a singleton object.

        .. versionadded:: 1.4.0

        Parameters
        ----------
        conf : :class:`SparkConf`, optional
            :class:`SparkConf` that will be used for initialization of the :class:`SparkContext`.

        Returns
        -------
        :class:`SparkContext`
            current :class:`SparkContext`, or a new one if it wasn't created before the function
            call.

        Examples
        --------
        >>> SparkContext.getOrCreate()
        <SparkContext ...>
        """
        with SparkContext._lock:
            if SparkContext._active_spark_context is None:
                SparkContext(conf=conf or SparkConf())
            assert SparkContext._active_spark_context is not None
            return SparkContext._active_spark_context

    def setLogLevel(self, logLevel: str) -> None:
        """
        Control our logLevel. This overrides any user-defined log settings.
        Valid log levels include: ALL, DEBUG, ERROR, FATAL, INFO, OFF, TRACE, WARN

        .. versionadded:: 1.4.0

        Parameters
        ----------
        logLevel : str
            The desired log level as a string.

        Examples
        --------
        >>> sc.setLogLevel("WARN")  # doctest :+SKIP
        """
        self._jsc.setLogLevel(logLevel)

    @classmethod
    def setSystemProperty(cls, key: str, value: str) -> None:
        """
        Set a Java system property, such as `spark.executor.memory`. This must
        be invoked before instantiating :class:`SparkContext`.

        .. versionadded:: 0.9.0

        Parameters
        ----------
        key : str
            The key of a new Java system property.
        value : str
            The value of a new Java system property.
        """
        SparkContext._ensure_initialized()
        assert SparkContext._jvm is not None
        SparkContext._jvm.java.lang.System.setProperty(key, value)

    @property
    def version(self) -> str:
        """
        The version of Spark on which this application is running.

        .. versionadded:: 1.1.0

        Examples
        --------
        >>> _ = sc.version
        """
        return self._jsc.version()

    @property
    def applicationId(self) -> str:
        """
        A unique identifier for the Spark application.
        Its format depends on the scheduler implementation.

        * in case of local spark app something like 'local-1433865536131'
        * in case of YARN something like 'application_1433865536131_34483'

        .. versionadded:: 1.5.0

        Examples
        --------
        >>> sc.applicationId  # doctest: +ELLIPSIS
        'local-...'
        """
        return self._jsc.sc().applicationId()

    @property
    def uiWebUrl(self) -> Optional[str]:
        """Return the URL of the SparkUI instance started by this :class:`SparkContext`

        .. versionadded:: 2.1.0

        Notes
        -----
        When the web ui is disabled, e.g., by ``spark.ui.enabled`` set to ``False``,
        it returns ``None``.

        Examples
        --------
        >>> sc.uiWebUrl
        'http://...'
        """
        jurl = self._jsc.sc().uiWebUrl()
        return jurl.get() if jurl.nonEmpty() else None

    @property
    def startTime(self) -> int:
        """Return the epoch time when the :class:`SparkContext` was started.

        .. versionadded:: 1.5.0

        Examples
        --------
        >>> _ = sc.startTime
        """
        return self._jsc.startTime()

    @property
    def defaultParallelism(self) -> int:
        """
        Default level of parallelism to use when not given by user (e.g. for reduce tasks)

        .. versionadded:: 0.7.0

        Examples
        --------
        >>> sc.defaultParallelism > 0
        True
        """
        return self._jsc.sc().defaultParallelism()

    @property
    def defaultMinPartitions(self) -> int:
        """
        Default min number of partitions for Hadoop RDDs when not given by user

        .. versionadded:: 1.1.0

        Examples
        --------
        >>> sc.defaultMinPartitions > 0
        True
        """
        return self._jsc.sc().defaultMinPartitions()

    def stop(self) -> None:
        """
        Shut down the :class:`SparkContext`.

        .. versionadded:: 0.7.0
        """
        if getattr(self, "_jsc", None):
            try:
                self._jsc.stop()
            except Py4JError:
                # Case: SPARK-18523
                warnings.warn(
                    "Unable to cleanly shutdown Spark JVM process."
                    " It is possible that the process has crashed,"
                    " been killed or may also be in a zombie state.",
                    RuntimeWarning,
                )
            finally:
                self._jsc = None
        if getattr(self, "_accumulatorServer", None):
            self._accumulatorServer.shutdown()
            self._accumulatorServer = None  # type: ignore[assignment]
        with SparkContext._lock:
            SparkContext._active_spark_context = None

    def emptyRDD(self) -> RDD[Any]:
        """
        Create an :class:`RDD` that has no partitions or elements.

        .. versionadded:: 1.5.0

        Returns
        -------
        :class:`RDD`
            An empty RDD

        Examples
        --------
        >>> sc.emptyRDD()
        EmptyRDD...
        >>> sc.emptyRDD().count()
        0
        """
        return RDD(self._jsc.emptyRDD(), self, NoOpSerializer())

    def range(
        self, start: int, end: Optional[int] = None, step: int = 1, numSlices: Optional[int] = None
    ) -> RDD[int]:
        """
        Create a new RDD of int containing elements from `start` to `end`
        (exclusive), increased by `step` every element. Can be called the same
        way as python's built-in range() function. If called with a single argument,
        the argument is interpreted as `end`, and `start` is set to 0.

        .. versionadded:: 1.5.0

        Parameters
        ----------
        start : int
            the start value
        end : int, optional
            the end value (exclusive)
        step : int, optional, default 1
            the incremental step
        numSlices : int, optional
            the number of partitions of the new RDD

        Returns
        -------
        :class:`RDD`
            An RDD of int

        See Also
        --------
        :meth:`pyspark.sql.SparkSession.range`

        Examples
        --------
        >>> sc.range(5).collect()
        [0, 1, 2, 3, 4]
        >>> sc.range(2, 4).collect()
        [2, 3]
        >>> sc.range(1, 7, 2).collect()
        [1, 3, 5]

        Generate RDD with a negative step

        >>> sc.range(5, 0, -1).collect()
        [5, 4, 3, 2, 1]
        >>> sc.range(0, 5, -1).collect()
        []

        Control the number of partitions

        >>> sc.range(5, numSlices=1).getNumPartitions()
        1
        >>> sc.range(5, numSlices=10).getNumPartitions()
        10
        """
        if end is None:
            end = start
            start = 0

        return self.parallelize(range(start, end, step), numSlices)

    def parallelize(self, c: Iterable[T], numSlices: Optional[int] = None) -> RDD[T]:
        """
        Distribute a local Python collection to form an RDD. Using range
        is recommended if the input represents a range for performance.

        .. versionadded:: 0.7.0

        Parameters
        ----------
        c : :class:`collections.abc.Iterable`
            iterable collection to distribute
        numSlices : int, optional
            the number of partitions of the new RDD

        Returns
        -------
        :class:`RDD`
            RDD representing distributed collection.

        Examples
        --------
        >>> sc.parallelize([0, 2, 3, 4, 6], 5).glom().collect()
        [[0], [2], [3], [4], [6]]
        >>> sc.parallelize(range(0, 6, 2), 5).glom().collect()
        [[], [0], [], [2], [4]]

        Deal with a list of strings.

        >>> strings = ["a", "b", "c"]
        >>> sc.parallelize(strings, 2).glom().collect()
        [['a'], ['b', 'c']]
        """
        numSlices = int(numSlices) if numSlices is not None else self.defaultParallelism
        if isinstance(c, range):
            size = len(c)
            if size == 0:
                return self.parallelize([], numSlices)
            step = c[1] - c[0] if size > 1 else 1  # type: ignore[index]
            start0 = c[0]  # type: ignore[index]

            def getStart(split: int) -> int:
                assert numSlices is not None
                return start0 + int((split * size / numSlices)) * step

            def f(split: int, iterator: Iterable[T]) -> Iterable:
                # it's an empty iterator here but we need this line for triggering the
                # logic of signal handling in FramedSerializer.load_stream, for instance,
                # SpecialLengths.END_OF_DATA_SECTION in _read_with_length. Since
                # FramedSerializer.load_stream produces a generator, the control should
                # at least be in that function once. Here we do it by explicitly converting
                # the empty iterator to a list, thus make sure worker reuse takes effect.
                # See more details in SPARK-26549.
                assert len(list(iterator)) == 0
                return range(getStart(split), getStart(split + 1), step)

            return self.parallelize([], numSlices).mapPartitionsWithIndex(f)

        # Make sure we distribute data evenly if it's smaller than self.batchSize
        if "__len__" not in dir(c):
            c = list(c)  # Make it a list so we can compute its length
        batchSize = max(
            1, min(len(c) // numSlices, self._batchSize or 1024)  # type: ignore[arg-type]
        )
        serializer = BatchedSerializer(self._unbatched_serializer, batchSize)

        def reader_func(temp_filename: str) -> JavaObject:
            assert self._jvm is not None
            return self._jvm.PythonRDD.readRDDFromFile(self._jsc, temp_filename, numSlices)

        def createRDDServer() -> JavaObject:
            assert self._jvm is not None
            return self._jvm.PythonParallelizeServer(self._jsc.sc(), numSlices)

        jrdd = self._serialize_to_jvm(c, serializer, reader_func, createRDDServer)
        return RDD(jrdd, self, serializer)

    def _serialize_to_jvm(
        self,
        data: Iterable[T],
        serializer: Serializer,
        reader_func: Callable,
        server_func: Callable,
    ) -> JavaObject:
        """
        Using Py4J to send a large dataset to the jvm is slow, so we use either a file
        or a socket if we have encryption enabled.

        Examples
        --------
        data
            object to be serialized
        serializer : class:`pyspark.serializers.Serializer`
        reader_func : function
            A function which takes a filename and reads in the data in the jvm and
            returns a JavaRDD. Only used when encryption is disabled.
        server_func : function
            A function which creates a SocketAuthServer in the JVM to
            accept the serialized data, for use when encryption is enabled.
        """
        if self._encryption_enabled:
            # with encryption, we open a server in java and send the data directly
            server = server_func()
            (sock_file, _) = local_connect_and_auth(server.port(), server.secret())
            chunked_out = ChunkedStream(sock_file, 8192)
            serializer.dump_stream(data, chunked_out)
            chunked_out.close()
            # this call will block until the server has read all the data and processed it (or
            # throws an exception)
            r = server.getResult()
            return r
        else:
            # without encryption, we serialize to a file, and we read the file in java and
            # parallelize from there.
            tempFile = NamedTemporaryFile(delete=False, dir=self._temp_dir)
            try:
                try:
                    serializer.dump_stream(data, tempFile)
                finally:
                    tempFile.close()
                return reader_func(tempFile.name)
            finally:
                # we eagerly reads the file so we can delete right after.
                os.unlink(tempFile.name)

    def pickleFile(self, name: str, minPartitions: Optional[int] = None) -> RDD[Any]:
        """
        Load an RDD previously saved using :meth:`RDD.saveAsPickleFile` method.

        .. versionadded:: 1.1.0

        Parameters
        ----------
        name : str
            directory to the input data files, the path can be comma separated
            paths as a list of inputs
        minPartitions : int, optional
            suggested minimum number of partitions for the resulting RDD

        Returns
        -------
        :class:`RDD`
            RDD representing unpickled data from the file(s).

        See Also
        --------
        :meth:`RDD.saveAsPickleFile`

        Examples
        --------
        >>> import os
        >>> import tempfile
        >>> with tempfile.TemporaryDirectory() as d:
        ...     # Write a temporary pickled file
        ...     path1 = os.path.join(d, "pickled1")
        ...     sc.parallelize(range(10)).saveAsPickleFile(path1, 3)
        ...
        ...     # Write another temporary pickled file
        ...     path2 = os.path.join(d, "pickled2")
        ...     sc.parallelize(range(-10, -5)).saveAsPickleFile(path2, 3)
        ...
        ...     # Load picked file
        ...     collected1 = sorted(sc.pickleFile(path1, 3).collect())
        ...     collected2 = sorted(sc.pickleFile(path2, 4).collect())
        ...
        ...     # Load two picked files together
        ...     collected3 = sorted(sc.pickleFile('{},{}'.format(path1, path2), 5).collect())

        >>> collected1
        [0, 1, 2, 3, 4, 5, 6, 7, 8, 9]
        >>> collected2
        [-10, -9, -8, -7, -6]
        >>> collected3
        [-10, -9, -8, -7, -6, 0, 1, 2, 3, 4, 5, 6, 7, 8, 9]
        """
        minPartitions = minPartitions or self.defaultMinPartitions
        return RDD(self._jsc.objectFile(name, minPartitions), self)

    def textFile(
        self, name: str, minPartitions: Optional[int] = None, use_unicode: bool = True
    ) -> RDD[str]:
        """
        Read a text file from HDFS, a local file system (available on all
        nodes), or any Hadoop-supported file system URI, and return it as an
        RDD of Strings. The text files must be encoded as UTF-8.
<<<<<<< HEAD

        .. versionadded:: 0.7.0

=======

        .. versionadded:: 0.7.0

>>>>>>> 54d5087c
        Parameters
        ----------
        name : str
            directory to the input data files, the path can be comma separated
            paths as a list of inputs
        minPartitions : int, optional
            suggested minimum number of partitions for the resulting RDD
        use_unicode : bool, default True
            If `use_unicode` is False, the strings will be kept as `str` (encoding
            as `utf-8`), which is faster and smaller than unicode.

            .. versionadded:: 1.2.0

        Returns
        -------
        :class:`RDD`
            RDD representing text data from the file(s).

        See Also
        --------
        :meth:`RDD.saveAsTextFile`
        :meth:`SparkContext.wholeTextFiles`

        Examples
        --------
        >>> import os
        >>> import tempfile
        >>> with tempfile.TemporaryDirectory() as d:
        ...     path1 = os.path.join(d, "text1")
        ...     path2 = os.path.join(d, "text2")
        ...
        ...     # Write a temporary text file
        ...     sc.parallelize(["x", "y", "z"]).saveAsTextFile(path1)
        ...
        ...     # Write another temporary text file
        ...     sc.parallelize(["aa", "bb", "cc"]).saveAsTextFile(path2)
        ...
        ...     # Load text file
        ...     collected1 = sorted(sc.textFile(path1, 3).collect())
        ...     collected2 = sorted(sc.textFile(path2, 4).collect())
        ...
        ...     # Load two text files together
        ...     collected3 = sorted(sc.textFile('{},{}'.format(path1, path2), 5).collect())

        >>> collected1
        ['x', 'y', 'z']
        >>> collected2
        ['aa', 'bb', 'cc']
        >>> collected3
        ['aa', 'bb', 'cc', 'x', 'y', 'z']
        """
        minPartitions = minPartitions or min(self.defaultParallelism, 2)
        return RDD(self._jsc.textFile(name, minPartitions), self, UTF8Deserializer(use_unicode))

    def wholeTextFiles(
        self, path: str, minPartitions: Optional[int] = None, use_unicode: bool = True
    ) -> RDD[Tuple[str, str]]:
        """
        Read a directory of text files from HDFS, a local file system
        (available on all nodes), or any  Hadoop-supported file system
        URI. Each file is read as a single record and returned in a
        key-value pair, where the key is the path of each file, the
        value is the content of each file.
        The text files must be encoded as UTF-8.

        .. versionadded:: 1.0.0

        For example, if you have the following files:

        .. code-block:: text

            hdfs://a-hdfs-path/part-00000
            hdfs://a-hdfs-path/part-00001
            ...
            hdfs://a-hdfs-path/part-nnnnn

        Do ``rdd = sparkContext.wholeTextFiles("hdfs://a-hdfs-path")``,
        then ``rdd`` contains:

        .. code-block:: text

            (a-hdfs-path/part-00000, its content)
            (a-hdfs-path/part-00001, its content)
            ...
            (a-hdfs-path/part-nnnnn, its content)

        Parameters
        ----------
        path : str
            directory to the input data files, the path can be comma separated
            paths as a list of inputs
        minPartitions : int, optional
            suggested minimum number of partitions for the resulting RDD
        use_unicode : bool, default True
            If `use_unicode` is False, the strings will be kept as `str` (encoding
            as `utf-8`), which is faster and smaller than unicode.

            .. versionadded:: 1.2.0

        Returns
        -------
        :class:`RDD`
            RDD representing path-content pairs from the file(s).

        Notes
        -----
        Small files are preferred, as each file will be loaded fully in memory.

        See Also
        --------
        :meth:`RDD.saveAsTextFile`
        :meth:`SparkContext.textFile`

        Examples
        --------
        >>> import os
        >>> import tempfile
        >>> with tempfile.TemporaryDirectory() as d:
        ...     # Write a temporary text file
        ...     with open(os.path.join(d, "1.txt"), "w") as f:
        ...         _ = f.write("123")
        ...
        ...     # Write another temporary text file
        ...     with open(os.path.join(d, "2.txt"), "w") as f:
        ...         _ = f.write("xyz")
        ...
        ...     collected = sorted(sc.wholeTextFiles(d).collect())
        >>> collected
        [('.../1.txt', '123'), ('.../2.txt', 'xyz')]
        """
        minPartitions = minPartitions or self.defaultMinPartitions
        return RDD(
            self._jsc.wholeTextFiles(path, minPartitions),
            self,
            PairDeserializer(UTF8Deserializer(use_unicode), UTF8Deserializer(use_unicode)),
        )

    def binaryFiles(self, path: str, minPartitions: Optional[int] = None) -> RDD[Tuple[str, bytes]]:
        """
        Read a directory of binary files from HDFS, a local file system
        (available on all nodes), or any Hadoop-supported file system URI
        as a byte array. Each file is read as a single record and returned
        in a key-value pair, where the key is the path of each file, the
        value is the content of each file.

        .. versionadded:: 1.3.0

        Parameters
        ----------
        path : str
            directory to the input data files, the path can be comma separated
            paths as a list of inputs
        minPartitions : int, optional
            suggested minimum number of partitions for the resulting RDD

        Returns
        -------
        :class:`RDD`
            RDD representing path-content pairs from the file(s).

        Notes
        -----
        Small files are preferred, large file is also allowable, but may cause bad performance.

        See Also
        --------
        :meth:`SparkContext.binaryRecords`

        Examples
        --------
        >>> import os
        >>> import tempfile
        >>> with tempfile.TemporaryDirectory() as d:
        ...     # Write a temporary binary file
        ...     with open(os.path.join(d, "1.bin"), "wb") as f1:
        ...         _ = f1.write(b"binary data I")
        ...
        ...     # Write another temporary binary file
        ...     with open(os.path.join(d, "2.bin"), "wb") as f2:
        ...         _ = f2.write(b"binary data II")
        ...
        ...     collected = sorted(sc.binaryFiles(d).collect())

        >>> collected
        [('.../1.bin', b'binary data I'), ('.../2.bin', b'binary data II')]
        """
        minPartitions = minPartitions or self.defaultMinPartitions
        return RDD(
            self._jsc.binaryFiles(path, minPartitions),
            self,
            PairDeserializer(UTF8Deserializer(), NoOpSerializer()),
        )

    def binaryRecords(self, path: str, recordLength: int) -> RDD[bytes]:
        """
        Load data from a flat binary file, assuming each record is a set of numbers
        with the specified numerical format (see ByteBuffer), and the number of
        bytes per record is constant.

        .. versionadded:: 1.3.0

        Parameters
        ----------
        path : str
            Directory to the input data files
        recordLength : int
            The length at which to split the records

        Returns
        -------
        :class:`RDD`
            RDD of data with values, represented as byte arrays

        See Also
        --------
        :meth:`SparkContext.binaryFiles`

        Examples
        --------
        >>> import os
        >>> import tempfile
        >>> with tempfile.TemporaryDirectory() as d:
        ...     # Write a temporary file
        ...     with open(os.path.join(d, "1.bin"), "w") as f:
        ...         for i in range(3):
        ...             _ = f.write("%04d" % i)
        ...
        ...     # Write another file
        ...     with open(os.path.join(d, "2.bin"), "w") as f:
        ...         for i in [-1, -2, -10]:
        ...             _ = f.write("%04d" % i)
        ...
        ...     collected = sorted(sc.binaryRecords(d, 4).collect())

        >>> collected
        [b'-001', b'-002', b'-010', b'0000', b'0001', b'0002']
        """
        return RDD(self._jsc.binaryRecords(path, recordLength), self, NoOpSerializer())

    def _dictToJavaMap(self, d: Optional[Dict[str, str]]) -> JavaMap:
        assert self._jvm is not None
        jm = self._jvm.java.util.HashMap()
        if not d:
            d = {}
        for k, v in d.items():
            jm[k] = v
        return jm

    def sequenceFile(
        self,
        path: str,
        keyClass: Optional[str] = None,
        valueClass: Optional[str] = None,
        keyConverter: Optional[str] = None,
        valueConverter: Optional[str] = None,
        minSplits: Optional[int] = None,
        batchSize: int = 0,
    ) -> RDD[Tuple[T, U]]:
        """
        Read a Hadoop SequenceFile with arbitrary key and value Writable class from HDFS,
        a local file system (available on all nodes), or any Hadoop-supported file system URI.
        The mechanism is as follows:

            1. A Java RDD is created from the SequenceFile or other InputFormat, and the key
               and value Writable classes
            2. Serialization is attempted via Pickle pickling
            3. If this fails, the fallback is to call 'toString' on each key and value
            4. :class:`CPickleSerializer` is used to deserialize pickled objects on the Python side

        .. versionadded:: 1.3.0

        Parameters
        ----------
        path : str
            path to sequencefile
        keyClass: str, optional
            fully qualified classname of key Writable class (e.g. "org.apache.hadoop.io.Text")
        valueClass : str, optional
            fully qualified classname of value Writable class
            (e.g. "org.apache.hadoop.io.LongWritable")
        keyConverter : str, optional
            fully qualified name of a function returning key WritableConverter
        valueConverter : str, optional
            fully qualifiedname of a function returning value WritableConverter
        minSplits : int, optional
            minimum splits in dataset (default min(2, sc.defaultParallelism))
        batchSize : int, optional, default 0
            The number of Python objects represented as a single
            Java object. (default 0, choose batchSize automatically)

        Returns
        -------
        :class:`RDD`
            RDD of tuples of key and corresponding value

        See Also
        --------
        :meth:`RDD.saveAsSequenceFile`
        :meth:`RDD.saveAsNewAPIHadoopFile`
        :meth:`RDD.saveAsHadoopFile`
        :meth:`SparkContext.newAPIHadoopFile`
        :meth:`SparkContext.hadoopFile`

        Examples
        --------
        >>> import os
        >>> import tempfile

        Set the class of output format

        >>> output_format_class = "org.apache.hadoop.mapreduce.lib.output.SequenceFileOutputFormat"

        >>> with tempfile.TemporaryDirectory() as d:
        ...     path = os.path.join(d, "hadoop_file")
        ...
        ...     # Write a temporary Hadoop file
        ...     rdd = sc.parallelize([(1, {3.0: "bb"}), (2, {1.0: "aa"}), (3, {2.0: "dd"})])
        ...     rdd.saveAsNewAPIHadoopFile(path, output_format_class)
        ...
        ...     collected = sorted(sc.sequenceFile(path).collect())

        >>> collected
        [(1, {3.0: 'bb'}), (2, {1.0: 'aa'}), (3, {2.0: 'dd'})]
        """
        minSplits = minSplits or min(self.defaultParallelism, 2)
        assert self._jvm is not None
        jrdd = self._jvm.PythonRDD.sequenceFile(
            self._jsc,
            path,
            keyClass,
            valueClass,
            keyConverter,
            valueConverter,
            minSplits,
            batchSize,
        )
        return RDD(jrdd, self)

    def newAPIHadoopFile(
        self,
        path: str,
        inputFormatClass: str,
        keyClass: str,
        valueClass: str,
        keyConverter: Optional[str] = None,
        valueConverter: Optional[str] = None,
        conf: Optional[Dict[str, str]] = None,
        batchSize: int = 0,
    ) -> RDD[Tuple[T, U]]:
        """
        Read a 'new API' Hadoop InputFormat with arbitrary key and value class from HDFS,
        a local file system (available on all nodes), or any Hadoop-supported file system URI.
        The mechanism is the same as for meth:`SparkContext.sequenceFile`.

        A Hadoop configuration can be passed in as a Python dict. This will be converted into a
        Configuration in Java

        .. versionadded:: 1.1.0

        Parameters
        ----------
        path : str
            path to Hadoop file
        inputFormatClass : str
            fully qualified classname of Hadoop InputFormat
            (e.g. "org.apache.hadoop.mapreduce.lib.input.TextInputFormat")
        keyClass : str
            fully qualified classname of key Writable class
            (e.g. "org.apache.hadoop.io.Text")
        valueClass : str
            fully qualified classname of value Writable class
            (e.g. "org.apache.hadoop.io.LongWritable")
        keyConverter : str, optional
            fully qualified name of a function returning key WritableConverter
            None by default
        valueConverter : str, optional
            fully qualified name of a function returning value WritableConverter
            None by default
        conf : dict, optional
            Hadoop configuration, passed in as a dict
            None by default
        batchSize : int, optional, default 0
            The number of Python objects represented as a single
            Java object. (default 0, choose batchSize automatically)

        Returns
        -------
        :class:`RDD`
            RDD of tuples of key and corresponding value

        See Also
        --------
        :meth:`RDD.saveAsSequenceFile`
        :meth:`RDD.saveAsNewAPIHadoopFile`
        :meth:`RDD.saveAsHadoopFile`
        :meth:`SparkContext.sequenceFile`
        :meth:`SparkContext.hadoopFile`

        Examples
        --------
        >>> import os
        >>> import tempfile

        Set the related classes

        >>> output_format_class = "org.apache.hadoop.mapreduce.lib.output.SequenceFileOutputFormat"
        >>> input_format_class = "org.apache.hadoop.mapreduce.lib.input.SequenceFileInputFormat"
        >>> key_class = "org.apache.hadoop.io.IntWritable"
        >>> value_class = "org.apache.hadoop.io.Text"

        >>> with tempfile.TemporaryDirectory() as d:
        ...     path = os.path.join(d, "new_hadoop_file")
        ...
        ...     # Write a temporary Hadoop file
        ...     rdd = sc.parallelize([(1, ""), (1, "a"), (3, "x")])
        ...     rdd.saveAsNewAPIHadoopFile(path, output_format_class, key_class, value_class)
        ...
        ...     loaded = sc.newAPIHadoopFile(path, input_format_class, key_class, value_class)
        ...     collected = sorted(loaded.collect())

        >>> collected
        [(1, ''), (1, 'a'), (3, 'x')]
        """
        jconf = self._dictToJavaMap(conf)
        assert self._jvm is not None
        jrdd = self._jvm.PythonRDD.newAPIHadoopFile(
            self._jsc,
            path,
            inputFormatClass,
            keyClass,
            valueClass,
            keyConverter,
            valueConverter,
            jconf,
            batchSize,
        )
        return RDD(jrdd, self)

    def newAPIHadoopRDD(
        self,
        inputFormatClass: str,
        keyClass: str,
        valueClass: str,
        keyConverter: Optional[str] = None,
        valueConverter: Optional[str] = None,
        conf: Optional[Dict[str, str]] = None,
        batchSize: int = 0,
    ) -> RDD[Tuple[T, U]]:
        """
        Read a 'new API' Hadoop InputFormat with arbitrary key and value class, from an arbitrary
        Hadoop configuration, which is passed in as a Python dict.
        This will be converted into a Configuration in Java.
        The mechanism is the same as for meth:`SparkContext.sequenceFile`.

        .. versionadded:: 1.1.0

        Parameters
        ----------
        inputFormatClass : str
            fully qualified classname of Hadoop InputFormat
            (e.g. "org.apache.hadoop.mapreduce.lib.input.TextInputFormat")
        keyClass : str
            fully qualified classname of key Writable class (e.g. "org.apache.hadoop.io.Text")
        valueClass : str
            fully qualified classname of value Writable class
            (e.g. "org.apache.hadoop.io.LongWritable")
        keyConverter : str, optional
            fully qualified name of a function returning key WritableConverter
            (None by default)
        valueConverter : str, optional
            fully qualified name of a function returning value WritableConverter
            (None by default)
        conf : dict, optional
            Hadoop configuration, passed in as a dict (None by default)
        batchSize : int, optional, default 0
            The number of Python objects represented as a single
            Java object. (default 0, choose batchSize automatically)

        Returns
        -------
        :class:`RDD`
            RDD of tuples of key and corresponding value

        See Also
        --------
        :meth:`RDD.saveAsNewAPIHadoopDataset`
        :meth:`RDD.saveAsHadoopDataset`
        :meth:`SparkContext.hadoopRDD`
        :meth:`SparkContext.hadoopFile`

        Examples
        --------
        >>> import os
        >>> import tempfile

        Set the related classes

        >>> output_format_class = "org.apache.hadoop.mapreduce.lib.output.SequenceFileOutputFormat"
        >>> input_format_class = "org.apache.hadoop.mapreduce.lib.input.SequenceFileInputFormat"
        >>> key_class = "org.apache.hadoop.io.IntWritable"
        >>> value_class = "org.apache.hadoop.io.Text"

        >>> with tempfile.TemporaryDirectory() as d:
        ...     path = os.path.join(d, "new_hadoop_file")
        ...
        ...     # Create the conf for writing
        ...     write_conf = {
        ...         "mapreduce.job.outputformat.class": (output_format_class),
        ...         "mapreduce.job.output.key.class": key_class,
        ...         "mapreduce.job.output.value.class": value_class,
        ...         "mapreduce.output.fileoutputformat.outputdir": path,
        ...     }
        ...
        ...     # Write a temporary Hadoop file
        ...     rdd = sc.parallelize([(1, ""), (1, "a"), (3, "x")])
        ...     rdd.saveAsNewAPIHadoopDataset(conf=write_conf)
        ...
        ...     # Create the conf for reading
        ...     read_conf = {"mapreduce.input.fileinputformat.inputdir": path}
        ...
        ...     loaded = sc.newAPIHadoopRDD(input_format_class,
        ...         key_class, value_class, conf=read_conf)
        ...     collected = sorted(loaded.collect())

        >>> collected
        [(1, ''), (1, 'a'), (3, 'x')]
        """
        jconf = self._dictToJavaMap(conf)
        assert self._jvm is not None
        jrdd = self._jvm.PythonRDD.newAPIHadoopRDD(
            self._jsc,
            inputFormatClass,
            keyClass,
            valueClass,
            keyConverter,
            valueConverter,
            jconf,
            batchSize,
        )
        return RDD(jrdd, self)

    def hadoopFile(
        self,
        path: str,
        inputFormatClass: str,
        keyClass: str,
        valueClass: str,
        keyConverter: Optional[str] = None,
        valueConverter: Optional[str] = None,
        conf: Optional[Dict[str, str]] = None,
        batchSize: int = 0,
    ) -> RDD[Tuple[T, U]]:
        """
        Read an 'old' Hadoop InputFormat with arbitrary key and value class from HDFS,
        a local file system (available on all nodes), or any Hadoop-supported file system URI.
        The mechanism is the same as for meth:`SparkContext.sequenceFile`.

        .. versionadded:: 1.1.0

        A Hadoop configuration can be passed in as a Python dict. This will be converted into a
        Configuration in Java.

        Parameters
        ----------
        path : str
            path to Hadoop file
        inputFormatClass : str
            fully qualified classname of Hadoop InputFormat
            (e.g. "org.apache.hadoop.mapreduce.lib.input.TextInputFormat")
        keyClass : str
            fully qualified classname of key Writable class (e.g. "org.apache.hadoop.io.Text")
        valueClass : str
            fully qualified classname of value Writable class
            (e.g. "org.apache.hadoop.io.LongWritable")
        keyConverter : str, optional
            fully qualified name of a function returning key WritableConverter
        valueConverter : str, optional
            fully qualified name of a function returning value WritableConverter
        conf : dict, optional
            Hadoop configuration, passed in as a dict
        batchSize : int, optional, default 0
            The number of Python objects represented as a single
            Java object. (default 0, choose batchSize automatically)

        Returns
        -------
        :class:`RDD`
            RDD of tuples of key and corresponding value

        See Also
        --------
        :meth:`RDD.saveAsSequenceFile`
        :meth:`RDD.saveAsNewAPIHadoopFile`
        :meth:`RDD.saveAsHadoopFile`
        :meth:`SparkContext.newAPIHadoopFile`
        :meth:`SparkContext.hadoopRDD`

        Examples
        --------
        >>> import os
        >>> import tempfile

        Set the related classes

        >>> output_format_class = "org.apache.hadoop.mapred.TextOutputFormat"
        >>> input_format_class = "org.apache.hadoop.mapred.TextInputFormat"
        >>> key_class = "org.apache.hadoop.io.IntWritable"
        >>> value_class = "org.apache.hadoop.io.Text"

        >>> with tempfile.TemporaryDirectory() as d:
        ...     path = os.path.join(d, "old_hadoop_file")
        ...
        ...     # Write a temporary Hadoop file
        ...     rdd = sc.parallelize([(1, ""), (1, "a"), (3, "x")])
        ...     rdd.saveAsHadoopFile(path, output_format_class, key_class, value_class)
        ...
        ...     loaded = sc.hadoopFile(path, input_format_class, key_class, value_class)
        ...     collected = sorted(loaded.collect())

        >>> collected
        [(0, '1\\t'), (0, '1\\ta'), (0, '3\\tx')]
        """
        jconf = self._dictToJavaMap(conf)
        assert self._jvm is not None
        jrdd = self._jvm.PythonRDD.hadoopFile(
            self._jsc,
            path,
            inputFormatClass,
            keyClass,
            valueClass,
            keyConverter,
            valueConverter,
            jconf,
            batchSize,
        )
        return RDD(jrdd, self)

    def hadoopRDD(
        self,
        inputFormatClass: str,
        keyClass: str,
        valueClass: str,
        keyConverter: Optional[str] = None,
        valueConverter: Optional[str] = None,
        conf: Optional[Dict[str, str]] = None,
        batchSize: int = 0,
    ) -> RDD[Tuple[T, U]]:
        """
        Read an 'old' Hadoop InputFormat with arbitrary key and value class, from an arbitrary
        Hadoop configuration, which is passed in as a Python dict.
        This will be converted into a Configuration in Java.
        The mechanism is the same as for meth:`SparkContext.sequenceFile`.

        .. versionadded:: 1.1.0

        Parameters
        ----------
        inputFormatClass : str
            fully qualified classname of Hadoop InputFormat
            (e.g. "org.apache.hadoop.mapreduce.lib.input.TextInputFormat")
        keyClass : str
            fully qualified classname of key Writable class (e.g. "org.apache.hadoop.io.Text")
        valueClass : str
            fully qualified classname of value Writable class
            (e.g. "org.apache.hadoop.io.LongWritable")
        keyConverter : str, optional
            fully qualified name of a function returning key WritableConverter
        valueConverter : str, optional
            fully qualified name of a function returning value WritableConverter
        conf : dict, optional
            Hadoop configuration, passed in as a dict
        batchSize : int, optional, default 0
            The number of Python objects represented as a single
            Java object. (default 0, choose batchSize automatically)

        Returns
        -------
        :class:`RDD`
            RDD of tuples of key and corresponding value

        See Also
        --------
        :meth:`RDD.saveAsNewAPIHadoopDataset`
        :meth:`RDD.saveAsHadoopDataset`
        :meth:`SparkContext.newAPIHadoopRDD`
        :meth:`SparkContext.hadoopFile`

        Examples
        --------
        >>> import os
        >>> import tempfile

        Set the related classes

        >>> output_format_class = "org.apache.hadoop.mapred.TextOutputFormat"
        >>> input_format_class = "org.apache.hadoop.mapred.TextInputFormat"
        >>> key_class = "org.apache.hadoop.io.IntWritable"
        >>> value_class = "org.apache.hadoop.io.Text"

        >>> with tempfile.TemporaryDirectory() as d:
        ...     path = os.path.join(d, "old_hadoop_file")
        ...
        ...     # Create the conf for writing
        ...     write_conf = {
        ...         "mapred.output.format.class": output_format_class,
        ...         "mapreduce.job.output.key.class": key_class,
        ...         "mapreduce.job.output.value.class": value_class,
        ...         "mapreduce.output.fileoutputformat.outputdir": path,
        ...     }
        ...
        ...     # Write a temporary Hadoop file
        ...     rdd = sc.parallelize([(1, ""), (1, "a"), (3, "x")])
        ...     rdd.saveAsHadoopDataset(conf=write_conf)
        ...
        ...     # Create the conf for reading
        ...     read_conf = {"mapreduce.input.fileinputformat.inputdir": path}
        ...
        ...     loaded = sc.hadoopRDD(input_format_class, key_class, value_class, conf=read_conf)
        ...     collected = sorted(loaded.collect())

        >>> collected
        [(0, '1\\t'), (0, '1\\ta'), (0, '3\\tx')]
        """
        jconf = self._dictToJavaMap(conf)
        assert self._jvm is not None
        jrdd = self._jvm.PythonRDD.hadoopRDD(
            self._jsc,
            inputFormatClass,
            keyClass,
            valueClass,
            keyConverter,
            valueConverter,
            jconf,
            batchSize,
        )
        return RDD(jrdd, self)

    def _checkpointFile(self, name: str, input_deserializer: PairDeserializer) -> RDD:
        jrdd = self._jsc.checkpointFile(name)
        return RDD(jrdd, self, input_deserializer)

    def union(self, rdds: List[RDD[T]]) -> RDD[T]:
        """
        Build the union of a list of RDDs.

        This supports unions() of RDDs with different serialized formats,
        although this forces them to be reserialized using the default
        serializer:

        .. versionadded:: 0.7.0

        See Also
        --------
        :meth:`RDD.union`

        Examples
        --------
        >>> import os
        >>> import tempfile
        >>> with tempfile.TemporaryDirectory() as d:
        ...     # generate a text RDD
        ...     with open(os.path.join(d, "union-text.txt"), "w") as f:
        ...         _ = f.write("Hello")
        ...     text_rdd = sc.textFile(d)
        ...
        ...     # generate another RDD
        ...     parallelized = sc.parallelize(["World!"])
        ...
        ...     unioned = sorted(sc.union([text_rdd, parallelized]).collect())

        >>> unioned
        ['Hello', 'World!']
        """
        first_jrdd_deserializer = rdds[0]._jrdd_deserializer
        if any(x._jrdd_deserializer != first_jrdd_deserializer for x in rdds):
            rdds = [x._reserialize() for x in rdds]
        gw = SparkContext._gateway
        assert gw is not None
        jvm = SparkContext._jvm
        assert jvm is not None
        jrdd_cls = jvm.org.apache.spark.api.java.JavaRDD
        jpair_rdd_cls = jvm.org.apache.spark.api.java.JavaPairRDD
        jdouble_rdd_cls = jvm.org.apache.spark.api.java.JavaDoubleRDD
        if is_instance_of(gw, rdds[0]._jrdd, jrdd_cls):
            cls = jrdd_cls
        elif is_instance_of(gw, rdds[0]._jrdd, jpair_rdd_cls):
            cls = jpair_rdd_cls
        elif is_instance_of(gw, rdds[0]._jrdd, jdouble_rdd_cls):
            cls = jdouble_rdd_cls
        else:
            cls_name = rdds[0]._jrdd.getClass().getCanonicalName()
            raise TypeError("Unsupported Java RDD class %s" % cls_name)
        jrdds = gw.new_array(cls, len(rdds))
        for i in range(0, len(rdds)):
            jrdds[i] = rdds[i]._jrdd
        return RDD(self._jsc.union(jrdds), self, rdds[0]._jrdd_deserializer)

    def broadcast(self, value: T) -> "Broadcast[T]":
        """
        Broadcast a read-only variable to the cluster, returning a :class:`Broadcast`
        object for reading it in distributed functions. The variable will
        be sent to each cluster only once.

        .. versionadded:: 0.7.0

        Parameters
        ----------
        value : T
            value to broadcast to the Spark nodes

        Returns
        -------
        :class:`Broadcast`
            :class:`Broadcast` object, a read-only variable cached on each machine

        Examples
        --------
        >>> mapping = {1: 10001, 2: 10002}
        >>> bc = sc.broadcast(mapping)

        >>> rdd = sc.range(5)
        >>> rdd2 = rdd.map(lambda i: bc.value[i] if i in bc.value else -1)
        >>> rdd2.collect()
        [-1, 10001, 10002, -1, -1]

        >>> bc.destroy()
        """
        return Broadcast(self, value, self._pickled_broadcast_vars)

    def accumulator(
        self, value: T, accum_param: Optional["AccumulatorParam[T]"] = None
    ) -> "Accumulator[T]":
        """
        Create an :class:`Accumulator` with the given initial value, using a given
        :class:`AccumulatorParam` helper object to define how to add values of the
        data type if provided. Default AccumulatorParams are used for integers
        and floating-point numbers if you do not provide one. For other types,
        a custom AccumulatorParam can be used.

        .. versionadded:: 0.7.0

        Parameters
        ----------
        value : T
            initialized value
        accum_param : :class:`pyspark.AccumulatorParam`, optional
            helper object to define how to add values

        Returns
        -------
        :class:`Accumulator`
            `Accumulator` object, a shared variable that can be accumulated

        Examples
        --------
        >>> acc = sc.accumulator(9)
        >>> acc.value
        9
        >>> acc += 1
        >>> acc.value
        10

        Accumulator object can be accumulated in RDD operations:

        >>> rdd = sc.range(5)
        >>> def f(x):
        ...     global acc
        ...     acc += 1
        ...
        >>> rdd.foreach(f)
        >>> acc.value
        15
        """
        if accum_param is None:
            if isinstance(value, int):
                accum_param = cast("AccumulatorParam[T]", accumulators.INT_ACCUMULATOR_PARAM)
            elif isinstance(value, float):
                accum_param = cast("AccumulatorParam[T]", accumulators.FLOAT_ACCUMULATOR_PARAM)
            elif isinstance(value, complex):
                accum_param = cast("AccumulatorParam[T]", accumulators.COMPLEX_ACCUMULATOR_PARAM)
            else:
                raise TypeError("No default accumulator param for type %s" % type(value))
        SparkContext._next_accum_id += 1
        return Accumulator(SparkContext._next_accum_id - 1, value, accum_param)

    def addFile(self, path: str, recursive: bool = False) -> None:
        """
        Add a file to be downloaded with this Spark job on every node.
        The `path` passed can be either a local file, a file in HDFS
        (or other Hadoop-supported filesystems), or an HTTP, HTTPS or
        FTP URI.

        To access the file in Spark jobs, use :meth:`SparkFiles.get` with the
        filename to find its download location.

        A directory can be given if the recursive option is set to True.
        Currently directories are only supported for Hadoop-supported filesystems.

        .. versionadded:: 0.7.0

        Parameters
        ----------
        path : str
            can be either a local file, a file in HDFS (or other Hadoop-supported
            filesystems), or an HTTP, HTTPS or FTP URI. To access the file in Spark jobs,
            use :meth:`SparkFiles.get` to find its download location.
        recursive : bool, default False
            whether to recursively add files in the input directory

        See Also
        --------
        :meth:`SparkContext.listFiles`
        :meth:`SparkContext.addPyFile`
        :meth:`SparkFiles.get`

        Notes
        -----
        A path can be added only once. Subsequent additions of the same path are ignored.

        Examples
        --------
        >>> import os
        >>> import tempfile
        >>> from pyspark import SparkFiles

        >>> with tempfile.TemporaryDirectory() as d:
        ...     path1 = os.path.join(d, "test1.txt")
        ...     with open(path1, "w") as f:
        ...         _ = f.write("100")
        ...
        ...     path2 = os.path.join(d, "test2.txt")
        ...     with open(path2, "w") as f:
        ...         _ = f.write("200")
        ...
        ...     sc.addFile(path1)
        ...     file_list1 = sorted(sc.listFiles)
        ...
        ...     sc.addFile(path2)
        ...     file_list2 = sorted(sc.listFiles)
        ...
        ...     # add path2 twice, this addition will be ignored
        ...     sc.addFile(path2)
        ...     file_list3 = sorted(sc.listFiles)
        ...
        ...     def func(iterator):
        ...         with open(SparkFiles.get("test1.txt")) as f:
        ...             mul = int(f.readline())
        ...             return [x * mul for x in iterator]
        ...
        ...     collected = sc.parallelize([1, 2, 3, 4]).mapPartitions(func).collect()

        >>> file_list1
        ['file:/.../test1.txt']
        >>> file_list2
        ['file:/.../test1.txt', 'file:/.../test2.txt']
        >>> file_list3
        ['file:/.../test1.txt', 'file:/.../test2.txt']
        >>> collected
        [100, 200, 300, 400]
        """
        self._jsc.sc().addFile(path, recursive)

    @property
    def listFiles(self) -> List[str]:
        """Returns a list of file paths that are added to resources.

        .. versionadded:: 3.4.0

        See Also
        --------
        :meth:`SparkContext.addFile`
        """
        return list(
<<<<<<< HEAD
            self._jvm.scala.collection.JavaConverters.seqAsJavaList(  # type: ignore[union-attr]
=======
            self._jvm.scala.jdk.javaapi.CollectionConverters.asJava(  # type: ignore[union-attr]
>>>>>>> 54d5087c
                self._jsc.sc().listFiles()
            )
        )

    def addPyFile(self, path: str) -> None:
        """
        Add a .py or .zip dependency for all tasks to be executed on this
        SparkContext in the future.  The `path` passed can be either a local
        file, a file in HDFS (or other Hadoop-supported filesystems), or an
        HTTP, HTTPS or FTP URI.

        .. versionadded:: 0.7.0

        Parameters
        ----------
        path : str
            can be either a .py file or .zip dependency.

        See Also
        --------
        :meth:`SparkContext.addFile`

        Notes
        -----
        A path can be added only once. Subsequent additions of the same path are ignored.
        """
        self.addFile(path)
        (dirname, filename) = os.path.split(path)  # dirname may be directory or HDFS/S3 prefix
        if filename[-4:].lower() in self.PACKAGE_EXTENSIONS:
            assert self._python_includes is not None
            self._python_includes.append(filename)
            # for tests in local mode
            sys.path.insert(1, os.path.join(SparkFiles.getRootDirectory(), filename))

        importlib.invalidate_caches()

    def addArchive(self, path: str) -> None:
        """
        Add an archive to be downloaded with this Spark job on every node.
        The `path` passed can be either a local file, a file in HDFS
        (or other Hadoop-supported filesystems), or an HTTP, HTTPS or
        FTP URI.

        To access the file in Spark jobs, use :meth:`SparkFiles.get` with the
        filename to find its download/unpacked location. The given path should
        be one of .zip, .tar, .tar.gz, .tgz and .jar.

        .. versionadded:: 3.3.0

        Parameters
        ----------
        path : str
            can be either a local file, a file in HDFS (or other Hadoop-supported
            filesystems), or an HTTP, HTTPS or FTP URI. To access the file in Spark jobs,
            use :meth:`SparkFiles.get` to find its download location.

        See Also
        --------
        :meth:`SparkContext.listArchives`
        :meth:`SparkFiles.get`

        Notes
        -----
        A path can be added only once. Subsequent additions of the same path are ignored.
        This API is experimental.

        Examples
        --------
        Creates a zipped file that contains a text file written '100'.

        >>> import os
        >>> import tempfile
        >>> import zipfile
        >>> from pyspark import SparkFiles

        >>> with tempfile.TemporaryDirectory() as d:
        ...     path = os.path.join(d, "test.txt")
        ...     with open(path, "w") as f:
        ...         _ = f.write("100")
        ...
        ...     zip_path1 = os.path.join(d, "test1.zip")
        ...     with zipfile.ZipFile(zip_path1, "w", zipfile.ZIP_DEFLATED) as z:
        ...         z.write(path, os.path.basename(path))
        ...
        ...     zip_path2 = os.path.join(d, "test2.zip")
        ...     with zipfile.ZipFile(zip_path2, "w", zipfile.ZIP_DEFLATED) as z:
        ...         z.write(path, os.path.basename(path))
        ...
        ...     sc.addArchive(zip_path1)
        ...     arch_list1 = sorted(sc.listArchives)
        ...
        ...     sc.addArchive(zip_path2)
        ...     arch_list2 = sorted(sc.listArchives)
        ...
        ...     # add zip_path2 twice, this addition will be ignored
        ...     sc.addArchive(zip_path2)
        ...     arch_list3 = sorted(sc.listArchives)
        ...
        ...     def func(iterator):
        ...         with open("%s/test.txt" % SparkFiles.get("test1.zip")) as f:
        ...             mul = int(f.readline())
        ...             return [x * mul for x in iterator]
        ...
        ...     collected = sc.parallelize([1, 2, 3, 4]).mapPartitions(func).collect()

        >>> arch_list1
        ['file:/.../test1.zip']
        >>> arch_list2
        ['file:/.../test1.zip', 'file:/.../test2.zip']
        >>> arch_list3
        ['file:/.../test1.zip', 'file:/.../test2.zip']
        >>> collected
        [100, 200, 300, 400]
        """
        self._jsc.sc().addArchive(path)

    @property
    def listArchives(self) -> List[str]:
        """Returns a list of archive paths that are added to resources.

        .. versionadded:: 3.4.0

        See Also
        --------
        :meth:`SparkContext.addArchive`
        """
        return list(
<<<<<<< HEAD
            self._jvm.scala.collection.JavaConverters.seqAsJavaList(  # type: ignore[union-attr]
=======
            self._jvm.scala.jdk.javaapi.CollectionConverters.asJava(  # type: ignore[union-attr]
>>>>>>> 54d5087c
                self._jsc.sc().listArchives()
            )
        )

    def setCheckpointDir(self, dirName: str) -> None:
        """
        Set the directory under which RDDs are going to be checkpointed. The
        directory must be an HDFS path if running on a cluster.

        .. versionadded:: 0.7.0

        Parameters
        ----------
        dirName : str
            path to the directory where checkpoint files will be stored
            (must be HDFS path if running in cluster)

        See Also
        --------
        :meth:`SparkContext.getCheckpointDir`
        :meth:`RDD.checkpoint`
        :meth:`RDD.getCheckpointFile`
        """
        self._jsc.sc().setCheckpointDir(dirName)

    def getCheckpointDir(self) -> Optional[str]:
        """
        Return the directory where RDDs are checkpointed. Returns None if no
        checkpoint directory has been set.

        .. versionadded:: 3.1.0

        See Also
        --------
        :meth:`SparkContext.setCheckpointDir`
        :meth:`RDD.checkpoint`
        :meth:`RDD.getCheckpointFile`
        """
        if not self._jsc.sc().getCheckpointDir().isEmpty():
            return self._jsc.sc().getCheckpointDir().get()
        return None

    def _getJavaStorageLevel(self, storageLevel: StorageLevel) -> JavaObject:
        """
        Returns a Java StorageLevel based on a pyspark.StorageLevel.
        """
        if not isinstance(storageLevel, StorageLevel):
            raise TypeError("storageLevel must be of type pyspark.StorageLevel")
        assert self._jvm is not None
        newStorageLevel = self._jvm.org.apache.spark.storage.StorageLevel
        return newStorageLevel(
            storageLevel.useDisk,
            storageLevel.useMemory,
            storageLevel.useOffHeap,
            storageLevel.deserialized,
            storageLevel.replication,
        )

    def setJobGroup(self, groupId: str, description: str, interruptOnCancel: bool = False) -> None:
        """
        Assigns a group ID to all the jobs started by this thread until the group ID is set to a
        different value or cleared.

        Often, a unit of execution in an application consists of multiple Spark actions or jobs.
        Application programmers can use this method to group all those jobs together and give a
        group description. Once set, the Spark web UI will associate such jobs with this group.

        The application can use :meth:`SparkContext.cancelJobGroup` to cancel all
        running jobs in this group.

        .. versionadded:: 1.0.0

        Parameters
        ----------
        groupId : str
            The group ID to assign.
        description : str
            The description to set for the job group.
        interruptOnCancel : bool, optional, default False
            whether to interrupt jobs on job cancellation.

        Notes
        -----
        If interruptOnCancel is set to true for the job group, then job cancellation will result
        in Thread.interrupt() being called on the job's executor threads. This is useful to help
        ensure that the tasks are actually stopped in a timely manner, but is off by default due
        to HDFS-1208, where HDFS may respond to Thread.interrupt() by marking nodes as dead.

        If you run jobs in parallel, use :class:`pyspark.InheritableThread` for thread
        local inheritance.

        See Also
        --------
        :meth:`SparkContext.cancelJobGroup`

        Examples
        --------
        >>> import threading
        >>> from time import sleep
        >>> from pyspark import InheritableThread
        >>> result = "Not Set"
        >>> lock = threading.Lock()
        >>> def map_func(x):
        ...     sleep(100)
        ...     raise RuntimeError("Task should have been cancelled")
        ...
        >>> def start_job(x):
        ...     global result
        ...     try:
        ...         sc.setJobGroup("job_to_cancel", "some description")
        ...         result = sc.parallelize(range(x)).map(map_func).collect()
        ...     except Exception as e:
        ...         result = "Cancelled"
        ...     lock.release()
        ...
        >>> def stop_job():
        ...     sleep(5)
        ...     sc.cancelJobGroup("job_to_cancel")
        ...
        >>> suppress = lock.acquire()
        >>> suppress = InheritableThread(target=start_job, args=(10,)).start()
        >>> suppress = InheritableThread(target=stop_job).start()
        >>> suppress = lock.acquire()
        >>> print(result)
        Cancelled
        """
        self._jsc.setJobGroup(groupId, description, interruptOnCancel)

    def setInterruptOnCancel(self, interruptOnCancel: bool) -> None:
        """
        Set the behavior of job cancellation from jobs started in this thread.

        .. versionadded:: 3.5.0

        Parameters
        ----------
        interruptOnCancel : bool
            If true, then job cancellation will result in ``Thread.interrupt()``
            being called on the job's executor threads. This is useful to help ensure that
            the tasks are actually stopped in a timely manner, but is off by default due to
            HDFS-1208, where HDFS may respond to ``Thread.interrupt()`` by marking nodes as dead.

        See Also
        --------
        :meth:`SparkContext.addJobTag`
        :meth:`SparkContext.removeJobTag`
        :meth:`SparkContext.cancelAllJobs`
        :meth:`SparkContext.cancelJobGroup`
        :meth:`SparkContext.cancelJobsWithTag`
        """
        self._jsc.setInterruptOnCancel(interruptOnCancel)

    def addJobTag(self, tag: str) -> None:
        """
        Add a tag to be assigned to all the jobs started by this thread.

<<<<<<< HEAD
=======
        Often, a unit of execution in an application consists of multiple Spark actions or jobs.
        Application programmers can use this method to group all those jobs together and give a
        group tag. The application can use :meth:`SparkContext.cancelJobsWithTag` to cancel all
        running executions with this tag.

        There may be multiple tags present at the same time, so different parts of application may
        use different tags to perform cancellation at different levels of granularity.

>>>>>>> 54d5087c
        .. versionadded:: 3.5.0

        Parameters
        ----------
        tag : str
            The tag to be added. Cannot contain ',' (comma) character.

        See Also
        --------
        :meth:`SparkContext.removeJobTag`
        :meth:`SparkContext.getJobTags`
        :meth:`SparkContext.clearJobTags`
        :meth:`SparkContext.cancelJobsWithTag`
        :meth:`SparkContext.setInterruptOnCancel`

        Examples
        --------
        >>> import threading
        >>> from time import sleep
        >>> from pyspark import InheritableThread
        >>> sc.setInterruptOnCancel(interruptOnCancel=True)
        >>> result = "Not Set"
        >>> lock = threading.Lock()
        >>> def map_func(x):
        ...     sleep(100)
        ...     raise RuntimeError("Task should have been cancelled")
        ...
        >>> def start_job(x):
        ...     global result
        ...     try:
        ...         sc.addJobTag("job_to_cancel")
        ...         result = sc.parallelize(range(x)).map(map_func).collect()
        ...     except Exception as e:
        ...         result = "Cancelled"
        ...     lock.release()
        ...
        >>> def stop_job():
        ...     sleep(5)
        ...     sc.cancelJobsWithTag("job_to_cancel")
        ...
        >>> suppress = lock.acquire()
        >>> suppress = InheritableThread(target=start_job, args=(10,)).start()
        >>> suppress = InheritableThread(target=stop_job).start()
        >>> suppress = lock.acquire()
        >>> print(result)
        Cancelled
        >>> sc.clearJobTags()
        """
        self._jsc.addJobTag(tag)

    def removeJobTag(self, tag: str) -> None:
        """
        Remove a tag previously added to be assigned to all the jobs started by this thread.
        Noop if such a tag was not added earlier.

        .. versionadded:: 3.5.0

        Parameters
        ----------
        tag : str
            The tag to be removed. Cannot contain ',' (comma) character.

        See Also
        --------
        :meth:`SparkContext.addJobTag`
        :meth:`SparkContext.getJobTags`
        :meth:`SparkContext.clearJobTags`
        :meth:`SparkContext.cancelJobsWithTag`
        :meth:`SparkContext.setInterruptOnCancel`

        Examples
        --------
        >>> sc.addJobTag("job_to_cancel1")
        >>> sc.addJobTag("job_to_cancel2")
        >>> sc.getJobTags()
        {'job_to_cancel1', 'job_to_cancel2'}
        >>> sc.removeJobTag("job_to_cancel1")
        >>> sc.getJobTags()
        {'job_to_cancel2'}
        >>> sc.clearJobTags()
        """
        self._jsc.removeJobTag(tag)

    def getJobTags(self) -> Set[str]:
        """
        Get the tags that are currently set to be assigned to all the jobs started by this thread.

        .. versionadded:: 3.5.0

        Returns
        -------
        set of str
            the tags that are currently set to be assigned to all the jobs started by this thread.

        See Also
        --------
        :meth:`SparkContext.addJobTag`
        :meth:`SparkContext.removeJobTag`
        :meth:`SparkContext.clearJobTags`
        :meth:`SparkContext.cancelJobsWithTag`
        :meth:`SparkContext.setInterruptOnCancel`

        Examples
        --------
        >>> sc.addJobTag("job_to_cancel")
        >>> sc.getJobTags()
        {'job_to_cancel'}
        >>> sc.clearJobTags()
        """
        return self._jsc.getJobTags()

    def clearJobTags(self) -> None:
        """
        Clear the current thread's job tags.

        .. versionadded:: 3.5.0

        See Also
        --------
        :meth:`SparkContext.addJobTag`
        :meth:`SparkContext.removeJobTag`
        :meth:`SparkContext.getJobTags`
        :meth:`SparkContext.cancelJobsWithTag`
        :meth:`SparkContext.setInterruptOnCancel`

        Examples
        --------
        >>> sc.addJobTag("job_to_cancel")
        >>> sc.clearJobTags()
        >>> sc.getJobTags()
        set()
        """
        self._jsc.clearJobTags()

    def setLocalProperty(self, key: str, value: str) -> None:
        """
        Set a local property that affects jobs submitted from this thread, such as the
        Spark fair scheduler pool.

<<<<<<< HEAD
=======
        To remove/unset property simply set `value` to None e.g. sc.setLocalProperty("key", None)

>>>>>>> 54d5087c
        .. versionadded:: 1.0.0

        Parameters
        ----------
        key : str
            The key of the local property to set.
        value : str
<<<<<<< HEAD
            The value of the local property to set.
=======
            The value of the local property to set. If set to `None` then the
            property will be removed
>>>>>>> 54d5087c

        See Also
        --------
        :meth:`SparkContext.getLocalProperty`

        Notes
        -----
        If you run jobs in parallel, use :class:`pyspark.InheritableThread` for thread
        local inheritance.
        """
        self._jsc.setLocalProperty(key, value)

    def getLocalProperty(self, key: str) -> Optional[str]:
        """
        Get a local property set in this thread, or null if it is missing. See
        :meth:`setLocalProperty`.

        .. versionadded:: 1.0.0

        See Also
        --------
        :meth:`SparkContext.setLocalProperty`
        """
        return self._jsc.getLocalProperty(key)

    def setJobDescription(self, value: str) -> None:
        """
        Set a human readable description of the current job.

        .. versionadded:: 2.3.0

        Parameters
        ----------
        value : str
            The job description to set.

        Notes
        -----
        If you run jobs in parallel, use :class:`pyspark.InheritableThread` for thread
        local inheritance.
        """
        self._jsc.setJobDescription(value)

    def sparkUser(self) -> str:
        """
        Get SPARK_USER for user who is running SparkContext.

        .. versionadded:: 1.0.0
        """
        return self._jsc.sc().sparkUser()

    def cancelJobGroup(self, groupId: str) -> None:
        """
        Cancel active jobs for the specified group. See :meth:`SparkContext.setJobGroup`.
        for more information.

        .. versionadded:: 1.1.0

        Parameters
        ----------
        groupId : str
            The group ID to cancel the job.

        See Also
        --------
        :meth:`SparkContext.setJobGroup`
        """
        self._jsc.sc().cancelJobGroup(groupId)

    def cancelJobsWithTag(self, tag: str) -> None:
        """
        Cancel active jobs that have the specified tag. See
        :meth:`SparkContext.addJobTag`.

        .. versionadded:: 3.5.0

        Parameters
        ----------
        tag : str
            The tag to be cancelled. Cannot contain ',' (comma) character.

        See Also
        --------
        :meth:`SparkContext.addJobTag`
        :meth:`SparkContext.removeJobTag`
        :meth:`SparkContext.getJobTags`
        :meth:`SparkContext.clearJobTags`
        :meth:`SparkContext.setInterruptOnCancel`
        """
        return self._jsc.cancelJobsWithTag(tag)

    def cancelAllJobs(self) -> None:
        """
        Cancel all jobs that have been scheduled or are running.

        .. versionadded:: 1.1.0

        See Also
        --------
        :meth:`SparkContext.cancelJobGroup`
        :meth:`SparkContext.cancelJobsWithTag`
        :meth:`SparkContext.runJob`
        """
        self._jsc.sc().cancelAllJobs()

    def statusTracker(self) -> StatusTracker:
        """
        Return :class:`StatusTracker` object

        .. versionadded:: 1.4.0
        """
        return StatusTracker(self._jsc.statusTracker())

    def runJob(
        self,
        rdd: RDD[T],
        partitionFunc: Callable[[Iterable[T]], Iterable[U]],
        partitions: Optional[Sequence[int]] = None,
        allowLocal: bool = False,
    ) -> List[U]:
        """
        Executes the given partitionFunc on the specified set of partitions,
        returning the result as an array of elements.

        If 'partitions' is not specified, this will run over all partitions.

        .. versionadded:: 1.1.0

        Parameters
        ----------
        rdd : :class:`RDD`
            target RDD to run tasks on
        partitionFunc : function
            a function to run on each partition of the RDD
        partitions : list, optional
            set of partitions to run on; some jobs may not want to compute on all
            partitions of the target RDD, e.g. for operations like `first`
        allowLocal : bool, default False
            this parameter takes no effect

        Returns
        -------
        list
            results of specified partitions

        See Also
        --------
        :meth:`SparkContext.cancelAllJobs`

        Examples
        --------
        >>> myRDD = sc.parallelize(range(6), 3)
        >>> sc.runJob(myRDD, lambda part: [x * x for x in part])
        [0, 1, 4, 9, 16, 25]

        >>> myRDD = sc.parallelize(range(6), 3)
        >>> sc.runJob(myRDD, lambda part: [x * x for x in part], [0, 2], True)
        [0, 1, 16, 25]
        """
        if partitions is None:
            partitions = list(range(rdd._jrdd.partitions().size()))

        # Implementation note: This is implemented as a mapPartitions followed
        # by runJob() in order to avoid having to pass a Python lambda into
        # SparkContext#runJob.
        mappedRDD = rdd.mapPartitions(partitionFunc)
        assert self._jvm is not None
        sock_info = self._jvm.PythonRDD.runJob(self._jsc.sc(), mappedRDD._jrdd, partitions)
        return list(_load_from_socket(sock_info, mappedRDD._jrdd_deserializer))

    def show_profiles(self) -> None:
        """Print the profile stats to stdout

        .. versionadded:: 1.2.0

        See Also
        --------
        :meth:`SparkContext.dump_profiles`
        """
        if self.profiler_collector is not None:
            self.profiler_collector.show_profiles()
        else:
            raise PySparkRuntimeError(
                error_class="INCORRECT_CONF_FOR_PROFILE",
                message_parameters={},
            )

    def dump_profiles(self, path: str) -> None:
        """Dump the profile stats into directory `path`

        .. versionadded:: 1.2.0

        See Also
        --------
        :meth:`SparkContext.show_profiles`
        """
        if self.profiler_collector is not None:
            self.profiler_collector.dump_profiles(path)
        else:
            raise PySparkRuntimeError(
                error_class="INCORRECT_CONF_FOR_PROFILE",
                message_parameters={},
            )

    def getConf(self) -> SparkConf:
        """Return a copy of this SparkContext's configuration :class:`SparkConf`.

        .. versionadded:: 2.1.0
        """
        conf = SparkConf()
        conf.setAll(self._conf.getAll())
        return conf

    @property
    def resources(self) -> Dict[str, ResourceInformation]:
        """
        Return the resource information of this :class:`SparkContext`.
        A resource could be a GPU, FPGA, etc.

        .. versionadded:: 3.0.0
        """
        resources = {}
        jresources = self._jsc.resources()
        for x in jresources:
            name = jresources[x].name()
            jaddresses = jresources[x].addresses()
            addrs = [addr for addr in jaddresses]
            resources[name] = ResourceInformation(name, addrs)
        return resources

    @staticmethod
    def _assert_on_driver() -> None:
        """
        Called to ensure that SparkContext is created only on the Driver.

        Throws an exception if a SparkContext is about to be created in executors.
        """
        if TaskContext.get() is not None:
            raise PySparkRuntimeError(
                error_class="CONTEXT_ONLY_VALID_ON_DRIVER",
                message_parameters={},
            )


def _test() -> None:
    import doctest
    from pyspark import SparkConf

    globs = globals().copy()
    conf = SparkConf().set("spark.ui.enabled", "True")
    globs["sc"] = SparkContext("local[4]", "context tests", conf=conf)
    (failure_count, test_count) = doctest.testmod(globs=globs, optionflags=doctest.ELLIPSIS)
    globs["sc"].stop()
    if failure_count:
        sys.exit(-1)


if __name__ == "__main__":
    _test()<|MERGE_RESOLUTION|>--- conflicted
+++ resolved
@@ -932,15 +932,9 @@
         Read a text file from HDFS, a local file system (available on all
         nodes), or any Hadoop-supported file system URI, and return it as an
         RDD of Strings. The text files must be encoded as UTF-8.
-<<<<<<< HEAD
 
         .. versionadded:: 0.7.0
 
-=======
-
-        .. versionadded:: 0.7.0
-
->>>>>>> 54d5087c
         Parameters
         ----------
         name : str
@@ -1914,11 +1908,7 @@
         :meth:`SparkContext.addFile`
         """
         return list(
-<<<<<<< HEAD
-            self._jvm.scala.collection.JavaConverters.seqAsJavaList(  # type: ignore[union-attr]
-=======
             self._jvm.scala.jdk.javaapi.CollectionConverters.asJava(  # type: ignore[union-attr]
->>>>>>> 54d5087c
                 self._jsc.sc().listFiles()
             )
         )
@@ -2046,11 +2036,7 @@
         :meth:`SparkContext.addArchive`
         """
         return list(
-<<<<<<< HEAD
-            self._jvm.scala.collection.JavaConverters.seqAsJavaList(  # type: ignore[union-attr]
-=======
             self._jvm.scala.jdk.javaapi.CollectionConverters.asJava(  # type: ignore[union-attr]
->>>>>>> 54d5087c
                 self._jsc.sc().listArchives()
             )
         )
@@ -2207,8 +2193,6 @@
         """
         Add a tag to be assigned to all the jobs started by this thread.
 
-<<<<<<< HEAD
-=======
         Often, a unit of execution in an application consists of multiple Spark actions or jobs.
         Application programmers can use this method to group all those jobs together and give a
         group tag. The application can use :meth:`SparkContext.cancelJobsWithTag` to cancel all
@@ -2217,7 +2201,6 @@
         There may be multiple tags present at the same time, so different parts of application may
         use different tags to perform cancellation at different levels of granularity.
 
->>>>>>> 54d5087c
         .. versionadded:: 3.5.0
 
         Parameters
@@ -2357,11 +2340,8 @@
         Set a local property that affects jobs submitted from this thread, such as the
         Spark fair scheduler pool.
 
-<<<<<<< HEAD
-=======
         To remove/unset property simply set `value` to None e.g. sc.setLocalProperty("key", None)
 
->>>>>>> 54d5087c
         .. versionadded:: 1.0.0
 
         Parameters
@@ -2369,12 +2349,8 @@
         key : str
             The key of the local property to set.
         value : str
-<<<<<<< HEAD
-            The value of the local property to set.
-=======
             The value of the local property to set. If set to `None` then the
             property will be removed
->>>>>>> 54d5087c
 
         See Also
         --------
