#!/usr/bin/env python3

#
# Licensed to the Apache Software Foundation (ASF) under one or more
# contributor license agreements.  See the NOTICE file distributed with
# this work for additional information regarding copyright ownership.
# The ASF licenses this file to You under the Apache License, Version 2.0
# (the "License"); you may not use this file except in compliance with
# the License.  You may obtain a copy of the License at
#
#    http://www.apache.org/licenses/LICENSE-2.0
#
# Unless required by applicable law or agreed to in writing, software
# distributed under the License is distributed on an "AS IS" BASIS,
# WITHOUT WARRANTIES OR CONDITIONS OF ANY KIND, either express or implied.
# See the License for the specific language governing permissions and
# limitations under the License.
#

import logging
from argparse import ArgumentParser
import os
import platform
import re
import shutil
import subprocess
import sys
import tempfile
from threading import Thread, Lock
import time
import uuid
import queue as Queue
from multiprocessing import Manager


# Append `SPARK_HOME/dev` to the Python path so that we can import the sparktestsupport module
sys.path.append(os.path.join(os.path.dirname(os.path.realpath(__file__)), "../dev/"))


from sparktestsupport import SPARK_HOME  # noqa (suppress pep8 warnings)
from sparktestsupport.shellutils import which, subprocess_check_output  # noqa
from sparktestsupport.modules import all_modules, pyspark_sql  # noqa


python_modules = dict((m.name, m) for m in all_modules if m.python_test_goals if m.name != 'root')


def print_red(text):
    print('\033[31m' + text + '\033[0m')


def get_valid_filename(s):
    """Replace whitespaces and special characters in the given string to get a valid file name."""
    s = s.strip().replace(' ', '_').replace(os.sep, '_')
    return re.sub(r'(?u)[^-\w.]', '', s)


SKIPPED_TESTS = None
LOG_FILE = os.path.join(SPARK_HOME, "python/unit-tests.log")
FAILURE_REPORTING_LOCK = Lock()
LOGGER = logging.getLogger()

# Find out where the assembly jars are located.
# TODO: revisit for Scala 2.13
<<<<<<< HEAD
for scala in ["2.12", "2.13"]:
=======
for scala in ["2.13"]:
>>>>>>> 54d5087c
    build_dir = os.path.join(SPARK_HOME, "assembly", "target", "scala-" + scala)
    if os.path.isdir(build_dir):
        SPARK_DIST_CLASSPATH = os.path.join(build_dir, "jars", "*")
        break
else:
    raise RuntimeError("Cannot find assembly build directory, please build Spark first.")


def run_individual_python_test(target_dir, test_name, pyspark_python, keep_test_output):
    """
    Runs an individual test. This function is called by the multi-process runner of all tests.

    Parameters
    ----------
    target_dir
        Destination for the Hive and log directory.
    test_name
        Test name.
    pyspark_python
        Python version used to run the test.
    keep_test_output
        Flag indicating if the test output should be retained after successful execution.

    """
    env = dict(os.environ)
    env.update({
        'SPARK_DIST_CLASSPATH': SPARK_DIST_CLASSPATH,
        'SPARK_TESTING': '1',
        'SPARK_PREPEND_CLASSES': '1',
        'PYSPARK_PYTHON': which(pyspark_python),
        'PYSPARK_DRIVER_PYTHON': which(pyspark_python),
        # Preserve legacy nested timezone behavior for pyarrow>=2, remove after SPARK-32285
        'PYARROW_IGNORE_TIMEZONE': '1',
    })

    # Create a unique temp directory under 'target/' for each run. The TMPDIR variable is
    # recognized by the tempfile module to override the default system temp directory.
    tmp_dir = os.path.join(target_dir, str(uuid.uuid4()))
    while os.path.isdir(tmp_dir):
        tmp_dir = os.path.join(target_dir, str(uuid.uuid4()))
    os.mkdir(tmp_dir)
    env["TMPDIR"] = tmp_dir
    metastore_dir = os.path.join(tmp_dir, str(uuid.uuid4()))
    while os.path.isdir(metastore_dir):
        metastore_dir = os.path.join(metastore_dir, str(uuid.uuid4()))
    os.mkdir(metastore_dir)

    # Also override the JVM's temp directory by setting driver and executor options.
    java_options = "-Djava.io.tmpdir={0}".format(tmp_dir)
    java_options = java_options + " -Dio.netty.tryReflectionSetAccessible=true -Xss4M"
    spark_args = [
        "--conf", "spark.driver.extraJavaOptions='{0}'".format(java_options),
        "--conf", "spark.executor.extraJavaOptions='{0}'".format(java_options),
        "--conf", "spark.sql.warehouse.dir='{0}'".format(metastore_dir),
        "pyspark-shell",
    ]

    env["PYSPARK_SUBMIT_ARGS"] = " ".join(spark_args)

    output_prefix = get_valid_filename(pyspark_python + "__" + test_name + "__").lstrip("_")
    # Delete is always set to False since the cleanup will be either done by removing the
    # whole test dir, or the test output is retained.
    per_test_output = tempfile.NamedTemporaryFile(prefix=output_prefix, dir=tmp_dir,
                                                  suffix=".log", delete=False)
    LOGGER.info(
        "Starting test(%s): %s (temp output: %s)", pyspark_python, test_name, per_test_output.name)
    start_time = time.time()
    try:
        retcode = subprocess.Popen(
            [os.path.join(SPARK_HOME, "bin/pyspark")] + test_name.split(),
            stderr=per_test_output, stdout=per_test_output, env=env).wait()
        if not keep_test_output:
            # There exists a race condition in Python and it causes flakiness in MacOS
            # https://github.com/python/cpython/issues/73885
            if platform.system() == "Darwin":
                os.system("rm -rf " + tmp_dir)
            else:
                shutil.rmtree(tmp_dir, ignore_errors=True)
    except BaseException:
        LOGGER.exception("Got exception while running %s with %s", test_name, pyspark_python)
        # Here, we use os._exit() instead of sys.exit() in order to force Python to exit even if
        # this code is invoked from a thread other than the main thread.
        os._exit(1)
    duration = time.time() - start_time
    # Exit on the first failure.
    if retcode != 0:
        try:
            with FAILURE_REPORTING_LOCK:
                with open(LOG_FILE, 'ab') as log_file:
                    per_test_output.seek(0)
                    log_file.writelines(per_test_output)
                per_test_output.seek(0)
                for line in per_test_output:
                    decoded_line = line.decode("utf-8", "replace")
                    if not re.match('[0-9]+', decoded_line):
                        print(decoded_line, end='')
                per_test_output.close()
        except BaseException:
            LOGGER.exception("Got an exception while trying to print failed test output")
        finally:
            print_red("\nHad test failures in %s with %s; see logs." % (test_name, pyspark_python))
            # Here, we use os._exit() instead of sys.exit() in order to force Python to exit even if
            # this code is invoked from a thread other than the main thread.
            os._exit(-1)
    else:
        skipped_counts = 0
        try:
            per_test_output.seek(0)
            # Here expects skipped test output from unittest when verbosity level is
            # 2 (or --verbose option is enabled).
            decoded_lines = map(lambda line: line.decode("utf-8", "replace"), iter(per_test_output))
            skipped_tests = list(filter(
                lambda line: re.search(r'test_.* \(pyspark\..*\) ... (skip|SKIP)', line),
                decoded_lines))
            skipped_counts = len(skipped_tests)
            if skipped_counts > 0:
                key = (pyspark_python, test_name)
                assert SKIPPED_TESTS is not None
                SKIPPED_TESTS[key] = skipped_tests
            per_test_output.close()
        except BaseException:
            import traceback
            print_red("\nGot an exception while trying to store "
                      "skipped test output:\n%s" % traceback.format_exc())
            # Here, we use os._exit() instead of sys.exit() in order to force Python to exit even if
            # this code is invoked from a thread other than the main thread.
            os._exit(-1)
        if skipped_counts != 0:
            LOGGER.info(
                "Finished test(%s): %s (%is) ... %s tests were skipped", pyspark_python, test_name,
                duration, skipped_counts)
        else:
            LOGGER.info(
                "Finished test(%s): %s (%is)", pyspark_python, test_name, duration)


def get_default_python_executables():
    python_execs = [x for x in ["python3.9", "pypy3"] if which(x)]

    if "python3.9" not in python_execs:
        p = which("python3")
        if not p:
            LOGGER.error("No python3 executable found.  Exiting!")
            os._exit(1)
        else:
            python_execs.insert(0, p)
    return python_execs


def parse_opts():
    parser = ArgumentParser(
        prog="run-tests"
    )
    parser.add_argument(
        "--python-executables", type=str, default=','.join(get_default_python_executables()),
        help="A comma-separated list of Python executables to test against (default: %(default)s)"
    )
    parser.add_argument(
        "--modules", type=str,
        default=",".join(sorted(python_modules.keys())),
        help="A comma-separated list of Python modules to test (default: %(default)s)"
    )
    parser.add_argument(
        "-p", "--parallelism", type=int, default=4,
        help="The number of suites to test in parallel (default %(default)d)"
    )
    parser.add_argument(
        "--verbose", action="store_true",
        help="Enable additional debug logging"
    )

    group = parser.add_argument_group("Developer Options")
    group.add_argument(
        "--testnames", type=str,
        default=None,
        help=(
            "A comma-separated list of specific modules, classes and functions of doctest "
            "or unittest to test. "
            "For example, 'pyspark.sql.foo' to run the module as unittests or doctests, "
            "'pyspark.sql.tests FooTests' to run the specific class of unittests, "
            "'pyspark.sql.tests FooTests.test_foo' to run the specific unittest in the class. "
            "'--modules' option is ignored if they are given.")
    )
    group.add_argument(
        "-k", "--keep-test-output", action='store_true',
        default=False,
        help=("If set to true will retain the temporary test directories. In addition, the "
              "standard output and standard error are redirected to a file in the target "
              "directory.")
    )

    args, unknown = parser.parse_known_args()
    if unknown:
        parser.error("Unsupported arguments: %s" % ' '.join(unknown))
    if args.parallelism < 1:
        parser.error("Parallelism cannot be less than 1")
    return args


def _check_coverage(python_exec):
    # Make sure if coverage is installed.
    try:
        subprocess_check_output(
            [python_exec, "-c", "import coverage"],
            stderr=open(os.devnull, 'w'))
    except BaseException:
        print_red("Coverage is not installed in Python executable '%s' "
                  "but 'COVERAGE_PROCESS_START' environment variable is set, "
                  "exiting." % python_exec)
        sys.exit(-1)


def main():
    opts = parse_opts()
    if opts.verbose:
        log_level = logging.DEBUG
    else:
        log_level = logging.INFO
    should_test_modules = opts.testnames is None
    logging.basicConfig(stream=sys.stdout, level=log_level, format="%(message)s")
    LOGGER.info("Running PySpark tests. Output is in %s", LOG_FILE)
    if os.path.exists(LOG_FILE):
        os.remove(LOG_FILE)
    python_execs = opts.python_executables.split(',')
    LOGGER.info("Will test against the following Python executables: %s", python_execs)

    if should_test_modules:
        modules_to_test = []
        for module_name in opts.modules.split(','):
            if module_name in python_modules:
                modules_to_test.append(python_modules[module_name])
            else:
                print("Error: unrecognized module '%s'. Supported modules: %s" %
                      (module_name, ", ".join(python_modules)))
                sys.exit(-1)
        LOGGER.info("Will test the following Python modules: %s", [x.name for x in modules_to_test])
    else:
        testnames_to_test = opts.testnames.split(',')
        LOGGER.info("Will test the following Python tests: %s", testnames_to_test)

    task_queue = Queue.PriorityQueue()
    for python_exec in python_execs:
        # Check if the python executable has coverage installed when 'COVERAGE_PROCESS_START'
        # environmental variable is set.
        if "COVERAGE_PROCESS_START" in os.environ:
            _check_coverage(python_exec)

        python_implementation = subprocess_check_output(
            [python_exec, "-c", "import platform; print(platform.python_implementation())"],
            universal_newlines=True).strip()
        LOGGER.info("%s python_implementation is %s", python_exec, python_implementation)
        LOGGER.info("%s version is: %s", python_exec, subprocess_check_output(
            [python_exec, "--version"], stderr=subprocess.STDOUT, universal_newlines=True).strip())
        if should_test_modules:
            for module in modules_to_test:
                if python_implementation not in module.excluded_python_implementations:
                    for test_goal in module.python_test_goals:
                        heavy_tests = ['pyspark.streaming.tests', 'pyspark.mllib.tests',
                                       'pyspark.tests', 'pyspark.sql.tests', 'pyspark.ml.tests',
                                       'pyspark.pandas.tests']
                        if any(map(lambda prefix: test_goal.startswith(prefix), heavy_tests)):
                            priority = 0
                        else:
                            priority = 100
                        task_queue.put((priority, (python_exec, test_goal)))
        else:
            for test_goal in testnames_to_test:
                task_queue.put((0, (python_exec, test_goal)))

    # Create the target directory before starting tasks to avoid races.
    target_dir = os.path.abspath(os.path.join(os.path.dirname(__file__), 'target'))
    if not os.path.isdir(target_dir):
        os.mkdir(target_dir)

    def process_queue(task_queue):
        while True:
            try:
                (priority, (python_exec, test_goal)) = task_queue.get_nowait()
            except Queue.Empty:
                break
            try:
                run_individual_python_test(target_dir, test_goal,
                                           python_exec, opts.keep_test_output)
            finally:
                task_queue.task_done()

    start_time = time.time()
    for _ in range(opts.parallelism):
        worker = Thread(target=process_queue, args=(task_queue,))
        worker.daemon = True
        worker.start()
    try:
        task_queue.join()
    except (KeyboardInterrupt, SystemExit):
        print_red("Exiting due to interrupt")
        sys.exit(-1)
    total_duration = time.time() - start_time
    LOGGER.info("Tests passed in %i seconds", total_duration)

    for key, lines in sorted(SKIPPED_TESTS.items()):
        pyspark_python, test_name = key
        LOGGER.info("\nSkipped tests in %s with %s:" % (test_name, pyspark_python))
        for line in lines:
            LOGGER.info("    %s" % line.rstrip())


if __name__ == "__main__":
    SKIPPED_TESTS = Manager().dict()
    main()<|MERGE_RESOLUTION|>--- conflicted
+++ resolved
@@ -62,11 +62,7 @@
 
 # Find out where the assembly jars are located.
 # TODO: revisit for Scala 2.13
-<<<<<<< HEAD
-for scala in ["2.12", "2.13"]:
-=======
 for scala in ["2.13"]:
->>>>>>> 54d5087c
     build_dir = os.path.join(SPARK_HOME, "assembly", "target", "scala-" + scala)
     if os.path.isdir(build_dir):
         SPARK_DIST_CLASSPATH = os.path.join(build_dir, "jars", "*")
