--- conflicted
+++ resolved
@@ -144,9 +144,5 @@
     allocatorExcludedNodeList.retain { (_, expiryTime) => expiryTime > now }
   }
 
-<<<<<<< HEAD
-  refreshExcludedNodes
-=======
   refreshExcludedNodes()
->>>>>>> ecee7133
 }