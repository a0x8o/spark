--- conflicted
+++ resolved
@@ -1187,11 +1187,7 @@
       Thread.sleep(interval)
       val report: ApplicationReport =
         try {
-<<<<<<< HEAD
-          getApplicationReport
-=======
           getApplicationReport()
->>>>>>> ecee7133
         } catch {
           case e: ApplicationNotFoundException =>
             logError(s"Application $appId not found.")
@@ -1357,11 +1353,7 @@
   def run(): Unit = {
     submitApplication()
     if (!launcherBackend.isConnected() && fireAndForget) {
-<<<<<<< HEAD
-      val report = getApplicationReport
-=======
       val report = getApplicationReport()
->>>>>>> ecee7133
       val state = report.getYarnApplicationState
       logInfo(s"Application report for $appId (state: $state)")
       logInfo(formatReportDetails(report, getDriverLogsLink(report)))
