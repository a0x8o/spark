/*
 * Licensed to the Apache Software Foundation (ASF) under one or more
 * contributor license agreements.  See the NOTICE file distributed with
 * this work for additional information regarding copyright ownership.
 * The ASF licenses this file to You under the Apache License, Version 2.0
 * (the "License"); you may not use this file except in compliance with
 * the License.  You may obtain a copy of the License at
 *
 *    http://www.apache.org/licenses/LICENSE-2.0
 *
 * Unless required by applicable law or agreed to in writing, software
 * distributed under the License is distributed on an "AS IS" BASIS,
 * WITHOUT WARRANTIES OR CONDITIONS OF ANY KIND, either express or implied.
 * See the License for the specific language governing permissions and
 * limitations under the License.
 */
package org.apache.spark.deploy.k8s.submit

import scala.collection.mutable
import scala.jdk.CollectionConverters._
import scala.util.control.Breaks._
import scala.util.control.NonFatal

import io.fabric8.kubernetes.api.model._
import io.fabric8.kubernetes.client.{KubernetesClient, Watch}
import io.fabric8.kubernetes.client.Watcher.Action

import org.apache.spark.SparkConf
import org.apache.spark.deploy.SparkApplication
import org.apache.spark.deploy.k8s._
import org.apache.spark.deploy.k8s.Config._
import org.apache.spark.deploy.k8s.Constants._
import org.apache.spark.deploy.k8s.KubernetesUtils.addOwnerReference
import org.apache.spark.internal.Logging
import org.apache.spark.util.Utils

/**
 * Encapsulates arguments to the submission client.
 *
 * @param mainAppResource the main application resource if any
 * @param mainClass the main class of the application to run
 * @param driverArgs arguments to the driver
 */
private[spark] case class ClientArguments(
    mainAppResource: MainAppResource,
    mainClass: String,
    driverArgs: Array[String],
    proxyUser: Option[String])

private[spark] object ClientArguments {

  def fromCommandLineArgs(args: Array[String]): ClientArguments = {
    var mainAppResource: MainAppResource = JavaMainAppResource(None)
    var mainClass: Option[String] = None
    val driverArgs = mutable.ArrayBuffer.empty[String]
    var proxyUser: Option[String] = None

    args.sliding(2, 2).toList.foreach {
      case Array("--primary-java-resource", primaryJavaResource: String) =>
        mainAppResource = JavaMainAppResource(Some(primaryJavaResource))
      case Array("--primary-py-file", primaryPythonResource: String) =>
        mainAppResource = PythonMainAppResource(primaryPythonResource)
      case Array("--primary-r-file", primaryRFile: String) =>
        mainAppResource = RMainAppResource(primaryRFile)
      case Array("--main-class", clazz: String) =>
        mainClass = Some(clazz)
      case Array("--arg", arg: String) =>
        driverArgs += arg
      case Array("--proxy-user", user: String) =>
        proxyUser = Some(user)
      case other =>
        val invalid = other.mkString(" ")
        throw new RuntimeException(s"Unknown arguments: $invalid")
    }

    require(mainClass.isDefined, "Main class must be specified via --main-class")

    ClientArguments(
      mainAppResource,
      mainClass.get,
      driverArgs.toArray,
      proxyUser)
  }
}

/**
 * Submits a Spark application to run on Kubernetes by creating the driver pod and starting a
 * watcher that monitors and logs the application status. Waits for the application to terminate if
 * spark.kubernetes.submission.waitAppCompletion is true.
 *
 * @param conf The kubernetes driver config.
 * @param builder Responsible for building the base driver pod based on a composition of
 *                implemented features.
 * @param kubernetesClient the client to talk to the Kubernetes API server
 * @param watcher a watcher that monitors and logs the application status
 */
private[spark] class Client(
    conf: KubernetesDriverConf,
    builder: KubernetesDriverBuilder,
    kubernetesClient: KubernetesClient,
    watcher: LoggingPodStatusWatcher) extends Logging {

  def run(): Unit = {
    val resolvedDriverSpec = builder.buildFromFeatures(conf, kubernetesClient)
    val configMapName = KubernetesClientUtils.configMapNameDriver
    val confFilesMap = KubernetesClientUtils.buildSparkConfDirFilesMap(configMapName,
      conf.sparkConf, resolvedDriverSpec.systemProperties)
    val configMap = KubernetesClientUtils.buildConfigMap(configMapName, confFilesMap +
        (KUBERNETES_NAMESPACE.key -> conf.namespace))

    // The include of the ENV_VAR for "SPARK_CONF_DIR" is to allow for the
    // Spark command builder to pickup on the Java Options present in the ConfigMap
    val resolvedDriverContainer = new ContainerBuilder(resolvedDriverSpec.pod.container)
      .addNewEnv()
        .withName(ENV_SPARK_CONF_DIR)
        .withValue(SPARK_CONF_DIR_INTERNAL)
        .endEnv()
      .addNewVolumeMount()
        .withName(SPARK_CONF_VOLUME_DRIVER)
        .withMountPath(SPARK_CONF_DIR_INTERNAL)
        .endVolumeMount()
      .build()
    val resolvedDriverPod = new PodBuilder(resolvedDriverSpec.pod.pod)
      .editSpec()
        .addToContainers(resolvedDriverContainer)
        .addNewVolume()
          .withName(SPARK_CONF_VOLUME_DRIVER)
          .withNewConfigMap()
            .withItems(KubernetesClientUtils.buildKeyToPathObjects(confFilesMap).asJava)
            .withName(configMapName)
            .endConfigMap()
          .endVolume()
        .endSpec()
      .build()
    val driverPodName = resolvedDriverPod.getMetadata.getName

    // setup resources before pod creation
    val preKubernetesResources = resolvedDriverSpec.driverPreKubernetesResources
    try {
      kubernetesClient.resourceList(preKubernetesResources: _*).forceConflicts().serverSideApply()
    } catch {
      case NonFatal(e) =>
        logError("Please check \"kubectl auth can-i create [resource]\" first." +
          " It should be yes. And please also check your feature step implementation.")
        kubernetesClient.resourceList(preKubernetesResources: _*).delete()
        throw e
    }

    var watch: Watch = null
    var createdDriverPod: Pod = null
    try {
      createdDriverPod =
        kubernetesClient.pods().inNamespace(conf.namespace).resource(resolvedDriverPod).create()
    } catch {
      case NonFatal(e) =>
        kubernetesClient.resourceList(preKubernetesResources: _*).delete()
        logError("Please check \"kubectl auth can-i create pod\" first. It should be yes.")
        throw e
    }

    // Refresh all pre-resources' owner references
    try {
      addOwnerReference(createdDriverPod, preKubernetesResources)
      kubernetesClient.resourceList(preKubernetesResources: _*).forceConflicts().serverSideApply()
    } catch {
      case NonFatal(e) =>
        kubernetesClient.pods().resource(createdDriverPod).delete()
        kubernetesClient.resourceList(preKubernetesResources: _*).delete()
        throw e
    }

    // setup resources after pod creation, and refresh all resources' owner references
    try {
      val otherKubernetesResources = resolvedDriverSpec.driverKubernetesResources ++ Seq(configMap)
      addOwnerReference(createdDriverPod, otherKubernetesResources)
      kubernetesClient.resourceList(otherKubernetesResources: _*).forceConflicts().serverSideApply()
    } catch {
      case NonFatal(e) =>
        kubernetesClient.pods().resource(createdDriverPod).delete()
        throw e
    }

    val sId = Client.submissionId(conf.namespace, driverPodName)
    if (conf.get(WAIT_FOR_APP_COMPLETION)) {
      breakable {
        while (true) {
          val podWithName = kubernetesClient
            .pods()
            .inNamespace(conf.namespace)
            .withName(driverPodName)
          // Reset resource to old before we start the watch, this is important for race conditions
          watcher.reset()
          watch = podWithName.watch(watcher)

          // Send the latest pod state we know to the watcher to make sure we didn't miss anything
          watcher.eventReceived(Action.MODIFIED, podWithName.get())

          // Break the while loop if the pod is completed or we don't want to wait
          if (watcher.watchOrStop(sId)) {
            watch.close()
<<<<<<< HEAD
            break
=======
            break()
>>>>>>> ecee7133
          }
        }
      }
    } else {
      logInfo(s"Deployed Spark application ${conf.appName} with application ID ${conf.appId} " +
        s"and submission ID $sId into Kubernetes")
    }
  }
}

private[spark] object Client {
  def submissionId(namespace: String, driverPodName: String): String = s"$namespace:$driverPodName"
}

/**
 * Main class and entry point of application submission in KUBERNETES mode.
 */
private[spark] class KubernetesClientApplication extends SparkApplication {

  override def start(args: Array[String], conf: SparkConf): Unit = {
    val parsedArguments = ClientArguments.fromCommandLineArgs(args)
    run(parsedArguments, conf)
  }

  private def run(clientArguments: ClientArguments, sparkConf: SparkConf): Unit = {
    // For constructing the app ID, we can't use the Spark application name, as the app ID is going
    // to be added as a label to group resources belonging to the same application. Label values are
    // considerably restrictive, e.g. must be no longer than 63 characters in length. So we generate
    // a unique app ID (captured by spark.app.id) in the format below.
    val kubernetesAppId = KubernetesConf.getKubernetesAppId()
    val kubernetesConf = KubernetesConf.createDriverConf(
      sparkConf,
      kubernetesAppId,
      clientArguments.mainAppResource,
      clientArguments.mainClass,
      clientArguments.driverArgs,
      clientArguments.proxyUser)
    // The master URL has been checked for validity already in SparkSubmit.
    // We just need to get rid of the "k8s://" prefix here.
    val master = KubernetesUtils.parseMasterUrl(sparkConf.get("spark.master"))
    val watcher = new LoggingPodStatusWatcherImpl(kubernetesConf)

    Utils.tryWithResource(SparkKubernetesClientFactory.createKubernetesClient(
      master,
      Some(kubernetesConf.namespace),
      KUBERNETES_AUTH_SUBMISSION_CONF_PREFIX,
      SparkKubernetesClientFactory.ClientType.Submission,
      sparkConf,
      None)) { kubernetesClient =>
        val client = new Client(
          kubernetesConf,
          new KubernetesDriverBuilder(),
          kubernetesClient,
          watcher)
        client.run()
    }
  }
}<|MERGE_RESOLUTION|>--- conflicted
+++ resolved
@@ -198,11 +198,7 @@
           // Break the while loop if the pod is completed or we don't want to wait
           if (watcher.watchOrStop(sId)) {
             watch.close()
-<<<<<<< HEAD
-            break
-=======
             break()
->>>>>>> ecee7133
           }
         }
       }
