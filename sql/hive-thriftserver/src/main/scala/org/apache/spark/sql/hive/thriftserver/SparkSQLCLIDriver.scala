--- conflicted
+++ resolved
@@ -218,11 +218,7 @@
     // Execute -i init files (always in silent mode)
     cli.processInitFiles(sessionState)
 
-<<<<<<< HEAD
-    cli.printMasterAndAppId
-=======
     cli.printMasterAndAppId()
->>>>>>> ecee7133
 
     if (sessionState.execString != null) {
       exit(cli.processLine(sessionState.execString))
@@ -242,11 +238,7 @@
     reader.setBellEnabled(false)
     reader.setExpandEvents(false)
     // reader.setDebug(new PrintWriter(new FileWriter("writer.debug", true)))
-<<<<<<< HEAD
-    getCommandCompleter.foreach(reader.addCompleter)
-=======
     getCommandCompleter().foreach(reader.addCompleter)
->>>>>>> ecee7133
 
     val historyDirectory = System.getProperty("user.home")
 
