--- conflicted
+++ resolved
@@ -230,11 +230,7 @@
         result.queryExecution.toString())
       iter = if (sqlContext.getConf(SQLConf.THRIFTSERVER_INCREMENTAL_COLLECT.key).toBoolean) {
         new IterableFetchIterator[Row](new Iterable[Row] {
-<<<<<<< HEAD
-          override def iterator: Iterator[Row] = result.toLocalIterator.asScala
-=======
           override def iterator: Iterator[Row] = result.toLocalIterator().asScala
->>>>>>> ecee7133
         })
       } else {
         new ArrayFetchIterator[Row](result.collect())
