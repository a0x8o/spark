/*
 * Licensed to the Apache Software Foundation (ASF) under one or more
 * contributor license agreements.  See the NOTICE file distributed with
 * this work for additional information regarding copyright ownership.
 * The ASF licenses this file to You under the Apache License, Version 2.0
 * (the "License"); you may not use this file except in compliance with
 * the License.  You may obtain a copy of the License at
 *
 *    http://www.apache.org/licenses/LICENSE-2.0
 *
 * Unless required by applicable law or agreed to in writing, software
 * distributed under the License is distributed on an "AS IS" BASIS,
 * WITHOUT WARRANTIES OR CONDITIONS OF ANY KIND, either express or implied.
 * See the License for the specific language governing permissions and
 * limitations under the License.
 */

package org.apache.spark.sql.hive.thriftserver

import java.io.{File, FilenameFilter}
import java.net.URL
import java.nio.charset.StandardCharsets
import java.sql.{Date, DriverManager, SQLException, Statement}
import java.util.{Locale, UUID}

import scala.collection.mutable
import scala.collection.mutable.ArrayBuffer
import scala.concurrent.{ExecutionContext, Future, Promise}
import scala.concurrent.duration._
import scala.io.Source
import scala.jdk.CollectionConverters._
import scala.util.Try

import com.google.common.io.Files
import org.apache.hadoop.hive.conf.HiveConf.ConfVars
import org.apache.hive.jdbc.HiveDriver
import org.apache.hive.service.auth.PlainSaslHelper
import org.apache.hive.service.cli.{CLIService, FetchOrientation, FetchType, GetInfoType, RowSetFactory}
import org.apache.hive.service.cli.thrift.ThriftCLIServiceClient
import org.apache.hive.service.rpc.thrift.TCLIService.Client
import org.apache.hive.service.rpc.thrift.TRowSet
import org.apache.thrift.protocol.TBinaryProtocol
import org.apache.thrift.transport.TSocket
import org.scalatest.BeforeAndAfterAll
import org.scalatest.concurrent.Eventually._

import org.apache.spark.{SparkException, SparkFunSuite}
import org.apache.spark.ProcessTestUtils.ProcessOutputCapturer
import org.apache.spark.internal.Logging
import org.apache.spark.sql.hive.HiveUtils
import org.apache.spark.sql.hive.test.HiveTestJars
import org.apache.spark.sql.internal.SQLConf
import org.apache.spark.sql.internal.StaticSQLConf.HIVE_THRIFT_SERVER_SINGLESESSION
import org.apache.spark.util.{ShutdownHookManager, ThreadUtils, Utils}

object TestData {
  def getTestDataFilePath(name: String): URL = {
    Thread.currentThread().getContextClassLoader.getResource(s"data/files/$name")
  }

  val smallKv = getTestDataFilePath("small_kv.txt")
  val smallKvWithNull = getTestDataFilePath("small_kv_with_null.txt")
}

class HiveThriftBinaryServerSuite extends HiveThriftServer2Test {
  override def mode: ServerMode.Value = ServerMode.binary

  private def withCLIServiceClient(f: ThriftCLIServiceClient => Unit): Unit = {
    // Transport creation logic below mimics HiveConnection.createBinaryTransport
    val rawTransport = new TSocket(localhost, serverPort)
    val user = System.getProperty("user.name")
    val transport = PlainSaslHelper.getPlainTransport(user, "anonymous", rawTransport)
    val protocol = new TBinaryProtocol(transport)
    val client = new ThriftCLIServiceClient(new Client(protocol))

    transport.open()
    try f(client) finally transport.close()
  }

  test("GetInfo Thrift API") {
    withCLIServiceClient { client =>
      val user = System.getProperty("user.name")
      val sessionHandle = client.openSession(user, "")

      assertResult("Spark SQL", "Wrong GetInfo(CLI_DBMS_NAME) result") {
        client.getInfo(sessionHandle, GetInfoType.CLI_DBMS_NAME).getStringValue
      }

      assertResult("Spark SQL", "Wrong GetInfo(CLI_SERVER_NAME) result") {
        client.getInfo(sessionHandle, GetInfoType.CLI_SERVER_NAME).getStringValue
      }

      assertResult(true, "Spark version shouldn't be \"Unknown\"") {
        val version = client.getInfo(sessionHandle, GetInfoType.CLI_DBMS_VER).getStringValue
        logInfo(s"Spark version: $version")
        version != "Unknown"
      }
    }
  }

  test("SPARK-16563 ThriftCLIService FetchResults repeat fetching result") {
    withCLIServiceClient { client =>
      val user = System.getProperty("user.name")
      val sessionHandle = client.openSession(user, "")

      withJdbcStatement("test_16563") { statement =>
        val queries = Seq(
          "CREATE TABLE test_16563(key INT, val STRING) USING hive",
          s"LOAD DATA LOCAL INPATH '${TestData.smallKv}' OVERWRITE INTO TABLE test_16563")

        queries.foreach(statement.execute)
        val confOverlay = new java.util.HashMap[java.lang.String, java.lang.String]
        val operationHandle = client.executeStatement(
          sessionHandle,
          "SELECT * FROM test_16563",
          confOverlay)

        // Fetch result first time
        assertResult(5, "Fetching result first time from next row") {

          val rows_next = client.fetchResults(
            operationHandle,
            FetchOrientation.FETCH_NEXT,
            1000,
            FetchType.QUERY_OUTPUT)

          RowSetFactory.create(rows_next, sessionHandle.getProtocolVersion).numRows()
        }

        // Fetch result second time from first row
        assertResult(5, "Repeat fetching result from first row") {

          val rows_first = client.fetchResults(
            operationHandle,
            FetchOrientation.FETCH_FIRST,
            1000,
            FetchType.QUERY_OUTPUT)

          RowSetFactory.create(rows_first, sessionHandle.getProtocolVersion).numRows()
        }
      }
    }
  }

  test("Support beeline --hiveconf and --hivevar") {
    withJdbcStatement() { statement =>
      executeTest(hiveConfList)
      executeTest(hiveVarList)
      def executeTest(hiveList: String): Unit = {
        hiveList.split(";").foreach{ m =>
          val kv = m.split("=")
          val k = kv(0)
          val v = kv(1)
          val modValue = s"${v}_MOD_VALUE"
          // select '${a}'; ---> avalue
          val resultSet = statement.executeQuery(s"select '$${$k}'")
          resultSet.next()
          assert(resultSet.getString(1) === v)
          statement.executeQuery(s"set $k=$modValue")
          val modResultSet = statement.executeQuery(s"select '$${$k}'")
          modResultSet.next()
          assert(modResultSet.getString(1) === s"$modValue")
        }
      }
    }
  }

  test("JDBC query execution") {
    withJdbcStatement("test") { statement =>
      val queries = Seq(
        "SET spark.sql.shuffle.partitions=3",
        "CREATE TABLE test(key INT, val STRING) USING hive",
        s"LOAD DATA LOCAL INPATH '${TestData.smallKv}' OVERWRITE INTO TABLE test",
        "CACHE TABLE test")

      queries.foreach(statement.execute)

      assertResult(5, "Row count mismatch") {
        val resultSet = statement.executeQuery("SELECT COUNT(*) FROM test")
        resultSet.next()
        resultSet.getInt(1)
      }
    }
  }

  test("Checks Hive version") {
    withJdbcStatement() { statement =>
      val resultSet = statement.executeQuery("SET spark.sql.hive.version")
      resultSet.next()
      assert(resultSet.getString(1) === "spark.sql.hive.version")
      assert(resultSet.getString(2) === HiveUtils.builtinHiveVersion)
    }
  }

  test("SPARK-3004 regression: result set containing NULL") {
    withJdbcStatement("test_null") { statement =>
      val queries = Seq(
        "CREATE TABLE test_null(key INT, val STRING) USING hive",
        s"LOAD DATA LOCAL INPATH '${TestData.smallKvWithNull}' OVERWRITE INTO TABLE test_null")

      queries.foreach(statement.execute)

      val resultSet = statement.executeQuery("SELECT * FROM test_null WHERE key IS NULL")

      (0 until 5).foreach { _ =>
        resultSet.next()
        assert(resultSet.getInt(1) === 0)
        assert(resultSet.wasNull())
      }

      assert(!resultSet.next())
    }
  }

  test("SPARK-4292 regression: result set iterator issue") {
    withJdbcStatement("test_4292") { statement =>
      val queries = Seq(
        "CREATE TABLE test_4292(key INT, val STRING) USING hive",
        s"LOAD DATA LOCAL INPATH '${TestData.smallKv}' OVERWRITE INTO TABLE test_4292")

      queries.foreach(statement.execute)

      val resultSet = statement.executeQuery("SELECT key FROM test_4292")

      Seq(238, 86, 311, 27, 165).foreach { key =>
        resultSet.next()
        assert(resultSet.getInt(1) === key)
      }
    }
  }

  test("SPARK-4309 regression: Date type support") {
    withJdbcStatement("test_date") { statement =>
      val queries = Seq(
        "CREATE TABLE test_date(key INT, value STRING) USING hive",
        s"LOAD DATA LOCAL INPATH '${TestData.smallKv}' OVERWRITE INTO TABLE test_date")

      queries.foreach(statement.execute)

      assertResult(Date.valueOf("2011-01-01")) {
        val resultSet = statement.executeQuery(
          "SELECT CAST('2011-01-01' as date) FROM test_date LIMIT 1")
        resultSet.next()
        resultSet.getDate(1)
      }
    }
  }

  test("SPARK-4407 regression: Complex type support") {
    withJdbcStatement("test_map") { statement =>
      val queries = Seq(
        "CREATE TABLE test_map(key INT, value STRING) USING hive",
        s"LOAD DATA LOCAL INPATH '${TestData.smallKv}' OVERWRITE INTO TABLE test_map")

      queries.foreach(statement.execute)

      assertResult("""{238:"val_238"}""") {
        val resultSet = statement.executeQuery("SELECT MAP(key, value) FROM test_map LIMIT 1")
        resultSet.next()
        resultSet.getString(1)
      }

      assertResult("""["238","val_238"]""") {
        val resultSet = statement.executeQuery(
          "SELECT ARRAY(CAST(key AS STRING), value) FROM test_map LIMIT 1")
        resultSet.next()
        resultSet.getString(1)
      }
    }
  }

  test("SPARK-12143 regression: Binary type support") {
    withJdbcStatement("test_binary") { statement =>
      val queries = Seq(
        "CREATE TABLE test_binary(key INT, value STRING) USING hive",
        s"LOAD DATA LOCAL INPATH '${TestData.smallKv}' OVERWRITE INTO TABLE test_binary")

      queries.foreach(statement.execute)

      val expected: Array[Byte] = "val_238".getBytes
      assertResult(expected) {
        val resultSet = statement.executeQuery(
          "SELECT CAST(value as BINARY) FROM test_binary LIMIT 1")
        resultSet.next()
        resultSet.getObject(1)
      }
    }
  }

  test("test multiple session") {
    var defaultV1: String = null
    var defaultV2: String = null
    var data: ArrayBuffer[Int] = null

    withMultipleConnectionJdbcStatement("test_map", "db1.test_map2")(
      // create table
      { statement =>

        val queries = Seq(
            "CREATE TABLE test_map(key INT, value STRING) USING hive",
            s"LOAD DATA LOCAL INPATH '${TestData.smallKv}' OVERWRITE INTO TABLE test_map",
            "CACHE TABLE test_table AS SELECT key FROM test_map ORDER BY key DESC",
            "CREATE DATABASE db1")

        queries.foreach(statement.execute)

        val plan = statement.executeQuery("explain select * from test_table")
        plan.next()
        plan.next()
        assert(plan.getString(1).contains("Scan In-memory table test_table"))

        val rs1 = statement.executeQuery("SELECT key FROM test_table ORDER BY KEY DESC")
        val buf1 = new collection.mutable.ArrayBuffer[Int]()
        while (rs1.next()) {
          buf1 += rs1.getInt(1)
        }
        rs1.close()

        val rs2 = statement.executeQuery("SELECT key FROM test_map ORDER BY KEY DESC")
        val buf2 = new collection.mutable.ArrayBuffer[Int]()
        while (rs2.next()) {
          buf2 += rs2.getInt(1)
        }
        rs2.close()

        assert(buf1 === buf2)

        data = buf1
      },

      // first session, we get the default value of the session status
      { statement =>

        val rs1 = statement.executeQuery(s"SET ${SQLConf.SHUFFLE_PARTITIONS.key}")
        rs1.next()
        defaultV1 = rs1.getString(1)
        assert(defaultV1 != "200")
        rs1.close()

        val rs2 = statement.executeQuery("SET hive.cli.print.header")
        rs2.next()

        defaultV2 = rs2.getString(1)
        assert(defaultV1 != "true")
        rs2.close()
      },

      // second session, we update the session status
      { statement =>

        val queries = Seq(
            s"SET ${SQLConf.SHUFFLE_PARTITIONS.key}=291",
            "SET hive.cli.print.header=true"
            )

        queries.map(statement.execute)
        val rs1 = statement.executeQuery(s"SET ${SQLConf.SHUFFLE_PARTITIONS.key}")
        rs1.next()
        assert("spark.sql.shuffle.partitions" === rs1.getString(1))
        assert("291" === rs1.getString(2))
        rs1.close()

        val rs2 = statement.executeQuery("SET hive.cli.print.header")
        rs2.next()
        assert("hive.cli.print.header" === rs2.getString(1))
        assert("true" === rs2.getString(2))
        rs2.close()
      },

      // third session, we get the latest session status, supposed to be the
      // default value
      { statement =>

        val rs1 = statement.executeQuery(s"SET ${SQLConf.SHUFFLE_PARTITIONS.key}")
        rs1.next()
        assert(defaultV1 === rs1.getString(1))
        rs1.close()

        val rs2 = statement.executeQuery("SET hive.cli.print.header")
        rs2.next()
        assert(defaultV2 === rs2.getString(1))
        rs2.close()
      },

      // try to access the cached data in another session
      { statement =>

        // Cached temporary table can't be accessed by other sessions
        intercept[SQLException] {
          statement.executeQuery("SELECT key FROM test_table ORDER BY KEY DESC")
        }

        // The cached temporary table can be used indirectly if the query matches.
        val plan = statement.executeQuery("explain select key from test_map ORDER BY key DESC")
        plan.next()
        plan.next()
        assert(plan.getString(1).contains("Scan In-memory table test_table"))

        val rs = statement.executeQuery("SELECT key FROM test_map ORDER BY KEY DESC")
        val buf = new collection.mutable.ArrayBuffer[Int]()
        while (rs.next()) {
          buf += rs.getInt(1)
        }
        rs.close()
        assert(buf === data)
      },

      // switch another database
      { statement =>
        statement.execute("USE db1")

        // there is no test_map table in db1
        intercept[SQLException] {
          statement.executeQuery("SELECT key FROM test_map ORDER BY KEY DESC")
        }

        statement.execute("CREATE TABLE test_map2(key INT, value STRING)")
      },

      // access default database
      { statement =>

        // current database should still be `default`
        intercept[SQLException] {
          statement.executeQuery("SELECT key FROM test_map2")
        }

        statement.execute("USE db1")
        // access test_map2
        statement.executeQuery("SELECT key from test_map2")
      }
    )
  }

  // This test often hangs and then times out, leaving the hanging processes.
  // Let's ignore it and improve the test.
  ignore("test jdbc cancel") {
    withJdbcStatement("test_map") { statement =>
      val queries = Seq(
        "CREATE TABLE test_map(key INT, value STRING)",
        s"LOAD DATA LOCAL INPATH '${TestData.smallKv}' OVERWRITE INTO TABLE test_map")

      queries.foreach(statement.execute)
      implicit val ec = ExecutionContext.fromExecutorService(
        ThreadUtils.newDaemonSingleThreadExecutor("test-jdbc-cancel"))
      try {
        // Start a very-long-running query that will take hours to finish, then cancel it in order
        // to demonstrate that cancellation works.
        val f = Future {
          statement.executeQuery(
            "SELECT COUNT(*) FROM test_map " +
            List.fill(10)("join test_map").mkString(" "))
        }
        // Note that this is slightly race-prone: if the cancel is issued before the statement
        // begins executing then we'll fail with a timeout. As a result, this fixed delay is set
        // slightly more conservatively than may be strictly necessary.
        Thread.sleep(1000)
        statement.cancel()
        val e = intercept[SparkException] {
          ThreadUtils.awaitResult(f, 3.minute)
        }.getCause
        assert(e.isInstanceOf[SQLException])
        assert(e.getMessage.contains("cancelled"))

        // Cancellation is a no-op if spark.sql.hive.thriftServer.async=false
        statement.executeQuery("SET spark.sql.hive.thriftServer.async=false")
        try {
          val sf = Future {
            statement.executeQuery(
              "SELECT COUNT(*) FROM test_map " +
                List.fill(4)("join test_map").mkString(" ")
            )
          }
          // Similarly, this is also slightly race-prone on fast machines where the query above
          // might race and complete before we issue the cancel.
          Thread.sleep(1000)
          statement.cancel()
          val rs1 = ThreadUtils.awaitResult(sf, 3.minute)
          rs1.next()
          assert(rs1.getInt(1) === math.pow(5, 5))
          rs1.close()

          val rs2 = statement.executeQuery("SELECT COUNT(*) FROM test_map")
          rs2.next()
          assert(rs2.getInt(1) === 5)
          rs2.close()
        } finally {
          statement.executeQuery("SET spark.sql.hive.thriftServer.async=true")
        }
      } finally {
        ec.shutdownNow()
      }
    }
  }

  test("test add jar") {
    withMultipleConnectionJdbcStatement("smallKV", "addJar")(
      {
        statement =>
          val jarFile = HiveTestJars.getHiveHcatalogCoreJar().getCanonicalPath

          statement.executeQuery(s"ADD JAR $jarFile")
      },

      {
        statement =>
          val queries = Seq(
            "CREATE TABLE smallKV(key INT, val STRING) USING hive",
            s"LOAD DATA LOCAL INPATH '${TestData.smallKv}' OVERWRITE INTO TABLE smallKV",
            """CREATE TABLE addJar(key string)
              |ROW FORMAT SERDE 'org.apache.hive.hcatalog.data.JsonSerDe'
            """.stripMargin)

          queries.foreach(statement.execute)

          statement.executeQuery(
            """
              |INSERT INTO TABLE addJar SELECT 'k1' as key FROM smallKV limit 1
            """.stripMargin)

          val actualResult =
            statement.executeQuery("SELECT key FROM addJar")
          val actualResultBuffer = new collection.mutable.ArrayBuffer[String]()
          while (actualResult.next()) {
            actualResultBuffer += actualResult.getString(1)
          }
          actualResult.close()

          val expectedResult =
            statement.executeQuery("SELECT 'k1'")
          val expectedResultBuffer = new collection.mutable.ArrayBuffer[String]()
          while (expectedResult.next()) {
            expectedResultBuffer += expectedResult.getString(1)
          }
          expectedResult.close()

          assert(expectedResultBuffer === actualResultBuffer)
      }
    )
  }

  test("Checks Hive version via SET -v") {
    withJdbcStatement() { statement =>
      val resultSet = statement.executeQuery("SET -v")

      val conf = mutable.Map.empty[String, String]
      while (resultSet.next()) {
        conf += resultSet.getString(1) -> resultSet.getString(2)
      }

      assert(conf.get(HiveUtils.BUILTIN_HIVE_VERSION.key) === Some(HiveUtils.builtinHiveVersion))
    }
  }

  test("Checks Hive version via SET") {
    withJdbcStatement() { statement =>
      val resultSet = statement.executeQuery("SET")

      val conf = mutable.Map.empty[String, String]
      while (resultSet.next()) {
        conf += resultSet.getString(1) -> resultSet.getString(2)
      }

      assert(conf.get(HiveUtils.BUILTIN_HIVE_VERSION.key) === Some(HiveUtils.builtinHiveVersion))
    }
  }

  test("SPARK-11595 ADD JAR with input path having URL scheme") {
    withJdbcStatement("test_udtf") { statement =>
      try {
        val jarPath = "../hive/src/test/resources/TestUDTF.jar"
        val jarURL = s"file://${System.getProperty("user.dir")}/$jarPath"

        Seq(
          s"ADD JAR $jarURL",
          s"""CREATE TEMPORARY FUNCTION udtf_count2
             |AS 'org.apache.spark.sql.hive.execution.GenericUDTFCount2'
           """.stripMargin
        ).foreach(statement.execute)

        val rs1 = statement.executeQuery("DESCRIBE FUNCTION udtf_count2")

        assert(rs1.next())
        assert(rs1.getString(1) === "Function: udtf_count2")

        assert(rs1.next())
        assertResult("Class: org.apache.spark.sql.hive.execution.GenericUDTFCount2") {
          rs1.getString(1)
        }

        assert(rs1.next())
        assert(rs1.getString(1) === "Usage: N/A.")

        val dataPath = "../hive/src/test/resources/data/files/kv1.txt"

        Seq(
          "CREATE TABLE test_udtf(key INT, value STRING) USING hive",
          s"LOAD DATA LOCAL INPATH '$dataPath' OVERWRITE INTO TABLE test_udtf"
        ).foreach(statement.execute)

        val rs2 = statement.executeQuery(
          "SELECT key, cc FROM test_udtf LATERAL VIEW udtf_count2(value) dd AS cc")

        assert(rs2.next())
        assert(rs2.getInt(1) === 97)
        assert(rs2.getInt(2) === 500)

        assert(rs2.next())
        assert(rs2.getInt(1) === 97)
        assert(rs2.getInt(2) === 500)
      } finally {
        statement.executeQuery("DROP TEMPORARY FUNCTION udtf_count2")
      }
    }
  }

  test("SPARK-11043 check operation log root directory") {
    val expectedLine =
      "Operation log root directory is created: " + operationLogPath.getAbsoluteFile
    val bufferSrc = Source.fromFile(logPath)
    Utils.tryWithSafeFinally {
      assert(bufferSrc.getLines().exists(_.contains(expectedLine)))
    } {
      bufferSrc.close()
    }
  }

  test("SPARK-23547 Cleanup the .pipeout file when the Hive Session closed") {
    def pipeoutFileList(sessionID: UUID): Array[File] = {
      lScratchDir.listFiles(new FilenameFilter {
        override def accept(dir: File, name: String): Boolean = {
          name.startsWith(sessionID.toString) && name.endsWith(".pipeout")
        }
      })
    }

    withCLIServiceClient { client =>
      val user = System.getProperty("user.name")
      val sessionHandle = client.openSession(user, "")
      val sessionID = sessionHandle.getSessionId
      assert(pipeoutFileList(sessionID) === null)

      client.closeSession(sessionHandle)

      assert(pipeoutFileList(sessionID) === null)
    }
  }

  test("SPARK-24829 Checks cast as float") {
    withJdbcStatement() { statement =>
      val resultSet = statement.executeQuery("SELECT CAST('4.56' AS FLOAT)")
      resultSet.next()
      assert(resultSet.getString(1) === "4.56")
    }
  }

  test("SPARK-28463: Thriftserver throws BigDecimal incompatible with HiveDecimal") {
    withJdbcStatement() { statement =>
      val rs = statement.executeQuery("SELECT CAST(1 AS decimal(38, 18))")
      assert(rs.next())
      assert(rs.getBigDecimal(1) === new java.math.BigDecimal("1.000000000000000000"))
    }
  }

  test("Support interval type") {
    withJdbcStatement() { statement =>
      val rs = statement.executeQuery("SELECT interval 5 years 7 months")
      assert(rs.next())
      assert(rs.getString(1) === "5-7")
    }
    withJdbcStatement() { statement =>
      val rs = statement.executeQuery("SELECT interval 8 days 10 hours 5 minutes 10 seconds")
      assert(rs.next())
      assert(rs.getString(1) === "8 10:05:10.000000000")
    }
    withJdbcStatement() { statement =>
      val rs = statement.executeQuery("SELECT interval 3 days 1 hours")
      assert(rs.next())
      assert(rs.getString(1) === "3 01:00:00.000000000")
    }

    // Invalid interval value
    withJdbcStatement() { statement =>
      val e = intercept[SQLException] {
        statement.executeQuery("SELECT interval 5 yea 7 months")
      }
      assert(e.getMessage.contains("org.apache.spark.sql.catalyst.parser.ParseException"))
    }
    withJdbcStatement() { statement =>
      val e = intercept[SQLException] {
        statement.executeQuery("SELECT interval 8 days 10 hours 5 minutes 10 secon")
      }
      assert(e.getMessage.contains("org.apache.spark.sql.catalyst.parser.ParseException"))
    }
    withJdbcStatement() { statement =>
      val e = intercept[SQLException] {
        statement.executeQuery("SELECT interval 3 months 1 hou")
      }
      assert(e.getMessage.contains("org.apache.spark.sql.catalyst.parser.ParseException"))
    }

    withJdbcStatement() { statement =>
      val rs = statement.executeQuery("SELECT interval '3-1' year to month;")
      assert(rs.next())
      assert(rs.getString(1) === "3-1")
    }

    withJdbcStatement() { statement =>
      val rs = statement.executeQuery("SELECT interval '3 1:1:1' day to second;")
      assert(rs.next())
      assert(rs.getString(1) === "3 01:01:01.000000000")
    }
  }

  test("Query Intervals in VIEWs through thrift server") {
    val viewName1 = "view_interval_1"
    val viewName2 = "view_interval_2"
    val ddl1 =
      s"""
         |CREATE GLOBAL TEMP VIEW $viewName1
         |AS SELECT
         | INTERVAL 1 DAY AS a,
         | INTERVAL '2-1' YEAR TO MONTH AS b,
         | INTERVAL '3 1:1:1' DAY TO SECOND AS c
       """.stripMargin
    val ddl2 = s"CREATE TEMP VIEW $viewName2 as select * from global_temp.$viewName1"
    withJdbcStatement(viewName1, viewName2) { statement =>
      statement.executeQuery(ddl1)
      statement.executeQuery(ddl2)
      val rs = statement.executeQuery(
        s"""
           |SELECT v1.a AS a1, v2.a AS a2,
           | v1.b AS b1, v2.b AS b2,
           | v1.c AS c1, v2.c AS c2
           |FROM global_temp.$viewName1 v1
           |JOIN $viewName2 v2
           |ON date_part('DAY', v1.a) = date_part('DAY', v2.a)
           |  AND v1.b = v2.b
           |  AND v1.c = v2.c
           |""".stripMargin)
      while (rs.next()) {
        assert(rs.getString("a1") === "1 00:00:00.000000000")
        assert(rs.getString("a2") === "1 00:00:00.000000000")
        assert(rs.getString("b1") === "2-1")
        assert(rs.getString("b2") === "2-1")
        assert(rs.getString("c1") === "3 01:01:01.000000000")
        assert(rs.getString("c2") === "3 01:01:01.000000000")
      }
    }
  }

  test("ThriftCLIService FetchResults FETCH_FIRST, FETCH_NEXT, FETCH_PRIOR") {
    def checkResult(rows: TRowSet, start: Long, end: Long): Unit = {
      val rowSet = RowSetFactory.create(rows, CLIService.SERVER_VERSION)
      assert(rowSet.getStartOffset == start)
      assert(rowSet.numRows() == end - start)
      rowSet.iterator.asScala.zip((start until end).iterator).foreach { case (row, v) =>
        assert(row(0).asInstanceOf[Long] === v)
      }
    }

    withCLIServiceClient { client =>
      val user = System.getProperty("user.name")
      val sessionHandle = client.openSession(user, "")

      val confOverlay = new java.util.HashMap[java.lang.String, java.lang.String]
      val operationHandle = client.executeStatement(
        sessionHandle,
        "SELECT * FROM range(10)",
        confOverlay) // 10 rows result with sequence 0, 1, 2, ..., 9
      var rows: TRowSet = null

      // Fetch 5 rows with FETCH_NEXT
      rows = client.fetchResults(
        operationHandle, FetchOrientation.FETCH_NEXT, 5, FetchType.QUERY_OUTPUT)
      checkResult(rows, 0, 5) // fetched [0, 5)

      // Fetch another 2 rows with FETCH_NEXT
      rows = client.fetchResults(
        operationHandle, FetchOrientation.FETCH_NEXT, 2, FetchType.QUERY_OUTPUT)
      checkResult(rows, 5, 7) // fetched [5, 7)

      // FETCH_PRIOR 3 rows
      rows = client.fetchResults(
        operationHandle, FetchOrientation.FETCH_PRIOR, 3, FetchType.QUERY_OUTPUT)
      checkResult(rows, 2, 5) // fetched [2, 5)

      // FETCH_PRIOR again will scroll back to 0, and then the returned result
      // may overlap the results of previous FETCH_PRIOR
      rows = client.fetchResults(
        operationHandle, FetchOrientation.FETCH_PRIOR, 3, FetchType.QUERY_OUTPUT)
      checkResult(rows, 0, 3) // fetched [0, 3)

      // FETCH_PRIOR again will stay at 0
      rows = client.fetchResults(
        operationHandle, FetchOrientation.FETCH_PRIOR, 4, FetchType.QUERY_OUTPUT)
      checkResult(rows, 0, 4) // fetched [0, 4)

      // FETCH_NEXT will continue moving forward from offset 4
      rows = client.fetchResults(
        operationHandle, FetchOrientation.FETCH_NEXT, 10, FetchType.QUERY_OUTPUT)
      checkResult(rows, 4, 10) // fetched [4, 10) until the end of results

      // FETCH_NEXT is at end of results
      rows = client.fetchResults(
        operationHandle, FetchOrientation.FETCH_NEXT, 5, FetchType.QUERY_OUTPUT)
      checkResult(rows, 10, 10) // fetched empty [10, 10) (at end of results)

      // FETCH_NEXT is at end of results again
      rows = client.fetchResults(
        operationHandle, FetchOrientation.FETCH_NEXT, 2, FetchType.QUERY_OUTPUT)
      checkResult(rows, 10, 10) // fetched empty [10, 10) (at end of results)

      // FETCH_PRIOR 1 rows yet again
      rows = client.fetchResults(
        operationHandle, FetchOrientation.FETCH_PRIOR, 1, FetchType.QUERY_OUTPUT)
      checkResult(rows, 9, 10) // fetched [9, 10)

      // FETCH_NEXT will return 0 yet again
      rows = client.fetchResults(
        operationHandle, FetchOrientation.FETCH_NEXT, 5, FetchType.QUERY_OUTPUT)
      checkResult(rows, 10, 10) // fetched empty [10, 10) (at end of results)

      // FETCH_FIRST results from first row
      rows = client.fetchResults(
        operationHandle, FetchOrientation.FETCH_FIRST, 3, FetchType.QUERY_OUTPUT)
      checkResult(rows, 0, 3) // fetch [0, 3)

      // Fetch till the end rows with FETCH_NEXT"
      rows = client.fetchResults(
        operationHandle, FetchOrientation.FETCH_NEXT, 1000, FetchType.QUERY_OUTPUT)
      checkResult(rows, 3, 10) // fetched [3, 10)

      client.closeOperation(operationHandle)
      client.closeSession(sessionHandle)
    }
  }

  test("SPARK-29492: use add jar in sync mode") {
    withCLIServiceClient { client =>
      val user = System.getProperty("user.name")
      val sessionHandle = client.openSession(user, "")
      withJdbcStatement("smallKV", "addJar") { statement =>
        val confOverlay = new java.util.HashMap[java.lang.String, java.lang.String]
        val jarFile = HiveTestJars.getHiveHcatalogCoreJar().getCanonicalPath

        Seq(s"ADD JAR $jarFile",
          "CREATE TABLE smallKV(key INT, val STRING) USING hive",
          s"LOAD DATA LOCAL INPATH '${TestData.smallKv}' OVERWRITE INTO TABLE smallKV")
          .foreach(query => client.executeStatement(sessionHandle, query, confOverlay))

        client.executeStatement(sessionHandle,
          """CREATE TABLE addJar(key string)
            |ROW FORMAT SERDE 'org.apache.hive.hcatalog.data.JsonSerDe'
          """.stripMargin, confOverlay)

        client.executeStatement(sessionHandle,
          "INSERT INTO TABLE addJar SELECT 'k1' as key FROM smallKV limit 1", confOverlay)

        val operationHandle = client.executeStatement(
          sessionHandle,
          "SELECT key FROM addJar",
          confOverlay)

        // Fetch result first time
        assertResult(1, "Fetching result first time from next row") {

          val rows_next = client.fetchResults(
            operationHandle,
            FetchOrientation.FETCH_NEXT,
            1000,
            FetchType.QUERY_OUTPUT)
          RowSetFactory.create(rows_next, sessionHandle.getProtocolVersion).numRows()
        }
      }
    }
  }

  test("SPARK-31859 Thriftserver works with spark.sql.datetime.java8API.enabled=true") {
    withJdbcStatement() { st =>
      st.execute("set spark.sql.datetime.java8API.enabled=true")
      val rs = st.executeQuery("select date '2020-05-28', timestamp '2020-05-28 00:00:00'")
      rs.next()
      assert(rs.getDate(1).toString() == "2020-05-28")
      assert(rs.getTimestamp(2).toString() == "2020-05-28 00:00:00.0")
    }
  }

  test("SPARK-31861 Thriftserver respects spark.sql.session.timeZone") {
    withJdbcStatement() { st =>
      st.execute("set spark.sql.session.timeZone=+03:15") // different than Thriftserver's JVM tz
      val rs = st.executeQuery("select timestamp '2020-05-28 10:00:00'")
      rs.next()
      // The timestamp as string is the same as the literal
      assert(rs.getString(1) == "2020-05-28 10:00:00.0")
      // Parsing it to java.sql.Timestamp in the client will always result in a timestamp
      // in client default JVM timezone. The string value of the Timestamp will match the literal,
      // but if the JDBC application cares about the internal timezone and UTC offset of the
      // Timestamp object, it should set spark.sql.session.timeZone to match its client JVM tz.
      assert(rs.getTimestamp(1).toString() == "2020-05-28 10:00:00.0")
    }
  }

  test("SPARK-31863 Session conf should persist between Thriftserver worker threads") {
    val iter = 20
    withJdbcStatement() { statement =>
      // date 'now' is resolved during parsing, and relies on SQLConf.get to
      // obtain the current set timezone. We exploit this to run this test.
      // If the timezones are set correctly to 25 hours apart across threads,
      // the dates should reflect this.

      // iterate a few times for the odd chance the same thread is selected
      for (_ <- 0 until iter) {
        statement.execute("SET spark.sql.session.timeZone=GMT-12")
        val firstResult = statement.executeQuery("SELECT date 'now'")
        firstResult.next()
        val beyondDateLineWest = firstResult.getDate(1)

        statement.execute("SET spark.sql.session.timeZone=GMT+13")
        val secondResult = statement.executeQuery("SELECT date 'now'")
        secondResult.next()
        val dateLineEast = secondResult.getDate(1)
        assert(
          dateLineEast after beyondDateLineWest,
          "SQLConf changes should persist across execution threads")
      }
    }
  }

  test("SPARK-30808: use Java 8 time API and Proleptic Gregorian calendar by default") {
    withJdbcStatement() { st =>
      // Proleptic Gregorian calendar has no gap in the range 1582-10-04..1582-10-15
      val date = "1582-10-10"
      val rs = st.executeQuery(s"select date '$date'")
      rs.next()
      val expected = java.sql.Date.valueOf(date)
      assert(rs.getDate(1) === expected)
      assert(rs.getString(1) === expected.toString)
    }
  }

  test("SPARK-26533: Support query auto timeout cancel on thriftserver - setQueryTimeout") {
    withJdbcStatement() { statement =>
      statement.setQueryTimeout(1)
      val e = intercept[SQLException] {
        statement.execute("select java_method('java.lang.Thread', 'sleep', 10000L)")
      }.getMessage
      assert(e.contains("Query timed out after"))

      statement.setQueryTimeout(0)
      val rs1 = statement.executeQuery(
        "select 'test', java_method('java.lang.Thread', 'sleep', 3000L)")
      rs1.next()
      assert(rs1.getString(1) == "test")

      statement.setQueryTimeout(-1)
      val rs2 = statement.executeQuery(
        "select 'test', java_method('java.lang.Thread', 'sleep', 3000L)")
      rs2.next()
      assert(rs2.getString(1) == "test")
    }
  }

  test("SPARK-26533: Support query auto timeout cancel on thriftserver - SQLConf") {
    withJdbcStatement() { statement =>
      statement.execute(s"SET ${SQLConf.THRIFTSERVER_QUERY_TIMEOUT.key}=1")
      val e1 = intercept[SQLException] {
        statement.execute("select java_method('java.lang.Thread', 'sleep', 10000L)")
      }.getMessage
      assert(e1.contains("Query timed out after"))

      statement.execute(s"SET ${SQLConf.THRIFTSERVER_QUERY_TIMEOUT.key}=0")
      val rs = statement.executeQuery(
        "select 'test', java_method('java.lang.Thread', 'sleep', 3000L)")
      rs.next()
      assert(rs.getString(1) == "test")

      // Uses a smaller timeout value of a config value and an a user-specified one
      statement.execute(s"SET ${SQLConf.THRIFTSERVER_QUERY_TIMEOUT.key}=1")
      statement.setQueryTimeout(30)
      val e2 = intercept[SQLException] {
        statement.execute("select java_method('java.lang.Thread', 'sleep', 10000L)")
      }.getMessage
      assert(e2.contains("Query timed out after"))

      statement.execute(s"SET ${SQLConf.THRIFTSERVER_QUERY_TIMEOUT.key}=30")
      statement.setQueryTimeout(1)
      val e3 = intercept[SQLException] {
        statement.execute("select java_method('java.lang.Thread', 'sleep', 10000L)")
      }.getMessage
      assert(e3.contains("Query timed out after"))
    }
  }
}

class SingleSessionSuite extends HiveThriftServer2TestBase {
  override def mode: ServerMode.Value = ServerMode.binary

  override protected def extraConf: Seq[String] =
    s"--conf ${HIVE_THRIFT_SERVER_SINGLESESSION.key}=true" :: Nil

  test("share the temporary functions across JDBC connections") {
    withMultipleConnectionJdbcStatement("test_udtf")(
      { statement =>
        val jarPath = "../hive/src/test/resources/TestUDTF.jar"
        val jarURL = s"file://${System.getProperty("user.dir")}/$jarPath"

        // Configurations and temporary functions added in this session should be visible to all
        // the other sessions.
        Seq(
          "SET foo=bar",
          s"ADD JAR $jarURL",
          "CREATE TABLE test_udtf(key INT, value STRING) USING hive",
          s"LOAD DATA LOCAL INPATH '${TestData.smallKv}' OVERWRITE INTO TABLE test_udtf",
          s"""CREATE TEMPORARY FUNCTION udtf_count2
              |AS 'org.apache.spark.sql.hive.execution.GenericUDTFCount2'
           """.stripMargin
        ).foreach(statement.execute)
      },

      { statement =>
        try {
          val rs1 = statement.executeQuery("SET foo")

          assert(rs1.next())
          assert(rs1.getString(1) === "foo")
          assert(rs1.getString(2) === "bar")

          val rs2 = statement.executeQuery("DESCRIBE FUNCTION udtf_count2")

          assert(rs2.next())
          assert(rs2.getString(1) === "Function: udtf_count2")

          assert(rs2.next())
          assertResult("Class: org.apache.spark.sql.hive.execution.GenericUDTFCount2") {
            rs2.getString(1)
          }

          assert(rs2.next())
          assert(rs2.getString(1) === "Usage: N/A.")

          val rs3 = statement.executeQuery(
            "SELECT key, cc FROM test_udtf LATERAL VIEW udtf_count2(value) dd AS cc")
          assert(rs3.next())
          assert(rs3.getInt(1) === 165)
          assert(rs3.getInt(2) === 5)

          assert(rs3.next())
          assert(rs3.getInt(1) === 165)
          assert(rs3.getInt(2) === 5)
        } finally {
          statement.executeQuery("DROP TEMPORARY FUNCTION udtf_count2")
        }
      }
    )
  }

  test("unable to changing spark.sql.hive.thriftServer.singleSession using JDBC connections") {
    withJdbcStatement() { statement =>
      // JDBC connections are not able to set the conf spark.sql.hive.thriftServer.singleSession
      val e = intercept[SQLException] {
        statement.executeQuery("SET spark.sql.hive.thriftServer.singleSession=false")
      }.getMessage
      assert(e.contains(
        "Cannot modify the value of a static config: spark.sql.hive.thriftServer.singleSession"))
    }
  }

  test("share the current database and temporary tables across JDBC connections") {
    withMultipleConnectionJdbcStatement()(
      { statement =>
        statement.execute("CREATE DATABASE IF NOT EXISTS db1")
      },

      { statement =>
        val rs1 = statement.executeQuery("SELECT current_database()")
        assert(rs1.next())
        assert(rs1.getString(1) === "default")

        statement.execute("USE db1")

        val rs2 = statement.executeQuery("SELECT current_database()")
        assert(rs2.next())
        assert(rs2.getString(1) === "db1")

        statement.execute("CREATE TEMP VIEW tempView AS SELECT 123")
      },

      { statement =>
        // the current database is set to db1 by another JDBC connection.
        val rs1 = statement.executeQuery("SELECT current_database()")
        assert(rs1.next())
        assert(rs1.getString(1) === "db1")

        val rs2 = statement.executeQuery("SELECT * from tempView")
        assert(rs2.next())
        assert(rs2.getString(1) === "123")

        statement.execute("USE default")
        statement.execute("DROP VIEW tempView")
        statement.execute("DROP DATABASE db1 CASCADE")
      }
    )
  }
}

class HiveThriftCleanUpScratchDirSuite extends HiveThriftServer2TestBase {
  var tempScratchDir: File = _

  override protected def beforeAll(): Unit = {
    tempScratchDir = Utils.createTempDir()
    tempScratchDir.setWritable(true, false)
    assert(tempScratchDir.list().isEmpty)
    new File(tempScratchDir.getAbsolutePath + File.separator + "SPARK-31626").createNewFile()
    assert(tempScratchDir.list().nonEmpty)
    super.beforeAll()
  }

  override def mode: ServerMode.Value = ServerMode.binary

  override protected def extraConf: Seq[String] =
    s" --hiveconf ${ConfVars.HIVE_START_CLEANUP_SCRATCHDIR}=true " ::
       s"--hiveconf ${ConfVars.SCRATCHDIR}=${tempScratchDir.getAbsolutePath}" :: Nil

  test("Cleanup the Hive scratchdir when starting the Hive Server") {
    assert(!tempScratchDir.exists())
    withJdbcStatement() { statement =>
      val rs = statement.executeQuery("SELECT id FROM range(1)")
      assert(rs.next())
      assert(rs.getLong(1) === 0L)
    }
  }

  override protected def afterAll(): Unit = {
    Utils.deleteRecursively(tempScratchDir)
    super.afterAll()
  }
}

class HiveThriftHttpServerSuite extends HiveThriftServer2Test {
  override def mode: ServerMode.Value = ServerMode.http

  test("JDBC query execution") {
    withJdbcStatement("test") { statement =>
      val queries = Seq(
        "SET spark.sql.shuffle.partitions=3",
        "CREATE TABLE test(key INT, val STRING) USING hive",
        s"LOAD DATA LOCAL INPATH '${TestData.smallKv}' OVERWRITE INTO TABLE test",
        "CACHE TABLE test")

      queries.foreach(statement.execute)

      assertResult(5, "Row count mismatch") {
        val resultSet = statement.executeQuery("SELECT COUNT(*) FROM test")
        resultSet.next()
        resultSet.getInt(1)
      }
    }
  }

  test("Checks Hive version") {
    withJdbcStatement() { statement =>
      val resultSet = statement.executeQuery("SET spark.sql.hive.version")
      resultSet.next()
      assert(resultSet.getString(1) === "spark.sql.hive.version")
      assert(resultSet.getString(2) === HiveUtils.builtinHiveVersion)
    }
  }

  test("SPARK-24829 Checks cast as float") {
    withJdbcStatement() { statement =>
      val resultSet = statement.executeQuery("SELECT CAST('4.56' AS FLOAT)")
      resultSet.next()
      assert(resultSet.getString(1) === "4.56")
    }
  }
}

object ServerMode extends Enumeration {
  val binary, http = Value
}

abstract class HiveThriftServer2TestBase extends SparkFunSuite with BeforeAndAfterAll with Logging {
  def mode: ServerMode.Value

  private val CLASS_NAME = HiveThriftServer2.getClass.getCanonicalName.stripSuffix("$")
  private val LOG_FILE_MARK = s"starting $CLASS_NAME, logging to "

  protected val startScript = "../../sbin/start-thriftserver.sh".split("/").mkString(File.separator)
  protected val stopScript = "../../sbin/stop-thriftserver.sh".split("/").mkString(File.separator)

<<<<<<< HEAD
  val localhost = Utils.localCanonicalHostName
=======
  val localhost = Utils.localCanonicalHostName()
>>>>>>> ecee7133
  private var listeningPort: Int = _
  protected def serverPort: Int = listeningPort

  protected val hiveConfList = "a=avalue;b=bvalue"
  protected val hiveVarList = "c=cvalue;d=dvalue"
  protected def user = System.getProperty("user.name")

  protected var warehousePath: File = _
  protected var metastorePath: File = _
  protected def metastoreJdbcUri = s"jdbc:derby:;databaseName=$metastorePath;create=true"

  private val pidDir: File = Utils.createTempDir(namePrefix = "thriftserver-pid")
  protected var logPath: File = _
  protected var operationLogPath: File = _
  protected var lScratchDir: File = _
  private var logTailingProcess: Process = _
  private var diagnosisBuffer: ArrayBuffer[String] = ArrayBuffer.empty[String]

  protected def extraConf: Seq[String] = Nil

  protected def serverStartCommand(): Seq[String] = {
    val portConf = if (mode == ServerMode.binary) {
      ConfVars.HIVE_SERVER2_THRIFT_PORT
    } else {
      ConfVars.HIVE_SERVER2_THRIFT_HTTP_PORT
    }

    val driverClassPath = {
      // Writes a temporary log4j2.properties and prepend it to driver classpath, so that it
      // overrides all other potential log4j configurations contained in other dependency jar files.
      val tempLog4jConf = Utils.createTempDir().getCanonicalPath

      Files.write(
        """rootLogger.level = info
          |rootLogger.appenderRef.stdout.ref = console
          |appender.console.type = Console
          |appender.console.name = console
          |appender.console.target = SYSTEM_ERR
          |appender.console.layout.type = PatternLayout
          |appender.console.layout.pattern = %d{HH:mm:ss.SSS} %p %c: %maxLen{%m}{512}%n%ex{8}%n
        """.stripMargin,
        new File(s"$tempLog4jConf/log4j2.properties"),
        StandardCharsets.UTF_8)

      tempLog4jConf
    }

    s"""$startScript
       |  --master local
       |  --hiveconf ${ConfVars.METASTORECONNECTURLKEY}=$metastoreJdbcUri
       |  --hiveconf ${ConfVars.METASTOREWAREHOUSE}=$warehousePath
       |  --hiveconf ${ConfVars.HIVE_SERVER2_THRIFT_BIND_HOST}=$localhost
       |  --hiveconf ${ConfVars.HIVE_SERVER2_TRANSPORT_MODE}=$mode
       |  --hiveconf ${ConfVars.HIVE_SERVER2_LOGGING_OPERATION_LOG_LOCATION}=$operationLogPath
       |  --hiveconf ${ConfVars.LOCALSCRATCHDIR}=$lScratchDir
       |  --hiveconf $portConf=0
       |  --driver-class-path $driverClassPath
       |  --driver-java-options -Dlog4j2.debug
       |  --conf spark.ui.enabled=false
       |  ${extraConf.mkString("\n")}
     """.stripMargin.split("\\s+").toSeq
  }

  /**
   * String to scan for when looking for the thrift binary endpoint running.
   * This can change across Hive versions.
   */
  val THRIFT_BINARY_SERVICE_LIVE = "Starting ThriftBinaryCLIService on port"

  /**
   * String to scan for when looking for the thrift HTTP endpoint running.
   * This can change across Hive versions.
   */
  val THRIFT_HTTP_SERVICE_LIVE = "Started ThriftHttpCLIService in http"

  val SERVER_STARTUP_TIMEOUT = 3.minutes

  private def startThriftServer(attempt: Int) = {
    warehousePath = Utils.createTempDir()
    warehousePath.delete()
    metastorePath = Utils.createTempDir()
    metastorePath.delete()
    operationLogPath = Utils.createTempDir()
    operationLogPath.delete()
    lScratchDir = Utils.createTempDir()
    lScratchDir.delete()
    logPath = null
    logTailingProcess = null

    val command = serverStartCommand()

    diagnosisBuffer ++=
      s"""
         |### Attempt $attempt ###
         |HiveThriftServer2 command line: $command
         |Listening port: 0
         |System user: $user
       """.stripMargin.split("\n")

    logPath = {
      val lines = Utils.executeAndGetOutput(
        command = command,
        extraEnvironment = Map(
          // Disables SPARK_TESTING to exclude log4j.properties in test directories.
          "SPARK_TESTING" -> "0",
          // But set SPARK_SQL_TESTING to make spark-class happy.
          "SPARK_SQL_TESTING" -> "1",
          // Points SPARK_PID_DIR to SPARK_HOME, otherwise only 1 Thrift server instance can be
          // started at a time, which is not Jenkins friendly.
          "SPARK_PID_DIR" -> pidDir.getCanonicalPath),
        redirectStderr = true)

      logInfo(s"COMMAND: $command")
      logInfo(s"OUTPUT: $lines")
      lines.split("\n").collectFirst {
        case line if line.contains(LOG_FILE_MARK) => new File(line.drop(LOG_FILE_MARK.length))
      }.getOrElse {
        throw new RuntimeException("Failed to find HiveThriftServer2 log file.")
      }
    }

    val serverStarted = Promise[Unit]()

    // Ensures that the following "tail" command won't fail.
    logPath.createNewFile()
    val successLine = if (mode == ServerMode.http) {
      THRIFT_HTTP_SERVICE_LIVE
    } else {
      THRIFT_BINARY_SERVICE_LIVE
    }

    logTailingProcess = {
      val command = s"/usr/bin/env tail -n +0 -f ${logPath.getCanonicalPath}".split(" ")
      // Using "-n +0" to make sure all lines in the log file are checked.
      val builder = new ProcessBuilder(command: _*)
      val captureOutput = (line: String) => diagnosisBuffer.synchronized {
        diagnosisBuffer += line

        if (line.contains(successLine)) {
          listeningPort = line.split(" on port ")(1).split(' ').head.toInt
          logInfo(s"Started HiveThriftServer2: port=$listeningPort, mode=$mode, attempt=$attempt")
          serverStarted.trySuccess(())
          ()
        }
      }

      val process = builder.start()

      new ProcessOutputCapturer(process.getInputStream, captureOutput).start()
      new ProcessOutputCapturer(process.getErrorStream, captureOutput).start()
      process
    }

    ShutdownHookManager.addShutdownHook(stopThriftServer _)
    ThreadUtils.awaitResult(serverStarted.future, SERVER_STARTUP_TIMEOUT)
  }

  private def stopThriftServer(): Unit = {
    if (pidDir.list.nonEmpty) {
      // The `spark-daemon.sh' script uses kill, which is not synchronous, have to wait for a while.
      Utils.executeAndGetOutput(
        command = Seq(stopScript),
        extraEnvironment = Map("SPARK_PID_DIR" -> pidDir.getCanonicalPath))
      Thread.sleep(3.seconds.toMillis)

      warehousePath.delete()
      warehousePath = null

      metastorePath.delete()
      metastorePath = null

      operationLogPath.delete()
      operationLogPath = null

      lScratchDir.delete()
      lScratchDir = null

      Option(logPath).foreach(_.delete())
      logPath = null

      Option(logTailingProcess).foreach(_.destroy())
      logTailingProcess = null
    }
  }

  private def dumpLogs(): Unit = {
    logError(
      s"""
         |=====================================
         |HiveThriftServer2Suite failure output
         |=====================================
         |${diagnosisBuffer.mkString("\n")}
         |=========================================
         |End HiveThriftServer2Suite failure output
         |=========================================
       """.stripMargin)
  }

  override def beforeEach(): Unit = {
    super.beforeEach()
    System.gc()
  }

  override protected def beforeAll(): Unit = {
    super.beforeAll()
    diagnosisBuffer.clear()

    // Retries up to 3 times with different port numbers if the server fails to start
    (1 to 3).foldLeft(Try(startThriftServer(0))) { case (started, attempt) =>
      started.orElse {
        stopThriftServer()
        Try {
          startThriftServer(attempt)
          eventually(timeout(30.seconds), interval(1.seconds)) {
            withJdbcStatement() { _.execute("SELECT 1") }
          }
        }
      }
    }.recover {
      case cause: Throwable =>
        dumpLogs()
        throw cause
    }.get

    logInfo(s"HiveThriftServer2 started successfully")
  }

  override protected def afterAll(): Unit = {
    try {
      stopThriftServer()
      logInfo("HiveThriftServer2 stopped")
    } finally {
      super.afterAll()
    }
  }

  Utils.classForName(classOf[HiveDriver].getCanonicalName)

  protected def jdbcUri(database: String = "default"): String = if (mode == ServerMode.http) {
    s"""jdbc:hive2://$localhost:$serverPort/
       |$database?
       |hive.server2.transport.mode=http;
       |hive.server2.thrift.http.path=cliservice;
       |${hiveConfList}#${hiveVarList}
     """.stripMargin.split("\n").mkString.trim
  } else {
    s"jdbc:hive2://$localhost:$serverPort/$database?${hiveConfList}#${hiveVarList}"
  }

  private def tryCaptureSysLog(f: => Unit): Unit = {
    try f catch {
      case e: Exception =>
        // Dump the HiveThriftServer2 log if error occurs, e.g. getConnection failure.
        dumpLogs()
        throw e
    }
  }

  def withMultipleConnectionJdbcStatement(
      tableNames: String*)(fs: (Statement => Unit)*): Unit = tryCaptureSysLog {
    val user = System.getProperty("user.name")
    val connections = fs.map { _ => DriverManager.getConnection(jdbcUri(), user, "") }
    val statements = connections.map(_.createStatement())

    try {
      statements.zip(fs).foreach { case (s, f) => f(s) }
    } finally {
      tableNames.foreach { name =>
        // TODO: Need a better way to drop the view.
        if (name.toUpperCase(Locale.ROOT).startsWith("VIEW")) {
          statements(0).execute(s"DROP VIEW IF EXISTS $name")
        } else {
          statements(0).execute(s"DROP TABLE IF EXISTS $name")
        }
      }
      statements.foreach(_.close())
      connections.foreach(_.close())
    }
  }

  def withDatabase(dbNames: String*)(fs: (Statement => Unit)*): Unit = tryCaptureSysLog {
    val user = System.getProperty("user.name")
    val connections = fs.map { _ => DriverManager.getConnection(jdbcUri(), user, "") }
    val statements = connections.map(_.createStatement())

    try {
      statements.zip(fs).foreach { case (s, f) => f(s) }
    } finally {
      dbNames.foreach { name =>
        statements(0).execute(s"DROP DATABASE IF EXISTS $name")
      }
      statements.foreach(_.close())
      connections.foreach(_.close())
    }
  }

  def withJdbcStatement(tableNames: String*)(f: Statement => Unit): Unit = {
    withMultipleConnectionJdbcStatement(tableNames: _*)(f)
  }
}

/**
 * Common tests for both binary and http mode thrift server
 * TODO: SPARK-31914: Move common tests from subclasses to this trait
 */
abstract class HiveThriftServer2Test extends HiveThriftServer2TestBase {
  test("SPARK-17819: Support default database in connection URIs") {
    withDatabase("spark17819") { statement =>
      statement.execute(s"CREATE DATABASE IF NOT EXISTS spark17819")
      val jdbcStr = jdbcUri("spark17819")
      val connection = DriverManager.getConnection(jdbcStr, user, "")
      val statementN = connection.createStatement()
      try {
        val resultSet = statementN.executeQuery("select current_database()")
        resultSet.next()
        assert(resultSet.getString(1) === "spark17819")
      } finally {
        statementN.close()
        connection.close()
      }
    }
  }
}<|MERGE_RESOLUTION|>--- conflicted
+++ resolved
@@ -1189,11 +1189,7 @@
   protected val startScript = "../../sbin/start-thriftserver.sh".split("/").mkString(File.separator)
   protected val stopScript = "../../sbin/stop-thriftserver.sh".split("/").mkString(File.separator)
 
-<<<<<<< HEAD
-  val localhost = Utils.localCanonicalHostName
-=======
   val localhost = Utils.localCanonicalHostName()
->>>>>>> ecee7133
   private var listeningPort: Int = _
   protected def serverPort: Int = listeningPort
 
