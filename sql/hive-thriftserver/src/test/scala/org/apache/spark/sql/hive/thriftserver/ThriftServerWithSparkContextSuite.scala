--- conflicted
+++ resolved
@@ -163,13 +163,8 @@
       val e1 = intercept[HiveSQLException](exec(sql))
       // scalastyle:off line.size.limit
       assert(e1.getMessage ===
-<<<<<<< HEAD
-        """Error running query: [DIVIDE_BY_ZERO] org.apache.spark.SparkArithmeticException: [DIVIDE_BY_ZERO] Division by zero. Use `try_divide` to tolerate divisor being 0 and return NULL instead. If necessary set "spark.sql.ansi.enabled" to "false" to bypass this error.
-          |== SQL(line 1, position 8) ==
-=======
         """Error running query: [DIVIDE_BY_ZERO] org.apache.spark.SparkArithmeticException: [DIVIDE_BY_ZERO] Division by zero. Use `try_divide` to tolerate divisor being 0 and return NULL instead. If necessary set "spark.sql.ansi.enabled" to "false" to bypass this error. SQLSTATE: 22012
           |== SQL (line 1, position 8) ==
->>>>>>> ecee7133
           |select 1 / 0
           |       ^^^^^
           |""".stripMargin)
