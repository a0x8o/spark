/*
 * Licensed to the Apache Software Foundation (ASF) under one or more
 * contributor license agreements.  See the NOTICE file distributed with
 * this work for additional information regarding copyright ownership.
 * The ASF licenses this file to You under the Apache License, Version 2.0
 * (the "License"); you may not use this file except in compliance with
 * the License.  You may obtain a copy of the License at
 *
 *    http://www.apache.org/licenses/LICENSE-2.0
 *
 * Unless required by applicable law or agreed to in writing, software
 * distributed under the License is distributed on an "AS IS" BASIS,
 * WITHOUT WARRANTIES OR CONDITIONS OF ANY KIND, either express or implied.
 * See the License for the specific language governing permissions and
 * limitations under the License.
 */

package org.apache.spark.sql.hive.thriftserver

import java.io._
import java.nio.charset.StandardCharsets
<<<<<<< HEAD
import java.sql.Timestamp
import java.util.Date
=======
>>>>>>> ecee7133
import java.util.concurrent.CountDownLatch

import scala.collection.mutable.ArrayBuffer
import scala.concurrent.Promise
import scala.concurrent.duration._
import scala.jdk.CollectionConverters._

import org.apache.hadoop.hive.cli.CliSessionState
import org.apache.hadoop.hive.conf.HiveConf.ConfVars
import org.apache.hadoop.hive.ql.session.SessionState

import org.apache.spark.{ErrorMessageFormat, SparkConf, SparkContext, SparkFunSuite}
import org.apache.spark.ProcessTestUtils.ProcessOutputCapturer
import org.apache.spark.deploy.SparkHadoopUtil
import org.apache.spark.sql.execution.datasources.v2.jdbc.JDBCTableCatalog
import org.apache.spark.sql.hive.HiveUtils
import org.apache.spark.sql.hive.HiveUtils._
import org.apache.spark.sql.hive.client.HiveClientImpl
import org.apache.spark.sql.hive.test.HiveTestJars
import org.apache.spark.sql.internal.{SQLConf, StaticSQLConf}
import org.apache.spark.util.{ThreadUtils, Utils}

/**
 * A test suite for the `spark-sql` CLI tool.
 */
class CliSuite extends SparkFunSuite {
  val warehousePath = Utils.createTempDir()
  val metastorePath = Utils.createTempDir()
  val scratchDirPath = Utils.createTempDir()
  val sparkWareHouseDir = Utils.createTempDir()

  override def beforeAll(): Unit = {
    super.beforeAll()
    warehousePath.delete()
    metastorePath.delete()
    scratchDirPath.delete()
  }

  override def afterAll(): Unit = {
    try {
      Utils.deleteRecursively(warehousePath)
      Utils.deleteRecursively(metastorePath)
      Utils.deleteRecursively(scratchDirPath)
    } finally {
      super.afterAll()
    }
  }

  /**
   * Run a CLI operation and expect all the queries and expected answers to be returned.
   *
   * @param timeout maximum time for the commands to complete
   * @param extraArgs any extra arguments
   * @param errorResponses a sequence of strings whose presence in the stdout of the forked process
   *                       is taken as an immediate error condition. That is: if a line containing
   *                       with one of these strings is found, fail the test immediately.
   *                       The default value is `Seq("Error:")`
   * @param maybeWarehouse an option for warehouse path, which will be set via
   *                       `hive.metastore.warehouse.dir`.
   * @param useExternalHiveFile whether to load the hive-site.xml from `src/test/noclasspath` or
   *                            not, disabled by default
   * @param metastore which path the embedded derby database for metastore locates. Use the
   *                  global `metastorePath` by default
   * @param queriesAndExpectedAnswers one or more tuples of query + answer
   */
  def runCliWithin(
      timeout: FiniteDuration,
      extraArgs: Seq[String] = Seq.empty,
      errorResponses: Seq[String] = Seq("Error:"),
      maybeWarehouse: Option[File] = Some(warehousePath),
      useExternalHiveFile: Boolean = false,
      metastore: File = metastorePath,
      prompt: String = "spark-sql>")(
      queriesAndExpectedAnswers: (String, String)*): Unit = {

    // Explicitly adds ENTER for each statement to make sure they are actually entered into the CLI.
    val queriesString = queriesAndExpectedAnswers.map(_._1 + "\n").mkString
    // spark-sql echoes the queries on STDOUT, expect first an echo of the query, then the answer.
    val expectedAnswers = queriesAndExpectedAnswers.flatMap {
      case (query, answer) =>
        if (query == "") {
          // empty query means a command launched with -e
          Seq(answer)
        } else {
          // spark-sql echoes the submitted queries
          val xs = query.split("\n").toList
          val queryEcho = s"$prompt ${xs.head}" :: xs.tail.map(l => s"         > $l")
          // longer lines sometimes get split in the output,
          // match the first 60 characters of each query line
          queryEcho.map(_.take(60)) :+ answer
        }
    }

    val extraHive = if (useExternalHiveFile) {
      s"--driver-class-path ${System.getProperty("user.dir")}/src/test/noclasspath"
    } else {
      ""
    }
    val warehouseConf =
      maybeWarehouse.map(dir => s"--hiveconf ${ConfVars.METASTOREWAREHOUSE}=$dir").getOrElse("")
    val command = {
      val cliScript = "../../bin/spark-sql".split("/").mkString(File.separator)
      val jdbcUrl = s"jdbc:derby:;databaseName=$metastore;create=true"
      s"""$cliScript
         |  --master local
         |  --driver-java-options -Dderby.system.durability=test
         |  $extraHive
         |  --conf spark.ui.enabled=false
         |  --conf ${SQLConf.LEGACY_EMPTY_CURRENT_DB_IN_CLI.key}=true
         |  --hiveconf ${ConfVars.METASTORECONNECTURLKEY}=$jdbcUrl
         |  --hiveconf ${ConfVars.SCRATCHDIR}=$scratchDirPath
         |  --hiveconf conf1=conftest
         |  --hiveconf conf2=1
         |  $warehouseConf
       """.stripMargin.split("\\s+").toSeq ++ extraArgs
    }

    var next = 0
    val foundMasterAndApplicationIdMessage = Promise.apply[Unit]()
    val foundAllExpectedAnswers = Promise.apply[Unit]()
    val buffer = new ArrayBuffer[String]()
    val lock = new Object

    def captureOutput(source: String)(line: String): Unit = lock.synchronized {
      logInfo(s"$source> $line")
      buffer += line

      if (line.startsWith("Spark master: ") && line.contains("Application Id: ")) {
        foundMasterAndApplicationIdMessage.trySuccess(())
      }

      // If we haven't found all expected answers and another expected answer comes up...
      if (next < expectedAnswers.size && line.contains(expectedAnswers(next))) {
        log.info(s"$source> found expected output line $next: '${expectedAnswers(next)}'")
        next += 1
        // If all expected answers have been found...
        if (next == expectedAnswers.size) {
          foundAllExpectedAnswers.trySuccess(())
        }
      } else {
        errorResponses.foreach { r =>
          if (line.contains(r)) {
            foundAllExpectedAnswers.tryFailure(
              new RuntimeException(s"Failed with error line '$line'"))
          }
        }
      }
    }

    val process = new ProcessBuilder(command: _*).start()

    val stdinWriter = new OutputStreamWriter(process.getOutputStream, StandardCharsets.UTF_8)
    stdinWriter.write(queriesString)
    stdinWriter.flush()
    stdinWriter.close()

    new ProcessOutputCapturer(process.getInputStream, captureOutput("stdout")).start()
    new ProcessOutputCapturer(process.getErrorStream, captureOutput("stderr")).start()

    try {
      val timeoutForQuery = if (!extraArgs.contains("-e")) {
        // Wait for for cli driver to boot, up to two minutes
        ThreadUtils.awaitResult(foundMasterAndApplicationIdMessage.future, 2.minutes)
        log.info("Cli driver is booted. Waiting for expected answers.")
        // Given timeout is applied after the cli driver is ready
        timeout
      } else {
        // There's no boot message if -e option is provided, just extend timeout long enough
        // so that the bootup duration is counted on the timeout
        2.minutes + timeout
      }
      ThreadUtils.awaitResult(foundAllExpectedAnswers.future, timeoutForQuery)
      log.info("Found all expected output.")
    } catch { case cause: Throwable =>
      val message =
        s"""
           |=======================
           |CliSuite failure output
           |=======================
           |Spark SQL CLI command line: ${command.mkString(" ")}
           |Exception: $cause
           |Failed to capture next expected output "${expectedAnswers(next)}" within $timeout.
           |
           |${buffer.mkString("\n")}
           |===========================
           |End CliSuite failure output
           |===========================
         """.stripMargin
      logError(message, cause)
      fail(message, cause)
    } finally {
      if (!process.waitFor(1, MINUTES)) {
        try {
          log.warn("spark-sql did not exit gracefully.")
        } finally {
          process.destroy()
        }
      }
    }
  }

  test("load warehouse dir from hive-site.xml") {
    val metastore = Utils.createTempDir()
    metastore.delete()
    try {
      runCliWithin(1.minute,
        maybeWarehouse = None,
        useExternalHiveFile = true,
        metastore = metastore)(
        "desc database default;" -> "hive_one",
        "set spark.sql.warehouse.dir;" -> "hive_one")
    } finally {
      Utils.deleteRecursively(metastore)
    }
  }

  test("load warehouse dir from --hiveconf") {
    // --hiveconf will overrides hive-site.xml
    runCliWithin(2.minute, useExternalHiveFile = true)(
      "desc database default;" -> warehousePath.getAbsolutePath,
      "create database cliTestDb;" -> "",
      "desc database cliTestDb;" -> warehousePath.getAbsolutePath,
      "set spark.sql.warehouse.dir;" -> warehousePath.getAbsolutePath)
  }

  test("load warehouse dir from --conf spark(.hadoop).hive.*") {
    // override conf from hive-site.xml
    val metastore = Utils.createTempDir()
    metastore.delete()
    try {
      runCliWithin(2.minute,
        extraArgs =
          Seq("--conf", s"spark.hadoop.${ConfVars.METASTOREWAREHOUSE}=$sparkWareHouseDir"),
        maybeWarehouse = None,
        useExternalHiveFile = true,
        metastore = metastore)(
        "desc database default;" -> sparkWareHouseDir.getAbsolutePath,
        "create database cliTestDb;" -> "",
        "desc database cliTestDb;" -> sparkWareHouseDir.getAbsolutePath,
        "set spark.sql.warehouse.dir;" -> sparkWareHouseDir.getAbsolutePath)

      // override conf from --hiveconf too
      runCliWithin(2.minute,
        extraArgs = Seq("--conf", s"spark.${ConfVars.METASTOREWAREHOUSE}=$sparkWareHouseDir"),
        metastore = metastore)(
        "desc database default;" -> sparkWareHouseDir.getAbsolutePath,
        "create database cliTestDb;" -> "",
        "desc database cliTestDb;" -> sparkWareHouseDir.getAbsolutePath,
        "set spark.sql.warehouse.dir;" -> sparkWareHouseDir.getAbsolutePath)
    } finally {
      Utils.deleteRecursively(metastore)
    }
  }

  test("load warehouse dir from spark.sql.warehouse.dir") {
    // spark.sql.warehouse.dir overrides all hive ones
    val metastore = Utils.createTempDir()
    metastore.delete()
    try {
      runCliWithin(2.minute,
        extraArgs = Seq(
            "--conf", s"${StaticSQLConf.WAREHOUSE_PATH.key}=${sparkWareHouseDir}1",
            "--conf", s"spark.hadoop.${ConfVars.METASTOREWAREHOUSE}=${sparkWareHouseDir}2"),
        metastore = metastore)(
        "desc database default;" -> sparkWareHouseDir.getAbsolutePath.concat("1"))
    } finally {
      Utils.deleteRecursively(metastore)
    }
  }

  test("Simple commands") {
    val dataFilePath =
      Thread.currentThread().getContextClassLoader.getResource("data/files/small_kv.txt")

    runCliWithin(3.minute)(
      "CREATE TABLE hive_test(key INT, val STRING) USING hive;"
        -> "",
      "SHOW TABLES;"
        -> "hive_test",
      s"""LOAD DATA LOCAL INPATH '$dataFilePath'
         |OVERWRITE INTO TABLE hive_test;""".stripMargin
        -> "",
      "CACHE TABLE hive_test;"
        -> "",
      "SELECT COUNT(*) FROM hive_test;"
        -> "5",
      "DROP TABLE hive_test;"
        -> ""
    )
  }

  test("Single command with -e") {
    runCliWithin(2.minute, Seq("-e", "SHOW DATABASES;"))("" -> "")
  }

  test("Single command with --database") {
    runCliWithin(2.minute)(
      "CREATE DATABASE hive_db_test;"
        -> "",
      "USE hive_db_test;"
        -> "",
      "CREATE TABLE hive_table_test(key INT, val STRING);"
        -> "",
      "SHOW TABLES;"
        -> "hive_table_test"
    )

    runCliWithin(2.minute, Seq("--database", "hive_db_test", "-e", "SHOW TABLES;"))(
      "" -> "hive_table_test"
    )
  }

  test("Commands using SerDe provided in --jars") {
    val jarFile = HiveTestJars.getHiveHcatalogCoreJar().getCanonicalPath

    val dataFilePath =
      Thread.currentThread().getContextClassLoader.getResource("data/files/small_kv.txt")

    runCliWithin(3.minute, Seq("--jars", s"$jarFile"))(
      """CREATE TABLE t1(key string, val string)
        |ROW FORMAT SERDE 'org.apache.hive.hcatalog.data.JsonSerDe';""".stripMargin
        -> "",
      "CREATE TABLE sourceTable (key INT, val STRING) USING hive;"
        -> "",
      s"""LOAD DATA LOCAL INPATH '$dataFilePath'
         |OVERWRITE INTO TABLE sourceTable;""".stripMargin
        -> "",
      "INSERT INTO TABLE t1 SELECT key, val FROM sourceTable;"
        -> "",
      "SELECT collect_list(array(val)) FROM t1;"
        -> """[["val_238"],["val_86"],["val_311"],["val_27"],["val_165"]]""",
      "DROP TABLE t1;"
        -> "",
      "DROP TABLE sourceTable;"
        -> ""
    )
  }

  test("SPARK-29022: Commands using SerDe provided in --hive.aux.jars.path") {
    val dataFilePath =
      Thread.currentThread().getContextClassLoader.getResource("data/files/small_kv.txt")
    val hiveContribJar = HiveTestJars.getHiveHcatalogCoreJar().getCanonicalPath
    runCliWithin(
      3.minute,
      Seq("--conf", s"spark.hadoop.${ConfVars.HIVEAUXJARS}=$hiveContribJar"))(
      """CREATE TABLE addJarWithHiveAux(key string, val string)
        |ROW FORMAT SERDE 'org.apache.hive.hcatalog.data.JsonSerDe';""".stripMargin
        -> "",
      "CREATE TABLE sourceTableForWithHiveAux (key INT, val STRING) USING hive;"
        -> "",
      s"""LOAD DATA LOCAL INPATH '$dataFilePath'
         |OVERWRITE INTO TABLE sourceTableForWithHiveAux;""".stripMargin
        -> "",
      "INSERT INTO TABLE addJarWithHiveAux SELECT key, val FROM sourceTableForWithHiveAux;"
        -> "",
      "SELECT collect_list(array(val)) FROM addJarWithHiveAux;"
        -> """[["val_238"],["val_86"],["val_311"],["val_27"],["val_165"]]""",
      "DROP TABLE addJarWithHiveAux;"
        -> "",
      "DROP TABLE sourceTableForWithHiveAux;"
        -> ""
    )
  }

  test("SPARK-11188 Analysis error reporting") {
    runCliWithin(timeout = 2.minute,
      errorResponses = Seq("AnalysisException"))(
      "select * from nonexistent_table;" -> "nonexistent_table"
    )
  }

  test("SPARK-11624 Spark SQL CLI should set sessionState only once") {
    runCliWithin(2.minute, Seq("-e", "!echo \"This is a test for Spark-11624\";"))(
      "" -> "This is a test for Spark-11624")
  }

  test("list jars") {
    val jarFile = Thread.currentThread().getContextClassLoader.getResource("TestUDTF.jar")
    runCliWithin(2.minute)(
      s"ADD JAR $jarFile;" -> "",
      s"LIST JARS;" -> "TestUDTF.jar"
    )
  }

  test("list jar <jarfile>") {
    val jarFile = Thread.currentThread().getContextClassLoader.getResource("TestUDTF.jar")
    runCliWithin(2.minute)(
      s"ADD JAR $jarFile;" -> "",
      s"List JAR $jarFile;" -> "TestUDTF.jar"
    )
  }

  test("list files") {
    val dataFilePath = Thread.currentThread().
      getContextClassLoader.getResource("data/files/small_kv.txt")
    runCliWithin(2.minute)(
      s"ADD FILE $dataFilePath;" -> "",
      s"LIST FILES;" -> "small_kv.txt"
    )
  }

  test("list file <filepath>") {
    val dataFilePath = Thread.currentThread().
      getContextClassLoader.getResource("data/files/small_kv.txt")
    runCliWithin(2.minute)(
      s"ADD FILE $dataFilePath;" -> "",
      s"LIST FILE $dataFilePath;" -> "small_kv.txt"
    )
  }

  test("apply hiveconf from cli command") {
    runCliWithin(2.minute)(
      "SET conf1;" -> "conftest",
      "SET conf2;" -> "1",
      "SET conf3=${hiveconf:conf1};" -> "conftest",
      "SET conf3;" -> "conftest"
    )
  }

  test("Support hive.aux.jars.path") {
    val hiveContribJar = HiveTestJars.getHiveContribJar().getCanonicalPath
    runCliWithin(
      1.minute,
      Seq("--conf", s"spark.hadoop.${ConfVars.HIVEAUXJARS}=$hiveContribJar"))(
      "CREATE TEMPORARY FUNCTION example_format AS " +
        "'org.apache.hadoop.hive.contrib.udf.example.UDFExampleFormat';" -> "",
      "SELECT example_format('%o', 93);" -> "135"
    )
  }

  test("SPARK-28840 test --jars command") {
    val jarFile = new File("../../sql/hive/src/test/resources/SPARK-21101-1.0.jar").getCanonicalPath
    runCliWithin(
      1.minute,
      Seq("--jars", s"$jarFile"))(
      "CREATE TEMPORARY FUNCTION testjar AS" +
        " 'org.apache.spark.sql.hive.execution.UDTFStack';" -> "",
      "SELECT testjar(1,'TEST-SPARK-TEST-jar', 28840);" -> "TEST-SPARK-TEST-jar\t28840"
    )
  }

  test("SPARK-28840 test --jars and hive.aux.jars.path command") {
    val jarFile = new File("../../sql/hive/src/test/resources/SPARK-21101-1.0.jar").getCanonicalPath
    val hiveContribJar = HiveTestJars.getHiveContribJar().getCanonicalPath
    runCliWithin(
      2.minutes,
      Seq("--jars", s"$jarFile", "--conf",
        s"spark.hadoop.${ConfVars.HIVEAUXJARS}=$hiveContribJar"))(
      "CREATE TEMPORARY FUNCTION testjar AS" +
        " 'org.apache.spark.sql.hive.execution.UDTFStack';" -> "",
      "SELECT testjar(1,'TEST-SPARK-TEST-jar', 28840);" -> "TEST-SPARK-TEST-jar\t28840",
      "CREATE TEMPORARY FUNCTION example_max AS " +
        "'org.apache.hadoop.hive.contrib.udaf.example.UDAFExampleMax';" -> "",
      "SELECT concat_ws(',', 'First', example_max(1234321), 'Third');" -> "First,1234321,Third"
    )
  }

  test("SPARK-29022 Commands using SerDe provided in ADD JAR sql") {
    val dataFilePath =
      Thread.currentThread().getContextClassLoader.getResource("data/files/small_kv.txt")
    val hiveContribJar = HiveTestJars.getHiveHcatalogCoreJar().getCanonicalPath
    runCliWithin(
      3.minute)(
      s"ADD JAR ${hiveContribJar};" -> "",
      """CREATE TABLE addJarWithSQL(key string, val string)
        |ROW FORMAT SERDE 'org.apache.hive.hcatalog.data.JsonSerDe';""".stripMargin
        -> "",
      "CREATE TABLE sourceTableForWithSQL(key INT, val STRING) USING hive;"
        -> "",
      s"""LOAD DATA LOCAL INPATH '$dataFilePath'
         |OVERWRITE INTO TABLE sourceTableForWithSQL;""".stripMargin
        -> "",
      "INSERT INTO TABLE addJarWithSQL SELECT key, val FROM sourceTableForWithSQL;"
        -> "",
      "SELECT collect_list(array(val)) FROM addJarWithSQL;"
        -> """[["val_238"],["val_86"],["val_311"],["val_27"],["val_165"]]""",
      "DROP TABLE addJarWithSQL;"
        -> "",
      "DROP TABLE sourceTableForWithSQL;"
        -> ""
    )
  }

  test("SPARK-26321 Should not split semicolon within quoted string literals") {
    runCliWithin(3.minute)(
      """select 'Test1', "^;^";""" -> "Test1\t^;^",
      """select 'Test2', "\";";""" -> "Test2\t\";",
      """select 'Test3', "\';";""" -> "Test3\t';",
      "select concat('Test4', ';');" -> "Test4;"
    )
  }

  test("Pad Decimal numbers with trailing zeros to the scale of the column") {
    runCliWithin(1.minute)(
      "SELECT CAST(1 AS DECIMAL(38, 18));"
        -> "1.000000000000000000"
    )
  }

  test("SPARK-30049 Should not complain for quotes in commented lines") {
    runCliWithin(1.minute)(
      """SELECT concat('test', 'comment') -- someone's comment here
        |;""".stripMargin -> "testcomment"
    )
  }

  test("SPARK-31102 spark-sql fails to parse when contains comment") {
    runCliWithin(1.minute)(
      """SELECT concat('test', 'comment'),
        |    -- someone's comment here
        | 2;""".stripMargin -> "testcomment"
    )
  }

  test("SPARK-30049 Should not complain for quotes in commented with multi-lines") {
    runCliWithin(1.minute)(
      """SELECT concat('test', 'comment') -- someone's comment here \
        | comment continues here with single ' quote \
        | extra ' \
        |;""".stripMargin -> "testcomment"
    )
  }

  test("SPARK-31595 Should allow unescaped quote mark in quoted string") {
    runCliWithin(1.minute)(
      "SELECT '\"legal string a';select 1 + 234;".stripMargin -> "235"
    )
    runCliWithin(1.minute)(
      "SELECT \"legal 'string b\";select 22222 + 1;".stripMargin -> "22223"
    )
  }

  test("SparkException with root cause will be printStacktrace") {
    // If it is not in silent mode, will print the stacktrace
    runCliWithin(
      1.minute,
      extraArgs = Seq("--hiveconf", "hive.session.silent=false",
        "-e", "select from_json('a', 'a INT', map('mode', 'FAILFAST'));"),
      errorResponses = Seq("JsonParseException"))(
      ("", "SparkException: [MALFORMED_RECORD_IN_PARSING.WITHOUT_SUGGESTION]"),
      ("", "JsonParseException: Unrecognized token 'a'"))
    // If it is in silent mode, will print the error message only
    runCliWithin(
      1.minute,
      extraArgs = Seq("--conf", "spark.hive.session.silent=true",
        "-e", "select from_json('a', 'a INT', map('mode', 'FAILFAST'));"),
      errorResponses = Seq("SparkException"))(
      ("", "SparkException: [MALFORMED_RECORD_IN_PARSING.WITHOUT_SUGGESTION]"))
  }

  test("SPARK-30808: use Java 8 time API in Thrift SQL CLI by default") {
    // If Java 8 time API is enabled via the SQL config `spark.sql.datetime.java8API.enabled`,
    // the date formatter for `java.sql.LocalDate` must output negative years with sign.
    runCliWithin(1.minute)("SELECT MAKE_DATE(-44, 3, 15);" -> "-0044-03-15")
  }

  test("SPARK-33100: Ignore a semicolon inside a bracketed comment in spark-sql") {
    runCliWithin(4.minute)(
      "/* SELECT 'test';*/ SELECT 'test';" -> "test",
      ";;/* SELECT 'test';*/ SELECT 'test';" -> "test",
      "/* SELECT 'test';*/;; SELECT 'test';" -> "test",
      "SELECT 'test'; -- SELECT 'test';" -> "test",
      "SELECT 'test'; /* SELECT 'test';*/;" -> "test",
      "/*$meta chars{^\\;}*/ SELECT 'test';" -> "test",
      "/*\nmulti-line\n*/ SELECT 'test';" -> "test",
      "/*/* multi-level bracketed*/ SELECT 'test';" -> "test"
    )
  }

  test("SPARK-33100: test sql statements with hint in bracketed comment") {
    runCliWithin(2.minute)(
      "CREATE TEMPORARY VIEW t1 AS SELECT * FROM VALUES(1, 2) AS t1(k, v);" -> "",
      "CREATE TEMPORARY VIEW t2 AS SELECT * FROM VALUES(2, 1) AS t2(k, v);" -> "",
      "EXPLAIN SELECT /*+ MERGEJOIN(t1) */ t1.* FROM t1 JOIN t2 ON t1.k = t2.v;" -> "SortMergeJoin",
      "EXPLAIN SELECT /* + MERGEJOIN(t1) */ t1.* FROM t1 JOIN t2 ON t1.k = t2.v;"
        -> "BroadcastHashJoin"
    )
  }

  test("SPARK-35086: --verbose should be passed to Spark SQL CLI") {
    runCliWithin(2.minute, Seq("--verbose"))(
      "SELECT 'SPARK-35086' AS c1, '--verbose' AS c2;" ->
        "SELECT 'SPARK-35086' AS c1, '--verbose' AS c2"
    )
  }

  test("SPARK-35102: Make spark.sql.hive.version meaningful and not deprecated") {
    runCliWithin(1.minute,
      Seq("--conf", "spark.sql.hive.version=0.1"),
      Seq(s"please use ${HIVE_METASTORE_VERSION.key}"))("" -> "")
    runCliWithin(2.minute,
      Seq("--conf", s"${BUILTIN_HIVE_VERSION.key}=$builtinHiveVersion"))(
      s"set ${BUILTIN_HIVE_VERSION.key};" -> builtinHiveVersion, "SET -v;" -> builtinHiveVersion)
  }

  test("SPARK-37471: spark-sql support nested bracketed comment ") {
    runCliWithin(1.minute)(
      """
        |/* SELECT /*+ HINT() */ 4; */
        |SELECT 1;
        |""".stripMargin -> "SELECT 1"
    )
  }

  test("SPARK-37555: spark-sql should pass last unclosed comment to backend") {
    runCliWithin(5.minute)(
      // Only unclosed comment.
      "/* SELECT /*+ HINT() 4; */;".stripMargin -> "Syntax error at or near ';'",
      // Unclosed nested bracketed comment.
      "/* SELECT /*+ HINT() 4; */ SELECT 1;".stripMargin -> "1",
      // Unclosed comment with query.
      "/* Here is a unclosed bracketed comment SELECT 1;"->
        "Found an unclosed bracketed comment. Please, append */ at the end of the comment.",
      // Whole comment.
      "/* SELECT /*+ HINT() */ 4; */;".stripMargin -> ""
    )
  }

  test("SPARK-37694: delete [jar|file|archive] shall use spark sql processor") {
    runCliWithin(2.minute, errorResponses = Seq("ParseException"))(
<<<<<<< HEAD
      "delete jar dummy.jar;" -> "Syntax error at or near 'jar': missing 'FROM'.(line 1, pos 7)")
=======
      "delete jar dummy.jar;" ->
        "Syntax error at or near 'jar': missing 'FROM'. SQLSTATE: 42601 (line 1, pos 7)")
>>>>>>> ecee7133
  }

  test("SPARK-37906: Spark SQL CLI should not pass final comment") {
    val sparkConf = new SparkConf(loadDefaults = true)
      .setMaster("local-cluster[1,1,1024]")
      .setAppName("SPARK-37906")
    val sparkContext = new SparkContext(sparkConf)
    SparkSQLEnv.sparkContext = sparkContext
    val hadoopConf = SparkHadoopUtil.get.newConfiguration(sparkConf)
    val extraConfigs = HiveUtils.formatTimeVarsForHiveClient(hadoopConf)
    val cliConf = HiveClientImpl.newHiveConf(sparkConf, hadoopConf, extraConfigs)
    val sessionState = new CliSessionState(cliConf)
    SessionState.setCurrentSessionState(sessionState)
    val cli = new SparkSQLCLIDriver
    Seq("SELECT 1; --comment" -> Seq("SELECT 1"),
      "SELECT 1; /* comment */" -> Seq("SELECT 1"),
      "SELECT 1; /* comment" -> Seq("SELECT 1", " /* comment"),
      "SELECT 1; /* comment select 1;" -> Seq("SELECT 1", " /* comment select 1;"),
      "/* This is a comment without end symbol SELECT 1;" ->
        Seq("/* This is a comment without end symbol SELECT 1;"),
      "SELECT 1; --comment\n" -> Seq("SELECT 1"),
      "SELECT 1; /* comment */\n" -> Seq("SELECT 1"),
      "SELECT 1; /* comment\n" -> Seq("SELECT 1", " /* comment\n"),
      "SELECT 1; /* comment select 1;\n" -> Seq("SELECT 1", " /* comment select 1;\n"),
      "/* This is a comment without end symbol SELECT 1;\n" ->
        Seq("/* This is a comment without end symbol SELECT 1;\n"),
      "/* comment */ SELECT 1;" -> Seq("/* comment */ SELECT 1"),
      "SELECT /* comment */  1;" -> Seq("SELECT /* comment */  1"),
      "-- comment " -> Seq(),
      "-- comment \nSELECT 1" -> Seq("-- comment \nSELECT 1"),
      "/*  comment */  " -> Seq()
    ).foreach { case (query, ret) =>
      assert(cli.splitSemiColon(query).asScala === ret)
    }
    sessionState.close()
    SparkSQLEnv.stop()
  }

  test("SPARK-39068: support in-memory catalog and running concurrently") {
    val extraConf = Seq("-c", s"${StaticSQLConf.CATALOG_IMPLEMENTATION.key}=in-memory")
    val cd = new CountDownLatch(2)
    def t: Thread = new Thread {
      override def run(): Unit = {
        // catalog is in-memory and isolated, so that we can create table with duplicated
        // names.
        runCliWithin(1.minute, extraArgs = extraConf)(
          "create table src(key int) using hive;" ->
            "NOT_SUPPORTED_COMMAND_WITHOUT_HIVE_SUPPORT",
          "create table src(key int) using parquet;" -> "")
        cd.countDown()
      }
    }
    t.start()
    t.start()
    cd.await()
  }

  // scalastyle:off line.size.limit
  test("formats of error messages") {
    def check(format: ErrorMessageFormat.Value, errorMessage: String, silent: Boolean): Unit = {
      val expected = errorMessage.split(System.lineSeparator()).map("" -> _)
      runCliWithin(
        1.minute,
        extraArgs = Seq(
          "--conf", s"spark.hive.session.silent=$silent",
          "--conf", s"${SQLConf.ERROR_MESSAGE_FORMAT.key}=$format",
          "--conf", s"${SQLConf.ANSI_ENABLED.key}=true",
          "-e", "select 1 / 0"),
        errorResponses = Seq("DIVIDE_BY_ZERO"))(expected: _*)
    }
    check(
      format = ErrorMessageFormat.PRETTY,
      errorMessage =
        """[DIVIDE_BY_ZERO] Division by zero. Use `try_divide` to tolerate divisor being 0 and return NULL instead. If necessary set "spark.sql.ansi.enabled" to "false" to bypass this error.
<<<<<<< HEAD
          |== SQL(line 1, position 8) ==
=======
          |== SQL (line 1, position 8) ==
>>>>>>> ecee7133
          |select 1 / 0
          |       ^^^^^
          |""".stripMargin,
      silent = true)
    check(
      format = ErrorMessageFormat.PRETTY,
      errorMessage =
        """[DIVIDE_BY_ZERO] Division by zero. Use `try_divide` to tolerate divisor being 0 and return NULL instead. If necessary set "spark.sql.ansi.enabled" to "false" to bypass this error.
<<<<<<< HEAD
          |== SQL(line 1, position 8) ==
=======
          |== SQL (line 1, position 8) ==
>>>>>>> ecee7133
          |select 1 / 0
          |       ^^^^^
          |
          |org.apache.spark.SparkArithmeticException: [DIVIDE_BY_ZERO] Division by zero. Use `try_divide` to tolerate divisor being 0 and return NULL instead. If necessary set "spark.sql.ansi.enabled" to "false" to bypass this error.
          |""".stripMargin,
      silent = false)
    Seq(true, false).foreach { silent =>
      check(
        format = ErrorMessageFormat.MINIMAL,
        errorMessage =
          """{
            |  "errorClass" : "DIVIDE_BY_ZERO",
            |  "sqlState" : "22012",
            |  "messageParameters" : {
            |    "config" : "\"spark.sql.ansi.enabled\""
            |  },
            |  "queryContext" : [ {
            |    "objectType" : "",
            |    "objectName" : "",
            |    "startIndex" : 8,
            |    "stopIndex" : 12,
            |    "fragment" : "1 / 0"
            |  } ]
            |}""".stripMargin,
        silent)
      check(
        format = ErrorMessageFormat.STANDARD,
        errorMessage =
          """{
            |  "errorClass" : "DIVIDE_BY_ZERO",
            |  "messageTemplate" : "Division by zero. Use `try_divide` to tolerate divisor being 0 and return NULL instead. If necessary set <config> to \"false\" to bypass this error.",
            |  "sqlState" : "22012",
            |  "messageParameters" : {
            |    "config" : "\"spark.sql.ansi.enabled\""
            |  },
            |  "queryContext" : [ {
            |    "objectType" : "",
            |    "objectName" : "",
            |    "startIndex" : 8,
            |    "stopIndex" : 12,
            |    "fragment" : "1 / 0"
            |  } ]
            |}""".stripMargin,
        silent)
    }
  }
  // scalastyle:on line.size.limit

  test("SPARK-35242: Support change catalog default database for spark") {
    // Create db and table first
    runCliWithin(2.minute,
      Seq("--conf", s"${StaticSQLConf.WAREHOUSE_PATH.key}=${sparkWareHouseDir}"))(
      "create database spark_35242;" -> "",
      "use spark_35242;" -> "",
      "CREATE TABLE spark_test(key INT, val STRING);" -> "")

    // Set default db
    runCliWithin(2.minute,
      Seq("--conf", s"${StaticSQLConf.WAREHOUSE_PATH.key}=${sparkWareHouseDir}",
          "--conf", s"${StaticSQLConf.CATALOG_DEFAULT_DATABASE.key}=spark_35242"))(
      "show tables;" -> "spark_test")
  }

  test("SPARK-42448: Print correct database in prompt") {
    runCliWithin(
      2.minute,
      Seq("--conf", s"${SQLConf.LEGACY_EMPTY_CURRENT_DB_IN_CLI.key}=false"),
      prompt = "spark-sql (default)>")(
      "set abc;" -> "abc\t<undefined>",
      "create database spark_42448;" -> "")

    runCliWithin(
      2.minute,
      Seq("--conf", s"${SQLConf.LEGACY_EMPTY_CURRENT_DB_IN_CLI.key}=false", "--database",
        "spark_42448"),
      prompt = "spark-sql (spark_42448)>")(
      "select current_database();" -> "spark_42448")
  }

  test("SPARK-42823: multipart identifier support for specify database by --database option") {
    val catalogName = "testcat"
    val catalogImpl = s"spark.sql.catalog.$catalogName=${classOf[JDBCTableCatalog].getName}"
    val catalogUrl =
      s"spark.sql.catalog.$catalogName.url=jdbc:derby:memory:$catalogName;create=true"
    val catalogDriver =
      s"spark.sql.catalog.$catalogName.driver=org.apache.derby.jdbc.AutoloadedDriver"
    val database = s"-database $catalogName.SYS"
    val catalogConfigs =
      Seq(catalogImpl, catalogDriver, catalogUrl, "spark.sql.catalogImplementation=in-memory")
        .flatMap(Seq("--conf", _))
    runCliWithin(
      2.minute,
      catalogConfigs ++ Seq("--database", s"$catalogName.SYS"))(
      "SELECT CURRENT_CATALOG();" -> catalogName,
      "SELECT CURRENT_SCHEMA();" -> "SYS")

    runCliWithin(
      2.minute,
      catalogConfigs ++
        Seq("--conf", s"spark.sql.defaultCatalog=$catalogName", "--database", "SYS"))(
      "SELECT CURRENT_CATALOG();" -> catalogName,
      "SELECT CURRENT_SCHEMA();" -> "SYS")
  }
}<|MERGE_RESOLUTION|>--- conflicted
+++ resolved
@@ -19,11 +19,6 @@
 
 import java.io._
 import java.nio.charset.StandardCharsets
-<<<<<<< HEAD
-import java.sql.Timestamp
-import java.util.Date
-=======
->>>>>>> ecee7133
 import java.util.concurrent.CountDownLatch
 
 import scala.collection.mutable.ArrayBuffer
@@ -644,12 +639,8 @@
 
   test("SPARK-37694: delete [jar|file|archive] shall use spark sql processor") {
     runCliWithin(2.minute, errorResponses = Seq("ParseException"))(
-<<<<<<< HEAD
-      "delete jar dummy.jar;" -> "Syntax error at or near 'jar': missing 'FROM'.(line 1, pos 7)")
-=======
       "delete jar dummy.jar;" ->
         "Syntax error at or near 'jar': missing 'FROM'. SQLSTATE: 42601 (line 1, pos 7)")
->>>>>>> ecee7133
   }
 
   test("SPARK-37906: Spark SQL CLI should not pass final comment") {
@@ -724,11 +715,7 @@
       format = ErrorMessageFormat.PRETTY,
       errorMessage =
         """[DIVIDE_BY_ZERO] Division by zero. Use `try_divide` to tolerate divisor being 0 and return NULL instead. If necessary set "spark.sql.ansi.enabled" to "false" to bypass this error.
-<<<<<<< HEAD
-          |== SQL(line 1, position 8) ==
-=======
           |== SQL (line 1, position 8) ==
->>>>>>> ecee7133
           |select 1 / 0
           |       ^^^^^
           |""".stripMargin,
@@ -737,11 +724,7 @@
       format = ErrorMessageFormat.PRETTY,
       errorMessage =
         """[DIVIDE_BY_ZERO] Division by zero. Use `try_divide` to tolerate divisor being 0 and return NULL instead. If necessary set "spark.sql.ansi.enabled" to "false" to bypass this error.
-<<<<<<< HEAD
-          |== SQL(line 1, position 8) ==
-=======
           |== SQL (line 1, position 8) ==
->>>>>>> ecee7133
           |select 1 / 0
           |       ^^^^^
           |
