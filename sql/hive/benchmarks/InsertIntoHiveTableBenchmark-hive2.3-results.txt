<<<<<<< HEAD
OpenJDK 64-Bit Server VM 1.8.0_362-b09 on Linux 5.15.0-1031-azure
Intel(R) Xeon(R) Platinum 8272CL CPU @ 2.60GHz
insert hive table benchmark:              Best Time(ms)   Avg Time(ms)   Stdev(ms)    Rate(M/s)   Per Row(ns)   Relative
------------------------------------------------------------------------------------------------------------------------
INSERT INTO DYNAMIC                                4023           4177         218          0.0      392919.3       1.0X
INSERT INTO HYBRID                                  598            651          49          0.0       58418.4       6.7X
INSERT INTO STATIC                                  198            225          38          0.1       19290.4      20.4X
INSERT OVERWRITE DYNAMIC                           3584           3716         187          0.0      350008.2       1.1X
INSERT OVERWRITE HYBRID                             540            564          25          0.0       52750.9       7.4X
INSERT OVERWRITE STATIC                             196            217          33          0.1       19143.9      20.5X
=======
OpenJDK 64-Bit Server VM 17.0.8+7-LTS on Linux 5.15.0-1046-azure
Intel(R) Xeon(R) Platinum 8171M CPU @ 2.60GHz
insert hive table benchmark:              Best Time(ms)   Avg Time(ms)   Stdev(ms)    Rate(M/s)   Per Row(ns)   Relative
------------------------------------------------------------------------------------------------------------------------
INSERT INTO DYNAMIC                                6330           6755         602          0.0      618136.4       1.0X
INSERT INTO HYBRID                                 1174           1203          41          0.0      114632.3       5.4X
INSERT INTO STATIC                                  259            292          28          0.0       25291.6      24.4X
INSERT OVERWRITE DYNAMIC                           6505           6695         269          0.0      635293.7       1.0X
INSERT OVERWRITE HYBRID                             902            932          27          0.0       88057.7       7.0X
INSERT OVERWRITE STATIC                             276            308          27          0.0       26990.6      22.9X
>>>>>>> 54d5087c
<|MERGE_RESOLUTION|>--- conflicted
+++ resolved
@@ -1,15 +1,3 @@
-<<<<<<< HEAD
-OpenJDK 64-Bit Server VM 1.8.0_362-b09 on Linux 5.15.0-1031-azure
-Intel(R) Xeon(R) Platinum 8272CL CPU @ 2.60GHz
-insert hive table benchmark:              Best Time(ms)   Avg Time(ms)   Stdev(ms)    Rate(M/s)   Per Row(ns)   Relative
-------------------------------------------------------------------------------------------------------------------------
-INSERT INTO DYNAMIC                                4023           4177         218          0.0      392919.3       1.0X
-INSERT INTO HYBRID                                  598            651          49          0.0       58418.4       6.7X
-INSERT INTO STATIC                                  198            225          38          0.1       19290.4      20.4X
-INSERT OVERWRITE DYNAMIC                           3584           3716         187          0.0      350008.2       1.1X
-INSERT OVERWRITE HYBRID                             540            564          25          0.0       52750.9       7.4X
-INSERT OVERWRITE STATIC                             196            217          33          0.1       19143.9      20.5X
-=======
 OpenJDK 64-Bit Server VM 17.0.8+7-LTS on Linux 5.15.0-1046-azure
 Intel(R) Xeon(R) Platinum 8171M CPU @ 2.60GHz
 insert hive table benchmark:              Best Time(ms)   Avg Time(ms)   Stdev(ms)    Rate(M/s)   Per Row(ns)   Relative
@@ -20,4 +8,3 @@
 INSERT OVERWRITE DYNAMIC                           6505           6695         269          0.0      635293.7       1.0X
 INSERT OVERWRITE HYBRID                             902            932          27          0.0       88057.7       7.0X
 INSERT OVERWRITE STATIC                             276            308          27          0.0       26990.6      22.9X
->>>>>>> 54d5087c
