/*
 * Licensed to the Apache Software Foundation (ASF) under one or more
 * contributor license agreements.  See the NOTICE file distributed with
 * this work for additional information regarding copyright ownership.
 * The ASF licenses this file to You under the Apache License, Version 2.0
 * (the "License"); you may not use this file except in compliance with
 * the License.  You may obtain a copy of the License at
 *
 *    http://www.apache.org/licenses/LICENSE-2.0
 *
 * Unless required by applicable law or agreed to in writing, software
 * distributed under the License is distributed on an "AS IS" BASIS,
 * WITHOUT WARRANTIES OR CONDITIONS OF ANY KIND, either express or implied.
 * See the License for the specific language governing permissions and
 * limitations under the License.
 */

package org.apache.spark.sql.hive.execution

import scala.util.control.NonFatal

import org.apache.spark.sql.{Row, SaveMode, SparkSession}
import org.apache.spark.sql.catalyst.catalog.CatalogTable
import org.apache.spark.sql.catalyst.plans.logical.{CTEInChildren, CTERelationDef, LogicalPlan, WithCTE}
import org.apache.spark.sql.catalyst.util.CharVarcharUtils
import org.apache.spark.sql.errors.QueryCompilationErrors
import org.apache.spark.sql.execution.command.{DataWritingCommand, LeafRunnableCommand}

/**
 * Create table and insert the query result into it.
 *
 * @param tableDesc the table description, which may contain serde, storage handler etc.
 * @param query the query whose result will be insert into the new relation
 * @param mode SaveMode
 */
case class CreateHiveTableAsSelectCommand(
    tableDesc: CatalogTable,
    query: LogicalPlan,
    outputColumnNames: Seq[String],
    mode: SaveMode)
  extends LeafRunnableCommand with CTEInChildren {
  assert(query.resolved)
  override def innerChildren: Seq[LogicalPlan] = query :: Nil

  protected val tableIdentifier = tableDesc.identifier

  override def run(sparkSession: SparkSession): Seq[Row] = {
    val catalog = sparkSession.sessionState.catalog
    val tableExists = catalog.tableExists(tableIdentifier)

    if (tableExists) {
      assert(mode != SaveMode.Overwrite,
        s"Expect the table $tableIdentifier has been dropped when the save mode is Overwrite")

      if (mode == SaveMode.ErrorIfExists) {
        throw QueryCompilationErrors.tableIdentifierExistsError(tableIdentifier)
      }
      if (mode == SaveMode.Ignore) {
        // Since the table already exists and the save mode is Ignore, we will just return.
        return Seq.empty
      }

      val command = getWritingCommand(tableDesc, tableExists = true)
      val qe = sparkSession.sessionState.executePlan(command)
      qe.assertCommandExecuted()
    } else {
      tableDesc.storage.locationUri.foreach { p =>
<<<<<<< HEAD
        DataWritingCommand.assertEmptyRootPath(p, mode, sparkSession.sessionState.newHadoopConf)
=======
        DataWritingCommand.assertEmptyRootPath(p, mode, sparkSession.sessionState.newHadoopConf())
>>>>>>> ecee7133
      }
      // TODO ideally, we should get the output data ready first and then
      // add the relation into catalog, just in case of failure occurs while data
      // processing.
      val outputColumns = DataWritingCommand.logicalPlanOutputWithNames(query, outputColumnNames)
      val tableSchema = CharVarcharUtils.getRawSchema(
        outputColumns.toStructType, sparkSession.sessionState.conf)
      assert(tableDesc.schema.isEmpty)
      catalog.createTable(tableDesc.copy(schema = tableSchema), ignoreIfExists = false)

      try {
        // Read back the metadata of the table which was created just now.
        val createdTableMeta = catalog.getTableMetadata(tableDesc.identifier)
        val command = getWritingCommand(createdTableMeta, tableExists = false)
        val qe = sparkSession.sessionState.executePlan(command)
        qe.assertCommandExecuted()
      } catch {
        case NonFatal(e) =>
          // drop the created table.
          catalog.dropTable(tableIdentifier, ignoreIfNotExists = true, purge = false)
          throw e
      }
    }

    Seq.empty[Row]
  }

  private def getWritingCommand(
      tableDesc: CatalogTable,
      tableExists: Boolean): DataWritingCommand = {
    // For CTAS, there is no static partition values to insert.
    val partition = tableDesc.partitionColumnNames.map(_ -> None).toMap
    InsertIntoHiveTable(
      tableDesc,
      partition,
      query,
      overwrite = false,
      ifPartitionNotExists = false,
      outputColumnNames = outputColumnNames)
  }

  override def argString(maxFields: Int): String = {
    s"[Database: ${tableDesc.database}, " +
      s"TableName: ${tableDesc.identifier.table}]"
  }

  override def withCTEDefs(cteDefs: Seq[CTERelationDef]): LogicalPlan = {
    copy(query = WithCTE(query, cteDefs))
  }
}<|MERGE_RESOLUTION|>--- conflicted
+++ resolved
@@ -65,11 +65,7 @@
       qe.assertCommandExecuted()
     } else {
       tableDesc.storage.locationUri.foreach { p =>
-<<<<<<< HEAD
-        DataWritingCommand.assertEmptyRootPath(p, mode, sparkSession.sessionState.newHadoopConf)
-=======
         DataWritingCommand.assertEmptyRootPath(p, mode, sparkSession.sessionState.newHadoopConf())
->>>>>>> ecee7133
       }
       // TODO ideally, we should get the output data ready first and then
       // add the relation into catalog, just in case of failure occurs while data
