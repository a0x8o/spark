/*
 * Licensed to the Apache Software Foundation (ASF) under one or more
 * contributor license agreements.  See the NOTICE file distributed with
 * this work for additional information regarding copyright ownership.
 * The ASF licenses this file to You under the Apache License, Version 2.0
 * (the "License"); you may not use this file except in compliance with
 * the License.  You may obtain a copy of the License at
 *
 *    http://www.apache.org/licenses/LICENSE-2.0
 *
 * Unless required by applicable law or agreed to in writing, software
 * distributed under the License is distributed on an "AS IS" BASIS,
 * WITHOUT WARRANTIES OR CONDITIONS OF ANY KIND, either express or implied.
 * See the License for the specific language governing permissions and
 * limitations under the License.
 */

package org.apache.spark.sql.hive.client

import java.lang.{Boolean => JBoolean, Integer => JInteger, Long => JLong}
import java.lang.reflect.{InvocationTargetException, Method}
import java.util.{ArrayList => JArrayList, List => JList, Locale, Map => JMap}
import java.util.concurrent.TimeUnit

import scala.jdk.CollectionConverters._
import scala.util.control.NonFatal

import org.apache.hadoop.fs.Path
import org.apache.hadoop.hive.conf.HiveConf
<<<<<<< HEAD
import org.apache.hadoop.hive.metastore.IMetaStoreClient
import org.apache.hadoop.hive.metastore.TableType
=======
import org.apache.hadoop.hive.metastore.{IMetaStoreClient, PartitionDropOptions, TableType}
>>>>>>> 54d5087c
import org.apache.hadoop.hive.metastore.api.{Database, EnvironmentContext, Function => HiveFunction, FunctionType, Index, MetaException, PrincipalType, ResourceType, ResourceUri}
import org.apache.hadoop.hive.ql.Driver
import org.apache.hadoop.hive.ql.io.AcidUtils
import org.apache.hadoop.hive.ql.metadata.{Hive, HiveException, Partition, Table}
import org.apache.hadoop.hive.ql.plan.AddPartitionDesc
import org.apache.hadoop.hive.ql.processors.{CommandProcessor, CommandProcessorFactory}
import org.apache.hadoop.hive.ql.session.SessionState
import org.apache.hadoop.hive.serde.serdeConstants

import org.apache.spark.internal.Logging
import org.apache.spark.metrics.source.HiveCatalogMetrics
import org.apache.spark.sql.catalyst.{FunctionIdentifier, InternalRow}
import org.apache.spark.sql.catalyst.analysis.NoSuchPermanentFunctionException
import org.apache.spark.sql.catalyst.catalog.{CatalogFunction, CatalogTable, CatalogTablePartition, CatalogUtils, ExternalCatalogUtils, FunctionResource, FunctionResourceType}
import org.apache.spark.sql.catalyst.catalog.CatalogTypes.TablePartitionSpec
import org.apache.spark.sql.catalyst.expressions._
import org.apache.spark.sql.catalyst.util.{CharVarcharUtils, DateFormatter, TypeUtils}
import org.apache.spark.sql.errors.{QueryCompilationErrors, QueryExecutionErrors}
import org.apache.spark.sql.execution.datasources.PartitioningUtils
import org.apache.spark.sql.internal.SQLConf
import org.apache.spark.sql.types.{AtomicType, DateType, IntegralType, IntegralTypeExpression, StringType}
import org.apache.spark.unsafe.types.UTF8String

/**
 * A shim that defines the interface between [[HiveClientImpl]] and the underlying Hive library used
 * to talk to the metastore. Each Hive version has its own implementation of this class, defining
 * version-specific version of needed functions.
 *
 * The guideline for writing shims is:
 * - always extend from the previous version unless really not possible
 * - initialize methods in lazy vals, both for quicker access for multiple invocations, and to
 *   avoid runtime errors due to the above guideline.
 */
private[client] sealed abstract class Shim {

  /**
   * Set the current SessionState to the given SessionState. Also, set the context classloader of
   * the current thread to the one set in the HiveConf of this given `state`.
   */
  def setCurrentSessionState(state: SessionState): Unit

  /**
   * This shim is necessary because the return type is different on different versions of Hive.
   * All parameters are the same, though.
   */
  def getDataLocation(table: Table): Option[String]

  def createDatabase(hive: Hive, db: Database, ignoreIfExists: Boolean): Unit

  def dropDatabase(
      hive: Hive,
      dbName: String,
      deleteData: Boolean,
      ignoreUnknownDb: Boolean,
      cascade: Boolean): Unit

  def alterDatabase(hive: Hive, dbName: String, d: Database): Unit

  def getDatabase(hive: Hive, dbName: String): Database

  def getAllDatabases(hive: Hive): Seq[String]

  def getDatabasesByPattern(hive: Hive, pattern: String): Seq[String]

  def databaseExists(hive: Hive, dbName: String): Boolean

  def setDataLocation(table: Table, loc: String): Unit

  def getAllPartitions(hive: Hive, table: Table): Seq[Partition]

  def getPartitionsByFilter(
      hive: Hive,
      table: Table,
      predicates: Seq[Expression],
      catalogTable: CatalogTable): Seq[Partition]

  def getCommandProcessor(token: String, conf: HiveConf): CommandProcessor

  def getDriverResults(driver: Driver): Seq[String]

  def getMetastoreClientConnectRetryDelayMillis(conf: HiveConf): Long

  def alterTable(hive: Hive, tableName: String, table: Table): Unit

  def alterPartitions(hive: Hive, tableName: String, newParts: JList[Partition]): Unit

  def createTable(hive: Hive, table: Table, ifNotExists: Boolean): Unit

  def getTable(
      hive: Hive,
      dbName: String,
      tableName: String,
      throwException: Boolean = true): Table

  def getTablesByType(
      hive: Hive,
      dbName: String,
      pattern: String,
      tableType: TableType): Seq[String]

  def getTablesByPattern(hive: Hive, dbName: String, pattern: String): Seq[String]

  def getAllTables(hive: Hive, dbName: String): Seq[String]

  def dropTable(hive: Hive, dbName: String, tableName: String): Unit

  def getPartition(
      hive: Hive,
      table: Table,
      partSpec: JMap[String, String],
      forceCreate: Boolean): Partition

  def getPartitions(
      hive: Hive,
      table: Table,
      partSpec: JMap[String, String]): Seq[Partition]

  def getPartitionNames(
      hive: Hive,
      dbName: String,
      tableName: String,
      max: Short): Seq[String]

  def getPartitionNames(
      hive: Hive,
      dbName: String,
      tableName: String,
      partSpec: JMap[String, String],
      max: Short): Seq[String]

  def createPartitions(
      hive: Hive,
      dbName: String,
      tableName: String,
      parts: Seq[CatalogTablePartition],
      ignoreIfExists: Boolean): Unit

  def loadPartition(
      hive: Hive,
      loadPath: Path,
      tableName: String,
      partSpec: JMap[String, String],
      replace: Boolean,
      inheritTableSpecs: Boolean,
      isSkewedStoreAsSubdir: Boolean,
      isSrcLocal: Boolean): Unit

  def renamePartition(
      hive: Hive,
      table: Table,
      oldPartSpec: JMap[String, String],
      newPart: Partition): Unit

  def loadTable(
      hive: Hive,
      loadPath: Path,
      tableName: String,
      replace: Boolean,
      isSrcLocal: Boolean): Unit

  def loadDynamicPartitions(
      hive: Hive,
      loadPath: Path,
      tableName: String,
      partSpec: JMap[String, String],
      replace: Boolean,
      numDP: Int,
      listBucketingEnabled: Boolean): Unit

  def createFunction(hive: Hive, db: String, func: CatalogFunction): Unit

  def dropFunction(hive: Hive, db: String, name: String): Unit

  def renameFunction(hive: Hive, db: String, oldName: String, newName: String): Unit

  def alterFunction(hive: Hive, db: String, func: CatalogFunction): Unit

  def getFunctionOption(hive: Hive, db: String, name: String): Option[CatalogFunction]

  def listFunctions(hive: Hive, db: String, pattern: String): Seq[String]

  def dropIndex(hive: Hive, dbName: String, tableName: String, indexName: String): Unit

  def dropTable(
      hive: Hive,
      dbName: String,
      tableName: String,
      deleteData: Boolean,
      ignoreIfNotExists: Boolean,
      purge: Boolean): Unit

  def dropPartition(
      hive: Hive,
      dbName: String,
      tableName: String,
      part: JList[String],
      deleteData: Boolean,
      purge: Boolean): Unit

  def getDatabaseOwnerName(db: Database): String

  def setDatabaseOwnerName(db: Database, owner: String): Unit

  def getMSC(hive: Hive): IMetaStoreClient

  def getIndexes(hive: Hive, dbName: String, tableName: String, max: Short): Seq[Index]

  protected def findMethod(klass: Class[_], name: String, args: Class[_]*): Method = {
    klass.getMethod(name, args: _*)
  }

  // This method should be called before a Hive client call is made.
  def recordHiveCall(): Unit = {
    HiveCatalogMetrics.incrementHiveClientCalls(1)
  }
}

private[client] class Shim_v2_0 extends Shim with Logging {
  // deletes the underlying data along with metadata
  protected lazy val deleteDataInDropIndex = JBoolean.TRUE
  // true if this is an ACID operation
  protected lazy val isAcid = JBoolean.FALSE
  // true if list bucketing enabled
  protected lazy val isSkewedStoreAsSubdir = JBoolean.FALSE
  // throws an exception if the index does not exist
  protected lazy val throwExceptionInDropIndex = JBoolean.TRUE
  // txnId can be 0 unless isAcid == true
  protected lazy val txnIdInLoadDynamicPartitions: JLong = 0L

  override def getMSC(hive: Hive): IMetaStoreClient = hive.getMSC

  private lazy val loadPartitionMethod =
    findMethod(
      classOf[Hive],
      "loadPartition",
      classOf[Path],
      classOf[String],
      classOf[JMap[String, String]],
      JBoolean.TYPE,
      JBoolean.TYPE,
      JBoolean.TYPE,
      JBoolean.TYPE,
      JBoolean.TYPE)
  private lazy val loadTableMethod =
    findMethod(
      classOf[Hive],
      "loadTable",
      classOf[Path],
      classOf[String],
      JBoolean.TYPE,
      JBoolean.TYPE,
      JBoolean.TYPE,
      JBoolean.TYPE)
  private lazy val loadDynamicPartitionsMethod =
    findMethod(
      classOf[Hive],
      "loadDynamicPartitions",
      classOf[Path],
      classOf[String],
      classOf[JMap[String, String]],
      JBoolean.TYPE,
      JInteger.TYPE,
      JBoolean.TYPE,
      JBoolean.TYPE,
      JLong.TYPE)
  private lazy val alterTableMethod =
    findMethod(
      classOf[Hive],
      "alterTable",
      classOf[String],
      classOf[Table])
  private lazy val alterPartitionsMethod =
    findMethod(
      classOf[Hive],
      "alterPartitions",
      classOf[String],
      classOf[JList[Partition]])

  override def setCurrentSessionState(state: SessionState): Unit =
    SessionState.setCurrentSessionState(state)

  override def getDataLocation(table: Table): Option[String] =
    Option(table.getDataLocation).map(_.toString())

  override def setDataLocation(table: Table, loc: String): Unit =
    table.setDataLocation(new Path(loc))

  override def createPartitions(
      hive: Hive,
      dbName: String,
      tableName: String,
      parts: Seq[CatalogTablePartition],
      ignoreIfExists: Boolean): Unit = {
<<<<<<< HEAD
    recordHiveCall()
    val table = hive.getTable(database, tableName)
    parts.foreach { s =>
      val location = s.storage.locationUri.map(
        uri => new Path(table.getPath, new Path(uri))).orNull
      val params = if (s.parameters.nonEmpty) s.parameters.asJava else null
      val spec = s.spec.asJava
      recordHiveCall()
      if (hive.getPartition(table, spec, false) != null && ignoreIfExists) {
        // Ignore this partition since it already exists and ignoreIfExists == true
      } else {
        if (location == null && table.isView()) {
          throw QueryExecutionErrors.illegalLocationClauseForViewPartitionError()
        }

        recordHiveCall()
        createPartitionMethod.invoke(
          hive,
          table,
          spec,
          location,
          params, // partParams
          null, // inputFormat
          null, // outputFormat
          -1: JInteger, // numBuckets
          null, // cols
          null, // serializationLib
          null, // serdeParams
          null, // bucketCols
          null) // sortCols
=======
    val addPartitionDesc = new AddPartitionDesc(dbName, tableName, ignoreIfExists)
    parts.zipWithIndex.foreach { case (s, i) =>
      addPartitionDesc.addPartition(
        s.spec.asJava, s.storage.locationUri.map(CatalogUtils.URIToString).orNull)
      if (s.parameters.nonEmpty) {
        addPartitionDesc.getPartition(i).setPartParams(s.parameters.asJava)
>>>>>>> 54d5087c
      }
    }
    recordHiveCall()
    hive.createPartitions(addPartitionDesc)
  }

  override def getAllPartitions(hive: Hive, table: Table): Seq[Partition] = {
    recordHiveCall()
<<<<<<< HEAD
    getAllPartitionsMethod.invoke(hive, table).asInstanceOf[JSet[Partition]].asScala.toSeq
=======
    hive.getAllPartitionsOf(table).asScala.toSeq
>>>>>>> 54d5087c
  }

  override def getPartitionsByFilter(
      hive: Hive,
      table: Table,
      predicates: Seq[Expression],
      catalogTable: CatalogTable): Seq[Partition] = {
<<<<<<< HEAD
    // getPartitionsByFilter() doesn't support binary comparison ops in Hive 0.12.
    // See HIVE-4888.
    logDebug("Hive 0.12 doesn't support predicate pushdown to metastore. " +
      "Please use Hive 0.13 or higher.")
    getAllPartitions(hive, table)
=======
    // Hive getPartitionsByFilter() takes a string that represents partition
    // predicates like "str_key=\"value\" and int_key=1 ..."
    val filter = convertFilters(table, predicates)

    val partitions =
      if (filter.isEmpty) {
        prunePartitionsFastFallback(hive, table, catalogTable, predicates)
      } else {
        logDebug(s"Hive metastore filter is '$filter'.")
        val tryDirectSqlConfVar = HiveConf.ConfVars.METASTORE_TRY_DIRECT_SQL
        val shouldFallback = SQLConf.get.metastorePartitionPruningFallbackOnException
        try {
          // Hive may throw an exception when calling this method in some circumstances, such as
          // when filtering on a non-string partition column when the hive config key
          // hive.metastore.try.direct.sql is false. In some cases the remote metastore will throw
          // exceptions even if the config is true, due to various reasons including the
          // underlying RDBMS, Hive bugs when generating the filter, etc.
          //
          // Because of the above we'll fallback to use `Hive.getAllPartitionsOf` when the exception
          // occurs and the config`spark.sql.hive.metastorePartitionPruningFallbackOnException` is
          // enabled.
          recordHiveCall()
          hive.getPartitionsByFilter(table, filter)
        } catch {
          case ex: MetaException if shouldFallback =>
            logWarning("Caught Hive MetaException attempting to get partition metadata by " +
              "filter from Hive. Falling back to fetching all partition metadata, which will " +
              "degrade performance. Modifying your Hive metastore configuration to set " +
              s"${tryDirectSqlConfVar.varname} to true (if it is not true already) may resolve " +
              "this problem. Or you can enable " +
              s"${SQLConf.HIVE_METASTORE_PARTITION_PRUNING_FAST_FALLBACK.key} " +
              "to alleviate performance downgrade. " +
              "Otherwise, to avoid degraded performance you can set " +
              s"${SQLConf.HIVE_METASTORE_PARTITION_PRUNING_FALLBACK_ON_EXCEPTION.key} " +
              " to false and let the query fail instead.", ex)
            // HiveShim clients are expected to handle a superset of the requested partitions
            prunePartitionsFastFallback(hive, table, catalogTable, predicates)
          case ex: MetaException =>
            throw QueryExecutionErrors.getPartitionMetadataByFilterError(ex)
        }
      }

    partitions.asScala.toSeq
  }

  private def prunePartitionsFastFallback(
      hive: Hive,
      table: Table,
      catalogTable: CatalogTable,
      predicates: Seq[Expression]): java.util.Collection[Partition] = {
    val timeZoneId = SQLConf.get.sessionLocalTimeZone

    // Because there is no way to know whether the partition properties has timeZone,
    // client-side filtering cannot be used with TimeZoneAwareExpression.
    def hasTimeZoneAwareExpression(e: Expression): Boolean = {
      e.exists {
        case cast: Cast => cast.needsTimeZone
        case tz: TimeZoneAwareExpression => !tz.isInstanceOf[Cast]
        case _ => false
      }
    }

    if (!SQLConf.get.metastorePartitionPruningFastFallback ||
      predicates.isEmpty ||
      predicates.exists(hasTimeZoneAwareExpression)) {
      recordHiveCall()
      hive.getAllPartitionsOf(table)
    } else {
      try {
        val partitionSchema = CharVarcharUtils.replaceCharVarcharWithStringInSchema(
          catalogTable.partitionSchema)
        val boundPredicate = ExternalCatalogUtils.generatePartitionPredicateByFilter(
          catalogTable, partitionSchema, predicates)

        def toRow(spec: TablePartitionSpec): InternalRow = {
          InternalRow.fromSeq(partitionSchema.map { field =>
            val partValue = if (spec(field.name) == ExternalCatalogUtils.DEFAULT_PARTITION_NAME) {
              null
            } else {
              spec(field.name)
            }
            Cast(Literal(partValue), field.dataType, Option(timeZoneId)).eval()
          })
        }

        recordHiveCall()
        val allPartitionNames = hive.getPartitionNames(
          table.getDbName, table.getTableName, -1).asScala
        val partNames = allPartitionNames.filter { p =>
          val spec = PartitioningUtils.parsePathFragment(p)
          boundPredicate.eval(toRow(spec))
        }
        recordHiveCall()
        hive.getPartitionsByNames(table, partNames.asJava)
      } catch {
        case ex: HiveException if ex.getCause.isInstanceOf[MetaException] =>
          logWarning("Caught Hive MetaException attempting to get partition metadata by " +
            "filter from client side. Falling back to fetching all partition metadata", ex)
          recordHiveCall()
          hive.getAllPartitionsOf(table)
      }
    }
>>>>>>> 54d5087c
  }

  override def getCommandProcessor(token: String, conf: HiveConf): CommandProcessor =
    CommandProcessorFactory.get(Array(token), conf)

  override def getDriverResults(driver: Driver): Seq[String] = {
    val res = new JArrayList[Object]()
    driver.getResults(res)
    res.asScala.map {
      case s: String => s
      case a: Array[Object] => a(0).asInstanceOf[String]
    }.toSeq
  }

  override def getMetastoreClientConnectRetryDelayMillis(conf: HiveConf): Long =
    conf.getTimeVar(HiveConf.ConfVars.METASTORE_CLIENT_CONNECT_RETRY_DELAY, TimeUnit.MILLISECONDS)

  override def getTablesByType(
      hive: Hive,
      dbName: String,
      pattern: String,
      tableType: TableType): Seq[String] = {
    throw QueryExecutionErrors.getTablesByTypeUnsupportedByHiveVersionError()
  }

  override def loadPartition(
      hive: Hive,
      loadPath: Path,
      tableName: String,
      partSpec: JMap[String, String],
      replace: Boolean,
      inheritTableSpecs: Boolean,
      isSkewedStoreAsSubdir: Boolean,
      isSrcLocal: Boolean): Unit = {
    recordHiveCall()
    loadPartitionMethod.invoke(hive, loadPath, tableName, partSpec, replace: JBoolean,
      inheritTableSpecs: JBoolean, isSkewedStoreAsSubdir: JBoolean,
      isSrcLocal: JBoolean, isAcid)
  }

  override def loadTable(
      hive: Hive,
      loadPath: Path,
      tableName: String,
      replace: Boolean,
      isSrcLocal: Boolean): Unit = {
    recordHiveCall()
<<<<<<< HEAD
    loadTableMethod.invoke(hive, loadPath, tableName, replace: JBoolean, holdDDLTime)
=======
    loadTableMethod.invoke(hive, loadPath, tableName, replace: JBoolean, isSrcLocal: JBoolean,
      isSkewedStoreAsSubdir, isAcid)
>>>>>>> 54d5087c
  }

  override def loadDynamicPartitions(
      hive: Hive,
      loadPath: Path,
      tableName: String,
      partSpec: JMap[String, String],
      replace: Boolean,
      numDP: Int,
      listBucketingEnabled: Boolean): Unit = {
    recordHiveCall()
    loadDynamicPartitionsMethod.invoke(hive, loadPath, tableName, partSpec, replace: JBoolean,
      numDP: JInteger, listBucketingEnabled: JBoolean, isAcid, txnIdInLoadDynamicPartitions)
  }

  override def dropIndex(hive: Hive, dbName: String, tableName: String, indexName: String): Unit = {
    recordHiveCall()
<<<<<<< HEAD
    dropIndexMethod.invoke(hive, dbName, tableName, indexName, deleteDataInDropIndex)
=======
    hive.dropIndex(dbName, tableName, indexName, throwExceptionInDropIndex, deleteDataInDropIndex)
>>>>>>> 54d5087c
  }

  override def dropTable(
      hive: Hive,
      dbName: String,
      tableName: String,
      deleteData: Boolean,
      ignoreIfNotExists: Boolean,
      purge: Boolean): Unit = {
<<<<<<< HEAD
    if (purge) {
      throw QueryExecutionErrors.dropTableWithPurgeUnsupportedError()
    }
    recordHiveCall()
    hive.dropTable(dbName, tableName, deleteData, ignoreIfNotExists)
=======
    recordHiveCall()
    hive.dropTable(dbName, tableName, deleteData, ignoreIfNotExists, purge)
>>>>>>> 54d5087c
  }

  override def alterTable(hive: Hive, tableName: String, table: Table): Unit = {
    recordHiveCall()
    alterTableMethod.invoke(hive, tableName, table)
  }

  override def alterPartitions(hive: Hive, tableName: String, newParts: JList[Partition]): Unit = {
    recordHiveCall()
    alterPartitionsMethod.invoke(hive, tableName, newParts)
  }

  override def dropPartition(
      hive: Hive,
      dbName: String,
      tableName: String,
      part: JList[String],
      deleteData: Boolean,
      purge: Boolean): Unit = {
<<<<<<< HEAD
    if (purge) {
      throw QueryExecutionErrors.alterTableWithDropPartitionAndPurgeUnsupportedError()
    }
    recordHiveCall()
    hive.dropPartition(dbName, tableName, part, deleteData)
  }

  override def createFunction(hive: Hive, db: String, func: CatalogFunction): Unit = {
    throw QueryCompilationErrors.hiveCreatePermanentFunctionsUnsupportedError()
  }

  def dropFunction(hive: Hive, db: String, name: String): Unit = {
    throw new NoSuchPermanentFunctionException(db, name)
  }

  def renameFunction(hive: Hive, db: String, oldName: String, newName: String): Unit = {
    throw new NoSuchPermanentFunctionException(db, oldName)
  }

  def alterFunction(hive: Hive, db: String, func: CatalogFunction): Unit = {
    throw new NoSuchPermanentFunctionException(db, func.identifier.funcName)
  }

  def getFunctionOption(hive: Hive, db: String, name: String): Option[CatalogFunction] = {
    None
  }

  def listFunctions(hive: Hive, db: String, pattern: String): Seq[String] = {
    Seq.empty[String]
  }

  override def getDatabaseOwnerName(db: Database): String = ""

  override def setDatabaseOwnerName(db: Database, owner: String): Unit = {}

  override def createDatabase(hive: Hive, db: Database, ignoreIfExists: Boolean): Unit = {
    recordHiveCall()
    hive.createDatabase(db, ignoreIfExists)
  }

  override def dropDatabase(
      hive: Hive,
      dbName: String,
      deleteData: Boolean,
      ignoreUnknownDb: Boolean,
      cascade: Boolean): Unit = {
    recordHiveCall()
    hive.dropDatabase(dbName, deleteData, ignoreUnknownDb, cascade)
  }

  override def alterDatabase(hive: Hive, dbName: String, d: Database): Unit = {
    recordHiveCall()
    hive.alterDatabase(dbName, d)
  }

  override def getDatabase(hive: Hive, dbName: String): Database = {
    recordHiveCall()
    hive.getDatabase(dbName)
  }

  override def getAllDatabases(hive: Hive): Seq[String] = {
    recordHiveCall()
    hive.getAllDatabases.asScala.toSeq
  }

  override def getDatabasesByPattern(hive: Hive, pattern: String): Seq[String] = {
    recordHiveCall()
    hive.getDatabasesByPattern(pattern).asScala.toSeq
  }

  override def databaseExists(hive: Hive, dbName: String): Boolean = {
    recordHiveCall()
    hive.databaseExists(dbName)
  }

  override def createTable(hive: Hive, table: Table, ifNotExists: Boolean): Unit = {
    recordHiveCall()
    hive.createTable(table, ifNotExists)
  }

  override def getTable(
      hive: Hive,
      dbName: String,
      tableName: String,
      throwException: Boolean): Table = {
    recordHiveCall()
    val table = hive.getTable(dbName, tableName, throwException)
    if (table != null) {
      table.getTTable.setTableName(tableName)
      table.getTTable.setDbName(dbName)
    }
    table
  }

  override def getTablesByPattern(hive: Hive, dbName: String, pattern: String): Seq[String] = {
    recordHiveCall()
    hive.getTablesByPattern(dbName, pattern).asScala.toSeq
  }

  override def getAllTables(hive: Hive, dbName: String): Seq[String] = {
    recordHiveCall()
    hive.getAllTables(dbName).asScala.toSeq
  }

  override def dropTable(hive: Hive, dbName: String, tableName: String): Unit = {
    recordHiveCall()
    hive.dropTable(dbName, tableName)
  }

  override def getPartition(
      hive: Hive,
      table: Table,
      partSpec: JMap[String, String],
      forceCreate: Boolean): Partition = {
    recordHiveCall()
    hive.getPartition(table, partSpec, forceCreate)
  }

  override def getPartitions(
      hive: Hive,
      table: Table,
      partSpec: JMap[String, String]): Seq[Partition] = {
    recordHiveCall()
    hive.getPartitions(table, partSpec).asScala.toSeq
  }

  override def getPartitionNames(
      hive: Hive,
      dbName: String,
      tableName: String,
      max: Short): Seq[String] = {
    recordHiveCall()
    hive.getPartitionNames(dbName, tableName, max).asScala.toSeq
  }

  override def getPartitionNames(
      hive: Hive,
      dbName: String,
      tableName: String,
      partSpec: JMap[String, String],
      max: Short): Seq[String] = {
    recordHiveCall()
    hive.getPartitionNames(dbName, tableName, partSpec, max).asScala.toSeq
  }

  override def renamePartition(
      hive: Hive,
      table: Table,
      oldPartSpec: JMap[String, String],
      newPart: Partition): Unit = {
    recordHiveCall()
    hive.renamePartition(table, oldPartSpec, newPart)
  }

  override def getIndexes(
      hive: Hive,
      dbName: String,
      tableName: String,
      max: Short): Seq[Index] = {
    recordHiveCall()
    hive.getIndexes(dbName, tableName, max).asScala.toSeq
  }
}

private[client] class Shim_v0_13 extends Shim_v0_12 {

  private lazy val setCurrentSessionStateMethod =
    findStaticMethod(
      classOf[SessionState],
      "setCurrentSessionState",
      classOf[SessionState])
  private lazy val setDataLocationMethod =
    findMethod(
      classOf[Table],
      "setDataLocation",
      classOf[Path])
  private lazy val getAllPartitionsMethod =
    findMethod(
      classOf[Hive],
      "getAllPartitionsOf",
      classOf[Table])
  private lazy val getPartitionsByFilterMethod =
    findMethod(
      classOf[Hive],
      "getPartitionsByFilter",
      classOf[Table],
      classOf[String])
  private lazy val getCommandProcessorMethod =
    findStaticMethod(
      classOf[CommandProcessorFactory],
      "get",
      classOf[Array[String]],
      classOf[HiveConf])
  private lazy val getDriverResultsMethod =
    findMethod(
      classOf[Driver],
      "getResults",
      classOf[JList[Object]])

  private lazy val getDatabaseOwnerNameMethod =
    findMethod(
      classOf[Database],
      "getOwnerName")

  private lazy val setDatabaseOwnerNameMethod =
    findMethod(
      classOf[Database],
      "setOwnerName",
      classOf[String])

  override def setCurrentSessionState(state: SessionState): Unit =
    setCurrentSessionStateMethod.invoke(null, state)

  override def setDataLocation(table: Table, loc: String): Unit =
    setDataLocationMethod.invoke(table, new Path(loc))

  override def createPartitions(
      hive: Hive,
      db: String,
      table: String,
      parts: Seq[CatalogTablePartition],
      ignoreIfExists: Boolean): Unit = {
    val addPartitionDesc = new AddPartitionDesc(db, table, ignoreIfExists)
    parts.zipWithIndex.foreach { case (s, i) =>
      addPartitionDesc.addPartition(
        s.spec.asJava, s.storage.locationUri.map(CatalogUtils.URIToString(_)).orNull)
      if (s.parameters.nonEmpty) {
        addPartitionDesc.getPartition(i).setPartParams(s.parameters.asJava)
      }
    }
    recordHiveCall()
    hive.createPartitions(addPartitionDesc)
  }

  override def getAllPartitions(hive: Hive, table: Table): Seq[Partition] = {
    recordHiveCall()
    getAllPartitionsMethod.invoke(hive, table).asInstanceOf[JSet[Partition]].asScala.toSeq
  }

=======
    val dropOptions = new PartitionDropOptions
    dropOptions.deleteData(deleteData)
    dropOptions.purgeData(purge)
    recordHiveCall()
    hive.dropPartition(dbName, tableName, part, dropOptions)
  }

>>>>>>> 54d5087c
  private def toHiveFunction(f: CatalogFunction, db: String): HiveFunction = {
    val resourceUris = f.resources.map { resource =>
      new ResourceUri(ResourceType.valueOf(
        resource.resourceType.resourceType.toUpperCase(Locale.ROOT)), resource.uri)
    }
    new HiveFunction(
      f.identifier.funcName,
      db,
      f.className,
      null,
      PrincipalType.USER,
      TimeUnit.MILLISECONDS.toSeconds(System.currentTimeMillis).toInt,
      FunctionType.JAVA,
      resourceUris.asJava)
  }

  override def createFunction(hive: Hive, db: String, func: CatalogFunction): Unit = {
    recordHiveCall()
    hive.createFunction(toHiveFunction(func, db))
  }

  override def dropFunction(hive: Hive, db: String, name: String): Unit = {
    recordHiveCall()
    hive.dropFunction(db, name)
  }

  override def renameFunction(hive: Hive, db: String, oldName: String, newName: String): Unit = {
    val catalogFunc = getFunctionOption(hive, db, oldName)
      .getOrElse(throw new NoSuchPermanentFunctionException(db, oldName))
      .copy(identifier = FunctionIdentifier(newName, Some(db)))
    val hiveFunc = toHiveFunction(catalogFunc, db)
    recordHiveCall()
    hive.alterFunction(db, oldName, hiveFunc)
  }

  override def alterFunction(hive: Hive, db: String, func: CatalogFunction): Unit = {
    recordHiveCall()
    hive.alterFunction(db, func.identifier.funcName, toHiveFunction(func, db))
  }

  private def fromHiveFunction(hf: HiveFunction): CatalogFunction = {
    val name = FunctionIdentifier(hf.getFunctionName, Option(hf.getDbName))
    val resources = hf.getResourceUris.asScala.map { uri =>
      val resourceType = uri.getResourceType match {
        case ResourceType.ARCHIVE => "archive"
        case ResourceType.FILE => "file"
        case ResourceType.JAR => "jar"
        case r => throw QueryCompilationErrors.unknownHiveResourceTypeError(r.toString)
      }
      FunctionResource(FunctionResourceType.fromString(resourceType), uri.getUri)
    }
    CatalogFunction(name, hf.getClassName, resources.toSeq)
  }

  override def getFunctionOption(hive: Hive, db: String, name: String): Option[CatalogFunction] = {
    try {
      recordHiveCall()
      Option(hive.getFunction(db, name)).map(fromHiveFunction)
    } catch {
      case NonFatal(e) if isCausedBy(e, s"$name does not exist") =>
        None
    }
  }

  @scala.annotation.tailrec
  private def isCausedBy(e: Throwable, matchMassage: String): Boolean = {
    if (e.getMessage.contains(matchMassage)) {
      true
    } else if (e.getCause != null) {
      isCausedBy(e.getCause, matchMassage)
    } else {
      false
    }
  }

  override def listFunctions(hive: Hive, db: String, pattern: String): Seq[String] = {
    recordHiveCall()
    hive.getFunctions(db, pattern).asScala.toSeq
  }

  /**
   * Converts catalyst expression to the format that Hive's getPartitionsByFilter() expects, i.e.
   * a string that represents partition predicates like "str_key=\"value\" and int_key=1 ...".
   *
   * Unsupported predicates are skipped.
   */
  def convertFilters(table: Table, filters: Seq[Expression]): String = {
    lazy val dateFormatter = DateFormatter()

    /**
     * An extractor that matches all binary comparison operators except null-safe equality.
     *
     * Null-safe equality is not supported by Hive metastore partition predicate pushdown
     */
    object SpecialBinaryComparison {
      def unapply(e: BinaryComparison): Option[(Expression, Expression)] = e match {
        case _: EqualNullSafe => None
        case _ => Some((e.left, e.right))
      }
    }

    object ExtractableLiteral {
      def unapply(expr: Expression): Option[String] = expr match {
        case Literal(null, _) => None // `null`s can be cast as other types; we want to avoid NPEs.
        case Literal(value, _: IntegralType) => Some(value.toString)
        case Literal(value, _: StringType) => Some(quoteStringLiteral(value.toString))
        case Literal(value, _: DateType) =>
          Some(quoteStringLiteral(dateFormatter.format(value.asInstanceOf[Int])))
        case _ => None
      }
    }

    object ExtractableLiterals {
      def unapply(exprs: Seq[Expression]): Option[Seq[String]] = {
        // SPARK-24879: The Hive metastore filter parser does not support "null", but we still want
        // to push down as many predicates as we can while still maintaining correctness.
        // In SQL, the `IN` expression evaluates as follows:
        //  > `1 in (2, NULL)` -> NULL
        //  > `1 in (1, NULL)` -> true
        //  > `1 in (2)` -> false
        // Since Hive metastore filters are NULL-intolerant binary operations joined only by
        // `AND` and `OR`, we can treat `NULL` as `false` and thus rewrite `1 in (2, NULL)` as
        // `1 in (2)`.
        // If the Hive metastore begins supporting NULL-tolerant predicates and Spark starts
        // pushing down these predicates, then this optimization will become incorrect and need
        // to be changed.
        val extractables = exprs
          .filter {
            case Literal(null, _) => false
            case _ => true
          }.map(ExtractableLiteral.unapply)
        if (extractables.nonEmpty && extractables.forall(_.isDefined)) {
          Some(extractables.map(_.get))
        } else {
          None
        }
      }
    }

    object ExtractableValues {
      private lazy val valueToLiteralString: PartialFunction[Any, String] = {
        case value: Byte => value.toString
        case value: Short => value.toString
        case value: Int => value.toString
        case value: Long => value.toString
        case value: UTF8String => quoteStringLiteral(value.toString)
      }

      def unapply(values: Set[Any]): Option[Seq[String]] = {
        val extractables = values.filter(_ != null).toSeq.map(valueToLiteralString.lift)
        if (extractables.nonEmpty && extractables.forall(_.isDefined)) {
          Some(extractables.map(_.get))
        } else {
          None
        }
      }
    }

    object ExtractableDateValues {
      private lazy val valueToLiteralString: PartialFunction[Any, String] = {
        case value: Int => quoteStringLiteral(dateFormatter.format(value))
      }

      def unapply(values: Set[Any]): Option[Seq[String]] = {
        val extractables = values.filter(_ != null).toSeq.map(valueToLiteralString.lift)
        if (extractables.nonEmpty && extractables.forall(_.isDefined)) {
          Some(extractables.map(_.get))
        } else {
          None
        }
      }
    }

    object SupportedAttribute {
      // hive varchar is treated as catalyst string, but hive varchar can't be pushed down.
      private val varcharKeys = table.getPartitionKeys.asScala
        .filter(col => col.getType.startsWith(serdeConstants.VARCHAR_TYPE_NAME) ||
          col.getType.startsWith(serdeConstants.CHAR_TYPE_NAME))
        .map(col => col.getName).toSet

      def unapply(attr: Attribute): Option[String] = {
        val resolver = SQLConf.get.resolver
        if (varcharKeys.exists(c => resolver(c, attr.name))) {
          None
        } else if (attr.dataType.isInstanceOf[IntegralType] || attr.dataType == StringType ||
            attr.dataType == DateType) {
          Some(attr.name)
        } else {
          None
        }
      }
    }

    def convertInToOr(name: String, values: Seq[String]): String = {
      values.map(value => s"$name = $value").mkString("(", " or ", ")")
    }

    def convertNotInToAnd(name: String, values: Seq[String]): String = {
      values.map(value => s"$name != $value").mkString("(", " and ", ")")
    }

    def hasNullLiteral(list: Seq[Expression]): Boolean = list.exists {
      case Literal(null, _) => true
      case _ => false
    }

    val useAdvanced = SQLConf.get.advancedPartitionPredicatePushdownEnabled
    val inSetThreshold = SQLConf.get.metastorePartitionPruningInSetThreshold

    object ExtractAttribute {
      @scala.annotation.tailrec
      def unapply(expr: Expression): Option[Attribute] = {
        expr match {
          case attr: Attribute => Some(attr)
          case Cast(child @ IntegralTypeExpression(), dt: IntegralType, _, _)
              if Cast.canUpCast(child.dataType.asInstanceOf[AtomicType], dt) => unapply(child)
          case _ => None
        }
      }
    }

    def convert(expr: Expression): Option[String] = expr match {
      case Not(InSet(_, values)) if values.size > inSetThreshold =>
        None

      case Not(In(_, list)) if hasNullLiteral(list) => None
      case Not(InSet(_, list)) if list.contains(null) => None

      case In(ExtractAttribute(SupportedAttribute(name)), ExtractableLiterals(values))
          if useAdvanced =>
        Some(convertInToOr(name, values))

      case Not(In(ExtractAttribute(SupportedAttribute(name)), ExtractableLiterals(values)))
          if useAdvanced =>
        Some(convertNotInToAnd(name, values))

      case InSet(child, values) if useAdvanced && values.size > inSetThreshold =>
        val dataType = child.dataType
        // Skip null here is safe, more details could see at ExtractableLiterals.
        val sortedValues = values.filter(_ != null).toSeq
          .sorted(TypeUtils.getInterpretedOrdering(dataType))
        convert(And(GreaterThanOrEqual(child, Literal(sortedValues.head, dataType)),
          LessThanOrEqual(child, Literal(sortedValues.last, dataType))))

      case InSet(child @ ExtractAttribute(SupportedAttribute(name)), ExtractableDateValues(values))
          if useAdvanced && child.dataType == DateType =>
        Some(convertInToOr(name, values))

      case Not(InSet(child @ ExtractAttribute(SupportedAttribute(name)),
        ExtractableDateValues(values))) if useAdvanced && child.dataType == DateType =>
        Some(convertNotInToAnd(name, values))

      case InSet(ExtractAttribute(SupportedAttribute(name)), ExtractableValues(values))
          if useAdvanced =>
        Some(convertInToOr(name, values))

      case Not(InSet(ExtractAttribute(SupportedAttribute(name)), ExtractableValues(values)))
          if useAdvanced =>
        Some(convertNotInToAnd(name, values))

      case op @ SpecialBinaryComparison(
          ExtractAttribute(SupportedAttribute(name)), ExtractableLiteral(value)) =>
        Some(s"$name ${op.symbol} $value")

      case op @ SpecialBinaryComparison(
          ExtractableLiteral(value), ExtractAttribute(SupportedAttribute(name))) =>
        Some(s"$value ${op.symbol} $name")

      case Contains(ExtractAttribute(SupportedAttribute(name)), ExtractableLiteral(value)) =>
        Some(s"$name like " + (("\".*" + value.drop(1)).dropRight(1) + ".*\""))

      case StartsWith(ExtractAttribute(SupportedAttribute(name)), ExtractableLiteral(value)) =>
        Some(s"$name like " + (value.dropRight(1) + ".*\""))

      case EndsWith(ExtractAttribute(SupportedAttribute(name)), ExtractableLiteral(value)) =>
        Some(s"$name like " + ("\".*" + value.drop(1)))

      case And(expr1, expr2) if useAdvanced =>
        val converted = convert(expr1) ++ convert(expr2)
        if (converted.isEmpty) {
          None
        } else {
          Some(converted.mkString("(", " and ", ")"))
        }

      case Or(expr1, expr2) if useAdvanced =>
        for {
          left <- convert(expr1)
          right <- convert(expr2)
        } yield s"($left or $right)"

      case Not(EqualTo(
          ExtractAttribute(SupportedAttribute(name)), ExtractableLiteral(value))) if useAdvanced =>
        Some(s"$name != $value")

      case Not(EqualTo(
          ExtractableLiteral(value), ExtractAttribute(SupportedAttribute(name)))) if useAdvanced =>
        Some(s"$value != $name")

      case _ => None
    }

    filters.flatMap(convert).mkString(" and ")
  }

  private def quoteStringLiteral(str: String): String = {
    if (!str.contains("\"")) {
      s""""$str""""
    } else if (!str.contains("'")) {
      s"""'$str'"""
    } else {
      throw QueryExecutionErrors.invalidPartitionFilterError()
    }
  }

<<<<<<< HEAD
  override def getPartitionsByFilter(
      hive: Hive,
      table: Table,
      predicates: Seq[Expression],
      catalogTable: CatalogTable): Seq[Partition] = {
    // Hive getPartitionsByFilter() takes a string that represents partition
    // predicates like "str_key=\"value\" and int_key=1 ..."
    val filter = convertFilters(table, predicates)

    val partitions =
      if (filter.isEmpty) {
        prunePartitionsFastFallback(hive, table, catalogTable, predicates)
      } else {
        logDebug(s"Hive metastore filter is '$filter'.")
        val tryDirectSqlConfVar = HiveConf.ConfVars.METASTORE_TRY_DIRECT_SQL
        val shouldFallback = SQLConf.get.metastorePartitionPruningFallbackOnException
        try {
          // Hive may throw an exception when calling this method in some circumstances, such as
          // when filtering on a non-string partition column when the hive config key
          // hive.metastore.try.direct.sql is false. In some cases the remote metastore will throw
          // exceptions even if the config is true, due to various reasons including the
          // underlying RDBMS, Hive bugs when generating the filter, etc.
          //
          // Because of the above we'll fallback to use `Hive.getAllPartitionsOf` when the exception
          // occurs and the config`spark.sql.hive.metastorePartitionPruningFallbackOnException` is
          // enabled.
          recordHiveCall()
          getPartitionsByFilterMethod.invoke(hive, table, filter)
            .asInstanceOf[JArrayList[Partition]]
        } catch {
          case ex: InvocationTargetException if ex.getCause.isInstanceOf[MetaException] &&
              shouldFallback =>
            logWarning("Caught Hive MetaException attempting to get partition metadata by " +
              "filter from Hive. Falling back to fetching all partition metadata, which will " +
              "degrade performance. Modifying your Hive metastore configuration to set " +
              s"${tryDirectSqlConfVar.varname} to true (if it is not true already) may resolve " +
              "this problem. Or you can enable " +
              s"${SQLConf.HIVE_METASTORE_PARTITION_PRUNING_FAST_FALLBACK.key} " +
              "to alleviate performance downgrade. " +
              "Otherwise, to avoid degraded performance you can set " +
              s"${SQLConf.HIVE_METASTORE_PARTITION_PRUNING_FALLBACK_ON_EXCEPTION.key} " +
              " to false and let the query fail instead.", ex)
            // HiveShim clients are expected to handle a superset of the requested partitions
            prunePartitionsFastFallback(hive, table, catalogTable, predicates)
          case ex: InvocationTargetException if ex.getCause.isInstanceOf[MetaException] =>
            throw QueryExecutionErrors.getPartitionMetadataByFilterError(ex)
        }
      }

    partitions.asScala.toSeq
  }

  private def prunePartitionsFastFallback(
      hive: Hive,
      table: Table,
      catalogTable: CatalogTable,
      predicates: Seq[Expression]): java.util.Collection[Partition] = {
    val timeZoneId = SQLConf.get.sessionLocalTimeZone

    // Because there is no way to know whether the partition properties has timeZone,
    // client-side filtering cannot be used with TimeZoneAwareExpression.
    def hasTimeZoneAwareExpression(e: Expression): Boolean = {
      e.exists {
        case cast: Cast => cast.needsTimeZone
        case tz: TimeZoneAwareExpression => !tz.isInstanceOf[Cast]
        case _ => false
      }
    }

    if (!SQLConf.get.metastorePartitionPruningFastFallback ||
        predicates.isEmpty ||
        predicates.exists(hasTimeZoneAwareExpression)) {
      recordHiveCall()
      getAllPartitionsMethod.invoke(hive, table).asInstanceOf[JSet[Partition]]
    } else {
      try {
        val partitionSchema = CharVarcharUtils.replaceCharVarcharWithStringInSchema(
          catalogTable.partitionSchema)
        val boundPredicate = ExternalCatalogUtils.generatePartitionPredicateByFilter(
          catalogTable, partitionSchema, predicates)

        def toRow(spec: TablePartitionSpec): InternalRow = {
          InternalRow.fromSeq(partitionSchema.map { field =>
            val partValue = if (spec(field.name) == ExternalCatalogUtils.DEFAULT_PARTITION_NAME) {
              null
            } else {
              spec(field.name)
            }
            Cast(Literal(partValue), field.dataType, Option(timeZoneId)).eval()
          })
        }

        recordHiveCall()
        val allPartitionNames = hive.getPartitionNames(
          table.getDbName, table.getTableName, -1).asScala
        val partNames = allPartitionNames.filter { p =>
          val spec = PartitioningUtils.parsePathFragment(p)
          boundPredicate.eval(toRow(spec))
        }
        recordHiveCall()
        hive.getPartitionsByNames(table, partNames.asJava)
      } catch {
        case ex: InvocationTargetException if ex.getCause.isInstanceOf[MetaException] =>
          logWarning("Caught Hive MetaException attempting to get partition metadata by " +
            "filter from client side. Falling back to fetching all partition metadata", ex)
          recordHiveCall()
          getAllPartitionsMethod.invoke(hive, table).asInstanceOf[JSet[Partition]]
      }
    }
  }

  override def getCommandProcessor(token: String, conf: HiveConf): CommandProcessor =
    getCommandProcessorMethod.invoke(null, Array(token), conf).asInstanceOf[CommandProcessor]

  override def getDriverResults(driver: Driver): Seq[String] = {
    val res = new JArrayList[Object]()
    getDriverResultsMethod.invoke(driver, res)
    res.asScala.map { r =>
      r match {
        case s: String => s
        case a: Array[Object] => a(0).asInstanceOf[String]
      }
    }.toSeq
=======
  override def getDatabaseOwnerName(db: Database): String = {
    Option(db.getOwnerName).getOrElse("")
  }

  override def setDatabaseOwnerName(db: Database, owner: String): Unit = {
    db.setOwnerName(owner)
>>>>>>> 54d5087c
  }

  override def createDatabase(hive: Hive, db: Database, ignoreIfExists: Boolean): Unit = {
    recordHiveCall()
    hive.createDatabase(db, ignoreIfExists)
  }

  override def dropDatabase(
      hive: Hive,
      dbName: String,
      deleteData: Boolean,
      ignoreUnknownDb: Boolean,
      cascade: Boolean): Unit = {
    recordHiveCall()
    hive.dropDatabase(dbName, deleteData, ignoreUnknownDb, cascade)
  }

  override def alterDatabase(hive: Hive, dbName: String, d: Database): Unit = {
    recordHiveCall()
    hive.alterDatabase(dbName, d)
  }

  override def getDatabase(hive: Hive, dbName: String): Database = {
    recordHiveCall()
    hive.getDatabase(dbName)
  }

  override def getAllDatabases(hive: Hive): Seq[String] = {
    recordHiveCall()
    hive.getAllDatabases.asScala.toSeq
  }

<<<<<<< HEAD
  override def loadPartition(
      hive: Hive,
      loadPath: Path,
      tableName: String,
      partSpec: JMap[String, String],
      replace: Boolean,
      inheritTableSpecs: Boolean,
      isSkewedStoreAsSubdir: Boolean,
      isSrcLocal: Boolean): Unit = {
    recordHiveCall()
    loadPartitionMethod.invoke(hive, loadPath, tableName, partSpec, replace: JBoolean,
      holdDDLTime, inheritTableSpecs: JBoolean, isSkewedStoreAsSubdir: JBoolean,
      isSrcLocal: JBoolean, isAcid)
  }

  override def loadTable(
      hive: Hive,
      loadPath: Path,
      tableName: String,
      replace: Boolean,
      isSrcLocal: Boolean): Unit = {
    recordHiveCall()
    loadTableMethod.invoke(hive, loadPath, tableName, replace: JBoolean, holdDDLTime,
      isSrcLocal: JBoolean, isSkewedStoreAsSubdir, isAcid)
  }

  override def loadDynamicPartitions(
      hive: Hive,
      loadPath: Path,
      tableName: String,
      partSpec: JMap[String, String],
      replace: Boolean,
      numDP: Int,
      listBucketingEnabled: Boolean): Unit = {
    recordHiveCall()
    loadDynamicPartitionsMethod.invoke(hive, loadPath, tableName, partSpec, replace: JBoolean,
      numDP: JInteger, holdDDLTime, listBucketingEnabled: JBoolean, isAcid)
=======
  override def getDatabasesByPattern(hive: Hive, pattern: String): Seq[String] = {
    recordHiveCall()
    hive.getDatabasesByPattern(pattern).asScala.toSeq
  }

  override def databaseExists(hive: Hive, dbName: String): Boolean = {
    recordHiveCall()
    hive.databaseExists(dbName)
  }

  override def createTable(hive: Hive, table: Table, ifNotExists: Boolean): Unit = {
    recordHiveCall()
    hive.createTable(table, ifNotExists)
>>>>>>> 54d5087c
  }

  override def getTable(
      hive: Hive,
      dbName: String,
      tableName: String,
<<<<<<< HEAD
      deleteData: Boolean,
      ignoreIfNotExists: Boolean,
      purge: Boolean): Unit = {
    recordHiveCall()
    dropTableMethod.invoke(hive, dbName, tableName, deleteData: JBoolean,
      ignoreIfNotExists: JBoolean, purge: JBoolean)
=======
      throwException: Boolean): Table = {
    recordHiveCall()
    val table = hive.getTable(dbName, tableName, throwException)
    if (table != null) {
      table.getTTable.setTableName(tableName)
      table.getTTable.setDbName(dbName)
    }
    table
>>>>>>> 54d5087c
  }

  override def getTablesByPattern(hive: Hive, dbName: String, pattern: String): Seq[String] = {
    recordHiveCall()
    hive.getTablesByPattern(dbName, pattern).asScala.toSeq
  }

<<<<<<< HEAD
}

private[client] class Shim_v1_0 extends Shim_v0_14

private[client] class Shim_v1_1 extends Shim_v1_0 {

  // throws an exception if the index does not exist
  protected lazy val throwExceptionInDropIndex = JBoolean.TRUE

  private lazy val dropIndexMethod =
    findMethod(
      classOf[Hive],
      "dropIndex",
      classOf[String],
      classOf[String],
      classOf[String],
      JBoolean.TYPE,
      JBoolean.TYPE)

  override def dropIndex(hive: Hive, dbName: String, tableName: String, indexName: String): Unit = {
    recordHiveCall()
    dropIndexMethod.invoke(hive, dbName, tableName, indexName, throwExceptionInDropIndex,
      deleteDataInDropIndex)
=======
  override def getAllTables(hive: Hive, dbName: String): Seq[String] = {
    recordHiveCall()
    hive.getAllTables(dbName).asScala.toSeq
>>>>>>> 54d5087c
  }

  override def dropTable(hive: Hive, dbName: String, tableName: String): Unit = {
    recordHiveCall()
    hive.dropTable(dbName, tableName)
  }

  override def getPartition(
      hive: Hive,
      table: Table,
      partSpec: JMap[String, String],
<<<<<<< HEAD
      replace: Boolean,
      numDP: Int,
      listBucketingEnabled: Boolean): Unit = {
    recordHiveCall()
    loadDynamicPartitionsMethod.invoke(hive, loadPath, tableName, partSpec, replace: JBoolean,
      numDP: JInteger, holdDDLTime, listBucketingEnabled: JBoolean, isAcid,
      txnIdInLoadDynamicPartitions)
=======
      forceCreate: Boolean): Partition = {
    recordHiveCall()
    hive.getPartition(table, partSpec, forceCreate)
>>>>>>> 54d5087c
  }

  override def getPartitions(
      hive: Hive,
      table: Table,
      partSpec: JMap[String, String]): Seq[Partition] = {
    recordHiveCall()
    hive.getPartitions(table, partSpec).asScala.toSeq
  }

  override def getPartitionNames(
      hive: Hive,
      dbName: String,
      tableName: String,
<<<<<<< HEAD
      part: JList[String],
      deleteData: Boolean,
      purge: Boolean): Unit = {
    val dropOptions = dropOptionsClass.getConstructor().newInstance().asInstanceOf[Object]
    dropOptionsDeleteData.setBoolean(dropOptions, deleteData)
    dropOptionsPurge.setBoolean(dropOptions, purge)
    recordHiveCall()
    dropPartitionMethod.invoke(hive, dbName, tableName, part, dropOptions)
=======
      max: Short): Seq[String] = {
    recordHiveCall()
    hive.getPartitionNames(dbName, tableName, max).asScala.toSeq
>>>>>>> 54d5087c
  }

  override def getPartitionNames(
      hive: Hive,
      dbName: String,
      tableName: String,
      partSpec: JMap[String, String],
<<<<<<< HEAD
      replace: Boolean,
      inheritTableSpecs: Boolean,
      isSkewedStoreAsSubdir: Boolean,
      isSrcLocal: Boolean): Unit = {
    recordHiveCall()
    loadPartitionMethod.invoke(hive, loadPath, tableName, partSpec, replace: JBoolean,
      inheritTableSpecs: JBoolean, isSkewedStoreAsSubdir: JBoolean,
      isSrcLocal: JBoolean, isAcid)
=======
      max: Short): Seq[String] = {
    recordHiveCall()
    hive.getPartitionNames(dbName, tableName, partSpec, max).asScala.toSeq
>>>>>>> 54d5087c
  }

  override def renamePartition(
      hive: Hive,
<<<<<<< HEAD
      loadPath: Path,
      tableName: String,
      replace: Boolean,
      isSrcLocal: Boolean): Unit = {
    recordHiveCall()
    loadTableMethod.invoke(hive, loadPath, tableName, replace: JBoolean, isSrcLocal: JBoolean,
      isSkewedStoreAsSubdir, isAcid)
=======
      table: Table,
      oldPartSpec: JMap[String, String],
      newPart: Partition): Unit = {
    recordHiveCall()
    hive.renamePartition(table, oldPartSpec, newPart)
>>>>>>> 54d5087c
  }

  override def getIndexes(
      hive: Hive,
      dbName: String,
      tableName: String,
<<<<<<< HEAD
      partSpec: JMap[String, String],
      replace: Boolean,
      numDP: Int,
      listBucketingEnabled: Boolean): Unit = {
    recordHiveCall()
    loadDynamicPartitionsMethod.invoke(hive, loadPath, tableName, partSpec, replace: JBoolean,
      numDP: JInteger, listBucketingEnabled: JBoolean, isAcid, txnIdInLoadDynamicPartitions)
=======
      max: Short): Seq[Index] = {
    recordHiveCall()
    hive.getIndexes(dbName, tableName, max).asScala.toSeq
>>>>>>> 54d5087c
  }
}

private[client] class Shim_v2_1 extends Shim_v2_0 {

  // true if there is any following stats task
  protected lazy val hasFollowingStatsTask = JBoolean.FALSE
  // TODO: Now, always set environmentContext to null. In the future, we should avoid setting
  // hive-generated stats to -1 when altering tables by using environmentContext. See Hive-12730
  protected lazy val environmentContextInAlterTable = null

  private lazy val loadPartitionMethod =
    findMethod(
      classOf[Hive],
      "loadPartition",
      classOf[Path],
      classOf[String],
      classOf[JMap[String, String]],
      JBoolean.TYPE,
      JBoolean.TYPE,
      JBoolean.TYPE,
      JBoolean.TYPE,
      JBoolean.TYPE,
      JBoolean.TYPE)
  private lazy val loadTableMethod =
    findMethod(
      classOf[Hive],
      "loadTable",
      classOf[Path],
      classOf[String],
      JBoolean.TYPE,
      JBoolean.TYPE,
      JBoolean.TYPE,
      JBoolean.TYPE,
      JBoolean.TYPE)
  private lazy val loadDynamicPartitionsMethod =
    findMethod(
      classOf[Hive],
      "loadDynamicPartitions",
      classOf[Path],
      classOf[String],
      classOf[JMap[String, String]],
      JBoolean.TYPE,
      JInteger.TYPE,
      JBoolean.TYPE,
      JBoolean.TYPE,
      JLong.TYPE,
      JBoolean.TYPE,
      classOf[AcidUtils.Operation])
  private lazy val alterTableMethod =
    findMethod(
      classOf[Hive],
      "alterTable",
      classOf[String],
      classOf[Table],
      classOf[EnvironmentContext])
  private lazy val alterPartitionsMethod =
    findMethod(
      classOf[Hive],
      "alterPartitions",
      classOf[String],
      classOf[JList[Partition]],
      classOf[EnvironmentContext])

  override def loadPartition(
      hive: Hive,
      loadPath: Path,
      tableName: String,
      partSpec: JMap[String, String],
      replace: Boolean,
      inheritTableSpecs: Boolean,
      isSkewedStoreAsSubdir: Boolean,
      isSrcLocal: Boolean): Unit = {
    recordHiveCall()
    loadPartitionMethod.invoke(hive, loadPath, tableName, partSpec, replace: JBoolean,
      inheritTableSpecs: JBoolean, isSkewedStoreAsSubdir: JBoolean,
      isSrcLocal: JBoolean, isAcid, hasFollowingStatsTask)
  }

  override def loadTable(
      hive: Hive,
      loadPath: Path,
      tableName: String,
      replace: Boolean,
      isSrcLocal: Boolean): Unit = {
    recordHiveCall()
    loadTableMethod.invoke(hive, loadPath, tableName, replace: JBoolean, isSrcLocal: JBoolean,
      isSkewedStoreAsSubdir, isAcid, hasFollowingStatsTask)
  }

  override def loadDynamicPartitions(
      hive: Hive,
      loadPath: Path,
      tableName: String,
      partSpec: JMap[String, String],
      replace: Boolean,
      numDP: Int,
      listBucketingEnabled: Boolean): Unit = {
    recordHiveCall()
    loadDynamicPartitionsMethod.invoke(hive, loadPath, tableName, partSpec, replace: JBoolean,
      numDP: JInteger, listBucketingEnabled: JBoolean, isAcid, txnIdInLoadDynamicPartitions,
      hasFollowingStatsTask, AcidUtils.Operation.NOT_ACID)
  }

  override def alterTable(hive: Hive, tableName: String, table: Table): Unit = {
    recordHiveCall()
    alterTableMethod.invoke(hive, tableName, table, environmentContextInAlterTable)
  }

  override def alterPartitions(hive: Hive, tableName: String, newParts: JList[Partition]): Unit = {
    recordHiveCall()
    alterPartitionsMethod.invoke(hive, tableName, newParts, environmentContextInAlterTable)
  }
}

private[client] class Shim_v2_2 extends Shim_v2_1

private[client] class Shim_v2_3 extends Shim_v2_1 {
  private lazy val getTablesByTypeMethod =
    findMethod(
      classOf[Hive],
      "getTablesByType",
      classOf[String],
      classOf[String],
      classOf[TableType])

  override def getTablesByType(
      hive: Hive,
      dbName: String,
      pattern: String,
      tableType: TableType): Seq[String] = {
    recordHiveCall()
    try {
      getTablesByTypeMethod.invoke(hive, dbName, pattern, tableType)
        .asInstanceOf[JList[String]].asScala.toSeq
    } catch {
      case ex: InvocationTargetException if ex.getCause.isInstanceOf[HiveException] =>
        val cause = ex.getCause.getCause
        if (cause != null && cause.isInstanceOf[MetaException] &&
          cause.getMessage != null &&
          cause.getMessage.contains("Invalid method name: 'get_tables_by_type'")) {
          // SparkUnsupportedOperationException (inherited from UnsupportedOperationException)
          // is thrown when the Shim_v2_3#getTablesByType call returns no get_tables_by_type method.
          // HiveClientImpl#listTablesByType will have fallback processing.
          throw QueryExecutionErrors.getTablesByTypeUnsupportedByHiveVersionError()
        } else {
          throw ex
        }
    }
  }
}

private[client] class Shim_v3_0 extends Shim_v2_3 {
  // Spark supports only non-ACID operations
  protected lazy val isAcidIUDoperation = JBoolean.FALSE

  // Writer ID can be 0 for non-ACID operations
  protected lazy val writeIdInLoadTableOrPartition: JLong = 0L

  // Statement ID
  protected lazy val stmtIdInLoadTableOrPartition: JInteger = 0

  protected lazy val listBucketingLevel: JInteger = 0

  private lazy val clazzLoadFileType = getClass.getClassLoader.loadClass(
    "org.apache.hadoop.hive.ql.plan.LoadTableDesc$LoadFileType")

  private lazy val loadPartitionMethod =
    findMethod(
      classOf[Hive],
      "loadPartition",
      classOf[Path],
      classOf[Table],
      classOf[JMap[String, String]],
      clazzLoadFileType,
      JBoolean.TYPE,
      JBoolean.TYPE,
      JBoolean.TYPE,
      JBoolean.TYPE,
      JBoolean.TYPE,
      classOf[JLong],
      JInteger.TYPE,
      JBoolean.TYPE)
  private lazy val loadTableMethod =
    findMethod(
      classOf[Hive],
      "loadTable",
      classOf[Path],
      classOf[String],
      clazzLoadFileType,
      JBoolean.TYPE,
      JBoolean.TYPE,
      JBoolean.TYPE,
      JBoolean.TYPE,
      classOf[JLong],
      JInteger.TYPE,
      JBoolean.TYPE)
  private lazy val loadDynamicPartitionsMethod =
    findMethod(
      classOf[Hive],
      "loadDynamicPartitions",
      classOf[Path],
      classOf[String],
      classOf[JMap[String, String]],
      clazzLoadFileType,
      JInteger.TYPE,
      JInteger.TYPE,
      JBoolean.TYPE,
      JLong.TYPE,
      JInteger.TYPE,
      JBoolean.TYPE,
      classOf[AcidUtils.Operation],
      JBoolean.TYPE)

  override def loadPartition(
      hive: Hive,
      loadPath: Path,
      tableName: String,
      partSpec: JMap[String, String],
      replace: Boolean,
      inheritTableSpecs: Boolean,
      isSkewedStoreAsSubdir: Boolean,
      isSrcLocal: Boolean): Unit = {
    recordHiveCall()
    val table = hive.getTable(tableName)
    val loadFileType = if (replace) {
      clazzLoadFileType.getEnumConstants.find(_.toString.equalsIgnoreCase("REPLACE_ALL"))
    } else {
      clazzLoadFileType.getEnumConstants.find(_.toString.equalsIgnoreCase("KEEP_EXISTING"))
    }
    assert(loadFileType.isDefined)
    recordHiveCall()
    loadPartitionMethod.invoke(hive, loadPath, table, partSpec, loadFileType.get,
      inheritTableSpecs: JBoolean, isSkewedStoreAsSubdir: JBoolean,
      isSrcLocal: JBoolean, isAcid, hasFollowingStatsTask,
      writeIdInLoadTableOrPartition, stmtIdInLoadTableOrPartition, replace: JBoolean)
  }

  override def loadTable(
      hive: Hive,
      loadPath: Path,
      tableName: String,
      replace: Boolean,
      isSrcLocal: Boolean): Unit = {
    val loadFileType = if (replace) {
      clazzLoadFileType.getEnumConstants.find(_.toString.equalsIgnoreCase("REPLACE_ALL"))
    } else {
      clazzLoadFileType.getEnumConstants.find(_.toString.equalsIgnoreCase("KEEP_EXISTING"))
    }
    assert(loadFileType.isDefined)
    recordHiveCall()
    loadTableMethod.invoke(hive, loadPath, tableName, loadFileType.get, isSrcLocal: JBoolean,
      isSkewedStoreAsSubdir, isAcidIUDoperation, hasFollowingStatsTask,
      writeIdInLoadTableOrPartition, stmtIdInLoadTableOrPartition: JInteger, replace: JBoolean)
  }

  override def loadDynamicPartitions(
      hive: Hive,
      loadPath: Path,
      tableName: String,
      partSpec: JMap[String, String],
      replace: Boolean,
      numDP: Int,
      listBucketingEnabled: Boolean): Unit = {
    val loadFileType = if (replace) {
      clazzLoadFileType.getEnumConstants.find(_.toString.equalsIgnoreCase("REPLACE_ALL"))
    } else {
      clazzLoadFileType.getEnumConstants.find(_.toString.equalsIgnoreCase("KEEP_EXISTING"))
    }
    assert(loadFileType.isDefined)
    recordHiveCall()
    loadDynamicPartitionsMethod.invoke(hive, loadPath, tableName, partSpec, loadFileType.get,
      numDP: JInteger, listBucketingLevel, isAcid, writeIdInLoadTableOrPartition,
      stmtIdInLoadTableOrPartition, hasFollowingStatsTask, AcidUtils.Operation.NOT_ACID,
      replace: JBoolean)
  }
}

private[client] class Shim_v3_1 extends Shim_v3_0<|MERGE_RESOLUTION|>--- conflicted
+++ resolved
@@ -27,12 +27,7 @@
 
 import org.apache.hadoop.fs.Path
 import org.apache.hadoop.hive.conf.HiveConf
-<<<<<<< HEAD
-import org.apache.hadoop.hive.metastore.IMetaStoreClient
-import org.apache.hadoop.hive.metastore.TableType
-=======
 import org.apache.hadoop.hive.metastore.{IMetaStoreClient, PartitionDropOptions, TableType}
->>>>>>> 54d5087c
 import org.apache.hadoop.hive.metastore.api.{Database, EnvironmentContext, Function => HiveFunction, FunctionType, Index, MetaException, PrincipalType, ResourceType, ResourceUri}
 import org.apache.hadoop.hive.ql.Driver
 import org.apache.hadoop.hive.ql.io.AcidUtils
@@ -326,45 +321,12 @@
       tableName: String,
       parts: Seq[CatalogTablePartition],
       ignoreIfExists: Boolean): Unit = {
-<<<<<<< HEAD
-    recordHiveCall()
-    val table = hive.getTable(database, tableName)
-    parts.foreach { s =>
-      val location = s.storage.locationUri.map(
-        uri => new Path(table.getPath, new Path(uri))).orNull
-      val params = if (s.parameters.nonEmpty) s.parameters.asJava else null
-      val spec = s.spec.asJava
-      recordHiveCall()
-      if (hive.getPartition(table, spec, false) != null && ignoreIfExists) {
-        // Ignore this partition since it already exists and ignoreIfExists == true
-      } else {
-        if (location == null && table.isView()) {
-          throw QueryExecutionErrors.illegalLocationClauseForViewPartitionError()
-        }
-
-        recordHiveCall()
-        createPartitionMethod.invoke(
-          hive,
-          table,
-          spec,
-          location,
-          params, // partParams
-          null, // inputFormat
-          null, // outputFormat
-          -1: JInteger, // numBuckets
-          null, // cols
-          null, // serializationLib
-          null, // serdeParams
-          null, // bucketCols
-          null) // sortCols
-=======
     val addPartitionDesc = new AddPartitionDesc(dbName, tableName, ignoreIfExists)
     parts.zipWithIndex.foreach { case (s, i) =>
       addPartitionDesc.addPartition(
         s.spec.asJava, s.storage.locationUri.map(CatalogUtils.URIToString).orNull)
       if (s.parameters.nonEmpty) {
         addPartitionDesc.getPartition(i).setPartParams(s.parameters.asJava)
->>>>>>> 54d5087c
       }
     }
     recordHiveCall()
@@ -373,11 +335,7 @@
 
   override def getAllPartitions(hive: Hive, table: Table): Seq[Partition] = {
     recordHiveCall()
-<<<<<<< HEAD
-    getAllPartitionsMethod.invoke(hive, table).asInstanceOf[JSet[Partition]].asScala.toSeq
-=======
     hive.getAllPartitionsOf(table).asScala.toSeq
->>>>>>> 54d5087c
   }
 
   override def getPartitionsByFilter(
@@ -385,13 +343,6 @@
       table: Table,
       predicates: Seq[Expression],
       catalogTable: CatalogTable): Seq[Partition] = {
-<<<<<<< HEAD
-    // getPartitionsByFilter() doesn't support binary comparison ops in Hive 0.12.
-    // See HIVE-4888.
-    logDebug("Hive 0.12 doesn't support predicate pushdown to metastore. " +
-      "Please use Hive 0.13 or higher.")
-    getAllPartitions(hive, table)
-=======
     // Hive getPartitionsByFilter() takes a string that represents partition
     // predicates like "str_key=\"value\" and int_key=1 ..."
     val filter = convertFilters(table, predicates)
@@ -494,7 +445,6 @@
           hive.getAllPartitionsOf(table)
       }
     }
->>>>>>> 54d5087c
   }
 
   override def getCommandProcessor(token: String, conf: HiveConf): CommandProcessor =
@@ -542,12 +492,8 @@
       replace: Boolean,
       isSrcLocal: Boolean): Unit = {
     recordHiveCall()
-<<<<<<< HEAD
-    loadTableMethod.invoke(hive, loadPath, tableName, replace: JBoolean, holdDDLTime)
-=======
     loadTableMethod.invoke(hive, loadPath, tableName, replace: JBoolean, isSrcLocal: JBoolean,
       isSkewedStoreAsSubdir, isAcid)
->>>>>>> 54d5087c
   }
 
   override def loadDynamicPartitions(
@@ -565,11 +511,7 @@
 
   override def dropIndex(hive: Hive, dbName: String, tableName: String, indexName: String): Unit = {
     recordHiveCall()
-<<<<<<< HEAD
-    dropIndexMethod.invoke(hive, dbName, tableName, indexName, deleteDataInDropIndex)
-=======
     hive.dropIndex(dbName, tableName, indexName, throwExceptionInDropIndex, deleteDataInDropIndex)
->>>>>>> 54d5087c
   }
 
   override def dropTable(
@@ -579,16 +521,8 @@
       deleteData: Boolean,
       ignoreIfNotExists: Boolean,
       purge: Boolean): Unit = {
-<<<<<<< HEAD
-    if (purge) {
-      throw QueryExecutionErrors.dropTableWithPurgeUnsupportedError()
-    }
-    recordHiveCall()
-    hive.dropTable(dbName, tableName, deleteData, ignoreIfNotExists)
-=======
     recordHiveCall()
     hive.dropTable(dbName, tableName, deleteData, ignoreIfNotExists, purge)
->>>>>>> 54d5087c
   }
 
   override def alterTable(hive: Hive, tableName: String, table: Table): Unit = {
@@ -608,247 +542,6 @@
       part: JList[String],
       deleteData: Boolean,
       purge: Boolean): Unit = {
-<<<<<<< HEAD
-    if (purge) {
-      throw QueryExecutionErrors.alterTableWithDropPartitionAndPurgeUnsupportedError()
-    }
-    recordHiveCall()
-    hive.dropPartition(dbName, tableName, part, deleteData)
-  }
-
-  override def createFunction(hive: Hive, db: String, func: CatalogFunction): Unit = {
-    throw QueryCompilationErrors.hiveCreatePermanentFunctionsUnsupportedError()
-  }
-
-  def dropFunction(hive: Hive, db: String, name: String): Unit = {
-    throw new NoSuchPermanentFunctionException(db, name)
-  }
-
-  def renameFunction(hive: Hive, db: String, oldName: String, newName: String): Unit = {
-    throw new NoSuchPermanentFunctionException(db, oldName)
-  }
-
-  def alterFunction(hive: Hive, db: String, func: CatalogFunction): Unit = {
-    throw new NoSuchPermanentFunctionException(db, func.identifier.funcName)
-  }
-
-  def getFunctionOption(hive: Hive, db: String, name: String): Option[CatalogFunction] = {
-    None
-  }
-
-  def listFunctions(hive: Hive, db: String, pattern: String): Seq[String] = {
-    Seq.empty[String]
-  }
-
-  override def getDatabaseOwnerName(db: Database): String = ""
-
-  override def setDatabaseOwnerName(db: Database, owner: String): Unit = {}
-
-  override def createDatabase(hive: Hive, db: Database, ignoreIfExists: Boolean): Unit = {
-    recordHiveCall()
-    hive.createDatabase(db, ignoreIfExists)
-  }
-
-  override def dropDatabase(
-      hive: Hive,
-      dbName: String,
-      deleteData: Boolean,
-      ignoreUnknownDb: Boolean,
-      cascade: Boolean): Unit = {
-    recordHiveCall()
-    hive.dropDatabase(dbName, deleteData, ignoreUnknownDb, cascade)
-  }
-
-  override def alterDatabase(hive: Hive, dbName: String, d: Database): Unit = {
-    recordHiveCall()
-    hive.alterDatabase(dbName, d)
-  }
-
-  override def getDatabase(hive: Hive, dbName: String): Database = {
-    recordHiveCall()
-    hive.getDatabase(dbName)
-  }
-
-  override def getAllDatabases(hive: Hive): Seq[String] = {
-    recordHiveCall()
-    hive.getAllDatabases.asScala.toSeq
-  }
-
-  override def getDatabasesByPattern(hive: Hive, pattern: String): Seq[String] = {
-    recordHiveCall()
-    hive.getDatabasesByPattern(pattern).asScala.toSeq
-  }
-
-  override def databaseExists(hive: Hive, dbName: String): Boolean = {
-    recordHiveCall()
-    hive.databaseExists(dbName)
-  }
-
-  override def createTable(hive: Hive, table: Table, ifNotExists: Boolean): Unit = {
-    recordHiveCall()
-    hive.createTable(table, ifNotExists)
-  }
-
-  override def getTable(
-      hive: Hive,
-      dbName: String,
-      tableName: String,
-      throwException: Boolean): Table = {
-    recordHiveCall()
-    val table = hive.getTable(dbName, tableName, throwException)
-    if (table != null) {
-      table.getTTable.setTableName(tableName)
-      table.getTTable.setDbName(dbName)
-    }
-    table
-  }
-
-  override def getTablesByPattern(hive: Hive, dbName: String, pattern: String): Seq[String] = {
-    recordHiveCall()
-    hive.getTablesByPattern(dbName, pattern).asScala.toSeq
-  }
-
-  override def getAllTables(hive: Hive, dbName: String): Seq[String] = {
-    recordHiveCall()
-    hive.getAllTables(dbName).asScala.toSeq
-  }
-
-  override def dropTable(hive: Hive, dbName: String, tableName: String): Unit = {
-    recordHiveCall()
-    hive.dropTable(dbName, tableName)
-  }
-
-  override def getPartition(
-      hive: Hive,
-      table: Table,
-      partSpec: JMap[String, String],
-      forceCreate: Boolean): Partition = {
-    recordHiveCall()
-    hive.getPartition(table, partSpec, forceCreate)
-  }
-
-  override def getPartitions(
-      hive: Hive,
-      table: Table,
-      partSpec: JMap[String, String]): Seq[Partition] = {
-    recordHiveCall()
-    hive.getPartitions(table, partSpec).asScala.toSeq
-  }
-
-  override def getPartitionNames(
-      hive: Hive,
-      dbName: String,
-      tableName: String,
-      max: Short): Seq[String] = {
-    recordHiveCall()
-    hive.getPartitionNames(dbName, tableName, max).asScala.toSeq
-  }
-
-  override def getPartitionNames(
-      hive: Hive,
-      dbName: String,
-      tableName: String,
-      partSpec: JMap[String, String],
-      max: Short): Seq[String] = {
-    recordHiveCall()
-    hive.getPartitionNames(dbName, tableName, partSpec, max).asScala.toSeq
-  }
-
-  override def renamePartition(
-      hive: Hive,
-      table: Table,
-      oldPartSpec: JMap[String, String],
-      newPart: Partition): Unit = {
-    recordHiveCall()
-    hive.renamePartition(table, oldPartSpec, newPart)
-  }
-
-  override def getIndexes(
-      hive: Hive,
-      dbName: String,
-      tableName: String,
-      max: Short): Seq[Index] = {
-    recordHiveCall()
-    hive.getIndexes(dbName, tableName, max).asScala.toSeq
-  }
-}
-
-private[client] class Shim_v0_13 extends Shim_v0_12 {
-
-  private lazy val setCurrentSessionStateMethod =
-    findStaticMethod(
-      classOf[SessionState],
-      "setCurrentSessionState",
-      classOf[SessionState])
-  private lazy val setDataLocationMethod =
-    findMethod(
-      classOf[Table],
-      "setDataLocation",
-      classOf[Path])
-  private lazy val getAllPartitionsMethod =
-    findMethod(
-      classOf[Hive],
-      "getAllPartitionsOf",
-      classOf[Table])
-  private lazy val getPartitionsByFilterMethod =
-    findMethod(
-      classOf[Hive],
-      "getPartitionsByFilter",
-      classOf[Table],
-      classOf[String])
-  private lazy val getCommandProcessorMethod =
-    findStaticMethod(
-      classOf[CommandProcessorFactory],
-      "get",
-      classOf[Array[String]],
-      classOf[HiveConf])
-  private lazy val getDriverResultsMethod =
-    findMethod(
-      classOf[Driver],
-      "getResults",
-      classOf[JList[Object]])
-
-  private lazy val getDatabaseOwnerNameMethod =
-    findMethod(
-      classOf[Database],
-      "getOwnerName")
-
-  private lazy val setDatabaseOwnerNameMethod =
-    findMethod(
-      classOf[Database],
-      "setOwnerName",
-      classOf[String])
-
-  override def setCurrentSessionState(state: SessionState): Unit =
-    setCurrentSessionStateMethod.invoke(null, state)
-
-  override def setDataLocation(table: Table, loc: String): Unit =
-    setDataLocationMethod.invoke(table, new Path(loc))
-
-  override def createPartitions(
-      hive: Hive,
-      db: String,
-      table: String,
-      parts: Seq[CatalogTablePartition],
-      ignoreIfExists: Boolean): Unit = {
-    val addPartitionDesc = new AddPartitionDesc(db, table, ignoreIfExists)
-    parts.zipWithIndex.foreach { case (s, i) =>
-      addPartitionDesc.addPartition(
-        s.spec.asJava, s.storage.locationUri.map(CatalogUtils.URIToString(_)).orNull)
-      if (s.parameters.nonEmpty) {
-        addPartitionDesc.getPartition(i).setPartParams(s.parameters.asJava)
-      }
-    }
-    recordHiveCall()
-    hive.createPartitions(addPartitionDesc)
-  }
-
-  override def getAllPartitions(hive: Hive, table: Table): Seq[Partition] = {
-    recordHiveCall()
-    getAllPartitionsMethod.invoke(hive, table).asInstanceOf[JSet[Partition]].asScala.toSeq
-  }
-
-=======
     val dropOptions = new PartitionDropOptions
     dropOptions.deleteData(deleteData)
     dropOptions.purgeData(purge)
@@ -856,7 +549,6 @@
     hive.dropPartition(dbName, tableName, part, dropOptions)
   }
 
->>>>>>> 54d5087c
   private def toHiveFunction(f: CatalogFunction, db: String): HiveFunction = {
     val resourceUris = f.resources.map { resource =>
       new ResourceUri(ResourceType.valueOf(
@@ -1172,138 +864,12 @@
     }
   }
 
-<<<<<<< HEAD
-  override def getPartitionsByFilter(
-      hive: Hive,
-      table: Table,
-      predicates: Seq[Expression],
-      catalogTable: CatalogTable): Seq[Partition] = {
-    // Hive getPartitionsByFilter() takes a string that represents partition
-    // predicates like "str_key=\"value\" and int_key=1 ..."
-    val filter = convertFilters(table, predicates)
-
-    val partitions =
-      if (filter.isEmpty) {
-        prunePartitionsFastFallback(hive, table, catalogTable, predicates)
-      } else {
-        logDebug(s"Hive metastore filter is '$filter'.")
-        val tryDirectSqlConfVar = HiveConf.ConfVars.METASTORE_TRY_DIRECT_SQL
-        val shouldFallback = SQLConf.get.metastorePartitionPruningFallbackOnException
-        try {
-          // Hive may throw an exception when calling this method in some circumstances, such as
-          // when filtering on a non-string partition column when the hive config key
-          // hive.metastore.try.direct.sql is false. In some cases the remote metastore will throw
-          // exceptions even if the config is true, due to various reasons including the
-          // underlying RDBMS, Hive bugs when generating the filter, etc.
-          //
-          // Because of the above we'll fallback to use `Hive.getAllPartitionsOf` when the exception
-          // occurs and the config`spark.sql.hive.metastorePartitionPruningFallbackOnException` is
-          // enabled.
-          recordHiveCall()
-          getPartitionsByFilterMethod.invoke(hive, table, filter)
-            .asInstanceOf[JArrayList[Partition]]
-        } catch {
-          case ex: InvocationTargetException if ex.getCause.isInstanceOf[MetaException] &&
-              shouldFallback =>
-            logWarning("Caught Hive MetaException attempting to get partition metadata by " +
-              "filter from Hive. Falling back to fetching all partition metadata, which will " +
-              "degrade performance. Modifying your Hive metastore configuration to set " +
-              s"${tryDirectSqlConfVar.varname} to true (if it is not true already) may resolve " +
-              "this problem. Or you can enable " +
-              s"${SQLConf.HIVE_METASTORE_PARTITION_PRUNING_FAST_FALLBACK.key} " +
-              "to alleviate performance downgrade. " +
-              "Otherwise, to avoid degraded performance you can set " +
-              s"${SQLConf.HIVE_METASTORE_PARTITION_PRUNING_FALLBACK_ON_EXCEPTION.key} " +
-              " to false and let the query fail instead.", ex)
-            // HiveShim clients are expected to handle a superset of the requested partitions
-            prunePartitionsFastFallback(hive, table, catalogTable, predicates)
-          case ex: InvocationTargetException if ex.getCause.isInstanceOf[MetaException] =>
-            throw QueryExecutionErrors.getPartitionMetadataByFilterError(ex)
-        }
-      }
-
-    partitions.asScala.toSeq
-  }
-
-  private def prunePartitionsFastFallback(
-      hive: Hive,
-      table: Table,
-      catalogTable: CatalogTable,
-      predicates: Seq[Expression]): java.util.Collection[Partition] = {
-    val timeZoneId = SQLConf.get.sessionLocalTimeZone
-
-    // Because there is no way to know whether the partition properties has timeZone,
-    // client-side filtering cannot be used with TimeZoneAwareExpression.
-    def hasTimeZoneAwareExpression(e: Expression): Boolean = {
-      e.exists {
-        case cast: Cast => cast.needsTimeZone
-        case tz: TimeZoneAwareExpression => !tz.isInstanceOf[Cast]
-        case _ => false
-      }
-    }
-
-    if (!SQLConf.get.metastorePartitionPruningFastFallback ||
-        predicates.isEmpty ||
-        predicates.exists(hasTimeZoneAwareExpression)) {
-      recordHiveCall()
-      getAllPartitionsMethod.invoke(hive, table).asInstanceOf[JSet[Partition]]
-    } else {
-      try {
-        val partitionSchema = CharVarcharUtils.replaceCharVarcharWithStringInSchema(
-          catalogTable.partitionSchema)
-        val boundPredicate = ExternalCatalogUtils.generatePartitionPredicateByFilter(
-          catalogTable, partitionSchema, predicates)
-
-        def toRow(spec: TablePartitionSpec): InternalRow = {
-          InternalRow.fromSeq(partitionSchema.map { field =>
-            val partValue = if (spec(field.name) == ExternalCatalogUtils.DEFAULT_PARTITION_NAME) {
-              null
-            } else {
-              spec(field.name)
-            }
-            Cast(Literal(partValue), field.dataType, Option(timeZoneId)).eval()
-          })
-        }
-
-        recordHiveCall()
-        val allPartitionNames = hive.getPartitionNames(
-          table.getDbName, table.getTableName, -1).asScala
-        val partNames = allPartitionNames.filter { p =>
-          val spec = PartitioningUtils.parsePathFragment(p)
-          boundPredicate.eval(toRow(spec))
-        }
-        recordHiveCall()
-        hive.getPartitionsByNames(table, partNames.asJava)
-      } catch {
-        case ex: InvocationTargetException if ex.getCause.isInstanceOf[MetaException] =>
-          logWarning("Caught Hive MetaException attempting to get partition metadata by " +
-            "filter from client side. Falling back to fetching all partition metadata", ex)
-          recordHiveCall()
-          getAllPartitionsMethod.invoke(hive, table).asInstanceOf[JSet[Partition]]
-      }
-    }
-  }
-
-  override def getCommandProcessor(token: String, conf: HiveConf): CommandProcessor =
-    getCommandProcessorMethod.invoke(null, Array(token), conf).asInstanceOf[CommandProcessor]
-
-  override def getDriverResults(driver: Driver): Seq[String] = {
-    val res = new JArrayList[Object]()
-    getDriverResultsMethod.invoke(driver, res)
-    res.asScala.map { r =>
-      r match {
-        case s: String => s
-        case a: Array[Object] => a(0).asInstanceOf[String]
-      }
-    }.toSeq
-=======
   override def getDatabaseOwnerName(db: Database): String = {
     Option(db.getOwnerName).getOrElse("")
   }
 
   override def setDatabaseOwnerName(db: Database, owner: String): Unit = {
     db.setOwnerName(owner)
->>>>>>> 54d5087c
   }
 
   override def createDatabase(hive: Hive, db: Database, ignoreIfExists: Boolean): Unit = {
@@ -1336,45 +902,6 @@
     hive.getAllDatabases.asScala.toSeq
   }
 
-<<<<<<< HEAD
-  override def loadPartition(
-      hive: Hive,
-      loadPath: Path,
-      tableName: String,
-      partSpec: JMap[String, String],
-      replace: Boolean,
-      inheritTableSpecs: Boolean,
-      isSkewedStoreAsSubdir: Boolean,
-      isSrcLocal: Boolean): Unit = {
-    recordHiveCall()
-    loadPartitionMethod.invoke(hive, loadPath, tableName, partSpec, replace: JBoolean,
-      holdDDLTime, inheritTableSpecs: JBoolean, isSkewedStoreAsSubdir: JBoolean,
-      isSrcLocal: JBoolean, isAcid)
-  }
-
-  override def loadTable(
-      hive: Hive,
-      loadPath: Path,
-      tableName: String,
-      replace: Boolean,
-      isSrcLocal: Boolean): Unit = {
-    recordHiveCall()
-    loadTableMethod.invoke(hive, loadPath, tableName, replace: JBoolean, holdDDLTime,
-      isSrcLocal: JBoolean, isSkewedStoreAsSubdir, isAcid)
-  }
-
-  override def loadDynamicPartitions(
-      hive: Hive,
-      loadPath: Path,
-      tableName: String,
-      partSpec: JMap[String, String],
-      replace: Boolean,
-      numDP: Int,
-      listBucketingEnabled: Boolean): Unit = {
-    recordHiveCall()
-    loadDynamicPartitionsMethod.invoke(hive, loadPath, tableName, partSpec, replace: JBoolean,
-      numDP: JInteger, holdDDLTime, listBucketingEnabled: JBoolean, isAcid)
-=======
   override def getDatabasesByPattern(hive: Hive, pattern: String): Seq[String] = {
     recordHiveCall()
     hive.getDatabasesByPattern(pattern).asScala.toSeq
@@ -1388,21 +915,12 @@
   override def createTable(hive: Hive, table: Table, ifNotExists: Boolean): Unit = {
     recordHiveCall()
     hive.createTable(table, ifNotExists)
->>>>>>> 54d5087c
   }
 
   override def getTable(
       hive: Hive,
       dbName: String,
       tableName: String,
-<<<<<<< HEAD
-      deleteData: Boolean,
-      ignoreIfNotExists: Boolean,
-      purge: Boolean): Unit = {
-    recordHiveCall()
-    dropTableMethod.invoke(hive, dbName, tableName, deleteData: JBoolean,
-      ignoreIfNotExists: JBoolean, purge: JBoolean)
-=======
       throwException: Boolean): Table = {
     recordHiveCall()
     val table = hive.getTable(dbName, tableName, throwException)
@@ -1411,7 +929,6 @@
       table.getTTable.setDbName(dbName)
     }
     table
->>>>>>> 54d5087c
   }
 
   override def getTablesByPattern(hive: Hive, dbName: String, pattern: String): Seq[String] = {
@@ -1419,35 +936,9 @@
     hive.getTablesByPattern(dbName, pattern).asScala.toSeq
   }
 
-<<<<<<< HEAD
-}
-
-private[client] class Shim_v1_0 extends Shim_v0_14
-
-private[client] class Shim_v1_1 extends Shim_v1_0 {
-
-  // throws an exception if the index does not exist
-  protected lazy val throwExceptionInDropIndex = JBoolean.TRUE
-
-  private lazy val dropIndexMethod =
-    findMethod(
-      classOf[Hive],
-      "dropIndex",
-      classOf[String],
-      classOf[String],
-      classOf[String],
-      JBoolean.TYPE,
-      JBoolean.TYPE)
-
-  override def dropIndex(hive: Hive, dbName: String, tableName: String, indexName: String): Unit = {
-    recordHiveCall()
-    dropIndexMethod.invoke(hive, dbName, tableName, indexName, throwExceptionInDropIndex,
-      deleteDataInDropIndex)
-=======
   override def getAllTables(hive: Hive, dbName: String): Seq[String] = {
     recordHiveCall()
     hive.getAllTables(dbName).asScala.toSeq
->>>>>>> 54d5087c
   }
 
   override def dropTable(hive: Hive, dbName: String, tableName: String): Unit = {
@@ -1459,19 +950,9 @@
       hive: Hive,
       table: Table,
       partSpec: JMap[String, String],
-<<<<<<< HEAD
-      replace: Boolean,
-      numDP: Int,
-      listBucketingEnabled: Boolean): Unit = {
-    recordHiveCall()
-    loadDynamicPartitionsMethod.invoke(hive, loadPath, tableName, partSpec, replace: JBoolean,
-      numDP: JInteger, holdDDLTime, listBucketingEnabled: JBoolean, isAcid,
-      txnIdInLoadDynamicPartitions)
-=======
       forceCreate: Boolean): Partition = {
     recordHiveCall()
     hive.getPartition(table, partSpec, forceCreate)
->>>>>>> 54d5087c
   }
 
   override def getPartitions(
@@ -1486,20 +967,9 @@
       hive: Hive,
       dbName: String,
       tableName: String,
-<<<<<<< HEAD
-      part: JList[String],
-      deleteData: Boolean,
-      purge: Boolean): Unit = {
-    val dropOptions = dropOptionsClass.getConstructor().newInstance().asInstanceOf[Object]
-    dropOptionsDeleteData.setBoolean(dropOptions, deleteData)
-    dropOptionsPurge.setBoolean(dropOptions, purge)
-    recordHiveCall()
-    dropPartitionMethod.invoke(hive, dbName, tableName, part, dropOptions)
-=======
       max: Short): Seq[String] = {
     recordHiveCall()
     hive.getPartitionNames(dbName, tableName, max).asScala.toSeq
->>>>>>> 54d5087c
   }
 
   override def getPartitionNames(
@@ -1507,58 +977,27 @@
       dbName: String,
       tableName: String,
       partSpec: JMap[String, String],
-<<<<<<< HEAD
-      replace: Boolean,
-      inheritTableSpecs: Boolean,
-      isSkewedStoreAsSubdir: Boolean,
-      isSrcLocal: Boolean): Unit = {
-    recordHiveCall()
-    loadPartitionMethod.invoke(hive, loadPath, tableName, partSpec, replace: JBoolean,
-      inheritTableSpecs: JBoolean, isSkewedStoreAsSubdir: JBoolean,
-      isSrcLocal: JBoolean, isAcid)
-=======
       max: Short): Seq[String] = {
     recordHiveCall()
     hive.getPartitionNames(dbName, tableName, partSpec, max).asScala.toSeq
->>>>>>> 54d5087c
   }
 
   override def renamePartition(
       hive: Hive,
-<<<<<<< HEAD
-      loadPath: Path,
-      tableName: String,
-      replace: Boolean,
-      isSrcLocal: Boolean): Unit = {
-    recordHiveCall()
-    loadTableMethod.invoke(hive, loadPath, tableName, replace: JBoolean, isSrcLocal: JBoolean,
-      isSkewedStoreAsSubdir, isAcid)
-=======
       table: Table,
       oldPartSpec: JMap[String, String],
       newPart: Partition): Unit = {
     recordHiveCall()
     hive.renamePartition(table, oldPartSpec, newPart)
->>>>>>> 54d5087c
   }
 
   override def getIndexes(
       hive: Hive,
       dbName: String,
       tableName: String,
-<<<<<<< HEAD
-      partSpec: JMap[String, String],
-      replace: Boolean,
-      numDP: Int,
-      listBucketingEnabled: Boolean): Unit = {
-    recordHiveCall()
-    loadDynamicPartitionsMethod.invoke(hive, loadPath, tableName, partSpec, replace: JBoolean,
-      numDP: JInteger, listBucketingEnabled: JBoolean, isAcid, txnIdInLoadDynamicPartitions)
-=======
       max: Short): Seq[Index] = {
     recordHiveCall()
     hive.getIndexes(dbName, tableName, max).asScala.toSeq
->>>>>>> 54d5087c
   }
 }
 
