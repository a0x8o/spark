--- conflicted
+++ resolved
@@ -304,11 +304,7 @@
         import spark.implicits._
         val selectExprCore = (1 to width).map(i => s"'f$i', value").mkString(",")
         val selectExpr = Seq(s"named_struct($selectExprCore) as c1")
-<<<<<<< HEAD
-        spark.range(values).map(_ => Random.nextLong).toDF()
-=======
         spark.range(values).map(_ => Random.nextLong()).toDF()
->>>>>>> ecee7133
           .selectExpr(selectExpr: _*).createOrReplaceTempView("t1")
 
         prepareTable(dir, spark.sql("SELECT * FROM t1"))
@@ -347,11 +343,7 @@
           .map(_ => s"$structExpr").mkString(",")
         val selectExpr = Seq(s"array($arrayExprElements) as c1")
         print(s"select expression is $selectExpr\n")
-<<<<<<< HEAD
-        spark.range(values).map(_ => Random.nextLong).toDF()
-=======
         spark.range(values).map(_ => Random.nextLong()).toDF()
->>>>>>> ecee7133
           .selectExpr(selectExpr: _*).createOrReplaceTempView("t1")
 
         prepareTable(dir, spark.sql("SELECT * FROM t1"))
