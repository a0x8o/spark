--- conflicted
+++ resolved
@@ -876,11 +876,7 @@
           exception = intercept[AnalysisException] {
             sql(s"ALTER VIEW $tabName SET TBLPROPERTIES ('p' = 'an')")
           },
-<<<<<<< HEAD
-          errorClass = "UNSUPPORTED_TABLE_OPERATION.WITH_SUGGESTION",
-=======
           errorClass = "EXPECT_VIEW_NOT_TABLE.USE_ALTER_TABLE",
->>>>>>> 54d5087c
           parameters = Map(
             "tableName" -> s"`$SESSION_CATALOG_NAME`.`default`.`$tabName`",
             "operation" -> "ALTER VIEW ... SET TBLPROPERTIES"),
@@ -891,11 +887,7 @@
           exception = intercept[AnalysisException] {
             sql(s"ALTER TABLE $oldViewName SET TBLPROPERTIES ('p' = 'an')")
           },
-<<<<<<< HEAD
-          errorClass = "UNSUPPORTED_VIEW_OPERATION.WITH_SUGGESTION",
-=======
           errorClass = "EXPECT_TABLE_NOT_VIEW.USE_ALTER_VIEW",
->>>>>>> 54d5087c
           parameters = Map(
             "viewName" -> s"`$SESSION_CATALOG_NAME`.`default`.`$oldViewName`",
             "operation" -> "ALTER TABLE ... SET TBLPROPERTIES"),
@@ -906,11 +898,7 @@
           exception = intercept[AnalysisException] {
             sql(s"ALTER VIEW $tabName UNSET TBLPROPERTIES ('p')")
           },
-<<<<<<< HEAD
-          errorClass = "UNSUPPORTED_TABLE_OPERATION.WITH_SUGGESTION",
-=======
           errorClass = "EXPECT_VIEW_NOT_TABLE.USE_ALTER_TABLE",
->>>>>>> 54d5087c
           parameters = Map(
             "tableName" -> s"`$SESSION_CATALOG_NAME`.`default`.`$tabName`",
             "operation" -> "ALTER VIEW ... UNSET TBLPROPERTIES"),
@@ -921,11 +909,7 @@
           exception = intercept[AnalysisException] {
             sql(s"ALTER TABLE $oldViewName UNSET TBLPROPERTIES ('p')")
           },
-<<<<<<< HEAD
-          errorClass = "UNSUPPORTED_VIEW_OPERATION.WITH_SUGGESTION",
-=======
           errorClass = "EXPECT_TABLE_NOT_VIEW.USE_ALTER_VIEW",
->>>>>>> 54d5087c
           parameters = Map(
             "viewName" -> s"`$SESSION_CATALOG_NAME`.`default`.`$oldViewName`",
             "operation" -> "ALTER TABLE ... UNSET TBLPROPERTIES"),
@@ -936,11 +920,7 @@
           exception = intercept[AnalysisException] {
             sql(s"ALTER TABLE $oldViewName SET LOCATION '/path/to/home'")
           },
-<<<<<<< HEAD
-          errorClass = "UNSUPPORTED_VIEW_OPERATION.WITH_SUGGESTION",
-=======
           errorClass = "EXPECT_TABLE_NOT_VIEW.NO_ALTERNATIVE",
->>>>>>> 54d5087c
           parameters = Map(
             "viewName" -> s"`$SESSION_CATALOG_NAME`.`default`.`$oldViewName`",
             "operation" -> "ALTER TABLE ... SET LOCATION ..."),
@@ -951,11 +931,7 @@
           exception = intercept[AnalysisException] {
             sql(s"ALTER TABLE $oldViewName SET SERDE 'whatever'")
           },
-<<<<<<< HEAD
-          errorClass = "UNSUPPORTED_VIEW_OPERATION.WITH_SUGGESTION",
-=======
           errorClass = "EXPECT_TABLE_NOT_VIEW.USE_ALTER_VIEW",
->>>>>>> 54d5087c
           parameters = Map(
             "viewName" -> s"`$SESSION_CATALOG_NAME`.`default`.`$oldViewName`",
             "operation" -> "ALTER TABLE ... SET [SERDE|SERDEPROPERTIES]"),
@@ -966,11 +942,7 @@
           exception = intercept[AnalysisException] {
             sql(s"ALTER TABLE $oldViewName SET SERDEPROPERTIES ('x' = 'y')")
           },
-<<<<<<< HEAD
-          errorClass = "UNSUPPORTED_VIEW_OPERATION.WITH_SUGGESTION",
-=======
           errorClass = "EXPECT_TABLE_NOT_VIEW.USE_ALTER_VIEW",
->>>>>>> 54d5087c
           parameters = Map(
             "viewName" -> s"`$SESSION_CATALOG_NAME`.`default`.`$oldViewName`",
             "operation" -> "ALTER TABLE ... SET [SERDE|SERDEPROPERTIES]"),
@@ -981,11 +953,7 @@
           exception = intercept[AnalysisException] {
             sql(s"ALTER TABLE $oldViewName PARTITION (a=1, b=2) SET SERDEPROPERTIES ('x' = 'y')")
           },
-<<<<<<< HEAD
-          errorClass = "UNSUPPORTED_VIEW_OPERATION.WITH_SUGGESTION",
-=======
           errorClass = "EXPECT_TABLE_NOT_VIEW.USE_ALTER_VIEW",
->>>>>>> 54d5087c
           parameters = Map(
             "viewName" -> s"`$SESSION_CATALOG_NAME`.`default`.`$oldViewName`",
             "operation" -> "ALTER TABLE ... SET [SERDE|SERDEPROPERTIES]"),
@@ -996,11 +964,7 @@
           exception = intercept[AnalysisException] {
             sql(s"ALTER TABLE $oldViewName RECOVER PARTITIONS")
           },
-<<<<<<< HEAD
-          errorClass = "UNSUPPORTED_VIEW_OPERATION.WITH_SUGGESTION",
-=======
           errorClass = "EXPECT_TABLE_NOT_VIEW.NO_ALTERNATIVE",
->>>>>>> 54d5087c
           parameters = Map(
             "viewName" -> s"`$SESSION_CATALOG_NAME`.`default`.`$oldViewName`",
             "operation" -> "ALTER TABLE ... RECOVER PARTITIONS"),
@@ -1011,11 +975,7 @@
           exception = intercept[AnalysisException] {
             sql(s"ALTER TABLE $oldViewName PARTITION (a='1') RENAME TO PARTITION (a='100')")
           },
-<<<<<<< HEAD
-          errorClass = "UNSUPPORTED_VIEW_OPERATION.WITH_SUGGESTION",
-=======
           errorClass = "EXPECT_TABLE_NOT_VIEW.NO_ALTERNATIVE",
->>>>>>> 54d5087c
           parameters = Map(
             "viewName" -> s"`$SESSION_CATALOG_NAME`.`default`.`$oldViewName`",
             "operation" -> "ALTER TABLE ... RENAME TO PARTITION"),
@@ -1026,11 +986,7 @@
           exception = intercept[AnalysisException] {
             sql(s"ALTER TABLE $oldViewName ADD IF NOT EXISTS PARTITION (a='4', b='8')")
           },
-<<<<<<< HEAD
-          errorClass = "UNSUPPORTED_VIEW_OPERATION.WITH_SUGGESTION",
-=======
           errorClass = "EXPECT_TABLE_NOT_VIEW.NO_ALTERNATIVE",
->>>>>>> 54d5087c
           parameters = Map(
             "viewName" -> s"`$SESSION_CATALOG_NAME`.`default`.`$oldViewName`",
             "operation" -> "ALTER TABLE ... ADD PARTITION ..."),
@@ -1041,11 +997,7 @@
           exception = intercept[AnalysisException] {
             sql(s"ALTER TABLE $oldViewName DROP IF EXISTS PARTITION (a='2')")
           },
-<<<<<<< HEAD
-          errorClass = "UNSUPPORTED_VIEW_OPERATION.WITH_SUGGESTION",
-=======
           errorClass = "EXPECT_TABLE_NOT_VIEW.NO_ALTERNATIVE",
->>>>>>> 54d5087c
           parameters = Map(
             "viewName" -> s"`$SESSION_CATALOG_NAME`.`default`.`$oldViewName`",
             "operation" -> "ALTER TABLE ... DROP PARTITION ..."),
