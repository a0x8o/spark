--- conflicted
+++ resolved
@@ -1052,11 +1052,6 @@
   test("drop table using drop view") {
     withTable("tab1") {
       sql("CREATE TABLE tab1(c1 int)")
-<<<<<<< HEAD
-      assertAnalysisError(
-        "DROP VIEW tab1",
-        "Cannot drop a view with DROP TABLE. Please use DROP VIEW instead")
-=======
       assertAnalysisErrorClass(
         sqlText = "DROP VIEW tab1",
         errorClass = "WRONG_COMMAND_FOR_OBJECT_TYPE",
@@ -1068,7 +1063,6 @@
           "objectName" -> "spark_catalog.default.tab1"
         )
       )
->>>>>>> 11e30a61
     }
   }
 
