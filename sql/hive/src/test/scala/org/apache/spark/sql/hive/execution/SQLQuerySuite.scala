--- conflicted
+++ resolved
@@ -1410,11 +1410,7 @@
 
   test("run sql directly on files - hive") {
     withTempPath(f => {
-<<<<<<< HEAD
-      spark.range(100).toDF.write.parquet(f.getCanonicalPath)
-=======
       spark.range(100).toDF().write.parquet(f.getCanonicalPath)
->>>>>>> ecee7133
 
       checkError(
         exception = intercept[AnalysisException] {
