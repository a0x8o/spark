/*
 * Licensed to the Apache Software Foundation (ASF) under one or more
 * contributor license agreements.  See the NOTICE file distributed with
 * this work for additional information regarding copyright ownership.
 * The ASF licenses this file to You under the Apache License, Version 2.0
 * (the "License"); you may not use this file except in compliance with
 * the License.  You may obtain a copy of the License at
 *
 *    http://www.apache.org/licenses/LICENSE-2.0
 *
 * Unless required by applicable law or agreed to in writing, software
 * distributed under the License is distributed on an "AS IS" BASIS,
 * WITHOUT WARRANTIES OR CONDITIONS OF ANY KIND, either express or implied.
 * See the License for the specific language governing permissions and
 * limitations under the License.
 */

package org.apache.spark.sql.hive.client

import scala.collection.immutable.IndexedSeq

private[client] trait HiveClientVersions {
  private val testVersions = sys.env.get("SPARK_TEST_HIVE_CLIENT_VERSIONS")
  protected val versions = if (testVersions.nonEmpty) {
    testVersions.get.split(",").map(_.trim).filter(_.nonEmpty).toIndexedSeq
<<<<<<< HEAD
  } else if (SystemUtils.isJavaVersionAtLeast(JavaVersion.JAVA_9)) {
    IndexedSeq("2.0", "2.1", "2.2", "2.3", "3.0", "3.1")
=======
>>>>>>> 54d5087c
  } else {
    IndexedSeq("2.0", "2.1", "2.2", "2.3", "3.0", "3.1")
  }
}<|MERGE_RESOLUTION|>--- conflicted
+++ resolved
@@ -23,11 +23,6 @@
   private val testVersions = sys.env.get("SPARK_TEST_HIVE_CLIENT_VERSIONS")
   protected val versions = if (testVersions.nonEmpty) {
     testVersions.get.split(",").map(_.trim).filter(_.nonEmpty).toIndexedSeq
-<<<<<<< HEAD
-  } else if (SystemUtils.isJavaVersionAtLeast(JavaVersion.JAVA_9)) {
-    IndexedSeq("2.0", "2.1", "2.2", "2.3", "3.0", "3.1")
-=======
->>>>>>> 54d5087c
   } else {
     IndexedSeq("2.0", "2.1", "2.2", "2.3", "3.0", "3.1")
   }
