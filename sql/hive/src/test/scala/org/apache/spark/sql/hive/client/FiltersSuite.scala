--- conflicted
+++ resolved
@@ -36,11 +36,7 @@
  * metastore
  */
 class FiltersSuite extends SparkFunSuite with PlanTest {
-<<<<<<< HEAD
-  private val shim = new Shim_v0_13
-=======
   private val shim = new Shim_v2_0
->>>>>>> 54d5087c
 
   private val testTable = new org.apache.hadoop.hive.ql.metadata.Table("default", "test")
   private val varCharCol = new FieldSchema()
