--- conflicted
+++ resolved
@@ -156,17 +156,10 @@
   /**
    * Reads a batch of definition levels and values into vector 'defLevels' and 'values'
    * respectively. The values are read using 'valueReader'.
-<<<<<<< HEAD
    * <p>
    * The related states such as row index, offset, number of values left in the batch and page,
    * are tracked by 'state'. The type-specific 'updater' is used to update or skip values.
    * <p>
-=======
-   * <p>
-   * The related states such as row index, offset, number of values left in the batch and page,
-   * are tracked by 'state'. The type-specific 'updater' is used to update or skip values.
-   * <p>
->>>>>>> ecee7133
    * This reader reads the definition levels and then will read from 'valueReader' for the
    * non-null values. If the value is null, 'values' will be populated with null value.
    */
@@ -263,8 +256,6 @@
             break;
         }
         state.levelOffset += n;
-<<<<<<< HEAD
-=======
         leftInBatch -= n;
         rowId += n;
         leftInPage -= n;
@@ -320,7 +311,6 @@
         readValuesN(n, state, defLevels, values, nulls, valueReader, updater);
 
         state.levelOffset += n;
->>>>>>> ecee7133
         leftInBatch -= n;
         rowId += n;
         leftInPage -= n;
@@ -559,295 +549,6 @@
       }
     }
 
-<<<<<<< HEAD
-    state.rowsToReadInBatch = leftInBatch;
-    state.valuesToReadInPage = leftInPage;
-    state.rowId = rowId;
-  }
-
-  private void readBatchInternalWithDefLevels(
-      ParquetReadState state,
-      WritableColumnVector values,
-      WritableColumnVector nulls,
-      WritableColumnVector defLevels,
-      VectorizedValuesReader valueReader,
-      ParquetVectorUpdater updater) {
-
-    long rowId = state.rowId;
-    int leftInBatch = state.rowsToReadInBatch;
-    int leftInPage = state.valuesToReadInPage;
-
-    while (leftInBatch > 0 && leftInPage > 0) {
-      if (currentCount == 0 && !readNextGroup()) break;
-      int n = Math.min(leftInBatch, Math.min(leftInPage, this.currentCount));
-
-      long rangeStart = state.currentRangeStart();
-      long rangeEnd = state.currentRangeEnd();
-
-      if (rowId + n < rangeStart) {
-        skipValues(n, state, valueReader, updater);
-        rowId += n;
-        leftInPage -= n;
-      } else if (rowId > rangeEnd) {
-        state.nextRange();
-      } else {
-        // The range [rowId, rowId + n) overlaps with the current row range in state
-        long start = Math.max(rangeStart, rowId);
-        long end = Math.min(rangeEnd, rowId + n - 1);
-
-        // Skip the part [rowId, start)
-        int toSkip = (int) (start - rowId);
-        if (toSkip > 0) {
-          skipValues(toSkip, state, valueReader, updater);
-          rowId += toSkip;
-          leftInPage -= toSkip;
-        }
-
-        // Read the part [start, end]
-        n = (int) (end - start + 1);
-        readValuesN(n, state, defLevels, values, nulls, valueReader, updater);
-
-        state.levelOffset += n;
-        leftInBatch -= n;
-        rowId += n;
-        leftInPage -= n;
-        currentCount -= n;
-        defLevels.addElementsAppended(n);
-      }
-    }
-
-    state.rowsToReadInBatch = leftInBatch;
-    state.valuesToReadInPage = leftInPage;
-    state.rowId = rowId;
-  }
-
-  /**
-   * Reads a batch of repetition levels, definition levels and values into 'repLevels',
-   * 'defLevels' and 'values' respectively. The definition levels and values are read via
-   * 'defLevelsReader' and 'valueReader' respectively.
-   * <p>
-   * The related states such as row index, offset, number of rows left in the batch and page,
-   * are tracked by 'state'. The type-specific 'updater' is used to update or skip values.
-   */
-  public void readBatchRepeated(
-      ParquetReadState state,
-      WritableColumnVector repLevels,
-      VectorizedRleValuesReader defLevelsReader,
-      WritableColumnVector defLevels,
-      WritableColumnVector values,
-      VectorizedValuesReader valueReader,
-      ParquetVectorUpdater updater) {
-    readBatchRepeatedInternal(state, repLevels, defLevelsReader, defLevels, values, values, true,
-      valueReader, updater);
-  }
-
-  /**
-   * Reads a batch of repetition levels, definition levels and integer values into 'repLevels',
-   * 'defLevels', 'values' and 'nulls' respectively. The definition levels and values are read via
-   * 'defLevelsReader' and 'valueReader' respectively.
-   * <p>
-   * The 'values' vector is used to hold non-null values, while 'nulls' vector is used to hold
-   * null values.
-   * <p>
-   * The related states such as row index, offset, number of rows left in the batch and page,
-   * are tracked by 'state'.
-   * <p>
-   * Unlike 'readBatchRepeated', this is used to decode dictionary indices in dictionary encoding.
-   */
-  public void readIntegersRepeated(
-      ParquetReadState state,
-      WritableColumnVector repLevels,
-      VectorizedRleValuesReader defLevelsReader,
-      WritableColumnVector defLevels,
-      WritableColumnVector values,
-      WritableColumnVector nulls,
-      VectorizedValuesReader valueReader) {
-    readBatchRepeatedInternal(state, repLevels, defLevelsReader, defLevels, values, nulls, false,
-      valueReader, new ParquetVectorUpdaterFactory.IntegerUpdater());
-  }
-
-  /**
-   * Keep reading repetition level values from the page until either: 1) we've read enough
-   * top-level rows to fill the current batch, or 2) we've drained the data page completely.
-   *
-   * @param valuesReused whether 'values' vector is reused for 'nulls'
-   */
-  public void readBatchRepeatedInternal(
-      ParquetReadState state,
-      WritableColumnVector repLevels,
-      VectorizedRleValuesReader defLevelsReader,
-      WritableColumnVector defLevels,
-      WritableColumnVector values,
-      WritableColumnVector nulls,
-      boolean valuesReused,
-      VectorizedValuesReader valueReader,
-      ParquetVectorUpdater updater) {
-
-    int leftInBatch = state.rowsToReadInBatch;
-    int leftInPage = state.valuesToReadInPage;
-    long rowId = state.rowId;
-
-    DefLevelProcessor defLevelProcessor = new DefLevelProcessor(defLevelsReader, state, defLevels,
-      values, nulls, valuesReused, valueReader, updater);
-
-    while ((leftInBatch > 0 || !state.lastListCompleted) && leftInPage > 0) {
-      if (currentCount == 0 && !readNextGroup()) break;
-
-      // Values to read in the current RLE/PACKED block, must be <= what's left in the page
-      int valuesLeftInBlock = Math.min(leftInPage, currentCount);
-
-      // The current row range start and end
-      long rangeStart = state.currentRangeStart();
-      long rangeEnd = state.currentRangeEnd();
-
-      switch (mode) {
-        case RLE:
-          // This RLE block is consist of top-level rows, so we'll need to check
-          // if the rows should be skipped according to row indexes.
-          if (currentValue == 0) {
-            if (leftInBatch == 0) {
-              state.lastListCompleted = true;
-            } else {
-              // # of rows to read in the block, must be <= what's left in the current batch
-              int n = Math.min(leftInBatch, valuesLeftInBlock);
-
-              if (rowId + n < rangeStart) {
-                // Need to skip all rows in [rowId, rowId + n)
-                defLevelProcessor.skipValues(n);
-                rowId += n;
-                currentCount -= n;
-                leftInPage -= n;
-              } else if (rowId > rangeEnd) {
-                // The current row index already beyond the current range: move to the next range
-                // and repeat
-                state.nextRange();
-              } else {
-                // The range [rowId, rowId + n) overlaps with the current row range
-                long start = Math.max(rangeStart, rowId);
-                long end = Math.min(rangeEnd, rowId + n - 1);
-
-                // Skip the rows in [rowId, start)
-                int toSkip = (int) (start - rowId);
-                if (toSkip > 0) {
-                  defLevelProcessor.skipValues(toSkip);
-                  rowId += toSkip;
-                  currentCount -= toSkip;
-                  leftInPage -= toSkip;
-                }
-
-                // Read the rows in [start, end]
-                n = (int) (end - start + 1);
-
-                if (n > 0) {
-                  repLevels.appendInts(n, 0);
-                  defLevelProcessor.readValues(n);
-                }
-
-                rowId += n;
-                currentCount -= n;
-                leftInBatch -= n;
-                leftInPage -= n;
-              }
-            }
-          } else {
-            // Not a top-level row: just read all the repetition levels in the block if the row
-            // should be included according to row indexes, else skip the rows.
-            if (!state.shouldSkip) {
-              repLevels.appendInts(valuesLeftInBlock, currentValue);
-            }
-            state.numBatchedDefLevels += valuesLeftInBlock;
-            leftInPage -= valuesLeftInBlock;
-            currentCount -= valuesLeftInBlock;
-          }
-          break;
-        case PACKED:
-          int i = 0;
-
-          for (; i < valuesLeftInBlock; i++) {
-            int currentValue = currentBuffer[currentBufferIdx + i];
-            if (currentValue == 0) {
-              if (leftInBatch == 0) {
-                state.lastListCompleted = true;
-                break;
-              } else if (rowId < rangeStart) {
-                // This is a top-level row, therefore check if we should skip it with row indexes
-                // the row is before the current range, skip it
-                defLevelProcessor.skipValues(1);
-              } else if (rowId > rangeEnd) {
-                // The row is after the current range, move to the next range and compare again
-                state.nextRange();
-                break;
-              } else {
-                // The row is in the current range, decrement the row counter and read it
-                leftInBatch--;
-                repLevels.appendInt(0);
-                defLevelProcessor.readValues(1);
-              }
-              rowId++;
-            } else {
-              if (!state.shouldSkip) {
-                repLevels.appendInt(currentValue);
-              }
-              state.numBatchedDefLevels += 1;
-            }
-          }
-
-          leftInPage -= i;
-          currentCount -= i;
-          currentBufferIdx += i;
-          break;
-      }
-    }
-
-    // Process all the batched def levels
-    defLevelProcessor.finish();
-
-    state.rowsToReadInBatch = leftInBatch;
-    state.valuesToReadInPage = leftInPage;
-    state.rowId = rowId;
-  }
-
-  private static class DefLevelProcessor {
-    private final VectorizedRleValuesReader reader;
-    private final ParquetReadState state;
-    private final WritableColumnVector defLevels;
-    private final WritableColumnVector values;
-    private final WritableColumnVector nulls;
-    private final boolean valuesReused;
-    private final VectorizedValuesReader valueReader;
-    private final ParquetVectorUpdater updater;
-
-    DefLevelProcessor(
-        VectorizedRleValuesReader reader,
-        ParquetReadState state,
-        WritableColumnVector defLevels,
-        WritableColumnVector values,
-        WritableColumnVector nulls,
-        boolean valuesReused,
-        VectorizedValuesReader valueReader,
-        ParquetVectorUpdater updater) {
-      this.reader = reader;
-      this.state = state;
-      this.defLevels = defLevels;
-      this.values = values;
-      this.nulls = nulls;
-      this.valuesReused = valuesReused;
-      this.valueReader = valueReader;
-      this.updater = updater;
-    }
-
-    void readValues(int n) {
-      if (!state.shouldSkip) {
-        state.numBatchedDefLevels += n;
-      } else {
-        reader.skipValues(state.numBatchedDefLevels, state, valueReader, updater);
-        state.numBatchedDefLevels = n;
-        state.shouldSkip = false;
-      }
-    }
-
-=======
->>>>>>> ecee7133
     void skipValues(int n) {
       if (state.shouldSkip) {
         state.numBatchedDefLevels += n;
