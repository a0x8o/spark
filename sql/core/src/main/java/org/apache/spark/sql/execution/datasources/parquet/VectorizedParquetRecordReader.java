--- conflicted
+++ resolved
@@ -26,11 +26,7 @@
 
 import org.apache.spark.sql.catalyst.util.ResolveDefaultColumns;
 import scala.Option;
-<<<<<<< HEAD
-import scala.collection.JavaConverters;
-=======
 import scala.jdk.javaapi.CollectionConverters;
->>>>>>> 54d5087c
 
 import com.google.common.annotations.VisibleForTesting;
 import org.apache.hadoop.mapreduce.InputSplit;
@@ -363,11 +359,7 @@
 
   private void initializeInternal() throws IOException, UnsupportedOperationException {
     missingColumns = new HashSet<>();
-<<<<<<< HEAD
-    for (ParquetColumn column : JavaConverters.seqAsJavaList(parquetColumn.children())) {
-=======
     for (ParquetColumn column : CollectionConverters.asJava(parquetColumn.children())) {
->>>>>>> 54d5087c
       checkColumn(column);
     }
   }
@@ -377,11 +369,7 @@
    * conforms to the type of the file schema.
    */
   private void checkColumn(ParquetColumn column) throws IOException {
-<<<<<<< HEAD
-    String[] path = JavaConverters.seqAsJavaList(column.path()).toArray(new String[0]);
-=======
     String[] path = CollectionConverters.asJava(column.path()).toArray(new String[0]);
->>>>>>> 54d5087c
     if (containsPath(fileSchema, path)) {
       if (column.isPrimitive()) {
         ColumnDescriptor desc = column.descriptor().get();
@@ -390,11 +378,7 @@
           throw new UnsupportedOperationException("Schema evolution not supported.");
         }
       } else {
-<<<<<<< HEAD
-        for (ParquetColumn childColumn : JavaConverters.seqAsJavaList(column.children())) {
-=======
         for (ParquetColumn childColumn : CollectionConverters.asJava(column.children())) {
->>>>>>> 54d5087c
           checkColumn(childColumn);
         }
       }
