--- conflicted
+++ resolved
@@ -52,12 +52,7 @@
       OrcColumnVector dataVector = toOrcColumnVector(
         ((ArrayType) type).elementType(), listVector.child);
       return new OrcArrayColumnVector(type, vector, dataVector);
-<<<<<<< HEAD
-    } else if (vector instanceof MapColumnVector) {
-      MapColumnVector mapVector = (MapColumnVector) vector;
-=======
     } else if (vector instanceof MapColumnVector mapVector) {
->>>>>>> ecee7133
       MapType mapType = (MapType) type;
       OrcColumnVector keysVector = toOrcColumnVector(mapType.keyType(), mapVector.keys);
       OrcColumnVector valuesVector = toOrcColumnVector(mapType.valueType(), mapVector.values);
