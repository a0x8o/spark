/*
 * Licensed to the Apache Software Foundation (ASF) under one or more
 * contributor license agreements.  See the NOTICE file distributed with
 * this work for additional information regarding copyright ownership.
 * The ASF licenses this file to You under the Apache License, Version 2.0
 * (the "License"); you may not use this file except in compliance with
 * the License.  You may obtain a copy of the License at
 *
 *    http://www.apache.org/licenses/LICENSE-2.0
 *
 * Unless required by applicable law or agreed to in writing, software
 * distributed under the License is distributed on an "AS IS" BASIS,
 * WITHOUT WARRANTIES OR CONDITIONS OF ANY KIND, either express or implied.
 * See the License for the specific language governing permissions and
 * limitations under the License.
 */

package org.apache.spark.sql.execution.datasources.parquet;

import org.apache.parquet.column.ColumnDescriptor;
import org.apache.parquet.column.Dictionary;
import org.apache.parquet.io.api.Binary;
import org.apache.parquet.schema.LogicalTypeAnnotation;
import org.apache.parquet.schema.LogicalTypeAnnotation.IntLogicalTypeAnnotation;
import org.apache.parquet.schema.LogicalTypeAnnotation.DecimalLogicalTypeAnnotation;
import org.apache.parquet.schema.LogicalTypeAnnotation.TimestampLogicalTypeAnnotation;
import org.apache.parquet.schema.PrimitiveType;

import org.apache.spark.sql.catalyst.util.DateTimeUtils;
import org.apache.spark.sql.catalyst.util.RebaseDateTime;
import org.apache.spark.sql.execution.datasources.DataSourceUtils;
import org.apache.spark.sql.execution.datasources.SchemaColumnConvertNotSupportedException;
import org.apache.spark.sql.execution.vectorized.WritableColumnVector;
import org.apache.spark.sql.types.*;

import java.math.BigInteger;
import java.time.ZoneId;
import java.time.ZoneOffset;
import java.util.Arrays;

public class ParquetVectorUpdaterFactory {
  private static final ZoneId UTC = ZoneOffset.UTC;

  private final LogicalTypeAnnotation logicalTypeAnnotation;
  // The timezone conversion to apply to int96 timestamps. Null if no conversion.
  private final ZoneId convertTz;
  private final String datetimeRebaseMode;
  private final String datetimeRebaseTz;
  private final String int96RebaseMode;
  private final String int96RebaseTz;

  ParquetVectorUpdaterFactory(
      LogicalTypeAnnotation logicalTypeAnnotation,
      ZoneId convertTz,
      String datetimeRebaseMode,
      String datetimeRebaseTz,
      String int96RebaseMode,
      String int96RebaseTz) {
    this.logicalTypeAnnotation = logicalTypeAnnotation;
    this.convertTz = convertTz;
    this.datetimeRebaseMode = datetimeRebaseMode;
    this.datetimeRebaseTz = datetimeRebaseTz;
    this.int96RebaseMode = int96RebaseMode;
    this.int96RebaseTz = int96RebaseTz;
  }

  public ParquetVectorUpdater getUpdater(ColumnDescriptor descriptor, DataType sparkType) {
    PrimitiveType.PrimitiveTypeName typeName = descriptor.getPrimitiveType().getPrimitiveTypeName();

    switch (typeName) {
      case BOOLEAN:
        if (sparkType == DataTypes.BooleanType) {
          return new BooleanUpdater();
        }
        break;
      case INT32:
        if (sparkType == DataTypes.IntegerType || canReadAsIntDecimal(descriptor, sparkType)) {
          return new IntegerUpdater();
        } else if (sparkType == DataTypes.LongType && isUnsignedIntTypeMatched(32)) {
          // In `ParquetToSparkSchemaConverter`, we map parquet UINT32 to our LongType.
          // For unsigned int32, it stores as plain signed int32 in Parquet when dictionary
          // fallbacks. We read them as long values.
          return new UnsignedIntegerUpdater();
        } else if (sparkType == DataTypes.ByteType) {
          return new ByteUpdater();
        } else if (sparkType == DataTypes.ShortType) {
          return new ShortUpdater();
        } else if (sparkType == DataTypes.DateType) {
          if ("CORRECTED".equals(datetimeRebaseMode)) {
            return new IntegerUpdater();
          } else {
            boolean failIfRebase = "EXCEPTION".equals(datetimeRebaseMode);
            return new IntegerWithRebaseUpdater(failIfRebase);
          }
        } else if (sparkType instanceof YearMonthIntervalType) {
          return new IntegerUpdater();
        }
        break;
      case INT64:
        // This is where we implement support for the valid type conversions.
        if (sparkType == DataTypes.LongType || canReadAsLongDecimal(descriptor, sparkType)) {
          if (DecimalType.is32BitDecimalType(sparkType)) {
            return new DowncastLongUpdater();
          } else {
            return new LongUpdater();
          }
        } else if (isLongDecimal(sparkType) && isUnsignedIntTypeMatched(64)) {
          // In `ParquetToSparkSchemaConverter`, we map parquet UINT64 to our Decimal(20, 0).
          // For unsigned int64, it stores as plain signed int64 in Parquet when dictionary
          // fallbacks. We read them as decimal values.
          return new UnsignedLongUpdater();
<<<<<<< HEAD
        } else if (isTimestampTypeMatched(LogicalTypeAnnotation.TimeUnit.MICROS)) {
=======
        } else if (isTimestamp(sparkType) &&
            isTimestampTypeMatched(LogicalTypeAnnotation.TimeUnit.MICROS)) {
>>>>>>> ecee7133
          validateTimestampType(sparkType);
          if ("CORRECTED".equals(datetimeRebaseMode)) {
            return new LongUpdater();
          } else {
            boolean failIfRebase = "EXCEPTION".equals(datetimeRebaseMode);
            return new LongWithRebaseUpdater(failIfRebase, datetimeRebaseTz);
          }
<<<<<<< HEAD
        } else if (isTimestampTypeMatched(LogicalTypeAnnotation.TimeUnit.MILLIS)) {
=======
        } else if (isTimestamp(sparkType) &&
            isTimestampTypeMatched(LogicalTypeAnnotation.TimeUnit.MILLIS)) {
>>>>>>> ecee7133
          validateTimestampType(sparkType);
          if ("CORRECTED".equals(datetimeRebaseMode)) {
            return new LongAsMicrosUpdater();
          } else {
            final boolean failIfRebase = "EXCEPTION".equals(datetimeRebaseMode);
            return new LongAsMicrosRebaseUpdater(failIfRebase, datetimeRebaseTz);
          }
        } else if (sparkType instanceof DayTimeIntervalType) {
          return new LongUpdater();
        }
        break;
      case FLOAT:
        if (sparkType == DataTypes.FloatType) {
          return new FloatUpdater();
        }
        break;
      case DOUBLE:
        if (sparkType == DataTypes.DoubleType) {
          return new DoubleUpdater();
        }
        break;
      case INT96:
        if (sparkType == DataTypes.TimestampNTZType) {
          convertErrorForTimestampNTZ(typeName.name());
        } else if (sparkType == DataTypes.TimestampType) {
          final boolean failIfRebase = "EXCEPTION".equals(int96RebaseMode);
          if (!shouldConvertTimestamps()) {
            if ("CORRECTED".equals(int96RebaseMode)) {
              return new BinaryToSQLTimestampUpdater();
            } else {
              return new BinaryToSQLTimestampRebaseUpdater(failIfRebase, int96RebaseTz);
            }
          } else {
            if ("CORRECTED".equals(int96RebaseMode)) {
              return new BinaryToSQLTimestampConvertTzUpdater(convertTz);
            } else {
              return new BinaryToSQLTimestampConvertTzRebaseUpdater(
                failIfRebase,
                convertTz,
                int96RebaseTz);
            }
          }
        }
        break;
      case BINARY:
        if (sparkType == DataTypes.StringType || sparkType == DataTypes.BinaryType ||
          canReadAsBinaryDecimal(descriptor, sparkType)) {
          return new BinaryUpdater();
        }
        break;
      case FIXED_LEN_BYTE_ARRAY:
        int arrayLen = descriptor.getPrimitiveType().getTypeLength();
        if (canReadAsIntDecimal(descriptor, sparkType)) {
          return new FixedLenByteArrayAsIntUpdater(arrayLen);
        } else if (canReadAsLongDecimal(descriptor, sparkType)) {
          return new FixedLenByteArrayAsLongUpdater(arrayLen);
        } else if (canReadAsBinaryDecimal(descriptor, sparkType)) {
          return new FixedLenByteArrayUpdater(arrayLen);
        } else if (sparkType == DataTypes.BinaryType) {
          return new FixedLenByteArrayUpdater(arrayLen);
        }
        break;
      default:
        break;
    }

    // If we get here, it means the combination of Spark and Parquet type is invalid or not
    // supported.
    throw constructConvertNotSupportedException(descriptor, sparkType);
  }

  boolean isTimestampTypeMatched(LogicalTypeAnnotation.TimeUnit unit) {
    return logicalTypeAnnotation instanceof TimestampLogicalTypeAnnotation &&
      ((TimestampLogicalTypeAnnotation) logicalTypeAnnotation).getUnit() == unit;
  }

  void validateTimestampType(DataType sparkType) {
    assert(logicalTypeAnnotation instanceof TimestampLogicalTypeAnnotation);
    // Throw an exception if the Parquet type is TimestampLTZ and the Catalyst type is TimestampNTZ.
    // This is to avoid mistakes in reading the timestamp values.
    if (((TimestampLogicalTypeAnnotation) logicalTypeAnnotation).isAdjustedToUTC() &&
      sparkType == DataTypes.TimestampNTZType) {
      convertErrorForTimestampNTZ("int64 time(" + logicalTypeAnnotation + ")");
    }
  }

  void convertErrorForTimestampNTZ(String parquetType) {
    throw new RuntimeException("Unable to create Parquet converter for data type " +
      DataTypes.TimestampNTZType.json() + " whose Parquet type is " + parquetType);
  }

  boolean isUnsignedIntTypeMatched(int bitWidth) {
    return logicalTypeAnnotation instanceof IntLogicalTypeAnnotation &&
      !((IntLogicalTypeAnnotation) logicalTypeAnnotation).isSigned() &&
      ((IntLogicalTypeAnnotation) logicalTypeAnnotation).getBitWidth() == bitWidth;
  }

  private static class BooleanUpdater implements ParquetVectorUpdater {
    @Override
    public void readValues(
        int total,
        int offset,
        WritableColumnVector values,
        VectorizedValuesReader valuesReader) {
      valuesReader.readBooleans(total, values, offset);
    }

    @Override
    public void skipValues(int total, VectorizedValuesReader valuesReader) {
      valuesReader.skipBooleans(total);
    }

    @Override
    public void readValue(
        int offset,
        WritableColumnVector values,
        VectorizedValuesReader valuesReader) {
      values.putBoolean(offset, valuesReader.readBoolean());
    }

    @Override
    public void decodeSingleDictionaryId(
        int offset,
        WritableColumnVector values,
        WritableColumnVector dictionaryIds,
        Dictionary dictionary) {
      throw new UnsupportedOperationException("Boolean is not supported");
    }
  }

  static class IntegerUpdater implements ParquetVectorUpdater {
    @Override
    public void readValues(
        int total,
        int offset,
        WritableColumnVector values,
        VectorizedValuesReader valuesReader) {
      valuesReader.readIntegers(total, values, offset);
    }

    @Override
    public void skipValues(int total, VectorizedValuesReader valuesReader) {
      valuesReader.skipIntegers(total);
    }

    @Override
    public void readValue(
        int offset,
        WritableColumnVector values,
        VectorizedValuesReader valuesReader) {
      values.putInt(offset, valuesReader.readInteger());
    }

    @Override
    public void decodeSingleDictionaryId(
        int offset,
        WritableColumnVector values,
        WritableColumnVector dictionaryIds,
        Dictionary dictionary) {
      values.putInt(offset, dictionary.decodeToInt(dictionaryIds.getDictId(offset)));
    }
  }

  private static class UnsignedIntegerUpdater implements ParquetVectorUpdater {
    @Override
    public void readValues(
        int total,
        int offset,
        WritableColumnVector values,
        VectorizedValuesReader valuesReader) {
      valuesReader.readUnsignedIntegers(total, values, offset);
    }

    @Override
    public void skipValues(int total, VectorizedValuesReader valuesReader) {
      valuesReader.skipIntegers(total);
    }

    @Override
    public void readValue(
        int offset,
        WritableColumnVector values,
        VectorizedValuesReader valuesReader) {
      values.putLong(offset, Integer.toUnsignedLong(valuesReader.readInteger()));
    }

    @Override
    public void decodeSingleDictionaryId(
        int offset,
        WritableColumnVector values,
        WritableColumnVector dictionaryIds,
        Dictionary dictionary) {
      values.putLong(offset, Integer.toUnsignedLong(
          dictionary.decodeToInt(dictionaryIds.getDictId(offset))));
    }
  }

  private static class ByteUpdater implements ParquetVectorUpdater {
    @Override
    public void readValues(
        int total,
        int offset,
        WritableColumnVector values,
        VectorizedValuesReader valuesReader) {
      valuesReader.readBytes(total, values, offset);
    }

    @Override
    public void skipValues(int total, VectorizedValuesReader valuesReader) {
      valuesReader.skipBytes(total);
    }

    @Override
    public void readValue(
        int offset,
        WritableColumnVector values,
        VectorizedValuesReader valuesReader) {
      values.putByte(offset, valuesReader.readByte());
    }

    @Override
    public void decodeSingleDictionaryId(
        int offset,
        WritableColumnVector values,
        WritableColumnVector dictionaryIds,
        Dictionary dictionary) {
      values.putByte(offset, (byte) dictionary.decodeToInt(dictionaryIds.getDictId(offset)));
    }
  }

  private static class ShortUpdater implements ParquetVectorUpdater {
    @Override
    public void readValues(
        int total,
        int offset,
        WritableColumnVector values,
        VectorizedValuesReader valuesReader) {
      valuesReader.readShorts(total, values, offset);
    }

    @Override
    public void skipValues(int total, VectorizedValuesReader valuesReader) {
      valuesReader.skipShorts(total);
    }

    @Override
    public void readValue(
        int offset,
        WritableColumnVector values,
        VectorizedValuesReader valuesReader) {
      values.putShort(offset, valuesReader.readShort());
    }

    @Override
    public void decodeSingleDictionaryId(
        int offset,
        WritableColumnVector values,
        WritableColumnVector dictionaryIds,
        Dictionary dictionary) {
      values.putShort(offset, (short) dictionary.decodeToInt(dictionaryIds.getDictId(offset)));
    }
  }

  private static class IntegerWithRebaseUpdater implements ParquetVectorUpdater {
    private final boolean failIfRebase;

    IntegerWithRebaseUpdater(boolean failIfRebase) {
      this.failIfRebase = failIfRebase;
    }

    @Override
    public void readValues(
        int total,
        int offset,
        WritableColumnVector values,
        VectorizedValuesReader valuesReader) {
      valuesReader.readIntegersWithRebase(total, values, offset, failIfRebase);
    }

    @Override
    public void skipValues(int total, VectorizedValuesReader valuesReader) {
      valuesReader.skipIntegers(total);
    }

    @Override
    public void readValue(
        int offset,
        WritableColumnVector values,
        VectorizedValuesReader valuesReader) {
      int julianDays = valuesReader.readInteger();
      values.putInt(offset, rebaseDays(julianDays, failIfRebase));
    }

    @Override
    public void decodeSingleDictionaryId(
        int offset,
        WritableColumnVector values,
        WritableColumnVector dictionaryIds,
        Dictionary dictionary) {
      int julianDays = dictionary.decodeToInt(dictionaryIds.getDictId(offset));
      values.putInt(offset, rebaseDays(julianDays, failIfRebase));
    }
  }

  private static class LongUpdater implements ParquetVectorUpdater {
    @Override
    public void readValues(
        int total,
        int offset,
        WritableColumnVector values,
        VectorizedValuesReader valuesReader) {
      valuesReader.readLongs(total, values, offset);
    }

    @Override
    public void skipValues(int total, VectorizedValuesReader valuesReader) {
      valuesReader.skipLongs(total);
    }

    @Override
    public void readValue(
        int offset,
        WritableColumnVector values,
        VectorizedValuesReader valuesReader) {
      values.putLong(offset, valuesReader.readLong());
    }

    @Override
    public void decodeSingleDictionaryId(
        int offset,
        WritableColumnVector values,
        WritableColumnVector dictionaryIds,
        Dictionary dictionary) {
      values.putLong(offset, dictionary.decodeToLong(dictionaryIds.getDictId(offset)));
    }
  }

  private static class DowncastLongUpdater implements ParquetVectorUpdater {
    @Override
    public void readValues(
        int total,
        int offset,
        WritableColumnVector values,
        VectorizedValuesReader valuesReader) {
      for (int i = 0; i < total; ++i) {
        values.putInt(offset + i, (int) valuesReader.readLong());
      }
    }

    @Override
    public void skipValues(int total, VectorizedValuesReader valuesReader) {
      valuesReader.skipLongs(total);
    }

    @Override
    public void readValue(
        int offset,
        WritableColumnVector values,
        VectorizedValuesReader valuesReader) {
      values.putInt(offset, (int) valuesReader.readLong());
    }

    @Override
    public void decodeSingleDictionaryId(
        int offset,
        WritableColumnVector values,
        WritableColumnVector dictionaryIds,
        Dictionary dictionary) {
      values.putLong(offset, dictionary.decodeToLong(dictionaryIds.getDictId(offset)));
    }
  }

  private static class UnsignedLongUpdater implements ParquetVectorUpdater {
    @Override
    public void readValues(
        int total,
        int offset,
        WritableColumnVector values,
        VectorizedValuesReader valuesReader) {
      valuesReader.readUnsignedLongs(total, values, offset);
    }

    @Override
    public void skipValues(int total, VectorizedValuesReader valuesReader) {
      valuesReader.skipLongs(total);
    }

    @Override
    public void readValue(
        int offset,
        WritableColumnVector values,
        VectorizedValuesReader valuesReader) {
      byte[] bytes = new BigInteger(Long.toUnsignedString(valuesReader.readLong())).toByteArray();
      values.putByteArray(offset, bytes);
    }

    @Override
    public void decodeSingleDictionaryId(
        int offset,
        WritableColumnVector values,
        WritableColumnVector dictionaryIds,
        Dictionary dictionary) {
      long signed = dictionary.decodeToLong(dictionaryIds.getDictId(offset));
      byte[] unsigned = new BigInteger(Long.toUnsignedString(signed)).toByteArray();
      values.putByteArray(offset, unsigned);
    }
  }

  private static class LongWithRebaseUpdater implements ParquetVectorUpdater {
    private final boolean failIfRebase;
    private final String timeZone;

    LongWithRebaseUpdater(boolean failIfRebase, String timeZone) {
      this.failIfRebase = failIfRebase;
      this.timeZone = timeZone;
    }

    @Override
    public void readValues(
        int total,
        int offset,
        WritableColumnVector values,
        VectorizedValuesReader valuesReader) {
      valuesReader.readLongsWithRebase(total, values, offset, failIfRebase, timeZone);
    }

    @Override
    public void skipValues(int total, VectorizedValuesReader valuesReader) {
      valuesReader.skipLongs(total);
    }

    @Override
    public void readValue(
        int offset,
        WritableColumnVector values,
        VectorizedValuesReader valuesReader) {
      long julianMicros = valuesReader.readLong();
      values.putLong(offset, rebaseMicros(julianMicros, failIfRebase, timeZone));
    }

    @Override
    public void decodeSingleDictionaryId(
        int offset,
        WritableColumnVector values,
        WritableColumnVector dictionaryIds,
        Dictionary dictionary) {
      long julianMicros = dictionary.decodeToLong(dictionaryIds.getDictId(offset));
      values.putLong(offset, rebaseMicros(julianMicros, failIfRebase, timeZone));
    }
  }

  private static class LongAsMicrosUpdater implements ParquetVectorUpdater {
    @Override
    public void readValues(
        int total,
        int offset,
        WritableColumnVector values,
        VectorizedValuesReader valuesReader) {
      for (int i = 0; i < total; ++i) {
        readValue(offset + i, values, valuesReader);
      }
    }

    @Override
    public void skipValues(int total, VectorizedValuesReader valuesReader) {
      valuesReader.skipLongs(total);
    }

    @Override
    public void readValue(
        int offset,
        WritableColumnVector values,
        VectorizedValuesReader valuesReader) {
      values.putLong(offset, DateTimeUtils.millisToMicros(valuesReader.readLong()));
    }

    @Override
    public void decodeSingleDictionaryId(
        int offset,
        WritableColumnVector values,
        WritableColumnVector dictionaryIds,
        Dictionary dictionary) {
      long gregorianMillis = dictionary.decodeToLong(dictionaryIds.getDictId(offset));
      values.putLong(offset, DateTimeUtils.millisToMicros(gregorianMillis));
    }
  }

  private static class LongAsMicrosRebaseUpdater implements ParquetVectorUpdater {
    private final boolean failIfRebase;
    private final String timeZone;

    LongAsMicrosRebaseUpdater(boolean failIfRebase, String timeZone) {
      this.failIfRebase = failIfRebase;
      this.timeZone = timeZone;
    }

    @Override
    public void readValues(
        int total,
        int offset,
        WritableColumnVector values,
        VectorizedValuesReader valuesReader) {
      for (int i = 0; i < total; ++i) {
        readValue(offset + i, values, valuesReader);
      }
    }

    @Override
    public void skipValues(int total, VectorizedValuesReader valuesReader) {
      valuesReader.skipLongs(total);
    }

    @Override
    public void readValue(
        int offset,
        WritableColumnVector values,
        VectorizedValuesReader valuesReader) {
      long julianMicros = DateTimeUtils.millisToMicros(valuesReader.readLong());
      values.putLong(offset, rebaseMicros(julianMicros, failIfRebase, timeZone));
    }

    @Override
    public void decodeSingleDictionaryId(
        int offset,
        WritableColumnVector values,
        WritableColumnVector dictionaryIds,
        Dictionary dictionary) {
      long julianMillis = dictionary.decodeToLong(dictionaryIds.getDictId(offset));
      long julianMicros = DateTimeUtils.millisToMicros(julianMillis);
      values.putLong(offset, rebaseMicros(julianMicros, failIfRebase, timeZone));
    }
  }

  private static class FloatUpdater implements ParquetVectorUpdater {
    @Override
    public void readValues(
        int total,
        int offset,
        WritableColumnVector values,
        VectorizedValuesReader valuesReader) {
      valuesReader.readFloats(total, values, offset);
    }

    @Override
    public void skipValues(int total, VectorizedValuesReader valuesReader) {
      valuesReader.skipFloats(total);
    }

    @Override
    public void readValue(
        int offset,
        WritableColumnVector values,
        VectorizedValuesReader valuesReader) {
      values.putFloat(offset, valuesReader.readFloat());
    }

    @Override
    public void decodeSingleDictionaryId(
        int offset,
        WritableColumnVector values,
        WritableColumnVector dictionaryIds,
        Dictionary dictionary) {
      values.putFloat(offset, dictionary.decodeToFloat(dictionaryIds.getDictId(offset)));
    }
  }

  private static class DoubleUpdater implements ParquetVectorUpdater {
    @Override
    public void readValues(
        int total,
        int offset,
        WritableColumnVector values,
        VectorizedValuesReader valuesReader) {
      valuesReader.readDoubles(total, values, offset);
    }

    @Override
    public void skipValues(int total, VectorizedValuesReader valuesReader) {
      valuesReader.skipDoubles(total);
    }

    @Override
    public void readValue(
        int offset,
        WritableColumnVector values,
        VectorizedValuesReader valuesReader) {
      values.putDouble(offset, valuesReader.readDouble());
    }

    @Override
    public void decodeSingleDictionaryId(
        int offset,
        WritableColumnVector values,
        WritableColumnVector dictionaryIds,
        Dictionary dictionary) {
      values.putDouble(offset, dictionary.decodeToDouble(dictionaryIds.getDictId(offset)));
    }
  }

  private static class BinaryUpdater implements ParquetVectorUpdater {
    @Override
    public void readValues(
        int total,
        int offset,
        WritableColumnVector values,
        VectorizedValuesReader valuesReader) {
      valuesReader.readBinary(total, values, offset);
    }

    @Override
    public void skipValues(int total, VectorizedValuesReader valuesReader) {
      valuesReader.skipBinary(total);
    }

    @Override
    public void readValue(
        int offset,
        WritableColumnVector values,
        VectorizedValuesReader valuesReader) {
      valuesReader.readBinary(1, values, offset);
    }

    @Override
    public void decodeSingleDictionaryId(
        int offset,
        WritableColumnVector values,
        WritableColumnVector dictionaryIds,
        Dictionary dictionary) {
      Binary v = dictionary.decodeToBinary(dictionaryIds.getDictId(offset));
      values.putByteArray(offset, v.getBytes());
    }
  }

  private static class BinaryToSQLTimestampUpdater implements ParquetVectorUpdater {
    @Override
    public void readValues(
        int total,
        int offset,
        WritableColumnVector values,
        VectorizedValuesReader valuesReader) {
      for (int i = 0; i < total; i++) {
        readValue(offset + i, values, valuesReader);
      }
    }

    @Override
    public void skipValues(int total, VectorizedValuesReader valuesReader) {
      valuesReader.skipFixedLenByteArray(total, 12);
    }

    @Override
    public void readValue(
        int offset,
        WritableColumnVector values,
        VectorizedValuesReader valuesReader) {
      // Read 12 bytes for INT96
      long gregorianMicros = ParquetRowConverter.binaryToSQLTimestamp(valuesReader.readBinary(12));
      values.putLong(offset, gregorianMicros);
    }

    @Override
    public void decodeSingleDictionaryId(
        int offset,
        WritableColumnVector values,
        WritableColumnVector dictionaryIds,
        Dictionary dictionary) {
      Binary v = dictionary.decodeToBinary(dictionaryIds.getDictId(offset));
      values.putLong(offset, ParquetRowConverter.binaryToSQLTimestamp(v));
    }
  }

  private static class BinaryToSQLTimestampConvertTzUpdater implements ParquetVectorUpdater {
    private final ZoneId convertTz;

    BinaryToSQLTimestampConvertTzUpdater(ZoneId convertTz) {
      this.convertTz = convertTz;
    }

    @Override
    public void readValues(
        int total,
        int offset,
        WritableColumnVector values,
        VectorizedValuesReader valuesReader) {
      for (int i = 0; i < total; i++) {
        readValue(offset + i, values, valuesReader);
      }
    }

    @Override
    public void skipValues(int total, VectorizedValuesReader valuesReader) {
      valuesReader.skipFixedLenByteArray(total, 12);
    }

    @Override
    public void readValue(
        int offset,
        WritableColumnVector values,
        VectorizedValuesReader valuesReader) {
      // Read 12 bytes for INT96
      long gregorianMicros = ParquetRowConverter.binaryToSQLTimestamp(valuesReader.readBinary(12));
      long adjTime = DateTimeUtils.convertTz(gregorianMicros, convertTz, UTC);
      values.putLong(offset, adjTime);
    }

    @Override
    public void decodeSingleDictionaryId(
        int offset,
        WritableColumnVector values,
        WritableColumnVector dictionaryIds,
        Dictionary dictionary) {
      Binary v = dictionary.decodeToBinary(dictionaryIds.getDictId(offset));
      long gregorianMicros = ParquetRowConverter.binaryToSQLTimestamp(v);
      long adjTime = DateTimeUtils.convertTz(gregorianMicros, convertTz, UTC);
      values.putLong(offset, adjTime);
    }
  }

  private static class BinaryToSQLTimestampRebaseUpdater implements ParquetVectorUpdater {
    private final boolean failIfRebase;
    private final String timeZone;

    BinaryToSQLTimestampRebaseUpdater(boolean failIfRebase, String timeZone) {
      this.failIfRebase = failIfRebase;
      this.timeZone = timeZone;
    }

    @Override
    public void readValues(
        int total,
        int offset,
        WritableColumnVector values,
        VectorizedValuesReader valuesReader) {
      for (int i = 0; i < total; i++) {
        readValue(offset + i, values, valuesReader);
      }
    }

    @Override
    public void skipValues(int total, VectorizedValuesReader valuesReader) {
      valuesReader.skipFixedLenByteArray(total, 12);
    }

    @Override
    public void readValue(
        int offset,
        WritableColumnVector values,
        VectorizedValuesReader valuesReader) {
      // Read 12 bytes for INT96
      long julianMicros = ParquetRowConverter.binaryToSQLTimestamp(valuesReader.readBinary(12));
      long gregorianMicros = rebaseInt96(julianMicros, failIfRebase, timeZone);
      values.putLong(offset, gregorianMicros);
    }

    @Override
    public void decodeSingleDictionaryId(
        int offset,
        WritableColumnVector values,
        WritableColumnVector dictionaryIds,
        Dictionary dictionary) {
      Binary v = dictionary.decodeToBinary(dictionaryIds.getDictId(offset));
      long julianMicros = ParquetRowConverter.binaryToSQLTimestamp(v);
      long gregorianMicros = rebaseInt96(julianMicros, failIfRebase, timeZone);
      values.putLong(offset, gregorianMicros);
    }
  }

  private static class BinaryToSQLTimestampConvertTzRebaseUpdater implements ParquetVectorUpdater {
    private final boolean failIfRebase;
    private final ZoneId convertTz;
    private final String timeZone;

    BinaryToSQLTimestampConvertTzRebaseUpdater(
        boolean failIfRebase,
        ZoneId convertTz,
        String timeZone) {
      this.failIfRebase = failIfRebase;
      this.convertTz = convertTz;
      this.timeZone = timeZone;
    }

    @Override
    public void readValues(
        int total,
        int offset,
        WritableColumnVector values,
        VectorizedValuesReader valuesReader) {
      for (int i = 0; i < total; i++) {
        readValue(offset + i, values, valuesReader);
      }
    }

    @Override
    public void skipValues(int total, VectorizedValuesReader valuesReader) {
      valuesReader.skipFixedLenByteArray(total, 12);
    }

    @Override
    public void readValue(
        int offset,
        WritableColumnVector values,
        VectorizedValuesReader valuesReader) {
      // Read 12 bytes for INT96
      long julianMicros = ParquetRowConverter.binaryToSQLTimestamp(valuesReader.readBinary(12));
      long gregorianMicros = rebaseInt96(julianMicros, failIfRebase, timeZone);
      long adjTime = DateTimeUtils.convertTz(gregorianMicros, convertTz, UTC);
      values.putLong(offset, adjTime);
    }

    @Override
    public void decodeSingleDictionaryId(
        int offset,
        WritableColumnVector values,
        WritableColumnVector dictionaryIds,
        Dictionary dictionary) {
      Binary v = dictionary.decodeToBinary(dictionaryIds.getDictId(offset));
      long julianMicros = ParquetRowConverter.binaryToSQLTimestamp(v);
      long gregorianMicros = rebaseInt96(julianMicros, failIfRebase, timeZone);
      long adjTime = DateTimeUtils.convertTz(gregorianMicros, convertTz, UTC);
      values.putLong(offset, adjTime);
    }
  }

  private static class FixedLenByteArrayUpdater implements ParquetVectorUpdater {
    private final int arrayLen;

    FixedLenByteArrayUpdater(int arrayLen) {
      this.arrayLen = arrayLen;
    }

    @Override
    public void readValues(
        int total,
        int offset,
        WritableColumnVector values,
        VectorizedValuesReader valuesReader) {
      for (int i = 0; i < total; i++) {
        readValue(offset + i, values, valuesReader);
      }
    }

    @Override
    public void skipValues(int total, VectorizedValuesReader valuesReader) {
      valuesReader.skipFixedLenByteArray(total, arrayLen);
    }

    @Override
    public void readValue(
        int offset,
        WritableColumnVector values,
        VectorizedValuesReader valuesReader) {
      values.putByteArray(offset, valuesReader.readBinary(arrayLen).getBytes());
    }

    @Override
    public void decodeSingleDictionaryId(
        int offset,
        WritableColumnVector values,
        WritableColumnVector dictionaryIds,
        Dictionary dictionary) {
      Binary v = dictionary.decodeToBinary(dictionaryIds.getDictId(offset));
      values.putByteArray(offset, v.getBytes());
    }
  }

  private static class FixedLenByteArrayAsIntUpdater implements ParquetVectorUpdater {
    private final int arrayLen;

    FixedLenByteArrayAsIntUpdater(int arrayLen) {
      this.arrayLen = arrayLen;
    }

    @Override
    public void readValues(
        int total,
        int offset,
        WritableColumnVector values,
        VectorizedValuesReader valuesReader) {
      for (int i = 0; i < total; i++) {
        readValue(offset + i, values, valuesReader);
      }
    }

    @Override
    public void skipValues(int total, VectorizedValuesReader valuesReader) {
      valuesReader.skipFixedLenByteArray(total, arrayLen);
    }

    @Override
    public void readValue(
        int offset,
        WritableColumnVector values,
        VectorizedValuesReader valuesReader) {
      int value = (int) ParquetRowConverter.binaryToUnscaledLong(valuesReader.readBinary(arrayLen));
      values.putInt(offset, value);
    }

    @Override
    public void decodeSingleDictionaryId(
        int offset,
        WritableColumnVector values,
        WritableColumnVector dictionaryIds,
        Dictionary dictionary) {
      Binary v = dictionary.decodeToBinary(dictionaryIds.getDictId(offset));
      values.putInt(offset, (int) ParquetRowConverter.binaryToUnscaledLong(v));
    }
  }

  private static class FixedLenByteArrayAsLongUpdater implements ParquetVectorUpdater {
    private final int arrayLen;

    FixedLenByteArrayAsLongUpdater(int arrayLen) {
      this.arrayLen = arrayLen;
    }

    @Override
    public void readValues(
        int total,
        int offset,
        WritableColumnVector values,
        VectorizedValuesReader valuesReader) {
      for (int i = 0; i < total; i++) {
        readValue(offset + i, values, valuesReader);
      }
    }

    @Override
    public void skipValues(int total, VectorizedValuesReader valuesReader) {
      valuesReader.skipFixedLenByteArray(total, arrayLen);
    }

    @Override
    public void readValue(
        int offset,
        WritableColumnVector values,
        VectorizedValuesReader valuesReader) {
      long value = ParquetRowConverter.binaryToUnscaledLong(valuesReader.readBinary(arrayLen));
      values.putLong(offset, value);
    }

    @Override
    public void decodeSingleDictionaryId(
        int offset,
        WritableColumnVector values,
        WritableColumnVector dictionaryIds,
        Dictionary dictionary) {
      Binary v = dictionary.decodeToBinary(dictionaryIds.getDictId(offset));
      values.putLong(offset, ParquetRowConverter.binaryToUnscaledLong(v));
    }
  }

  private static int rebaseDays(int julianDays, final boolean failIfRebase) {
    if (failIfRebase) {
      if (julianDays < RebaseDateTime.lastSwitchJulianDay()) {
        throw DataSourceUtils.newRebaseExceptionInRead("Parquet");
      } else {
        return julianDays;
      }
    } else {
      return RebaseDateTime.rebaseJulianToGregorianDays(julianDays);
    }
  }

  private static long rebaseTimestamp(
      long julianMicros,
      final boolean failIfRebase,
      final String format,
      final String timeZone) {
    if (failIfRebase) {
      if (julianMicros < RebaseDateTime.lastSwitchJulianTs()) {
        throw DataSourceUtils.newRebaseExceptionInRead(format);
      } else {
        return julianMicros;
      }
    } else {
      return RebaseDateTime.rebaseJulianToGregorianMicros(timeZone, julianMicros);
    }
  }

  private static long rebaseMicros(
      long julianMicros,
      final boolean failIfRebase,
      final String timeZone) {
    return rebaseTimestamp(julianMicros, failIfRebase, "Parquet", timeZone);
  }

  private static long rebaseInt96(
      long julianMicros,
      final boolean failIfRebase,
      final String timeZone) {
    return rebaseTimestamp(julianMicros, failIfRebase, "Parquet INT96", timeZone);
  }

  private boolean shouldConvertTimestamps() {
    return convertTz != null && !convertTz.equals(UTC);
  }

  /**
   * Helper function to construct exception for parquet schema mismatch.
   */
  private SchemaColumnConvertNotSupportedException constructConvertNotSupportedException(
      ColumnDescriptor descriptor,
      DataType sparkType) {
    return new SchemaColumnConvertNotSupportedException(
        Arrays.toString(descriptor.getPath()),
        descriptor.getPrimitiveType().getPrimitiveTypeName().toString(),
        sparkType.catalogString());
  }

  private static boolean canReadAsIntDecimal(ColumnDescriptor descriptor, DataType dt) {
    if (!DecimalType.is32BitDecimalType(dt)) return false;
    return isDecimalTypeMatched(descriptor, dt);
  }

  private static boolean canReadAsLongDecimal(ColumnDescriptor descriptor, DataType dt) {
    if (!DecimalType.is64BitDecimalType(dt)) return false;
    return isDecimalTypeMatched(descriptor, dt);
  }

  private static boolean canReadAsBinaryDecimal(ColumnDescriptor descriptor, DataType dt) {
    if (!DecimalType.isByteArrayDecimalType(dt)) return false;
    return isDecimalTypeMatched(descriptor, dt);
  }

  private static boolean isLongDecimal(DataType dt) {
    if (dt instanceof DecimalType d) {
      return d.precision() == 20 && d.scale() == 0;
    }
    return false;
  }

  private static boolean isTimestamp(DataType dt) {
    return dt == DataTypes.TimestampType || dt == DataTypes.TimestampNTZType;
  }

  private static boolean isDecimalTypeMatched(ColumnDescriptor descriptor, DataType dt) {
    DecimalType d = (DecimalType) dt;
    LogicalTypeAnnotation typeAnnotation = descriptor.getPrimitiveType().getLogicalTypeAnnotation();
    if (typeAnnotation instanceof DecimalLogicalTypeAnnotation decimalType) {
      // It's OK if the required decimal precision is larger than or equal to the physical decimal
      // precision in the Parquet metadata, as long as the decimal scale is the same.
      return decimalType.getPrecision() <= d.precision() && decimalType.getScale() == d.scale();
    }
    return false;
  }
}
<|MERGE_RESOLUTION|>--- conflicted
+++ resolved
@@ -109,12 +109,8 @@
           // For unsigned int64, it stores as plain signed int64 in Parquet when dictionary
           // fallbacks. We read them as decimal values.
           return new UnsignedLongUpdater();
-<<<<<<< HEAD
-        } else if (isTimestampTypeMatched(LogicalTypeAnnotation.TimeUnit.MICROS)) {
-=======
         } else if (isTimestamp(sparkType) &&
             isTimestampTypeMatched(LogicalTypeAnnotation.TimeUnit.MICROS)) {
->>>>>>> ecee7133
           validateTimestampType(sparkType);
           if ("CORRECTED".equals(datetimeRebaseMode)) {
             return new LongUpdater();
@@ -122,12 +118,8 @@
             boolean failIfRebase = "EXCEPTION".equals(datetimeRebaseMode);
             return new LongWithRebaseUpdater(failIfRebase, datetimeRebaseTz);
           }
-<<<<<<< HEAD
-        } else if (isTimestampTypeMatched(LogicalTypeAnnotation.TimeUnit.MILLIS)) {
-=======
         } else if (isTimestamp(sparkType) &&
             isTimestampTypeMatched(LogicalTypeAnnotation.TimeUnit.MILLIS)) {
->>>>>>> ecee7133
           validateTimestampType(sparkType);
           if ("CORRECTED".equals(datetimeRebaseMode)) {
             return new LongAsMicrosUpdater();
