--- conflicted
+++ resolved
@@ -75,12 +75,7 @@
       } else if (pdt instanceof PhysicalStringType) {
         UTF8String v = row.getUTF8String(fieldIdx);
         col.setUtf8String(v);
-<<<<<<< HEAD
-      } else if (pdt instanceof PhysicalDecimalType) {
-        PhysicalDecimalType dt = (PhysicalDecimalType) pdt;
-=======
       } else if (pdt instanceof PhysicalDecimalType dt) {
->>>>>>> ecee7133
         Decimal d = row.getDecimal(fieldIdx, dt.precision(), dt.scale());
         if (dt.precision() <= Decimal.MAX_INT_DIGITS()) {
           col.setInt((int)d.toUnscaledLong());
@@ -155,12 +150,7 @@
       } else if (t == DataTypes.BinaryType) {
         byte[] b = (byte[]) o;
         dst.appendByteArray(b, 0, b.length);
-<<<<<<< HEAD
-      } else if (t instanceof DecimalType) {
-        DecimalType dt = (DecimalType) t;
-=======
       } else if (t instanceof DecimalType dt) {
->>>>>>> ecee7133
         Decimal d = Decimal.apply((BigDecimal) o, dt.precision(), dt.scale());
         if (dt.precision() <= Decimal.MAX_INT_DIGITS()) {
           dst.appendInt((int) d.toUnscaledLong());
