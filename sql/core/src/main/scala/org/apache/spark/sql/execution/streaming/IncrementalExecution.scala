/*
 * Licensed to the Apache Software Foundation (ASF) under one or more
 * contributor license agreements.  See the NOTICE file distributed with
 * this work for additional information regarding copyright ownership.
 * The ASF licenses this file to You under the Apache License, Version 2.0
 * (the "License"); you may not use this file except in compliance with
 * the License.  You may obtain a copy of the License at
 *
 *    http://www.apache.org/licenses/LICENSE-2.0
 *
 * Unless required by applicable law or agreed to in writing, software
 * distributed under the License is distributed on an "AS IS" BASIS,
 * WITHOUT WARRANTIES OR CONDITIONS OF ANY KIND, either express or implied.
 * See the License for the specific language governing permissions and
 * limitations under the License.
 */

package org.apache.spark.sql.execution.streaming

import java.util.UUID
import java.util.concurrent.atomic.AtomicInteger

import org.apache.hadoop.fs.Path

import org.apache.spark.internal.Logging
import org.apache.spark.sql.{SparkSession, Strategy}
import org.apache.spark.sql.catalyst.QueryPlanningTracker
import org.apache.spark.sql.catalyst.expressions.{CurrentBatchTimestamp, ExpressionWithRandomSeed}
import org.apache.spark.sql.catalyst.plans.logical._
import org.apache.spark.sql.catalyst.rules.Rule
import org.apache.spark.sql.catalyst.trees.TreePattern._
import org.apache.spark.sql.execution.{LocalLimitExec, QueryExecution, SparkPlan, SparkPlanner, UnaryExecNode}
import org.apache.spark.sql.execution.aggregate.{HashAggregateExec, MergingSessionsExec, ObjectHashAggregateExec, SortAggregateExec, UpdatingSessionsExec}
import org.apache.spark.sql.execution.exchange.ShuffleExchangeLike
import org.apache.spark.sql.execution.python.FlatMapGroupsInPandasWithStateExec
import org.apache.spark.sql.execution.streaming.sources.WriteToMicroBatchDataSourceV1
<<<<<<< HEAD
=======
import org.apache.spark.sql.execution.streaming.state.OperatorStateMetadataWriter
>>>>>>> ecee7133
import org.apache.spark.sql.internal.SQLConf
import org.apache.spark.sql.streaming.OutputMode
import org.apache.spark.util.Utils

/**
 * A variant of [[QueryExecution]] that allows the execution of the given [[LogicalPlan]]
 * plan incrementally. Possibly preserving state in between each execution.
 */
class IncrementalExecution(
    sparkSession: SparkSession,
    logicalPlan: LogicalPlan,
    val outputMode: OutputMode,
    val checkpointLocation: String,
    val queryId: UUID,
    val runId: UUID,
    val currentBatchId: Long,
    val prevOffsetSeqMetadata: Option[OffsetSeqMetadata],
    val offsetSeqMetadata: OffsetSeqMetadata,
<<<<<<< HEAD
    val watermarkPropagator: WatermarkPropagator)
=======
    val watermarkPropagator: WatermarkPropagator,
    val isFirstBatch: Boolean)
>>>>>>> ecee7133
  extends QueryExecution(sparkSession, logicalPlan) with Logging {

  // Modified planner with stateful operations.
  override val planner: SparkPlanner = new SparkPlanner(
      sparkSession,
      sparkSession.sessionState.experimentalMethods) {
    override def strategies: Seq[Strategy] =
      extraPlanningStrategies ++
      sparkSession.sessionState.planner.strategies

    override def extraPlanningStrategies: Seq[Strategy] =
      StreamingJoinStrategy ::
      StatefulAggregationStrategy ::
      FlatMapGroupsWithStateStrategy ::
      FlatMapGroupsInPandasWithStateStrategy ::
      StreamingRelationStrategy ::
      StreamingDeduplicationStrategy ::
      StreamingGlobalLimitStrategy(outputMode) :: Nil
  }

  private lazy val hadoopConf = sparkSession.sessionState.newHadoopConf()

  private[sql] val numStateStores = offsetSeqMetadata.conf.get(SQLConf.SHUFFLE_PARTITIONS.key)
    .map(SQLConf.SHUFFLE_PARTITIONS.valueConverter)
    .getOrElse(sparkSession.sessionState.conf.numShufflePartitions)

  /**
   * See [SPARK-18339]
   * Walk the optimized logical plan and replace CurrentBatchTimestamp
   * with the desired literal
   */
  override
  lazy val optimizedPlan: LogicalPlan = executePhase(QueryPlanningTracker.OPTIMIZATION) {
    // Performing streaming specific pre-optimization.
    val preOptimized = withCachedData.transform {
      // We eliminate the "marker" node for writer on DSv1 as it's only used as representation
      // of sink information.
      case w: WriteToMicroBatchDataSourceV1 => w.child
    }
    sparkSession.sessionState.optimizer.executeAndTrack(preOptimized,
      tracker).transformAllExpressionsWithPruning(
      _.containsAnyPattern(CURRENT_LIKE, EXPRESSION_WITH_RANDOM_SEED)) {
      case ts @ CurrentBatchTimestamp(timestamp, _, _) =>
        logInfo(s"Current batch timestamp = $timestamp")
        ts.toLiteral
      case e: ExpressionWithRandomSeed => e.withNewSeed(Utils.random.nextLong())
    }
  }

  private val allowMultipleStatefulOperators: Boolean =
    sparkSession.sessionState.conf.getConf(SQLConf.STATEFUL_OPERATOR_ALLOW_MULTIPLE)

  /**
   * Records the current id for a given stateful operator in the query plan as the `state`
   * preparation walks the query plan.
   */
  private val statefulOperatorId = new AtomicInteger(0)

  /** Get the state info of the next stateful operator */
  private def nextStatefulOperationStateInfo(): StatefulOperatorStateInfo = {
    StatefulOperatorStateInfo(
      checkpointLocation,
      runId,
      statefulOperatorId.getAndIncrement(),
      currentBatchId,
      numStateStores)
  }

  sealed trait SparkPlanPartialRule {
    val rule: PartialFunction[SparkPlan, SparkPlan]
  }
<<<<<<< HEAD

  object ShufflePartitionsRule extends SparkPlanPartialRule {
    override val rule: PartialFunction[SparkPlan, SparkPlan] = {
      // NOTE: we should include all aggregate execs here which are used in streaming aggregations
      case a: SortAggregateExec if a.isStreaming =>
        a.copy(numShufflePartitions = Some(numStateStores))

      case a: HashAggregateExec if a.isStreaming =>
        a.copy(numShufflePartitions = Some(numStateStores))

      case a: ObjectHashAggregateExec if a.isStreaming =>
        a.copy(numShufflePartitions = Some(numStateStores))

      case a: MergingSessionsExec if a.isStreaming =>
        a.copy(numShufflePartitions = Some(numStateStores))

      case a: UpdatingSessionsExec if a.isStreaming =>
        a.copy(numShufflePartitions = Some(numStateStores))
    }
  }

=======

  object ShufflePartitionsRule extends SparkPlanPartialRule {
    override val rule: PartialFunction[SparkPlan, SparkPlan] = {
      // NOTE: we should include all aggregate execs here which are used in streaming aggregations
      case a: SortAggregateExec if a.isStreaming =>
        a.copy(numShufflePartitions = Some(numStateStores))

      case a: HashAggregateExec if a.isStreaming =>
        a.copy(numShufflePartitions = Some(numStateStores))

      case a: ObjectHashAggregateExec if a.isStreaming =>
        a.copy(numShufflePartitions = Some(numStateStores))

      case a: MergingSessionsExec if a.isStreaming =>
        a.copy(numShufflePartitions = Some(numStateStores))

      case a: UpdatingSessionsExec if a.isStreaming =>
        a.copy(numShufflePartitions = Some(numStateStores))
    }
  }

>>>>>>> ecee7133
  object ConvertLocalLimitRule extends SparkPlanPartialRule {
    /**
     * Ensures that this plan DOES NOT have any stateful operation in it whose pipelined execution
     * depends on this plan. In other words, this function returns true if this plan does
     * have a narrow dependency on a stateful subplan.
     */
    private def hasNoStatefulOp(plan: SparkPlan): Boolean = {
      var statefulOpFound = false

      def findStatefulOp(planToCheck: SparkPlan): Unit = {
        planToCheck match {
          case s: StatefulOperator =>
            statefulOpFound = true

          case e: ShuffleExchangeLike =>
            // Don't search recursively any further as any child stateful operator as we
            // are only looking for stateful subplans that this plan has narrow dependencies on.

          case p: SparkPlan =>
            p.children.foreach(findStatefulOp)
        }
      }

      findStatefulOp(plan)
      !statefulOpFound
    }

    override val rule: PartialFunction[SparkPlan, SparkPlan] = {
      case StreamingLocalLimitExec(limit, child) if hasNoStatefulOp(child) =>
        // Optimize limit execution by replacing StreamingLocalLimitExec (consumes the iterator
        // completely) to LocalLimitExec (does not consume the iterator) when the child plan has
        // no stateful operator (i.e., consuming the iterator is not needed).
        LocalLimitExec(limit, child)
    }
  }

<<<<<<< HEAD
=======
  object WriteStatefulOperatorMetadataRule extends SparkPlanPartialRule {
    override val rule: PartialFunction[SparkPlan, SparkPlan] = {
      case stateStoreWriter: StateStoreWriter if isFirstBatch =>
        val metadata = stateStoreWriter.operatorStateMetadata()
        val metadataWriter = new OperatorStateMetadataWriter(new Path(
          checkpointLocation, stateStoreWriter.getStateInfo.operatorId.toString), hadoopConf)
        metadataWriter.write(metadata)
        stateStoreWriter
    }
  }

>>>>>>> ecee7133
  object StateOpIdRule extends SparkPlanPartialRule {
    override val rule: PartialFunction[SparkPlan, SparkPlan] = {
      case StateStoreSaveExec(keys, None, None, None, None, stateFormatVersion,
      UnaryExecNode(agg,
      StateStoreRestoreExec(_, None, _, child))) =>
<<<<<<< HEAD
        val aggStateInfo = nextStatefulOperationStateInfo
=======
        val aggStateInfo = nextStatefulOperationStateInfo()
>>>>>>> ecee7133
        StateStoreSaveExec(
          keys,
          Some(aggStateInfo),
          Some(outputMode),
          eventTimeWatermarkForLateEvents = None,
          eventTimeWatermarkForEviction = None,
          stateFormatVersion,
          agg.withNewChildren(
            StateStoreRestoreExec(
              keys,
              Some(aggStateInfo),
              stateFormatVersion,
              child) :: Nil))

      case SessionWindowStateStoreSaveExec(keys, session, None, None, None, None,
      stateFormatVersion,
      UnaryExecNode(agg,
      SessionWindowStateStoreRestoreExec(_, _, None, None, None, _, child))) =>
<<<<<<< HEAD
        val aggStateInfo = nextStatefulOperationStateInfo
=======
        val aggStateInfo = nextStatefulOperationStateInfo()
>>>>>>> ecee7133
        SessionWindowStateStoreSaveExec(
          keys,
          session,
          Some(aggStateInfo),
          Some(outputMode),
          eventTimeWatermarkForLateEvents = None,
          eventTimeWatermarkForEviction = None,
          stateFormatVersion,
          agg.withNewChildren(
            SessionWindowStateStoreRestoreExec(
              keys,
              session,
              Some(aggStateInfo),
              eventTimeWatermarkForLateEvents = None,
              eventTimeWatermarkForEviction = None,
              stateFormatVersion,
              child) :: Nil))

      case StreamingDeduplicateExec(keys, child, None, None, None) =>
        StreamingDeduplicateExec(
          keys,
          child,
<<<<<<< HEAD
          Some(nextStatefulOperationStateInfo),
=======
          Some(nextStatefulOperationStateInfo()),
>>>>>>> ecee7133
          eventTimeWatermarkForLateEvents = None,
          eventTimeWatermarkForEviction = None)

      case StreamingDeduplicateWithinWatermarkExec(keys, child, None, None, None) =>
        StreamingDeduplicateWithinWatermarkExec(
          keys,
          child,
<<<<<<< HEAD
          Some(nextStatefulOperationStateInfo),
=======
          Some(nextStatefulOperationStateInfo()),
>>>>>>> ecee7133
          eventTimeWatermarkForLateEvents = None,
          eventTimeWatermarkForEviction = None)

      case m: FlatMapGroupsWithStateExec =>
        // We set this to true only for the first batch of the streaming query.
        val hasInitialState = (currentBatchId == 0L && m.hasInitialState)
        m.copy(
          stateInfo = Some(nextStatefulOperationStateInfo()),
          batchTimestampMs = Some(offsetSeqMetadata.batchTimestampMs),
          eventTimeWatermarkForLateEvents = None,
          eventTimeWatermarkForEviction = None,
          hasInitialState = hasInitialState
        )

      case m: FlatMapGroupsInPandasWithStateExec =>
        m.copy(
<<<<<<< HEAD
          stateInfo = Some(nextStatefulOperationStateInfo),
=======
          stateInfo = Some(nextStatefulOperationStateInfo()),
>>>>>>> ecee7133
          batchTimestampMs = Some(offsetSeqMetadata.batchTimestampMs),
          eventTimeWatermarkForLateEvents = None,
          eventTimeWatermarkForEviction = None
        )

      case j: StreamingSymmetricHashJoinExec =>
        j.copy(
<<<<<<< HEAD
          stateInfo = Some(nextStatefulOperationStateInfo),
=======
          stateInfo = Some(nextStatefulOperationStateInfo()),
>>>>>>> ecee7133
          eventTimeWatermarkForLateEvents = None,
          eventTimeWatermarkForEviction = None
        )

      case l: StreamingGlobalLimitExec =>
        l.copy(
          stateInfo = Some(nextStatefulOperationStateInfo()),
          outputMode = Some(outputMode))
    }
  }

  object WatermarkPropagationRule extends SparkPlanPartialRule {
    private def inputWatermarkForLateEvents(stateInfo: StatefulOperatorStateInfo): Option[Long] = {
      Some(watermarkPropagator.getInputWatermarkForLateEvents(currentBatchId,
        stateInfo.operatorId))
    }

    private def inputWatermarkForEviction(stateInfo: StatefulOperatorStateInfo): Option[Long] = {
      Some(watermarkPropagator.getInputWatermarkForEviction(currentBatchId, stateInfo.operatorId))
    }

    override val rule: PartialFunction[SparkPlan, SparkPlan] = {
      case s: StateStoreSaveExec if s.stateInfo.isDefined =>
        s.copy(
          eventTimeWatermarkForLateEvents = inputWatermarkForLateEvents(s.stateInfo.get),
          eventTimeWatermarkForEviction = inputWatermarkForEviction(s.stateInfo.get)
        )

      case s: SessionWindowStateStoreSaveExec if s.stateInfo.isDefined =>
        s.copy(
          eventTimeWatermarkForLateEvents = inputWatermarkForLateEvents(s.stateInfo.get),
          eventTimeWatermarkForEviction = inputWatermarkForEviction(s.stateInfo.get)
        )

      case s: SessionWindowStateStoreRestoreExec if s.stateInfo.isDefined =>
        s.copy(
          eventTimeWatermarkForLateEvents = inputWatermarkForLateEvents(s.stateInfo.get),
          eventTimeWatermarkForEviction = inputWatermarkForEviction(s.stateInfo.get)
        )

      case s: StreamingDeduplicateExec if s.stateInfo.isDefined =>
        s.copy(
          eventTimeWatermarkForLateEvents = inputWatermarkForLateEvents(s.stateInfo.get),
          eventTimeWatermarkForEviction = inputWatermarkForEviction(s.stateInfo.get)
        )

      case s: StreamingDeduplicateWithinWatermarkExec if s.stateInfo.isDefined =>
        s.copy(
          eventTimeWatermarkForLateEvents = inputWatermarkForLateEvents(s.stateInfo.get),
          eventTimeWatermarkForEviction = inputWatermarkForEviction(s.stateInfo.get)
        )

      case m: FlatMapGroupsWithStateExec if m.stateInfo.isDefined =>
        m.copy(
          eventTimeWatermarkForLateEvents = inputWatermarkForLateEvents(m.stateInfo.get),
          eventTimeWatermarkForEviction = inputWatermarkForEviction(m.stateInfo.get)
        )

      case m: FlatMapGroupsInPandasWithStateExec if m.stateInfo.isDefined =>
        m.copy(
          eventTimeWatermarkForLateEvents = inputWatermarkForLateEvents(m.stateInfo.get),
          eventTimeWatermarkForEviction = inputWatermarkForEviction(m.stateInfo.get)
        )

      case j: StreamingSymmetricHashJoinExec =>
        val iwLateEvents = inputWatermarkForLateEvents(j.stateInfo.get)
        val iwEviction = inputWatermarkForEviction(j.stateInfo.get)
        j.copy(
          eventTimeWatermarkForLateEvents = iwLateEvents,
          eventTimeWatermarkForEviction = iwEviction,
          stateWatermarkPredicates =
            StreamingSymmetricHashJoinHelper.getStateWatermarkPredicates(
              j.left.output, j.right.output, j.leftKeys, j.rightKeys, j.condition.full,
              iwEviction, !allowMultipleStatefulOperators)
        )
    }
  }

  val state = new Rule[SparkPlan] {
    private def simulateWatermarkPropagation(plan: SparkPlan): Unit = {
      val watermarkForPrevBatch = prevOffsetSeqMetadata.map(_.batchWatermarkMs).getOrElse(0L)
      val watermarkForCurrBatch = offsetSeqMetadata.batchWatermarkMs

      // This is to simulate watermark propagation for late events.
      watermarkPropagator.propagate(currentBatchId - 1, plan, watermarkForPrevBatch)
      // This is to simulate watermark propagation for eviction.
      watermarkPropagator.propagate(currentBatchId, plan, watermarkForCurrBatch)
    }

    private lazy val composedRule: PartialFunction[SparkPlan, SparkPlan] = {
      // There should be no same pattern across rules in the list.
      val rulesToCompose = Seq(ShufflePartitionsRule, ConvertLocalLimitRule, StateOpIdRule)
        .map(_.rule)

      rulesToCompose.reduceLeft { (ruleA, ruleB) => ruleA orElse ruleB }
    }

    override def apply(plan: SparkPlan): SparkPlan = {
      val planWithStateOpId = plan transform composedRule
<<<<<<< HEAD
=======
      // The rule doesn't change the plan but cause the side effect that metadata is written
      // in the checkpoint directory of stateful operator.
      planWithStateOpId transform WriteStatefulOperatorMetadataRule.rule
>>>>>>> ecee7133
      simulateWatermarkPropagation(planWithStateOpId)
      planWithStateOpId transform WatermarkPropagationRule.rule
    }
  }

  override def preparations: Seq[Rule[SparkPlan]] = state +: super.preparations

  /** no need to try-catch again as this is already done once */
  override def assertAnalyzed(): Unit = analyzed

  /** No need assert supported, as this check has already been done */
  override def assertSupported(): Unit = { }

  /**
   * Should the MicroBatchExecution run another batch based on this execution and the current
   * updated metadata.
   *
   * This method performs simulation of watermark propagation against new batch (which is not
   * planned yet), which is required for asking the needs of another batch to each stateful
   * operator.
   */
  def shouldRunAnotherBatch(newMetadata: OffsetSeqMetadata): Boolean = {
    val tentativeBatchId = currentBatchId + 1
    watermarkPropagator.propagate(tentativeBatchId, executedPlan, newMetadata.batchWatermarkMs)
    executedPlan.collect {
      case p: StateStoreWriter => p.shouldRunAnotherBatch(
        watermarkPropagator.getInputWatermarkForEviction(tentativeBatchId,
          p.stateInfo.get.operatorId))
    }.exists(_ == true)
  }
}<|MERGE_RESOLUTION|>--- conflicted
+++ resolved
@@ -34,10 +34,7 @@
 import org.apache.spark.sql.execution.exchange.ShuffleExchangeLike
 import org.apache.spark.sql.execution.python.FlatMapGroupsInPandasWithStateExec
 import org.apache.spark.sql.execution.streaming.sources.WriteToMicroBatchDataSourceV1
-<<<<<<< HEAD
-=======
 import org.apache.spark.sql.execution.streaming.state.OperatorStateMetadataWriter
->>>>>>> ecee7133
 import org.apache.spark.sql.internal.SQLConf
 import org.apache.spark.sql.streaming.OutputMode
 import org.apache.spark.util.Utils
@@ -56,12 +53,8 @@
     val currentBatchId: Long,
     val prevOffsetSeqMetadata: Option[OffsetSeqMetadata],
     val offsetSeqMetadata: OffsetSeqMetadata,
-<<<<<<< HEAD
-    val watermarkPropagator: WatermarkPropagator)
-=======
     val watermarkPropagator: WatermarkPropagator,
     val isFirstBatch: Boolean)
->>>>>>> ecee7133
   extends QueryExecution(sparkSession, logicalPlan) with Logging {
 
   // Modified planner with stateful operations.
@@ -133,7 +126,6 @@
   sealed trait SparkPlanPartialRule {
     val rule: PartialFunction[SparkPlan, SparkPlan]
   }
-<<<<<<< HEAD
 
   object ShufflePartitionsRule extends SparkPlanPartialRule {
     override val rule: PartialFunction[SparkPlan, SparkPlan] = {
@@ -155,29 +147,6 @@
     }
   }
 
-=======
-
-  object ShufflePartitionsRule extends SparkPlanPartialRule {
-    override val rule: PartialFunction[SparkPlan, SparkPlan] = {
-      // NOTE: we should include all aggregate execs here which are used in streaming aggregations
-      case a: SortAggregateExec if a.isStreaming =>
-        a.copy(numShufflePartitions = Some(numStateStores))
-
-      case a: HashAggregateExec if a.isStreaming =>
-        a.copy(numShufflePartitions = Some(numStateStores))
-
-      case a: ObjectHashAggregateExec if a.isStreaming =>
-        a.copy(numShufflePartitions = Some(numStateStores))
-
-      case a: MergingSessionsExec if a.isStreaming =>
-        a.copy(numShufflePartitions = Some(numStateStores))
-
-      case a: UpdatingSessionsExec if a.isStreaming =>
-        a.copy(numShufflePartitions = Some(numStateStores))
-    }
-  }
-
->>>>>>> ecee7133
   object ConvertLocalLimitRule extends SparkPlanPartialRule {
     /**
      * Ensures that this plan DOES NOT have any stateful operation in it whose pipelined execution
@@ -214,8 +183,6 @@
     }
   }
 
-<<<<<<< HEAD
-=======
   object WriteStatefulOperatorMetadataRule extends SparkPlanPartialRule {
     override val rule: PartialFunction[SparkPlan, SparkPlan] = {
       case stateStoreWriter: StateStoreWriter if isFirstBatch =>
@@ -227,17 +194,12 @@
     }
   }
 
->>>>>>> ecee7133
   object StateOpIdRule extends SparkPlanPartialRule {
     override val rule: PartialFunction[SparkPlan, SparkPlan] = {
       case StateStoreSaveExec(keys, None, None, None, None, stateFormatVersion,
       UnaryExecNode(agg,
       StateStoreRestoreExec(_, None, _, child))) =>
-<<<<<<< HEAD
-        val aggStateInfo = nextStatefulOperationStateInfo
-=======
         val aggStateInfo = nextStatefulOperationStateInfo()
->>>>>>> ecee7133
         StateStoreSaveExec(
           keys,
           Some(aggStateInfo),
@@ -256,11 +218,7 @@
       stateFormatVersion,
       UnaryExecNode(agg,
       SessionWindowStateStoreRestoreExec(_, _, None, None, None, _, child))) =>
-<<<<<<< HEAD
-        val aggStateInfo = nextStatefulOperationStateInfo
-=======
         val aggStateInfo = nextStatefulOperationStateInfo()
->>>>>>> ecee7133
         SessionWindowStateStoreSaveExec(
           keys,
           session,
@@ -283,11 +241,7 @@
         StreamingDeduplicateExec(
           keys,
           child,
-<<<<<<< HEAD
-          Some(nextStatefulOperationStateInfo),
-=======
           Some(nextStatefulOperationStateInfo()),
->>>>>>> ecee7133
           eventTimeWatermarkForLateEvents = None,
           eventTimeWatermarkForEviction = None)
 
@@ -295,11 +249,7 @@
         StreamingDeduplicateWithinWatermarkExec(
           keys,
           child,
-<<<<<<< HEAD
-          Some(nextStatefulOperationStateInfo),
-=======
           Some(nextStatefulOperationStateInfo()),
->>>>>>> ecee7133
           eventTimeWatermarkForLateEvents = None,
           eventTimeWatermarkForEviction = None)
 
@@ -316,11 +266,7 @@
 
       case m: FlatMapGroupsInPandasWithStateExec =>
         m.copy(
-<<<<<<< HEAD
-          stateInfo = Some(nextStatefulOperationStateInfo),
-=======
           stateInfo = Some(nextStatefulOperationStateInfo()),
->>>>>>> ecee7133
           batchTimestampMs = Some(offsetSeqMetadata.batchTimestampMs),
           eventTimeWatermarkForLateEvents = None,
           eventTimeWatermarkForEviction = None
@@ -328,11 +274,7 @@
 
       case j: StreamingSymmetricHashJoinExec =>
         j.copy(
-<<<<<<< HEAD
-          stateInfo = Some(nextStatefulOperationStateInfo),
-=======
           stateInfo = Some(nextStatefulOperationStateInfo()),
->>>>>>> ecee7133
           eventTimeWatermarkForLateEvents = None,
           eventTimeWatermarkForEviction = None
         )
@@ -432,12 +374,9 @@
 
     override def apply(plan: SparkPlan): SparkPlan = {
       val planWithStateOpId = plan transform composedRule
-<<<<<<< HEAD
-=======
       // The rule doesn't change the plan but cause the side effect that metadata is written
       // in the checkpoint directory of stateful operator.
       planWithStateOpId transform WriteStatefulOperatorMetadataRule.rule
->>>>>>> ecee7133
       simulateWatermarkPropagation(planWithStateOpId)
       planWithStateOpId transform WatermarkPropagationRule.rule
     }
