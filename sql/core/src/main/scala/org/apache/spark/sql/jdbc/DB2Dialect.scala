--- conflicted
+++ resolved
@@ -107,11 +107,7 @@
   // scalastyle:on line.size.limit
   override def getTruncateQuery(
       table: String,
-<<<<<<< HEAD
-      cascade: Option[Boolean] = isCascadingTruncateTable): String = {
-=======
       cascade: Option[Boolean] = isCascadingTruncateTable()): String = {
->>>>>>> ecee7133
     s"TRUNCATE TABLE $table IMMEDIATE"
   }
 
