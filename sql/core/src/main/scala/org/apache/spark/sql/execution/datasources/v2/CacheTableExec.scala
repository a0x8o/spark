--- conflicted
+++ resolved
@@ -41,11 +41,7 @@
     val storageLevel = CaseInsensitiveMap(options).get(storageLevelKey)
       .map(s => StorageLevel.fromString(s.toUpperCase(Locale.ROOT)))
       .getOrElse(conf.defaultCacheStorageLevel)
-<<<<<<< HEAD
-    val withoutStorageLevel = options.filterKeys(_.toLowerCase(Locale.ROOT) != storageLevelKey)
-=======
     val withoutStorageLevel = options.view.filterKeys(_.toLowerCase(Locale.ROOT) != storageLevelKey)
->>>>>>> ecee7133
     if (withoutStorageLevel.nonEmpty) {
       logWarning(s"Invalid options: ${withoutStorageLevel.mkString(", ")}")
     }
