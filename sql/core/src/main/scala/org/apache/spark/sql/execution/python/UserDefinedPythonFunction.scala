--- conflicted
+++ resolved
@@ -17,42 +17,19 @@
 
 package org.apache.spark.sql.execution.python
 
-<<<<<<< HEAD
-import java.io.{BufferedInputStream, BufferedOutputStream, DataInputStream, DataOutputStream, EOFException, InputStream}
-import java.nio.ByteBuffer
-import java.nio.channels.SelectionKey
-import java.util.HashMap
+import java.io.{DataInputStream, DataOutputStream}
 
 import scala.collection.mutable.ArrayBuffer
-import scala.jdk.CollectionConverters._
 
 import net.razorvine.pickle.Pickler
 
-import org.apache.spark.{JobArtifactSet, SparkEnv, SparkException}
-import org.apache.spark.api.python.{PythonEvalType, PythonFunction, PythonWorker, PythonWorkerUtils, SpecialLengths}
-import org.apache.spark.internal.config.BUFFER_SIZE
-import org.apache.spark.internal.config.Python._
-=======
-import java.io.{DataInputStream, DataOutputStream}
-
-import scala.collection.mutable.ArrayBuffer
-
-import net.razorvine.pickle.Pickler
-
 import org.apache.spark.api.python.{PythonEvalType, PythonFunction, PythonWorkerUtils, SpecialLengths}
->>>>>>> ecee7133
 import org.apache.spark.sql.{Column, DataFrame, Dataset, SparkSession}
 import org.apache.spark.sql.catalyst.analysis.UnresolvedAttribute
 import org.apache.spark.sql.catalyst.expressions.{Ascending, Descending, Expression, FunctionTableSubqueryArgumentExpression, NamedArgumentExpression, NullsFirst, NullsLast, PythonUDAF, PythonUDF, PythonUDTF, PythonUDTFAnalyzeResult, SortOrder, UnresolvedPolymorphicPythonUDTF}
 import org.apache.spark.sql.catalyst.plans.logical.{Generate, LogicalPlan, NamedParametersSupport, OneRowRelation}
 import org.apache.spark.sql.errors.QueryCompilationErrors
-<<<<<<< HEAD
-import org.apache.spark.sql.internal.SQLConf
 import org.apache.spark.sql.types.{DataType, StructType}
-import org.apache.spark.util.DirectByteBufferOutputStream
-=======
-import org.apache.spark.sql.types.{DataType, StructType}
->>>>>>> ecee7133
 
 /**
  * A user-defined Python function. This is used by the Python API.
@@ -155,24 +132,17 @@
           case NamedArgumentExpression(_, _: FunctionTableSubqueryArgumentExpression) => true
           case _ => false
         }
-<<<<<<< HEAD
-=======
         val runAnalyzeInPython = (func: PythonFunction, exprs: Seq[Expression]) => {
           val runner = new UserDefinedPythonTableFunctionAnalyzeRunner(func, exprs, tableArgs)
           runner.runInPython()
         }
->>>>>>> ecee7133
         UnresolvedPolymorphicPythonUDTF(
           name = name,
           func = func,
           children = exprs,
           evalType = pythonEvalType,
           udfDeterministic = udfDeterministic,
-<<<<<<< HEAD
-          resolveElementMetadata = UserDefinedPythonTableFunction.analyzeInPython(_, _, tableArgs))
-=======
           resolveElementMetadata = runAnalyzeInPython)
->>>>>>> ecee7133
     }
     Generate(
       udtf,
@@ -191,231 +161,6 @@
   }
 }
 
-<<<<<<< HEAD
-object UserDefinedPythonTableFunction {
-
-  private[this] val workerModule = "pyspark.sql.worker.analyze_udtf"
-
-  /**
-   * Runs the Python UDTF's `analyze` static method.
-   *
-   * When the Python UDTF is defined without a static return type,
-   * the analyzer will call this while resolving table-valued functions.
-   *
-   * This expects the Python UDTF to have `analyze` static method that take arguments:
-   *
-   * - The number and order of arguments are the same as the UDTF inputs
-   * - Each argument is an `AnalyzeArgument`, containing:
-   *   - data_type: DataType
-   *   - value: Any: if the argument is foldable; otherwise None
-   *   - is_table: bool: True if the argument is TABLE
-   *
-   * and that return an `AnalyzeResult`.
-   *
-   * It serializes/deserializes the data types via JSON,
-   * and the values for the case the argument is foldable are pickled.
-   *
-   * `AnalysisException` with the error class "TABLE_VALUED_FUNCTION_FAILED_TO_ANALYZE_IN_PYTHON"
-   * will be thrown when an exception is raised in Python.
-   */
-  def analyzeInPython(
-      func: PythonFunction,
-      exprs: Seq[Expression],
-      tableArgs: Seq[Boolean]): PythonUDTFAnalyzeResult = {
-    val env = SparkEnv.get
-    val bufferSize: Int = env.conf.get(BUFFER_SIZE)
-    val authSocketTimeout = env.conf.get(PYTHON_AUTH_SOCKET_TIMEOUT)
-    val reuseWorker = env.conf.get(PYTHON_WORKER_REUSE)
-    val localdir = env.blockManager.diskBlockManager.localDirs.map(f => f.getPath()).mkString(",")
-    val simplifiedTraceback: Boolean = SQLConf.get.pysparkSimplifiedTraceback
-    val workerMemoryMb = SQLConf.get.pythonUDTFAnalyzerMemory
-
-    val jobArtifactUUID = JobArtifactSet.getCurrentJobArtifactState.map(_.uuid)
-
-    val envVars = new HashMap[String, String](func.envVars)
-    val pythonExec = func.pythonExec
-    val pythonVer = func.pythonVer
-    val pythonIncludes = func.pythonIncludes.asScala.toSet
-    val broadcastVars = func.broadcastVars.asScala.toSeq
-    val maybeAccumulator = Option(func.accumulator).map(_.copyAndReset())
-
-    envVars.put("SPARK_LOCAL_DIRS", localdir)
-    if (reuseWorker) {
-      envVars.put("SPARK_REUSE_WORKER", "1")
-    }
-    if (simplifiedTraceback) {
-      envVars.put("SPARK_SIMPLIFIED_TRACEBACK", "1")
-    }
-    workerMemoryMb.foreach { memoryMb =>
-      envVars.put("PYSPARK_UDTF_ANALYZER_MEMORY_MB", memoryMb.toString)
-    }
-    envVars.put("SPARK_AUTH_SOCKET_TIMEOUT", authSocketTimeout.toString)
-    envVars.put("SPARK_BUFFER_SIZE", bufferSize.toString)
-
-    envVars.put("SPARK_JOB_ARTIFACT_UUID", jobArtifactUUID.getOrElse("default"))
-
-    EvaluatePython.registerPicklers()
-    val pickler = new Pickler(/* useMemo = */ true,
-      /* valueCompare = */ false)
-
-    val (worker: PythonWorker, _) =
-      env.createPythonWorker(pythonExec, workerModule, envVars.asScala.toMap)
-    var releasedOrClosed = false
-    val bufferStream = new DirectByteBufferOutputStream()
-    try {
-      val dataOut = new DataOutputStream(new BufferedOutputStream(bufferStream, bufferSize))
-
-      PythonWorkerUtils.writePythonVersion(pythonVer, dataOut)
-      PythonWorkerUtils.writeSparkFiles(jobArtifactUUID, pythonIncludes, dataOut)
-      PythonWorkerUtils.writeBroadcasts(broadcastVars, worker, env, dataOut)
-
-      // Send Python UDTF
-      PythonWorkerUtils.writePythonFunction(func, dataOut)
-
-      // Send arguments
-      dataOut.writeInt(exprs.length)
-      exprs.zip(tableArgs).foreach { case (expr, is_table) =>
-        PythonWorkerUtils.writeUTF(expr.dataType.json, dataOut)
-        if (expr.foldable) {
-          dataOut.writeBoolean(true)
-          val obj = pickler.dumps(EvaluatePython.toJava(expr.eval(), expr.dataType))
-          PythonWorkerUtils.writeBytes(obj, dataOut)
-        } else {
-          dataOut.writeBoolean(false)
-        }
-        dataOut.writeBoolean(is_table)
-        // If the expr is NamedArgumentExpression, send its name.
-        expr match {
-          case NamedArgumentExpression(key, _) =>
-            dataOut.writeBoolean(true)
-            PythonWorkerUtils.writeUTF(key, dataOut)
-          case _ =>
-            dataOut.writeBoolean(false)
-        }
-      }
-
-      dataOut.writeInt(SpecialLengths.END_OF_STREAM)
-      dataOut.flush()
-
-      val dataIn = new DataInputStream(new BufferedInputStream(
-        new WorkerInputStream(worker, bufferStream.toByteBuffer), bufferSize))
-
-      // Receive the schema or an exception raised in Python worker.
-      val length = dataIn.readInt()
-      if (length == SpecialLengths.PYTHON_EXCEPTION_THROWN) {
-        val msg = PythonWorkerUtils.readUTF(dataIn)
-        throw QueryCompilationErrors.tableValuedFunctionFailedToAnalyseInPythonError(msg)
-      }
-
-      val schema = DataType.fromJson(
-        PythonWorkerUtils.readUTF(length, dataIn)).asInstanceOf[StructType]
-
-      // Receive the pickled AnalyzeResult buffer, if any.
-      val pickledAnalyzeResult: Array[Byte] = PythonWorkerUtils.readBytes(dataIn)
-
-      // Receive whether the "with single partition" property is requested.
-      val withSinglePartition = dataIn.readInt() == 1
-      // Receive the list of requested partitioning columns, if any.
-      val partitionByColumns = ArrayBuffer.empty[Expression]
-      val numPartitionByColumns = dataIn.readInt()
-      for (_ <- 0 until numPartitionByColumns) {
-        val columnName = PythonWorkerUtils.readUTF(dataIn)
-        partitionByColumns.append(UnresolvedAttribute(columnName))
-      }
-      // Receive the list of requested ordering columns, if any.
-      val orderBy = ArrayBuffer.empty[SortOrder]
-      val numOrderByItems = dataIn.readInt()
-      for (_ <- 0 until numOrderByItems) {
-        val columnName = PythonWorkerUtils.readUTF(dataIn)
-        val direction = if (dataIn.readInt() == 1) Ascending else Descending
-        val overrideNullsFirst = dataIn.readInt()
-        overrideNullsFirst match {
-          case 0 =>
-            orderBy.append(SortOrder(UnresolvedAttribute(columnName), direction))
-          case 1 => orderBy.append(
-            SortOrder(UnresolvedAttribute(columnName), direction, NullsFirst, Seq.empty))
-          case 2 => orderBy.append(
-            SortOrder(UnresolvedAttribute(columnName), direction, NullsLast, Seq.empty))
-        }
-      }
-
-      PythonWorkerUtils.receiveAccumulatorUpdates(maybeAccumulator, dataIn)
-      Option(func.accumulator).foreach(_.merge(maybeAccumulator.get))
-
-      dataIn.readInt() match {
-        case SpecialLengths.END_OF_STREAM if reuseWorker =>
-          env.releasePythonWorker(pythonExec, workerModule, envVars.asScala.toMap, worker)
-        case _ =>
-          env.destroyPythonWorker(pythonExec, workerModule, envVars.asScala.toMap, worker)
-      }
-      releasedOrClosed = true
-
-      PythonUDTFAnalyzeResult(
-        schema = schema,
-        withSinglePartition = withSinglePartition,
-        partitionByExpressions = partitionByColumns.toSeq,
-        orderByExpressions = orderBy.toSeq,
-        pickledAnalyzeResult = pickledAnalyzeResult)
-    } catch {
-      case eof: EOFException =>
-        throw new SparkException("Python worker exited unexpectedly (crashed)", eof)
-    } finally {
-      try {
-        bufferStream.close()
-      } finally {
-        if (!releasedOrClosed) {
-          // An error happened. Force to close the worker.
-          env.destroyPythonWorker(pythonExec, workerModule, envVars.asScala.toMap, worker)
-        }
-      }
-    }
-  }
-
-  /**
-   * A wrapper of the non-blocking IO to write to/read from the worker.
-   *
-   * Since we use non-blocking IO to communicate with workers; see SPARK-44705,
-   * a wrapper is needed to do IO with the worker.
-   * This is a port and simplified version of `PythonRunner.ReaderInputStream`,
-   * and only supports to write all at once and then read all.
-   */
-  private class WorkerInputStream(worker: PythonWorker, buffer: ByteBuffer) extends InputStream {
-
-    private[this] val temp = new Array[Byte](1)
-
-    override def read(): Int = {
-      val n = read(temp)
-      if (n <= 0) {
-        -1
-      } else {
-        // Signed byte to unsigned integer
-        temp(0) & 0xff
-      }
-    }
-
-    override def read(b: Array[Byte], off: Int, len: Int): Int = {
-      val buf = ByteBuffer.wrap(b, off, len)
-      var n = 0
-      while (n == 0) {
-        worker.selector.select()
-        if (worker.selectionKey.isReadable) {
-          n = worker.channel.read(buf)
-        }
-        if (worker.selectionKey.isWritable) {
-          var acceptsInput = true
-          while (acceptsInput && buffer.hasRemaining) {
-            val n = worker.channel.write(buffer)
-            acceptsInput = n > 0
-          }
-          if (!buffer.hasRemaining) {
-            // We no longer have any data to write to the socket.
-            worker.selectionKey.interestOps(SelectionKey.OP_READ)
-          }
-        }
-      }
-      n
-    }
-=======
 /**
  * Runs the Python UDTF's `analyze` static method.
  *
@@ -521,6 +266,5 @@
       partitionByExpressions = partitionByColumns.toSeq,
       orderByExpressions = orderBy.toSeq,
       pickledAnalyzeResult = pickledAnalyzeResult)
->>>>>>> ecee7133
   }
 }