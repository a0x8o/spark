--- conflicted
+++ resolved
@@ -20,18 +20,10 @@
 import java.io.{BufferedInputStream, BufferedOutputStream, DataInputStream, DataOutputStream, EOFException, InputStream}
 import java.nio.ByteBuffer
 import java.nio.channels.SelectionKey
-<<<<<<< HEAD
-import java.nio.charset.StandardCharsets
-import java.util.HashMap
-
-import scala.collection.JavaConverters._
-import scala.collection.mutable.ArrayBuffer
-=======
 import java.util.HashMap
 
 import scala.collection.mutable.ArrayBuffer
 import scala.jdk.CollectionConverters._
->>>>>>> 54d5087c
 
 import net.razorvine.pickle.Pickler
 
@@ -137,10 +129,7 @@
           name = name,
           func = func,
           elementSchema = rt,
-<<<<<<< HEAD
-=======
           pickledAnalyzeResult = None,
->>>>>>> 54d5087c
           children = exprs,
           evalType = pythonEvalType,
           udfDeterministic = udfDeterministic)
@@ -255,12 +244,7 @@
       PythonWorkerUtils.writeBroadcasts(broadcastVars, worker, env, dataOut)
 
       // Send Python UDTF
-<<<<<<< HEAD
-      dataOut.writeInt(func.command.length)
-      dataOut.write(func.command.toArray)
-=======
       PythonWorkerUtils.writePythonFunction(func, dataOut)
->>>>>>> 54d5087c
 
       // Send arguments
       dataOut.writeInt(exprs.length)
@@ -269,12 +253,7 @@
         if (expr.foldable) {
           dataOut.writeBoolean(true)
           val obj = pickler.dumps(EvaluatePython.toJava(expr.eval(), expr.dataType))
-<<<<<<< HEAD
-          dataOut.writeInt(obj.length)
-          dataOut.write(obj)
-=======
           PythonWorkerUtils.writeBytes(obj, dataOut)
->>>>>>> 54d5087c
         } else {
           dataOut.writeBoolean(false)
         }
@@ -295,22 +274,6 @@
       val dataIn = new DataInputStream(new BufferedInputStream(
         new WorkerInputStream(worker, bufferStream.toByteBuffer), bufferSize))
 
-<<<<<<< HEAD
-      // Receive the schema.
-      val schema = dataIn.readInt() match {
-        case length if length >= 0 =>
-          val obj = new Array[Byte](length)
-          dataIn.readFully(obj)
-          DataType.fromJson(new String(obj, StandardCharsets.UTF_8)).asInstanceOf[StructType]
-
-        case SpecialLengths.PYTHON_EXCEPTION_THROWN =>
-          val exLength = dataIn.readInt()
-          val obj = new Array[Byte](exLength)
-          dataIn.readFully(obj)
-          val msg = new String(obj, StandardCharsets.UTF_8)
-          throw QueryCompilationErrors.tableValuedFunctionFailedToAnalyseInPythonError(msg)
-      }
-=======
       // Receive the schema or an exception raised in Python worker.
       val length = dataIn.readInt()
       if (length == SpecialLengths.PYTHON_EXCEPTION_THROWN) {
@@ -324,35 +287,20 @@
       // Receive the pickled AnalyzeResult buffer, if any.
       val pickledAnalyzeResult: Array[Byte] = PythonWorkerUtils.readBytes(dataIn)
 
->>>>>>> 54d5087c
       // Receive whether the "with single partition" property is requested.
       val withSinglePartition = dataIn.readInt() == 1
       // Receive the list of requested partitioning columns, if any.
       val partitionByColumns = ArrayBuffer.empty[Expression]
       val numPartitionByColumns = dataIn.readInt()
       for (_ <- 0 until numPartitionByColumns) {
-<<<<<<< HEAD
-        val length = dataIn.readInt()
-        val obj = new Array[Byte](length)
-        dataIn.readFully(obj)
-        val columnName = new String(obj, StandardCharsets.UTF_8)
-=======
         val columnName = PythonWorkerUtils.readUTF(dataIn)
->>>>>>> 54d5087c
         partitionByColumns.append(UnresolvedAttribute(columnName))
       }
       // Receive the list of requested ordering columns, if any.
       val orderBy = ArrayBuffer.empty[SortOrder]
       val numOrderByItems = dataIn.readInt()
       for (_ <- 0 until numOrderByItems) {
-<<<<<<< HEAD
-        val length = dataIn.readInt()
-        val obj = new Array[Byte](length)
-        dataIn.readFully(obj)
-        val columnName = new String(obj, StandardCharsets.UTF_8)
-=======
         val columnName = PythonWorkerUtils.readUTF(dataIn)
->>>>>>> 54d5087c
         val direction = if (dataIn.readInt() == 1) Ascending else Descending
         val overrideNullsFirst = dataIn.readInt()
         overrideNullsFirst match {
@@ -380,12 +328,8 @@
         schema = schema,
         withSinglePartition = withSinglePartition,
         partitionByExpressions = partitionByColumns.toSeq,
-<<<<<<< HEAD
-        orderByExpressions = orderBy.toSeq)
-=======
         orderByExpressions = orderBy.toSeq,
         pickledAnalyzeResult = pickledAnalyzeResult)
->>>>>>> 54d5087c
     } catch {
       case eof: EOFException =>
         throw new SparkException("Python worker exited unexpectedly (crashed)", eof)
