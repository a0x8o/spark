/*
 * Licensed to the Apache Software Foundation (ASF) under one or more
 * contributor license agreements.  See the NOTICE file distributed with
 * this work for additional information regarding copyright ownership.
 * The ASF licenses this file to You under the Apache License, Version 2.0
 * (the "License"); you may not use this file except in compliance with
 * the License.  You may obtain a copy of the License at
 *
 *    http://www.apache.org/licenses/LICENSE-2.0
 *
 * Unless required by applicable law or agreed to in writing, software
 * distributed under the License is distributed on an "AS IS" BASIS,
 * WITHOUT WARRANTIES OR CONDITIONS OF ANY KIND, either express or implied.
 * See the License for the specific language governing permissions and
 * limitations under the License.
 */

package org.apache.spark.sql.execution.datasources

import org.apache.hadoop.conf.Configuration
import org.apache.hadoop.fs.{FileStatus, Path}

import org.apache.spark.SparkException
import org.apache.spark.internal.Logging
import org.apache.spark.sql.SparkSession
import org.apache.spark.sql.catalyst.FileSourceOptions
import org.apache.spark.sql.catalyst.util.CaseInsensitiveMap
import org.apache.spark.sql.errors.QueryExecutionErrors
import org.apache.spark.sql.types.StructType
import org.apache.spark.util.SerializableConfiguration

object SchemaMergeUtils extends Logging {
  /**
   * Figures out a merged Parquet/ORC schema with a distributed Spark job.
   */
  def mergeSchemasInParallel(
      sparkSession: SparkSession,
      parameters: Map[String, String],
      files: Seq[FileStatus],
      schemaReader: (Seq[FileStatus], Configuration, Boolean) => Seq[StructType])
      : Option[StructType] = {
    val serializedConf = new SerializableConfiguration(
      sparkSession.sessionState.newHadoopConfWithOptions(parameters))

    // !! HACK ALERT !!
    // Here is a hack for Parquet, but it can be used by Orc as well.
    //
    // Parquet requires `FileStatus`es to read footers.
    // Here we try to send cached `FileStatus`es to executor side to avoid fetching them again.
    // However, `FileStatus` is not `Serializable`
    // but only `Writable`.  What makes it worse, for some reason, `FileStatus` doesn't play well
    // with `SerializableWritable[T]` and always causes a weird `IllegalStateException`.  These
    // facts virtually prevents us to serialize `FileStatus`es.
    //
    // Since Parquet only relies on path and length information of those `FileStatus`es to read
    // footers, here we just extract them (which can be easily serialized), send them to executor
    // side, and resemble fake `FileStatus`es there.
    val partialFileStatusInfo = files.map(f => (f.getPath.toString, f.getLen))

    // Set the number of partitions to prevent following schema reads from generating many tasks
    // in case of a small number of orc files.
    val numParallelism = Math.min(Math.max(partialFileStatusInfo.size, 1),
      sparkSession.sparkContext.defaultParallelism)

    val ignoreCorruptFiles =
      new FileSourceOptions(CaseInsensitiveMap(parameters)).ignoreCorruptFiles
<<<<<<< HEAD
=======
    val caseSensitive = sparkSession.sessionState.conf.caseSensitiveAnalysis
>>>>>>> 54d5087c

    // Issues a Spark job to read Parquet/ORC schema in parallel.
    val partiallyMergedSchemas =
      sparkSession
        .sparkContext
        .parallelize(partialFileStatusInfo, numParallelism)
        .mapPartitions { iterator =>
          // Resembles fake `FileStatus`es with serialized path and length information.
          val fakeFileStatuses = iterator.map { case (path, length) =>
            new FileStatus(length, false, 0, 0, 0, 0, null, null, null, new Path(path))
          }.toSeq

          val schemas = schemaReader(fakeFileStatuses, serializedConf.value, ignoreCorruptFiles)

          if (schemas.isEmpty) {
            Iterator.empty
          } else {
            var mergedSchema = schemas.head
            schemas.tail.foreach { schema =>
              try {
                mergedSchema = mergedSchema.merge(schema, caseSensitive)
              } catch { case cause: SparkException =>
                throw QueryExecutionErrors.failedMergingSchemaError(mergedSchema, schema, cause)
              }
            }
            Iterator.single(mergedSchema)
          }
        }.collect()

    if (partiallyMergedSchemas.isEmpty) {
      None
    } else {
      var finalSchema = partiallyMergedSchemas.head
      partiallyMergedSchemas.tail.foreach { schema =>
        try {
          finalSchema = finalSchema.merge(schema, caseSensitive)
        } catch { case cause: SparkException =>
          throw QueryExecutionErrors.failedMergingSchemaError(finalSchema, schema, cause)
        }
      }
      Some(finalSchema)
    }
  }
}<|MERGE_RESOLUTION|>--- conflicted
+++ resolved
@@ -64,10 +64,7 @@
 
     val ignoreCorruptFiles =
       new FileSourceOptions(CaseInsensitiveMap(parameters)).ignoreCorruptFiles
-<<<<<<< HEAD
-=======
     val caseSensitive = sparkSession.sessionState.conf.caseSensitiveAnalysis
->>>>>>> 54d5087c
 
     // Issues a Spark job to read Parquet/ORC schema in parallel.
     val partiallyMergedSchemas =
