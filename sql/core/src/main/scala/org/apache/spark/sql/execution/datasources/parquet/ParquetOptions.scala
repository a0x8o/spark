--- conflicted
+++ resolved
@@ -96,11 +96,7 @@
     "lzo" -> CompressionCodecName.LZO,
     "brotli" -> CompressionCodecName.BROTLI,
     "lz4" -> CompressionCodecName.LZ4,
-<<<<<<< HEAD
-    "lz4raw" -> CompressionCodecName.LZ4_RAW,
-=======
     "lz4_raw" -> CompressionCodecName.LZ4_RAW,
->>>>>>> ecee7133
     "zstd" -> CompressionCodecName.ZSTD)
 
   def getParquetCompressionCodecName(name: String): String = {
