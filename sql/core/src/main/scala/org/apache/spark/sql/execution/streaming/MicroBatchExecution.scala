/*
 * Licensed to the Apache Software Foundation (ASF) under one or more
 * contributor license agreements.  See the NOTICE file distributed with
 * this work for additional information regarding copyright ownership.
 * The ASF licenses this file to You under the Apache License, Version 2.0
 * (the "License"); you may not use this file except in compliance with
 * the License.  You may obtain a copy of the License at
 *
 *    http://www.apache.org/licenses/LICENSE-2.0
 *
 * Unless required by applicable law or agreed to in writing, software
 * distributed under the License is distributed on an "AS IS" BASIS,
 * WITHOUT WARRANTIES OR CONDITIONS OF ANY KIND, either express or implied.
 * See the License for the specific language governing permissions and
 * limitations under the License.
 */

package org.apache.spark.sql.execution.streaming

import scala.collection.mutable.{Map => MutableMap}
import scala.collection.mutable

import org.apache.spark.sql.{Dataset, SparkSession}
import org.apache.spark.sql.catalyst.encoders.ExpressionEncoder
import org.apache.spark.sql.catalyst.expressions.{Alias, Attribute, CurrentBatchTimestamp, CurrentDate, CurrentTimestamp, FileSourceMetadataAttribute, LocalTimestamp}
import org.apache.spark.sql.catalyst.plans.logical.{LeafNode, LocalRelation, LogicalPlan, Project}
import org.apache.spark.sql.catalyst.streaming.{StreamingRelationV2, WriteToStream}
import org.apache.spark.sql.catalyst.trees.TreePattern.CURRENT_LIKE
import org.apache.spark.sql.catalyst.util.truncatedString
import org.apache.spark.sql.connector.catalog.{SupportsRead, SupportsWrite, TableCapability}
import org.apache.spark.sql.connector.read.streaming.{MicroBatchStream, Offset => OffsetV2, ReadLimit, SparkDataStream, SupportsAdmissionControl, SupportsTriggerAvailableNow}
import org.apache.spark.sql.errors.QueryExecutionErrors
import org.apache.spark.sql.execution.SQLExecution
import org.apache.spark.sql.execution.datasources.LogicalRelation
import org.apache.spark.sql.execution.datasources.v2.{DataSourceV2Relation, StreamingDataSourceV2Relation, StreamWriterCommitProgress, WriteToDataSourceV2Exec}
import org.apache.spark.sql.execution.streaming.sources.{WriteToMicroBatchDataSource, WriteToMicroBatchDataSourceV1}
import org.apache.spark.sql.internal.SQLConf
import org.apache.spark.sql.streaming.Trigger
import org.apache.spark.util.{Clock, Utils}

class MicroBatchExecution(
    sparkSession: SparkSession,
    trigger: Trigger,
    triggerClock: Clock,
    extraOptions: Map[String, String],
    plan: WriteToStream)
  extends StreamExecution(
    sparkSession, plan.name, plan.resolvedCheckpointLocation, plan.inputQuery, plan.sink, trigger,
    triggerClock, plan.outputMode, plan.deleteCheckpointOnStop) with AsyncLogPurge {

  protected[sql] val errorNotifier = new ErrorNotifier()

  @volatile protected var sources: Seq[SparkDataStream] = Seq.empty

  @volatile protected[sql] var triggerExecutor: TriggerExecutor = _

  protected def getTrigger(): TriggerExecutor = {
    assert(sources.nonEmpty, "sources should have been retrieved from the plan!")
    trigger match {
      case t: ProcessingTimeTrigger => ProcessingTimeExecutor(t, triggerClock)
      case OneTimeTrigger => SingleBatchExecutor()
      case AvailableNowTrigger =>
        // When the flag is enabled, Spark will wrap sources which do not support
        // Trigger.AvailableNow with wrapper implementation, so that Trigger.AvailableNow can
        // take effect.
        // When the flag is disabled, Spark will fall back to single batch execution, whenever
        // it figures out any source does not support Trigger.AvailableNow.
        // See SPARK-45178 for more details.
        if (sparkSession.sqlContext.conf.getConf(
            SQLConf.STREAMING_TRIGGER_AVAILABLE_NOW_WRAPPER_ENABLED)) {
          logInfo("Configured to use the wrapper of Trigger.AvailableNow for query " +
            s"$prettyIdString.")
          MultiBatchExecutor()
        } else {
          val supportsTriggerAvailableNow = sources.distinct.forall { src =>
            val supports = src.isInstanceOf[SupportsTriggerAvailableNow]
            if (!supports) {
              logWarning(s"source [$src] does not support Trigger.AvailableNow. Falling back to " +
                "single batch execution. Note that this may not guarantee processing new data if " +
                "there is an uncommitted batch. Please consult with data source developer to " +
                "support Trigger.AvailableNow.")
            }

            supports
          }

          if (supportsTriggerAvailableNow) {
            MultiBatchExecutor()
          } else {
            SingleBatchExecutor()
          }
        }
      case _ => throw new IllegalStateException(s"Unknown type of trigger: $trigger")
    }
  }

  protected var watermarkTracker: WatermarkTracker = _

  override lazy val logicalPlan: LogicalPlan = {
    assert(queryExecutionThread eq Thread.currentThread,
      "logicalPlan must be initialized in QueryExecutionThread " +
        s"but the current thread was ${Thread.currentThread}")
    var nextSourceId = 0L
    val toExecutionRelationMap = MutableMap[StreamingRelation, StreamingExecutionRelation]()
    val v2ToExecutionRelationMap = MutableMap[StreamingRelationV2, StreamingExecutionRelation]()
    val v2ToRelationMap = MutableMap[StreamingRelationV2, StreamingDataSourceV2Relation]()
    // We transform each distinct streaming relation into a StreamingExecutionRelation, keeping a
    // map as we go to ensure each identical relation gets the same StreamingExecutionRelation
    // object. For each microbatch, the StreamingExecutionRelation will be replaced with a logical
    // plan for the data within that batch.
    // Note that we have to use the previous `output` as attributes in StreamingExecutionRelation,
    // since the existing logical plan has already used those attributes. The per-microbatch
    // transformation is responsible for replacing attributes with their final values.

    val disabledSources =
      Utils.stringToSeq(sparkSession.sqlContext.conf.disabledV2StreamingMicroBatchReaders)

    import org.apache.spark.sql.execution.datasources.v2.DataSourceV2Implicits._
    val _logicalPlan = analyzedPlan.transform {
      case streamingRelation @ StreamingRelation(dataSourceV1, sourceName, output) =>
        toExecutionRelationMap.getOrElseUpdate(streamingRelation, {
          // Materialize source to avoid creating it in every batch
          val metadataPath = s"$resolvedCheckpointRoot/sources/$nextSourceId"
          val source = dataSourceV1.createSource(metadataPath)
          nextSourceId += 1
          logInfo(s"Using Source [$source] from DataSourceV1 named '$sourceName' [$dataSourceV1]")
          StreamingExecutionRelation(source, output, dataSourceV1.catalogTable)(sparkSession)
        })

      case s @ StreamingRelationV2(src, srcName, table: SupportsRead, options, output,
        catalog, identifier, v1) =>
        val dsStr = if (src.nonEmpty) s"[${src.get}]" else ""
        val v2Disabled = disabledSources.contains(src.getOrElse(None).getClass.getCanonicalName)
        if (!v2Disabled && table.supports(TableCapability.MICRO_BATCH_READ)) {
          v2ToRelationMap.getOrElseUpdate(s, {
            // Materialize source to avoid creating it in every batch
            val metadataPath = s"$resolvedCheckpointRoot/sources/$nextSourceId"
            nextSourceId += 1
            logInfo(s"Reading table [$table] from DataSourceV2 named '$srcName' $dsStr")
            // TODO: operator pushdown.
            val scan = table.newScanBuilder(options).build()
            val stream = scan.toMicroBatchStream(metadataPath)
            StreamingDataSourceV2Relation(output, scan, stream, catalog, identifier)
          })
        } else if (v1.isEmpty) {
          throw QueryExecutionErrors.microBatchUnsupportedByDataSourceError(
            srcName, sparkSession.sqlContext.conf.disabledV2StreamingMicroBatchReaders, table)
        } else {
          v2ToExecutionRelationMap.getOrElseUpdate(s, {
            // Materialize source to avoid creating it in every batch
            val metadataPath = s"$resolvedCheckpointRoot/sources/$nextSourceId"
            val source =
              v1.get.asInstanceOf[StreamingRelation].dataSource.createSource(metadataPath)
            nextSourceId += 1
            logInfo(s"Using Source [$source] from DataSourceV2 named '$srcName' $dsStr")
            // We don't have a catalog table but may have a table identifier. Given this is about
            // v1 fallback path, we just give up and set the catalog table as None.
            StreamingExecutionRelation(source, output, None)(sparkSession)
          })
        }
    }
    sources = _logicalPlan.collect {
      // v1 source
      case s: StreamingExecutionRelation => s.source
      // v2 source
      case r: StreamingDataSourceV2Relation => r.stream
    }

    // Initializing TriggerExecutor relies on `sources`, hence calling this after initializing
    // sources.
    triggerExecutor = getTrigger()

    uniqueSources = triggerExecutor match {
      case _: SingleBatchExecutor =>
        sources.distinct.map {
          case s: SupportsAdmissionControl =>
            val limit = s.getDefaultReadLimit
            if (limit != ReadLimit.allAvailable()) {
              logWarning(
                s"The read limit $limit for $s is ignored when Trigger.Once is used.")
            }
            s -> ReadLimit.allAvailable()
          case s =>
            s -> ReadLimit.allAvailable()
        }.toMap

      case _: MultiBatchExecutor =>
        sources.distinct.map {
          case s: SupportsTriggerAvailableNow => s
          case s: Source => new AvailableNowSourceWrapper(s)
          case s: MicroBatchStream => new AvailableNowMicroBatchStreamWrapper(s)
        }.map { s =>
          s.prepareForTriggerAvailableNow()
          s -> s.getDefaultReadLimit
        }.toMap

      case _ =>
        sources.distinct.map {
          case s: SupportsAdmissionControl => s -> s.getDefaultReadLimit
          case s => s -> ReadLimit.allAvailable()
        }.toMap
    }

    // TODO (SPARK-27484): we should add the writing node before the plan is analyzed.
    sink match {
      case s: SupportsWrite =>
        val relationOpt = plan.catalogAndIdent.map {
          case (catalog, ident) => DataSourceV2Relation.create(s, Some(catalog), Some(ident))
        }
        WriteToMicroBatchDataSource(
          relationOpt,
          table = s,
          query = _logicalPlan,
          queryId = id.toString,
          extraOptions,
          outputMode)

      case s: Sink =>
        WriteToMicroBatchDataSourceV1(
          plan.catalogTable,
          sink = s,
          query = _logicalPlan,
          queryId = id.toString,
          extraOptions,
          outputMode)

      case _ =>
        throw new IllegalArgumentException(s"unknown sink type for $sink")
    }
  }

  /**
   * Signifies whether current batch (i.e. for the batch `currentBatchId`) has been constructed
   * (i.e. written to the offsetLog) and is ready for execution.
   */
  private var isCurrentBatchConstructed = false

  /**
   * Signals to the thread executing micro-batches that it should stop running after the next
   * batch. This method blocks until the thread stops running.
   */
  override def stop(): Unit = {
    // Set the state to TERMINATED so that the batching thread knows that it was interrupted
    // intentionally
    state.set(TERMINATED)
    if (queryExecutionThread.isAlive) {
      sparkSession.sparkContext.cancelJobGroup(runId.toString)
      interruptAndAwaitExecutionThreadTermination()
      // microBatchThread may spawn new jobs, so we need to cancel again to prevent a leak
      sparkSession.sparkContext.cancelJobGroup(runId.toString)
    }
    logInfo(s"Query $prettyIdString was stopped")
  }

  private val watermarkPropagator = WatermarkPropagator(sparkSession.sessionState.conf)

  override def cleanup(): Unit = {
    super.cleanup()

    // shutdown and cleanup required for async log purge mechanism
    asyncLogPurgeShutdown()
    logInfo(s"Async log purge executor pool for query ${prettyIdString} has been shutdown")
  }

  /** Begins recording statistics about query progress for a given trigger. */
  override protected def startTrigger(): Unit = {
    super.startTrigger()
    currentStatus = currentStatus.copy(isTriggerActive = true)
  }

  /**
   * Repeatedly attempts to run batches as data arrives.
   */
  protected def runActivatedStream(sparkSessionForStream: SparkSession): Unit = {

    val noDataBatchesEnabled =
      sparkSessionForStream.sessionState.conf.streamingNoDataMicroBatchesEnabled

    triggerExecutor.execute(() => {
      if (isActive) {

        // check if there are any previous errors and bubble up any existing async operations
<<<<<<< HEAD
        errorNotifier.throwErrorIfExists
=======
        errorNotifier.throwErrorIfExists()
>>>>>>> ecee7133

        var currentBatchHasNewData = false // Whether the current batch had new data

        startTrigger()

        reportTimeTaken("triggerExecution") {
          // We'll do this initialization only once every start / restart
          if (currentBatchId < 0) {
            AcceptsLatestSeenOffsetHandler.setLatestSeenOffsetOnSources(
              offsetLog.getLatest().map(_._2), sources)
            populateStartOffsets(sparkSessionForStream)
            logInfo(s"Stream started from $committedOffsets")
          }

          // Set this before calling constructNextBatch() so any Spark jobs executed by sources
          // while getting new data have the correct description
          sparkSession.sparkContext.setJobDescription(getBatchDescriptionString)

          // Try to construct the next batch. This will return true only if the next batch is
          // ready and runnable. Note that the current batch may be runnable even without
          // new data to process as `constructNextBatch` may decide to run a batch for
          // state cleanup, etc. `isNewDataAvailable` will be updated to reflect whether new data
          // is available or not.
          if (!isCurrentBatchConstructed) {
            isCurrentBatchConstructed = constructNextBatch(noDataBatchesEnabled)
          }

          // Record the trigger offset range for progress reporting *before* processing the batch
          recordTriggerOffsets(
            from = committedOffsets,
            to = availableOffsets,
            latest = latestOffsets)

          // Remember whether the current batch has data or not. This will be required later
          // for bookkeeping after running the batch, when `isNewDataAvailable` will have changed
          // to false as the batch would have already processed the available data.
          currentBatchHasNewData = isNewDataAvailable

          currentStatus = currentStatus.copy(isDataAvailable = isNewDataAvailable)
          if (isCurrentBatchConstructed) {
            if (currentBatchHasNewData) updateStatusMessage("Processing new data")
            else updateStatusMessage("No new data but cleaning up state")
            runBatch(sparkSessionForStream)
          } else {
            updateStatusMessage("Waiting for data to arrive")
          }
        }

        // Must be outside reportTimeTaken so it is recorded
        finishTrigger(currentBatchHasNewData, isCurrentBatchConstructed)

        // Signal waiting threads. Note this must be after finishTrigger() to ensure all
        // activities (progress generation, etc.) have completed before signaling.
        withProgressLocked { awaitProgressLockCondition.signalAll() }

        // If the current batch has been executed, then increment the batch id and reset flag.
        // Otherwise, there was no data to execute the batch and sleep for some time
        if (isCurrentBatchConstructed) {
          currentBatchId += 1
          isCurrentBatchConstructed = false
        } else if (triggerExecutor.isInstanceOf[MultiBatchExecutor]) {
          logInfo("Finished processing all available data for the trigger, terminating this " +
            "Trigger.AvailableNow query")
          state.set(TERMINATED)
        } else Thread.sleep(pollingDelayMs)
      }
      updateStatusMessage("Waiting for next trigger")
      isActive
    })
  }

  /**
   * Conduct sanity checks on the offset log to make sure it is correct and expected.
   * Also return the previous offset written to the offset log
   * @param latestBatchId the batch id of the current micro batch
   * @return A option that contains the offset of the previously written batch
   */
  def validateOffsetLogAndGetPrevOffset(latestBatchId: Long): Option[OffsetSeq] = {
    if (latestBatchId != 0) {
      Some(offsetLog.get(latestBatchId - 1).getOrElse {
        logError(s"The offset log for batch ${latestBatchId - 1} doesn't exist, " +
          s"which is required to restart the query from the latest batch $latestBatchId " +
          "from the offset log. Please ensure there are two subsequent offset logs " +
          "available for the latest batch via manually deleting the offset file(s). " +
          "Please also ensure the latest batch for commit log is equal or one batch " +
          "earlier than the latest batch for offset log.")
        throw new IllegalStateException(s"batch ${latestBatchId - 1} doesn't exist")
      })
    } else {
      None
    }
  }

  /**
   * Populate the start offsets to start the execution at the current offsets stored in the sink
   * (i.e. avoid reprocessing data that we have already processed). This function must be called
   * before any processing occurs and will populate the following fields:
   *  - currentBatchId
   *  - committedOffsets
   *  - availableOffsets
   *  The basic structure of this method is as follows:
   *
   *  Identify (from the offset log) the offsets used to run the last batch
   *  IF last batch exists THEN
   *    Set the next batch to be executed as the last recovered batch
   *    Check the commit log to see which batch was committed last
   *    IF the last batch was committed THEN
   *      Call getBatch using the last batch start and end offsets
   *      // ^^^^ above line is needed since some sources assume last batch always re-executes
   *      Setup for a new batch i.e., start = last batch end, and identify new end
   *    DONE
   *  ELSE
   *    Identify a brand new batch
   *  DONE
   */
  private def populateStartOffsets(sparkSessionToRunBatches: SparkSession): Unit = {
    sinkCommitProgress = None
    offsetLog.getLatest() match {
      case Some((latestBatchId, nextOffsets)) =>
        /* First assume that we are re-executing the latest known batch
         * in the offset log */
        currentBatchId = latestBatchId
        isCurrentBatchConstructed = true
        availableOffsets = nextOffsets.toStreamProgress(sources)

        // validate the integrity of offset log and get the previous offset from the offset log
        val secondLatestOffsets = validateOffsetLogAndGetPrevOffset(latestBatchId)
        secondLatestOffsets.foreach(offset => committedOffsets = offset.toStreamProgress(sources))

        // update offset metadata
        nextOffsets.metadata.foreach { metadata =>
          OffsetSeqMetadata.setSessionConf(metadata, sparkSessionToRunBatches.conf)
          offsetSeqMetadata = OffsetSeqMetadata(
            metadata.batchWatermarkMs, metadata.batchTimestampMs, sparkSessionToRunBatches.conf)
          watermarkTracker = WatermarkTracker(sparkSessionToRunBatches.conf)
          watermarkTracker.setWatermark(metadata.batchWatermarkMs)
        }

        /* identify the current batch id: if commit log indicates we successfully processed the
         * latest batch id in the offset log, then we can safely move to the next batch
         * i.e., committedBatchId + 1 */
        commitLog.getLatest() match {
          case Some((latestCommittedBatchId, commitMetadata)) =>
            if (latestBatchId == latestCommittedBatchId) {
              /* The last batch was successfully committed, so we can safely process a
               * new next batch but first:
               * Make a call to getBatch using the offsets from previous batch.
               * because certain sources (e.g., KafkaSource) assume on restart the last
               * batch will be executed before getOffset is called again. */
              availableOffsets.foreach {
                case (source: Source, end: Offset) =>
                  val start = committedOffsets.get(source).map(_.asInstanceOf[Offset])
                  source.getBatch(start, end)
                case nonV1Tuple =>
                  // The V2 API does not have the same edge case requiring getBatch to be called
                  // here, so we do nothing here.
              }
              currentBatchId = latestCommittedBatchId + 1
              isCurrentBatchConstructed = false
              committedOffsets ++= availableOffsets
              watermarkTracker.setWatermark(
                math.max(watermarkTracker.currentWatermark, commitMetadata.nextBatchWatermarkMs))
            } else if (latestCommittedBatchId == latestBatchId - 1) {
              availableOffsets.foreach {
                case (source: Source, end: Offset) =>
                  val start = committedOffsets.get(source).map(_.asInstanceOf[Offset])
                  if (start.map(_ == end).getOrElse(true)) {
                    source.getBatch(start, end)
                  }
                case nonV1Tuple =>
                  // The V2 API does not have the same edge case requiring getBatch to be called
                  // here, so we do nothing here.
              }
            } else if (latestCommittedBatchId < latestBatchId - 1) {
              logWarning(s"Batch completion log latest batch id is " +
                s"${latestCommittedBatchId}, which is not trailing " +
                s"batchid $latestBatchId by one")
            }
          case None => logInfo("no commit log present")
        }
        logInfo(s"Resuming at batch $currentBatchId with committed offsets " +
          s"$committedOffsets and available offsets $availableOffsets")
      case None => // We are starting this stream for the first time.
        logInfo(s"Starting new streaming query.")
        currentBatchId = 0
        watermarkTracker = WatermarkTracker(sparkSessionToRunBatches.conf)
    }
  }

  /**
   * Returns true if there is any new data available to be processed.
   */
  private def isNewDataAvailable: Boolean = {
    availableOffsets.exists {
      case (source, available) =>
        committedOffsets
          .get(source)
          .map(committed => committed != available)
          .getOrElse(true)
    }
  }

  /**
   * Get the startOffset from availableOffsets. This is to be used in
   * latestOffset(startOffset, readLimit)
   */
  private def getStartOffset(dataStream: SparkDataStream): OffsetV2 = {
    val startOffsetOpt = availableOffsets.get(dataStream)
    dataStream match {
      case _: Source =>
        startOffsetOpt.orNull
      case v2: MicroBatchStream =>
        startOffsetOpt.map(offset => v2.deserializeOffset(offset.json))
          .getOrElse(v2.initialOffset())
    }
  }

  /**
   * Attempts to construct a batch according to:
   *  - Availability of new data
   *  - Need for timeouts and state cleanups in stateful operators
   *
   * Returns true only if the next batch should be executed.
   *
   * Here is the high-level logic on how this constructs the next batch.
   * - Check each source whether new data is available
   * - Updated the query's metadata and check using the last execution whether there is any need
   *   to run another batch (for state clean up, etc.)
   * - If either of the above is true, then construct the next batch by committing to the offset
   *   log that range of offsets that the next batch will process.
   */
  private def constructNextBatch(noDataBatchesEnabled: Boolean): Boolean = withProgressLocked {
    if (isCurrentBatchConstructed) return true

    // Generate a map from each unique source to the next available offset.
    val (nextOffsets, recentOffsets) = uniqueSources.toSeq.map {
      case (s: AvailableNowDataStreamWrapper, limit) =>
        updateStatusMessage(s"Getting offsets from $s")
        val originalSource = s.delegate
        reportTimeTaken("latestOffset") {
          val next = s.latestOffset(getStartOffset(originalSource), limit)
          val latest = s.reportLatestOffset()
          ((originalSource, Option(next)), (originalSource, Option(latest)))
        }
      case (s: SupportsAdmissionControl, limit) =>
        updateStatusMessage(s"Getting offsets from $s")
        reportTimeTaken("latestOffset") {
          val next = s.latestOffset(getStartOffset(s), limit)
          val latest = s.reportLatestOffset()
          ((s, Option(next)), (s, Option(latest)))
        }
      case (s: Source, _) =>
        updateStatusMessage(s"Getting offsets from $s")
        reportTimeTaken("getOffset") {
          val offset = s.getOffset
          ((s, offset), (s, offset))
        }
      case (s: MicroBatchStream, _) =>
        updateStatusMessage(s"Getting offsets from $s")
        reportTimeTaken("latestOffset") {
          val latest = s.latestOffset()
          ((s, Option(latest)), (s, Option(latest)))
        }
      case (s, _) =>
        // for some reason, the compiler is unhappy and thinks the match is not exhaustive
        throw new IllegalStateException(s"Unexpected source: $s")
    }.unzip

    availableOffsets ++= nextOffsets.filter { case (_, o) => o.nonEmpty }
      .map(p => p._1 -> p._2.get).toMap
    latestOffsets ++= recentOffsets.filter { case (_, o) => o.nonEmpty }
      .map(p => p._1 -> p._2.get).toMap

    // Update the query metadata
    offsetSeqMetadata = offsetSeqMetadata.copy(
      batchWatermarkMs = watermarkTracker.currentWatermark,
      batchTimestampMs = triggerClock.getTimeMillis())

    // Check whether next batch should be constructed
    val lastExecutionRequiresAnotherBatch = noDataBatchesEnabled &&
      Option(lastExecution).exists(_.shouldRunAnotherBatch(offsetSeqMetadata))
    val shouldConstructNextBatch = isNewDataAvailable || lastExecutionRequiresAnotherBatch
    logTrace(
      s"noDataBatchesEnabled = $noDataBatchesEnabled, " +
      s"lastExecutionRequiresAnotherBatch = $lastExecutionRequiresAnotherBatch, " +
      s"isNewDataAvailable = $isNewDataAvailable, " +
      s"shouldConstructNextBatch = $shouldConstructNextBatch")

    if (shouldConstructNextBatch) {
      // Commit the next batch offset range to the offset log
      updateStatusMessage("Writing offsets to log")
      reportTimeTaken("walCommit") {
        markMicroBatchStart()

        // NOTE: The following code is correct because runStream() processes exactly one
        // batch at a time. If we add pipeline parallelism (multiple batches in flight at
        // the same time), this cleanup logic will need to change.

        // Now that we've updated the scheduler's persistent checkpoint, it is safe for the
        // sources to discard data from the previous batch.
        cleanUpLastExecutedMicroBatch()

        // It is now safe to discard the metadata beyond the minimum number to retain.
        // Note that purge is exclusive, i.e. it purges everything before the target ID.
        if (minLogEntriesToMaintain < currentBatchId) {
          if (useAsyncPurge) {
            purgeAsync()
          } else {
            purge(currentBatchId - minLogEntriesToMaintain)
          }
        }
      }
      noNewData = false
    } else {
      noNewData = true
      awaitProgressLockCondition.signalAll()
    }
    shouldConstructNextBatch
  }

  protected def commitSources(offsetSeq: OffsetSeq): Unit = {
    offsetSeq.toStreamProgress(sources).foreach {
      case (src: Source, off: Offset) => src.commit(off)
      case (stream: MicroBatchStream, off) =>
        stream.commit(stream.deserializeOffset(off.json))
      case (src, _) =>
        throw new IllegalArgumentException(
          s"Unknown source is found at constructNextBatch: $src")
    }
  }

  /**
   * Processes any data available between `availableOffsets` and `committedOffsets`.
   * @param sparkSessionToRunBatch Isolated [[SparkSession]] to run this batch with.
   */
  private def runBatch(sparkSessionToRunBatch: SparkSession): Unit = {
    logDebug(s"Running batch $currentBatchId")

    // Request unprocessed data from all sources.
    val mutableNewData = mutable.Map.empty ++ reportTimeTaken("getBatch") {
      availableOffsets.flatMap {
        case (source: Source, available: Offset)
          if committedOffsets.get(source).map(_ != available).getOrElse(true) =>
          val current = committedOffsets.get(source).map(_.asInstanceOf[Offset])
          val batch = source.getBatch(current, available)
          assert(batch.isStreaming,
            s"DataFrame returned by getBatch from $source did not have isStreaming=true\n" +
              s"${batch.queryExecution.logical}")
          logDebug(s"Retrieving data from $source: $current -> $available")
          Some(source -> batch.logicalPlan)

        case (stream: MicroBatchStream, available)
          if committedOffsets.get(stream).map(_ != available).getOrElse(true) =>
          val current = committedOffsets.get(stream).map {
            off => stream.deserializeOffset(off.json)
          }
          val endOffset: OffsetV2 = available match {
            case v1: SerializedOffset => stream.deserializeOffset(v1.json)
            case v2: OffsetV2 => v2
          }
          val startOffset = current.getOrElse(stream.initialOffset)
          logDebug(s"Retrieving data from $stream: $current -> $endOffset")

          // To be compatible with the v1 source, the `newData` is represented as a logical plan,
          // while the `newData` of v2 source is just the start and end offsets. Here we return a
          // fake logical plan to carry the offsets.
          Some(stream -> OffsetHolder(startOffset, endOffset))

        case _ => None
      }
    }

    // Replace sources in the logical plan with data that has arrived since the last batch.
    val newBatchesPlan = logicalPlan transform {
      // For v1 sources.
      case StreamingExecutionRelation(source, output, catalogTable) =>
        mutableNewData.get(source).map { dataPlan =>
          val hasFileMetadata = output.exists {
            case FileSourceMetadataAttribute(_) => true
            case _ => false
          }
          val finalDataPlan = dataPlan transformUp {
            case l: LogicalRelation =>
              var newRelation = l
              if (hasFileMetadata) {
                newRelation = newRelation.withMetadataColumns()
              }
              // If the catalog table is not set in the batch plan generated by the source, we will
              // pick up the one from `StreamingExecutionRelation`. Otherwise, we will skip this
              // step. The skipping can happen in the following cases:
              // - We re-visit the same `StreamingExecutionRelation`. For example, self-union will
              //   share the same `StreamingExecutionRelation` and `transform` will visit it twice.
              //   This is safe to skip.
              // - A source that sets the catalog table explicitly. We will pick up the one provided
              //   by the source directly to maintain the same behavior.
              if (newRelation.catalogTable.isEmpty) {
                catalogTable.foreach { table =>
                  newRelation = newRelation.copy(catalogTable = Some(table))
                }
              } else if (catalogTable.exists(_ ne newRelation.catalogTable.get)) {
                // Output a warning if `catalogTable` is provided by the source rather than engine
                logWarning(
                  s"Source $source should not produce the information of catalog table by its own.")
              }
              newRelation
          }
          // SPARK-40460: overwrite the entry with the new logicalPlan
          // because it might contain the _metadata column. It is a necessary change,
          // in the ProgressReporter, we use the following mapping to get correct streaming metrics:
          // streaming logical plan (with sources) <==> trigger's logical plan <==> executed plan
          mutableNewData.put(source, finalDataPlan)
          val maxFields = SQLConf.get.maxToStringFields
          assert(output.size == finalDataPlan.output.size,
            s"Invalid batch: ${truncatedString(output, ",", maxFields)} != " +
              s"${truncatedString(finalDataPlan.output, ",", maxFields)}")

          val aliases = output.zip(finalDataPlan.output).map { case (to, from) =>
            Alias(from, to.name)(exprId = to.exprId, explicitMetadata = Some(from.metadata))
          }
          Project(aliases, finalDataPlan)
        }.getOrElse {
          LocalRelation(output, isStreaming = true)
        }

      // For v2 sources.
      case r: StreamingDataSourceV2Relation =>
        mutableNewData.get(r.stream).map {
          case OffsetHolder(start, end) =>
            r.copy(startOffset = Some(start), endOffset = Some(end))
        }.getOrElse {
          LocalRelation(r.output, isStreaming = true)
        }
    }
    newData = mutableNewData.toMap
    // Rewire the plan to use the new attributes that were returned by the source.
    val newAttributePlan = newBatchesPlan.transformAllExpressionsWithPruning(
      _.containsPattern(CURRENT_LIKE)) {
      case ct: CurrentTimestamp =>
        // CurrentTimestamp is not TimeZoneAwareExpression while CurrentBatchTimestamp is.
        // Without TimeZoneId, CurrentBatchTimestamp is unresolved. Here, we use an explicit
        // dummy string to prevent UnresolvedException and to prevent to be used in the future.
        CurrentBatchTimestamp(offsetSeqMetadata.batchTimestampMs,
          ct.dataType, Some("Dummy TimeZoneId"))
      case lt: LocalTimestamp =>
        CurrentBatchTimestamp(offsetSeqMetadata.batchTimestampMs,
          lt.dataType, lt.timeZoneId)
      case cd: CurrentDate =>
        CurrentBatchTimestamp(offsetSeqMetadata.batchTimestampMs,
          cd.dataType, cd.timeZoneId)
    }

    val triggerLogicalPlan = sink match {
      case _: Sink =>
        newAttributePlan.asInstanceOf[WriteToMicroBatchDataSourceV1].withNewBatchId(currentBatchId)
      case _: SupportsWrite =>
        newAttributePlan.asInstanceOf[WriteToMicroBatchDataSource].withNewBatchId(currentBatchId)
      case _ => throw new IllegalArgumentException(s"unknown sink type for $sink")
    }

    sparkSessionToRunBatch.sparkContext.setLocalProperty(
      MicroBatchExecution.BATCH_ID_KEY, currentBatchId.toString)
    sparkSessionToRunBatch.sparkContext.setLocalProperty(
      StreamExecution.IS_CONTINUOUS_PROCESSING, false.toString)

    reportTimeTaken("queryPlanning") {
      val isFirstBatch = lastExecution == null
      lastExecution = new IncrementalExecution(
        sparkSessionToRunBatch,
        triggerLogicalPlan,
        outputMode,
        checkpointFile("state"),
        id,
        runId,
        currentBatchId,
        offsetLog.offsetSeqMetadataForBatchId(currentBatchId - 1),
        offsetSeqMetadata,
<<<<<<< HEAD
        watermarkPropagator)
=======
        watermarkPropagator,
        isFirstBatch)
>>>>>>> ecee7133
      lastExecution.executedPlan // Force the lazy generation of execution plan
    }

    markMicroBatchExecutionStart()

    val nextBatch =
      new Dataset(lastExecution, ExpressionEncoder(lastExecution.analyzed.schema))

    val batchSinkProgress: Option[StreamWriterCommitProgress] = reportTimeTaken("addBatch") {
      SQLExecution.withNewExecutionId(lastExecution) {
        sink match {
          case s: Sink =>
            s.addBatch(currentBatchId, nextBatch)
            // DSv2 write node has a mechanism to invalidate DSv2 relation, but there is no
            // corresponding one for DSv1. Given we have an information of catalog table for sink,
            // we can refresh the catalog table once the write has succeeded.
            plan.catalogTable.foreach { tbl =>
              sparkSession.catalog.refreshTable(tbl.identifier.quotedString)
            }
          case _: SupportsWrite =>
            // This doesn't accumulate any data - it just forces execution of the microbatch writer.
            nextBatch.collect()
        }
        lastExecution.executedPlan match {
          case w: WriteToDataSourceV2Exec => w.commitProgress
          case _ => None
        }
      }
    }

    withProgressLocked {
      sinkCommitProgress = batchSinkProgress
      markMicroBatchEnd()
    }
    logDebug(s"Completed batch ${currentBatchId}")
  }


  /**
   * Called at the start of the micro batch with given offsets. It takes care of offset
   * checkpointing to offset log and any microbatch startup tasks.
   */
  protected def markMicroBatchStart(): Unit = {
    if (!offsetLog.add(currentBatchId,
      availableOffsets.toOffsetSeq(sources, offsetSeqMetadata))) {
      throw QueryExecutionErrors.concurrentStreamLogUpdate(currentBatchId)
    }

    logInfo(s"Committed offsets for batch $currentBatchId. " +
      s"Metadata ${offsetSeqMetadata.toString}")
  }

  /**
   * Method called once after the planning is done and before the start of the microbatch execution.
   * It can be used to perform any pre-execution tasks.
   */
  protected def markMicroBatchExecutionStart(): Unit = {}

  /**
   * Called after the microbatch has completed execution. It takes care of committing the offset
   * to commit log and other bookkeeping.
   */
  protected def markMicroBatchEnd(): Unit = {
    watermarkTracker.updateWatermark(lastExecution.executedPlan)
    reportTimeTaken("commitOffsets") {
      if (!commitLog.add(currentBatchId, CommitMetadata(watermarkTracker.currentWatermark))) {
        throw QueryExecutionErrors.concurrentStreamLogUpdate(currentBatchId)
      }
    }
    committedOffsets ++= availableOffsets
  }

  protected def cleanUpLastExecutedMicroBatch(): Unit = {
    if (currentBatchId != 0) {
      val prevBatchOff = offsetLog.get(currentBatchId - 1)
      if (prevBatchOff.isDefined) {
        commitSources(prevBatchOff.get)
        // The watermark for each batch is given as (prev. watermark, curr. watermark), hence
        // we can't purge the previous version of watermark.
        watermarkPropagator.purge(currentBatchId - 2)
      } else {
        throw new IllegalStateException(s"batch ${currentBatchId - 1} doesn't exist")
      }
    }
  }

  /** Execute a function while locking the stream from making an progress */
  private[sql] def withProgressLocked[T](f: => T): T = {
    awaitProgressLock.lock()
    try {
      f
    } finally {
      awaitProgressLock.unlock()
    }
  }
}

object MicroBatchExecution {
  val BATCH_ID_KEY = "streaming.sql.batchId"
}

case class OffsetHolder(start: OffsetV2, end: OffsetV2) extends LeafNode {
  override def output: Seq[Attribute] = Nil
}<|MERGE_RESOLUTION|>--- conflicted
+++ resolved
@@ -280,11 +280,7 @@
       if (isActive) {
 
         // check if there are any previous errors and bubble up any existing async operations
-<<<<<<< HEAD
-        errorNotifier.throwErrorIfExists
-=======
         errorNotifier.throwErrorIfExists()
->>>>>>> ecee7133
 
         var currentBatchHasNewData = false // Whether the current batch had new data
 
@@ -761,12 +757,8 @@
         currentBatchId,
         offsetLog.offsetSeqMetadataForBatchId(currentBatchId - 1),
         offsetSeqMetadata,
-<<<<<<< HEAD
-        watermarkPropagator)
-=======
         watermarkPropagator,
         isFirstBatch)
->>>>>>> ecee7133
       lastExecution.executedPlan // Force the lazy generation of execution plan
     }
 
