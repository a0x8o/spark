/*
 * Licensed to the Apache Software Foundation (ASF) under one or more
 * contributor license agreements.  See the NOTICE file distributed with
 * this work for additional information regarding copyright ownership.
 * The ASF licenses this file to You under the Apache License, Version 2.0
 * (the "License"); you may not use this file except in compliance with
 * the License.  You may obtain a copy of the License at
 *
 *    http://www.apache.org/licenses/LICENSE-2.0
 *
 * Unless required by applicable law or agreed to in writing, software
 * distributed under the License is distributed on an "AS IS" BASIS,
 * WITHOUT WARRANTIES OR CONDITIONS OF ANY KIND, either express or implied.
 * See the License for the specific language governing permissions and
 * limitations under the License.
 */

package org.apache.spark.sql.jdbc

import java.sql.{Connection, SQLException, Types}
import java.util
import java.util.Locale

import scala.collection.mutable.ArrayBuilder
import scala.util.control.NonFatal

import org.apache.spark.sql.AnalysisException
import org.apache.spark.sql.catalyst.SQLConfHelper
import org.apache.spark.sql.catalyst.analysis.{IndexAlreadyExistsException, NoSuchIndexException}
import org.apache.spark.sql.connector.catalog.Identifier
import org.apache.spark.sql.connector.catalog.index.TableIndex
import org.apache.spark.sql.connector.expressions.{Expression, FieldReference, NamedReference, NullOrdering, SortDirection}
import org.apache.spark.sql.errors.QueryExecutionErrors
import org.apache.spark.sql.execution.datasources.jdbc.{JDBCOptions, JdbcUtils}
import org.apache.spark.sql.types.{BooleanType, DataType, FloatType, LongType, MetadataBuilder, StringType}

private case object MySQLDialect extends JdbcDialect with SQLConfHelper {

  override def canHandle(url : String): Boolean =
    url.toLowerCase(Locale.ROOT).startsWith("jdbc:mysql")

  private val distinctUnsupportedAggregateFunctions =
    Set("VAR_POP", "VAR_SAMP", "STDDEV_POP", "STDDEV_SAMP")

  // See https://dev.mysql.com/doc/refman/8.0/en/aggregate-functions.html
  private val supportedAggregateFunctions =
    Set("MAX", "MIN", "SUM", "COUNT", "AVG") ++ distinctUnsupportedAggregateFunctions
  private val supportedFunctions = supportedAggregateFunctions

  override def isSupportedFunction(funcName: String): Boolean =
    supportedFunctions.contains(funcName)

  class MySQLSQLBuilder extends JDBCSQLBuilder {
    override def visitSortOrder(
        sortKey: String, sortDirection: SortDirection, nullOrdering: NullOrdering): String = {
      (sortDirection, nullOrdering) match {
        case (SortDirection.ASCENDING, NullOrdering.NULLS_FIRST) =>
          s"$sortKey $sortDirection"
        case (SortDirection.ASCENDING, NullOrdering.NULLS_LAST) =>
          s"CASE WHEN $sortKey IS NULL THEN 1 ELSE 0 END, $sortKey $sortDirection"
        case (SortDirection.DESCENDING, NullOrdering.NULLS_FIRST) =>
          s"CASE WHEN $sortKey IS NULL THEN 0 ELSE 1 END, $sortKey $sortDirection"
        case (SortDirection.DESCENDING, NullOrdering.NULLS_LAST) =>
          s"$sortKey $sortDirection"
      }
    }

    override def visitAggregateFunction(
        funcName: String, isDistinct: Boolean, inputs: Array[String]): String =
      if (isDistinct && distinctUnsupportedAggregateFunctions.contains(funcName)) {
        throw new UnsupportedOperationException(s"${this.getClass.getSimpleName} does not " +
          s"support aggregate function: $funcName with DISTINCT");
      } else {
        super.visitAggregateFunction(funcName, isDistinct, inputs)
      }
  }

  override def compileExpression(expr: Expression): Option[String] = {
    val mysqlSQLBuilder = new MySQLSQLBuilder()
    try {
      Some(mysqlSQLBuilder.build(expr))
    } catch {
      case NonFatal(e) =>
        logWarning("Error occurs while compiling V2 expression", e)
        None
    }
  }

  override def getCatalystType(
      sqlType: Int, typeName: String, size: Int, md: MetadataBuilder): Option[DataType] = {
    if (sqlType == Types.VARBINARY && typeName.equals("BIT") && size != 1) {
      // This could instead be a BinaryType if we'd rather return bit-vectors of up to 64 bits as
      // byte arrays instead of longs.
      md.putLong("binarylong", 1)
      Option(LongType)
    } else if (sqlType == Types.BIT && typeName.equals("TINYINT")) {
      Option(BooleanType)
    } else if ("TINYTEXT".equalsIgnoreCase(typeName)) {
      // TINYTEXT is Types.VARCHAR(63) from mysql jdbc, but keep it AS-IS for historical reason
      Some(StringType)
    } else if (sqlType == Types.VARCHAR && typeName.equals("JSON")) {
      // Some MySQL JDBC drivers converts JSON type into Types.VARCHAR with a precision of -1.
      // Explicitly converts it into StringType here.
      Some(StringType)
    } else None
  }

  override def quoteIdentifier(colName: String): String = {
    s"`$colName`"
  }

  override def schemasExists(conn: Connection, options: JDBCOptions, schema: String): Boolean = {
    listSchemas(conn, options).exists(_.head == schema)
  }

  override def listSchemas(conn: Connection, options: JDBCOptions): Array[Array[String]] = {
    val schemaBuilder = ArrayBuilder.make[Array[String]]
    try {
      JdbcUtils.executeQuery(conn, options, "SHOW SCHEMAS") { rs =>
        while (rs.next()) {
          schemaBuilder += Array(rs.getString("Database"))
        }
      }
    } catch {
      case _: Exception =>
        logWarning("Cannot show schemas.")
    }
<<<<<<< HEAD
    schemaBuilder.result
=======
    schemaBuilder.result()
>>>>>>> ecee7133
  }

  override def getTableExistsQuery(table: String): String = {
    s"SELECT 1 FROM $table LIMIT 1"
  }

  override def isCascadingTruncateTable(): Option[Boolean] = Some(false)

  // See https://dev.mysql.com/doc/refman/8.0/en/alter-table.html
  override def getUpdateColumnTypeQuery(
      tableName: String,
      columnName: String,
      newDataType: String): String = {
    s"ALTER TABLE $tableName MODIFY COLUMN ${quoteIdentifier(columnName)} $newDataType"
  }

  // See Old Syntax: https://dev.mysql.com/doc/refman/5.6/en/alter-table.html
  // According to https://dev.mysql.com/worklog/task/?id=10761 old syntax works for
  // both versions of MySQL i.e. 5.x and 8.0
  // The old syntax requires us to have type definition. Since we do not have type
  // information, we throw the exception for old version.
  override def getRenameColumnQuery(
      tableName: String,
      columnName: String,
      newName: String,
      dbMajorVersion: Int): String = {
    if (dbMajorVersion >= 8) {
      s"ALTER TABLE $tableName RENAME COLUMN ${quoteIdentifier(columnName)} TO" +
        s" ${quoteIdentifier(newName)}"
    } else {
      throw QueryExecutionErrors.renameColumnUnsupportedForOlderMySQLError()
    }
  }

  // See https://dev.mysql.com/doc/refman/8.0/en/alter-table.html
  // require to have column data type to change the column nullability
  // ALTER TABLE tbl_name MODIFY [COLUMN] col_name column_definition
  // column_definition:
  //    data_type [NOT NULL | NULL]
  // e.g. ALTER TABLE t1 MODIFY b INT NOT NULL;
  // We don't have column data type here, so throw Exception for now
  override def getUpdateColumnNullabilityQuery(
      tableName: String,
      columnName: String,
      isNullable: Boolean): String = {
    throw QueryExecutionErrors.unsupportedUpdateColumnNullabilityError()
  }

  // See https://dev.mysql.com/doc/refman/8.0/en/alter-table.html
  override def getTableCommentQuery(table: String, comment: String): String = {
    s"ALTER TABLE $table COMMENT = '$comment'"
  }

  override def getJDBCType(dt: DataType): Option[JdbcType] = dt match {
    // See SPARK-35446: MySQL treats REAL as a synonym to DOUBLE by default
    // We override getJDBCType so that FloatType is mapped to FLOAT instead
    case FloatType => Option(JdbcType("FLOAT", java.sql.Types.FLOAT))
    case StringType => Option(JdbcType("LONGTEXT", java.sql.Types.LONGVARCHAR))
    case _ => JdbcUtils.getCommonJDBCType(dt)
  }

  override def getSchemaCommentQuery(schema: String, comment: String): String = {
    throw QueryExecutionErrors.unsupportedCommentNamespaceError(schema)
  }

  override def removeSchemaCommentQuery(schema: String): String = {
    throw QueryExecutionErrors.unsupportedRemoveNamespaceCommentError(schema)
  }

  // CREATE INDEX syntax
  // https://dev.mysql.com/doc/refman/8.0/en/create-index.html
  override def createIndex(
      indexName: String,
      tableIdent: Identifier,
      columns: Array[NamedReference],
      columnsProperties: util.Map[NamedReference, util.Map[String, String]],
      properties: util.Map[String, String]): String = {
    val columnList = columns.map(col => quoteIdentifier(col.fieldNames.head))
    val (indexType, indexPropertyList) = JdbcUtils.processIndexProperties(properties, "mysql")

    // columnsProperties doesn't apply to MySQL so it is ignored
    s"CREATE INDEX ${quoteIdentifier(indexName)} $indexType ON" +
      s" ${quoteIdentifier(tableIdent.name())} (${columnList.mkString(", ")})" +
      s" ${indexPropertyList.mkString(" ")}"
  }

  // SHOW INDEX syntax
  // https://dev.mysql.com/doc/refman/8.0/en/show-index.html
  override def indexExists(
      conn: Connection,
      indexName: String,
      tableIdent: Identifier,
      options: JDBCOptions): Boolean = {
    val sql = s"SHOW INDEXES FROM ${quoteIdentifier(tableIdent.name())} " +
      s"WHERE key_name = '$indexName'"
    JdbcUtils.checkIfIndexExists(conn, sql, options)
  }

  override def dropIndex(indexName: String, tableIdent: Identifier): String = {
    s"DROP INDEX ${quoteIdentifier(indexName)} ON ${tableIdent.name()}"
  }

  // SHOW INDEX syntax
  // https://dev.mysql.com/doc/refman/8.0/en/show-index.html
  override def listIndexes(
      conn: Connection,
      tableIdent: Identifier,
      options: JDBCOptions): Array[TableIndex] = {
    val sql = s"SHOW INDEXES FROM ${tableIdent.name()}"
    var indexMap: Map[String, TableIndex] = Map()
    try {
      JdbcUtils.executeQuery(conn, options, sql) { rs =>
        while (rs.next()) {
          val indexName = rs.getString("key_name")
          val colName = rs.getString("column_name")
          val indexType = rs.getString("index_type")
          val indexComment = rs.getString("index_comment")
          if (indexMap.contains(indexName)) {
            val index = indexMap.get(indexName).get
            val newIndex = new TableIndex(indexName, indexType,
              index.columns() :+ FieldReference(colName),
              index.columnProperties, index.properties)
            indexMap += (indexName -> newIndex)
          } else {
            // The only property we are building here is `COMMENT` because it's the only one
            // we can get from `SHOW INDEXES`.
            val properties = new util.Properties();
            if (indexComment.nonEmpty) properties.put("COMMENT", indexComment)
            val index = new TableIndex(indexName, indexType, Array(FieldReference(colName)),
              new util.HashMap[NamedReference, util.Properties](), properties)
            indexMap += (indexName -> index)
          }
        }
      }
    } catch {
      case _: Exception =>
        logWarning("Cannot retrieved index info.")
    }
    indexMap.values.toArray
  }

  override def classifyException(message: String, e: Throwable): AnalysisException = {
    e match {
      case sqlException: SQLException =>
        sqlException.getErrorCode match {
          // ER_DUP_KEYNAME
          case 1061 =>
            // The message is: Failed to create index indexName in tableName
            val regex = "(?s)Failed to create index (.*) in (.*)".r
            val indexName = regex.findFirstMatchIn(message).get.group(1)
            val tableName = regex.findFirstMatchIn(message).get.group(2)
            throw new IndexAlreadyExistsException(
              indexName = indexName, tableName = tableName, cause = Some(e))
          case 1091 =>
            // The message is: Failed to drop index indexName in tableName
            val regex = "(?s)Failed to drop index (.*) in (.*)".r
            val indexName = regex.findFirstMatchIn(message).get.group(1)
            val tableName = regex.findFirstMatchIn(message).get.group(2)
            throw new NoSuchIndexException(indexName, tableName, cause = Some(e))
          case _ => super.classifyException(message, e)
        }
      case unsupported: UnsupportedOperationException => throw unsupported
      case _ => super.classifyException(message, e)
    }
  }

  override def dropSchema(schema: String, cascade: Boolean): String = {
    if (cascade) {
      s"DROP SCHEMA ${quoteIdentifier(schema)}"
    } else {
      throw QueryExecutionErrors.unsupportedDropNamespaceError(schema)
    }
  }

  class MySQLSQLQueryBuilder(dialect: JdbcDialect, options: JDBCOptions)
    extends JdbcSQLQueryBuilder(dialect, options) {

    override def build(): String = {
      val limitOrOffsetStmt = if (limit > 0) {
        if (offset > 0) {
          s"LIMIT $offset, $limit"
        } else {
          dialect.getLimitClause(limit)
        }
      } else if (offset > 0) {
        // MySQL doesn't support OFFSET without LIMIT. According to the suggestion of MySQL
        // official website, in order to retrieve all rows from a certain offset up to the end of
        // the result set, you can use some large number for the second parameter. Please refer:
        // https://dev.mysql.com/doc/refman/8.0/en/select.html
        s"LIMIT $offset, 18446744073709551615"
      } else {
        ""
      }

      options.prepareQuery +
        s"SELECT $columnList FROM ${options.tableOrQuery} $tableSampleClause" +
        s" $whereClause $groupByClause $orderByClause $limitOrOffsetStmt"
    }
  }

  override def getJdbcSQLQueryBuilder(options: JDBCOptions): JdbcSQLQueryBuilder =
    new MySQLSQLQueryBuilder(this, options)

  override def supportsLimit: Boolean = true

  override def supportsOffset: Boolean = true
}<|MERGE_RESOLUTION|>--- conflicted
+++ resolved
@@ -125,11 +125,7 @@
       case _: Exception =>
         logWarning("Cannot show schemas.")
     }
-<<<<<<< HEAD
-    schemaBuilder.result
-=======
     schemaBuilder.result()
->>>>>>> ecee7133
   }
 
   override def getTableExistsQuery(table: String): String = {
