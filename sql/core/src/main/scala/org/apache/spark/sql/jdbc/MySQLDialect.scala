--- conflicted
+++ resolved
@@ -251,16 +251,12 @@
         sqlException.getErrorCode match {
           // ER_DUP_KEYNAME
           case 1061 =>
-<<<<<<< HEAD
-            throw new IndexAlreadyExistsException(message, cause = Some(e))
-=======
             // The message is: Failed to create index indexName in tableName
             val regex = "(?s)Failed to create index (.*) in (.*)".r
             val indexName = regex.findFirstMatchIn(message).get.group(1)
             val tableName = regex.findFirstMatchIn(message).get.group(2)
             throw new IndexAlreadyExistsException(
               indexName = indexName, tableName = tableName, cause = Some(e))
->>>>>>> 11e30a61
           case 1091 =>
             throw new NoSuchIndexException(message, cause = Some(e))
           case _ => super.classifyException(message, e)
