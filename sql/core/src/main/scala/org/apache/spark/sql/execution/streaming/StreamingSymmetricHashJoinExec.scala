/*
 * Licensed to the Apache Software Foundation (ASF) under one or more
 * contributor license agreements.  See the NOTICE file distributed with
 * this work for additional information regarding copyright ownership.
 * The ASF licenses this file to You under the Apache License, Version 2.0
 * (the "License"); you may not use this file except in compliance with
 * the License.  You may obtain a copy of the License at
 *
 *    http://www.apache.org/licenses/LICENSE-2.0
 *
 * Unless required by applicable law or agreed to in writing, software
 * distributed under the License is distributed on an "AS IS" BASIS,
 * WITHOUT WARRANTIES OR CONDITIONS OF ANY KIND, either express or implied.
 * See the License for the specific language governing permissions and
 * limitations under the License.
 */

package org.apache.spark.sql.execution.streaming

import java.util.concurrent.TimeUnit.NANOSECONDS

import org.apache.spark.rdd.RDD
import org.apache.spark.sql.catalyst.InternalRow
import org.apache.spark.sql.catalyst.expressions.{Attribute, Expression, GenericInternalRow, JoinedRow, Literal, Predicate, UnsafeProjection, UnsafeRow}
import org.apache.spark.sql.catalyst.plans._
import org.apache.spark.sql.catalyst.plans.physical._
import org.apache.spark.sql.catalyst.types.DataTypeUtils
import org.apache.spark.sql.execution.{BinaryExecNode, SparkPlan}
import org.apache.spark.sql.execution.metric.SQLMetric
import org.apache.spark.sql.execution.streaming.StreamingSymmetricHashJoinHelper._
import org.apache.spark.sql.execution.streaming.state._
import org.apache.spark.sql.execution.streaming.state.SymmetricHashJoinStateManager.KeyToValuePair
import org.apache.spark.sql.internal.{SessionState, SQLConf}
import org.apache.spark.util.{CompletionIterator, SerializableConfiguration}


/**
 * Performs stream-stream join using symmetric hash join algorithm. It works as follows.
 *
 *                             /-----------------------\
 *   left side input --------->|    left side state    |------\
 *                             \-----------------------/      |
 *                                                            |--------> joined output
 *                             /-----------------------\      |
 *   right side input -------->|    right side state   |------/
 *                             \-----------------------/
 *
 * Each join side buffers past input rows as streaming state so that the past input can be joined
 * with future input on the other side. This buffer state is effectively a multi-map:
 *    equi-join key -> list of past input rows received with the join key
 *
 * For each input row in each side, the following operations take place.
 * - Calculate join key from the row.
 * - Use the join key to append the row to the buffer state of the side that the row came from.
 * - Find past buffered values for the key from the other side. For each such value, emit the
 *   "joined row" (left-row, right-row)
 * - Apply the optional condition to filter the joined rows as the final output.
 *
 * If a timestamp column with event time watermark is present in the join keys or in the input
 * data, then it uses the watermark to figure out which rows in the buffer will not join with
 * the new data, and therefore can be discarded. Depending on the provided query conditions, we
 * can define thresholds on both state key (i.e. joining keys) and state value (i.e. input rows).
 * There are three kinds of queries possible regarding this as explained below.
 * Assume that watermark has been defined on both `leftTime` and `rightTime` columns used below.
 *
 * 1. When timestamp/time-window + watermark is in the join keys. Example (pseudo-SQL):
 *
 *      SELECT * FROM leftTable, rightTable
 *      ON
 *        leftKey = rightKey AND
 *        window(leftTime, "1 hour") = window(rightTime, "1 hour")    // 1hr tumbling windows
 *
 *    In this case, this operator will join rows newer than watermark which fall in the same
 *    1 hour window. Say the event-time watermark is "12:34" (both left and right input).
 *    Then input rows can only have time > 12:34. Hence, they can only join with buffered rows
 *    where window >= 12:00 - 1:00 and all buffered rows with join window < 12:00 can be
 *    discarded. In other words, the operator will discard all state where
 *    window in state key (i.e. join key) < event time watermark. This threshold is called
 *    State Key Watermark.
 *
 * 2. When timestamp range conditions are provided (no time/window + watermark in join keys). E.g.
 *
 *      SELECT * FROM leftTable, rightTable
 *      ON
 *        leftKey = rightKey AND
 *        leftTime > rightTime - INTERVAL 8 MINUTES AND leftTime < rightTime + INTERVAL 1 HOUR
 *
 *   In this case, the event-time watermark and the BETWEEN condition can be used to calculate a
 *   state watermark, i.e., time threshold for the state rows that can be discarded.
 *   For example, say each join side has a time column, named "leftTime" and
 *   "rightTime", and there is a join condition "leftTime > rightTime - 8 min".
 *   While processing, say the watermark on right input is "12:34". This means that from henceforth,
 *   only right inputs rows with "rightTime > 12:34" will be processed, and any older rows will be
 *   considered as "too late" and therefore dropped. Then, the left side buffer only needs
 *   to keep rows where "leftTime > rightTime - 8 min > 12:34 - 8m > 12:26".
 *   That is, the left state watermark is 12:26, and any rows older than that can be dropped from
 *   the state. In other words, the operator will discard all state where
 *   timestamp in state value (input rows) < state watermark. This threshold is called
 *   State Value Watermark (to distinguish from the state key watermark).
 *
 *   Note:
 *   - The event watermark value of one side is used to calculate the
 *     state watermark of the other side. That is, a condition ~ "leftTime > rightTime + X" with
 *     right side event watermark is used to calculate the left side state watermark. Conversely,
 *     a condition ~ "left < rightTime + Y" with left side event watermark is used to calculate
 *     right side state watermark.
 *   - Depending on the conditions, the state watermark maybe different for the left and right
 *     side. In the above example, leftTime > 12:26 AND rightTime > 12:34 - 1 hour = 11:34.
 *   - State can be dropped from BOTH sides only when there are conditions of the above forms that
 *     define time bounds on timestamp in both directions.
 *
 * 3. When both window in join key and time range conditions are present, case 1 + 2.
 *    In this case, since window equality is a stricter condition than the time range, we can
 *    use the State Key Watermark = event time watermark to discard state (similar to case 1).
 *
 * @param leftKeys  Expression to generate key rows for joining from left input
 * @param rightKeys Expression to generate key rows for joining from right input
 * @param joinType  Type of join (inner, left outer, etc.)
 * @param condition Conditions to filter rows, split by left, right, and joined. See
 *                  [[JoinConditionSplitPredicates]]
 * @param stateInfo Version information required to read join state (buffered rows)
 * @param eventTimeWatermarkForLateEvents Watermark for filtering late events, same for both sides
 * @param eventTimeWatermarkForEviction Watermark for state eviction
 * @param stateWatermarkPredicates Predicates for removal of state, see
 *                                 [[JoinStateWatermarkPredicates]]
 * @param left      Left child plan
 * @param right     Right child plan
 */
case class StreamingSymmetricHashJoinExec(
    leftKeys: Seq[Expression],
    rightKeys: Seq[Expression],
    joinType: JoinType,
    condition: JoinConditionSplitPredicates,
    stateInfo: Option[StatefulOperatorStateInfo],
    eventTimeWatermarkForLateEvents: Option[Long],
    eventTimeWatermarkForEviction: Option[Long],
    stateWatermarkPredicates: JoinStateWatermarkPredicates,
    stateFormatVersion: Int,
    left: SparkPlan,
    right: SparkPlan) extends BinaryExecNode with StateStoreWriter {

  def this(
      leftKeys: Seq[Expression],
      rightKeys: Seq[Expression],
      joinType: JoinType,
      condition: Option[Expression],
      stateFormatVersion: Int,
      left: SparkPlan,
      right: SparkPlan) = {

    this(
      leftKeys, rightKeys, joinType, JoinConditionSplitPredicates(condition, left, right),
      stateInfo = None,
      eventTimeWatermarkForLateEvents = None, eventTimeWatermarkForEviction = None,
      stateWatermarkPredicates = JoinStateWatermarkPredicates(), stateFormatVersion, left, right)
  }

  if (stateFormatVersion < 2 && joinType != Inner) {
    throw new IllegalArgumentException(
      s"The query is using stream-stream $joinType join with state" +
      s" format version ${stateFormatVersion} - correctness issue is discovered. Please discard" +
      " the checkpoint and rerun the query. See SPARK-26154 for more details.")
  }

  private lazy val errorMessageForJoinType =
    s"${getClass.getSimpleName} should not take $joinType as the JoinType"

  private def throwBadJoinTypeException(): Nothing = {
    throw new IllegalArgumentException(errorMessageForJoinType)
  }

  private def throwBadStateFormatVersionException(): Nothing = {
    throw new IllegalStateException("Unexpected state format version! " +
      s"version $stateFormatVersion")
  }

  require(
    joinType == Inner || joinType == LeftOuter || joinType == RightOuter || joinType == FullOuter ||
    joinType == LeftSemi,
    errorMessageForJoinType)

  // The assertion against join keys is same as hash join for batch query.
  require(leftKeys.length == rightKeys.length &&
    leftKeys.map(_.dataType)
      .zip(rightKeys.map(_.dataType))
      .forall(types => DataTypeUtils.sameType(types._1, types._2)),
    "Join keys from two sides should have same length and types")

  private val storeConf = new StateStoreConf(conf)
  private val hadoopConfBcast = sparkContext.broadcast(
    new SerializableConfiguration(SessionState.newHadoopConf(
      sparkContext.hadoopConfiguration, conf)))
  private val allowMultipleStatefulOperators =
    conf.getConf(SQLConf.STATEFUL_OPERATOR_ALLOW_MULTIPLE)

  val nullLeft = new GenericInternalRow(left.output.map(_.withNullability(true)).length)
  val nullRight = new GenericInternalRow(right.output.map(_.withNullability(true)).length)

  override def requiredChildDistribution: Seq[Distribution] =
    StatefulOpClusteredDistribution(leftKeys, getStateInfo.numPartitions) ::
      StatefulOpClusteredDistribution(rightKeys, getStateInfo.numPartitions) :: Nil

  override def output: Seq[Attribute] = joinType match {
    case _: InnerLike => left.output ++ right.output
    case LeftOuter => left.output ++ right.output.map(_.withNullability(true))
    case RightOuter => left.output.map(_.withNullability(true)) ++ right.output
    case FullOuter => (left.output ++ right.output).map(_.withNullability(true))
    case LeftSemi => left.output
    case _ => throwBadJoinTypeException()
  }

  override def outputPartitioning: Partitioning = joinType match {
    case _: InnerLike =>
      PartitioningCollection(Seq(left.outputPartitioning, right.outputPartitioning))
    case LeftOuter => left.outputPartitioning
    case RightOuter => right.outputPartitioning
    case FullOuter => UnknownPartitioning(left.outputPartitioning.numPartitions)
    case LeftSemi => left.outputPartitioning
    case _ => throwBadJoinTypeException()
  }

  override def shortName: String = "symmetricHashJoin"

<<<<<<< HEAD
=======
  private val stateStoreNames =
    SymmetricHashJoinStateManager.allStateStoreNames(LeftSide, RightSide)

  override def operatorStateMetadata(): OperatorStateMetadata = {
    val info = getStateInfo
    val operatorInfo = OperatorInfoV1(info.operatorId, shortName)
    val stateStoreInfo = stateStoreNames.map(StateStoreMetadataV1(_, 0, info.numPartitions)).toArray
    OperatorStateMetadataV1(operatorInfo, stateStoreInfo)
  }

>>>>>>> ecee7133
  override def shouldRunAnotherBatch(newInputWatermark: Long): Boolean = {
    val watermarkUsedForStateCleanup =
      stateWatermarkPredicates.left.nonEmpty || stateWatermarkPredicates.right.nonEmpty

    // Latest watermark value is more than that used in this previous executed plan
    val watermarkHasChanged =
      eventTimeWatermarkForEviction.isDefined &&
        newInputWatermark > eventTimeWatermarkForEviction.get

    watermarkUsedForStateCleanup && watermarkHasChanged
  }

  protected override def doExecute(): RDD[InternalRow] = {
    val stateStoreCoord = session.sessionState.streamingQueryManager.stateStoreCoordinator
    val stateStoreNames = SymmetricHashJoinStateManager.allStateStoreNames(LeftSide, RightSide)
    metrics // initialize metrics
    left.execute().stateStoreAwareZipPartitions(
      right.execute(), stateInfo.get, stateStoreNames, stateStoreCoord)(processPartitions)
  }

  private def processPartitions(
      partitionId: Int,
      leftInputIter: Iterator[InternalRow],
      rightInputIter: Iterator[InternalRow]): Iterator[InternalRow] = {
    if (stateInfo.isEmpty) {
      throw new IllegalStateException(s"Cannot execute join as state info was not specified\n$this")
    }

    val numOutputRows = longMetric("numOutputRows")
    val numUpdatedStateRows = longMetric("numUpdatedStateRows")
    val numTotalStateRows = longMetric("numTotalStateRows")
    val allUpdatesTimeMs = longMetric("allUpdatesTimeMs")
    val numRemovedStateRows = longMetric("numRemovedStateRows")
    val allRemovalsTimeMs = longMetric("allRemovalsTimeMs")
    val commitTimeMs = longMetric("commitTimeMs")
    val stateMemory = longMetric("stateMemory")
    val skippedNullValueCount = if (storeConf.skipNullsForStreamStreamJoins) {
      Some(longMetric("skippedNullValueCount"))
    } else {
      None
    }

    val updateStartTimeNs = System.nanoTime
    val joinedRow = new JoinedRow


    val inputSchema = left.output ++ right.output
    val postJoinFilter =
      Predicate.create(condition.bothSides.getOrElse(Literal(true)), inputSchema).eval _
    val leftSideJoiner = new OneSideHashJoiner(
      LeftSide, left.output, leftKeys, leftInputIter,
      condition.leftSideOnly, postJoinFilter, stateWatermarkPredicates.left, partitionId,
      skippedNullValueCount)
    val rightSideJoiner = new OneSideHashJoiner(
      RightSide, right.output, rightKeys, rightInputIter,
      condition.rightSideOnly, postJoinFilter, stateWatermarkPredicates.right, partitionId,
      skippedNullValueCount)

    //  Join one side input using the other side's buffered/state rows. Here is how it is done.
    //
    //  - `leftSideJoiner.storeAndJoinWithOtherSide(rightSideJoiner)`
    //    - Inner, Left Outer, Right Outer, Full Outer Join: generates all rows from matching
    //      new left input with stored right input, and also stores all the left input.
    //    - Left Semi Join: generates all new left input rows from matching new left input with
    //      stored right input, and also stores all the non-matched left input.
    //
    //  - `rightSideJoiner.storeAndJoinWithOtherSide(leftSideJoiner)`
    //    - Inner, Left Outer, Right Outer, Full Outer Join: generates all rows from matching
    //      new right input with stored left input, and also stores all the right input.
    //      It also generates all rows from matching new left input with new right input, since
    //      the new left input has become stored by that point. This tiny asymmetry is necessary
    //      to avoid duplication.
    //    - Left Semi Join: generates all stored left input rows, from matching new right input
    //      with stored left input, and also stores all the right input. Note only first-time
    //      matched left input rows will be generated, this is to guarantee left semi semantics.
    val leftOutputIter = leftSideJoiner.storeAndJoinWithOtherSide(rightSideJoiner) {
      (input: InternalRow, matched: InternalRow) => joinedRow.withLeft(input).withRight(matched)
    }
    val rightOutputIter = rightSideJoiner.storeAndJoinWithOtherSide(leftSideJoiner) {
      (input: InternalRow, matched: InternalRow) => joinedRow.withLeft(matched).withRight(input)
    }

    // We need to save the time that the one side hash join output iterator completes, since
    // other join output counts as both update and removal time.
    var hashJoinOutputCompletionTimeNs: Long = 0
    def onHashJoinOutputCompletion(): Unit = {
      hashJoinOutputCompletionTimeNs = System.nanoTime
    }
    // This is the iterator which produces the inner and left semi join rows. For other joins,
    // this will be prepended to a second iterator producing other rows; for inner and left semi
    // joins, this is the full output.
    val hashJoinOutputIter = CompletionIterator[InternalRow, Iterator[InternalRow]](
      leftOutputIter ++ rightOutputIter, onHashJoinOutputCompletion())

    val outputIter: Iterator[InternalRow] = joinType match {
      case Inner | LeftSemi =>
        hashJoinOutputIter
      case LeftOuter =>
        // We generate the outer join input by:
        // * Getting an iterator over the rows that have aged out on the left side. These rows are
        //   candidates for being null joined. Note that to avoid doing two passes, this iterator
        //   removes the rows from the state manager as they're processed.
        // * (state format version 1) Checking whether the current row matches a key in the
        //   right side state, and that key has any value which satisfies the filter function when
        //   joined. If it doesn't, we know we can join with null, since there was never
        //   (including this batch) a match within the watermark period. If it does, there must have
        //   been a match at some point, so we know we can't join with null.
        // * (state format version 2) We found edge-case of above approach which brings correctness
        //   issue, and had to take another approach (see SPARK-26154); now Spark stores 'matched'
        //   flag along with row, which is set to true when there's any matching row on the right.

        def matchesWithRightSideState(leftKeyValue: UnsafeRowPair) = {
          rightSideJoiner.get(leftKeyValue.key).exists { rightValue =>
            postJoinFilter(joinedRow.withLeft(leftKeyValue.value).withRight(rightValue))
          }
        }

        val initIterFn = { () =>
          val removedRowIter = leftSideJoiner.removeOldState()
          removedRowIter.filterNot { kv =>
            stateFormatVersion match {
              case 1 => matchesWithRightSideState(new UnsafeRowPair(kv.key, kv.value))
              case 2 => kv.matched
              case _ => throwBadStateFormatVersionException()
            }
          }.map(pair => joinedRow.withLeft(pair.value).withRight(nullRight))
        }

        // NOTE: we need to make sure `outerOutputIter` is evaluated "after" exhausting all of
        // elements in `hashJoinOutputIter`, otherwise it may lead to out of sync according to
        // the interface contract on StateStore.iterator and end up with correctness issue.
        // Please refer SPARK-38684 for more details.
        val outerOutputIter = new LazilyInitializingJoinedRowIterator(initIterFn)

        hashJoinOutputIter ++ outerOutputIter
      case RightOuter =>
        // See comments for left outer case.
        def matchesWithLeftSideState(rightKeyValue: UnsafeRowPair) = {
          leftSideJoiner.get(rightKeyValue.key).exists { leftValue =>
            postJoinFilter(joinedRow.withLeft(leftValue).withRight(rightKeyValue.value))
          }
        }

        val initIterFn = { () =>
          val removedRowIter = rightSideJoiner.removeOldState()
          removedRowIter.filterNot { kv =>
            stateFormatVersion match {
              case 1 => matchesWithLeftSideState(new UnsafeRowPair(kv.key, kv.value))
              case 2 => kv.matched
              case _ => throwBadStateFormatVersionException()
            }
          }.map(pair => joinedRow.withLeft(nullLeft).withRight(pair.value))
        }

        // NOTE: we need to make sure `outerOutputIter` is evaluated "after" exhausting all of
        // elements in `hashJoinOutputIter`, otherwise it may lead to out of sync according to
        // the interface contract on StateStore.iterator and end up with correctness issue.
        // Please refer SPARK-38684 for more details.
        val outerOutputIter = new LazilyInitializingJoinedRowIterator(initIterFn)

        hashJoinOutputIter ++ outerOutputIter
      case FullOuter =>
        lazy val isKeyToValuePairMatched = (kv: KeyToValuePair) =>
          stateFormatVersion match {
            case 2 => kv.matched
            case _ => throwBadStateFormatVersionException()
          }

        val leftSideInitIterFn = { () =>
          val removedRowIter = leftSideJoiner.removeOldState()
          removedRowIter.filterNot(isKeyToValuePairMatched)
            .map(pair => joinedRow.withLeft(pair.value).withRight(nullRight))
        }

        val rightSideInitIterFn = { () =>
          val removedRowIter = rightSideJoiner.removeOldState()
          removedRowIter.filterNot(isKeyToValuePairMatched)
            .map(pair => joinedRow.withLeft(nullLeft).withRight(pair.value))
        }

        // NOTE: we need to make sure both `leftSideOutputIter` and `rightSideOutputIter` are
        // evaluated "after" exhausting all of elements in `hashJoinOutputIter`, otherwise it may
        // lead to out of sync according to the interface contract on StateStore.iterator and
        // end up with correctness issue. Please refer SPARK-38684 for more details.
        val leftSideOutputIter = new LazilyInitializingJoinedRowIterator(leftSideInitIterFn)
        val rightSideOutputIter = new LazilyInitializingJoinedRowIterator(rightSideInitIterFn)

        hashJoinOutputIter ++ leftSideOutputIter ++ rightSideOutputIter
      case _ => throwBadJoinTypeException()
    }

    val outputProjection = if (joinType == LeftSemi) {
      UnsafeProjection.create(output, output)
    } else {
      UnsafeProjection.create(left.output ++ right.output, output)
    }
    val outputIterWithMetrics = outputIter.map { row =>
      numOutputRows += 1
      outputProjection(row)
    }

    // Function to remove old state after all the input has been consumed and output generated
    def onOutputCompletion = {
      // All processing time counts as update time.
      allUpdatesTimeMs += math.max(NANOSECONDS.toMillis(System.nanoTime - updateStartTimeNs), 0)

      // Processing time between one side hash join output completion and here comes from the
      // outer portion of a join, and thus counts as removal time as we remove old state from
      // one side while iterating.
      if (hashJoinOutputCompletionTimeNs != 0) {
        allRemovalsTimeMs +=
          math.max(NANOSECONDS.toMillis(System.nanoTime - hashJoinOutputCompletionTimeNs), 0)
      }

      allRemovalsTimeMs += timeTakenMs {
        // Remove any remaining state rows which aren't needed because they're below the watermark.
        //
        // For inner and left semi joins, we have to remove unnecessary state rows from both sides
        // if possible.
        //
        // For left outer and right outer joins, we have already removed unnecessary state rows from
        // the outer side (e.g., left side for left outer join) while generating the outer "null"
        // outputs. Now, we have to remove unnecessary state rows from the other side (e.g., right
        // side for the left outer join) if possible. In all cases, nothing needs to be outputted,
        // hence the removal needs to be done greedily by immediately consuming the returned
        // iterator.
        //
        // For full outer joins, we have already removed unnecessary states from both sides, so
        // nothing needs to be outputted here.
        val cleanupIter = joinType match {
          case Inner | LeftSemi =>
            leftSideJoiner.removeOldState() ++ rightSideJoiner.removeOldState()
          case LeftOuter => rightSideJoiner.removeOldState()
          case RightOuter => leftSideJoiner.removeOldState()
          case FullOuter => Iterator.empty
          case _ => throwBadJoinTypeException()
        }
        while (cleanupIter.hasNext) {
          cleanupIter.next()
          numRemovedStateRows += 1
        }
      }

      // Commit all state changes and update state store metrics
      commitTimeMs += timeTakenMs {
        val leftSideMetrics = leftSideJoiner.commitStateAndGetMetrics()
        val rightSideMetrics = rightSideJoiner.commitStateAndGetMetrics()
        val combinedMetrics = StateStoreMetrics.combine(Seq(leftSideMetrics, rightSideMetrics))

        // Update SQL metrics
        numUpdatedStateRows +=
          (leftSideJoiner.numUpdatedStateRows + rightSideJoiner.numUpdatedStateRows)
        numTotalStateRows += combinedMetrics.numKeys
        stateMemory += combinedMetrics.memoryUsedBytes
        combinedMetrics.customMetrics.foreach { case (metric, value) =>
          longMetric(metric.name) += value
        }
      }

      val stateStoreNames = SymmetricHashJoinStateManager.allStateStoreNames(LeftSide, RightSide);
      setOperatorMetrics(numStateStoreInstances = stateStoreNames.length)
    }

    CompletionIterator[InternalRow, Iterator[InternalRow]](
      outputIterWithMetrics, onOutputCompletion)
  }

  /**
   * Internal helper class to consume input rows, generate join output rows using other sides
   * buffered state rows, and finally clean up this sides buffered state rows
   *
   * @param joinSide The JoinSide - either left or right.
   * @param inputAttributes The input attributes for this side of the join.
   * @param joinKeys The join keys.
   * @param inputIter The iterator of input rows on this side to be joined.
   * @param preJoinFilterExpr A filter over rows on this side. This filter rejects rows that could
   *                          never pass the overall join condition no matter what other side row
   *                          they're joined with.
   * @param postJoinFilter A filter over joined rows. This filter completes the application of
   *                       the overall join condition, assuming that preJoinFilter on both sides
   *                       of the join has already been passed.
   *                       Passed as a function rather than expression to avoid creating the
   *                       predicate twice; we also need this filter later on in the parent exec.
   * @param stateWatermarkPredicate The state watermark predicate. See
   *                                [[StreamingSymmetricHashJoinExec]] for further description of
   *                                state watermarks.
   * @param partitionId A partition ID of source RDD.
   */
  private class OneSideHashJoiner(
      joinSide: JoinSide,
      inputAttributes: Seq[Attribute],
      joinKeys: Seq[Expression],
      inputIter: Iterator[InternalRow],
      preJoinFilterExpr: Option[Expression],
      postJoinFilter: (InternalRow) => Boolean,
      stateWatermarkPredicate: Option[JoinStateWatermarkPredicate],
      partitionId: Int,
      skippedNullValueCount: Option[SQLMetric]) {

    // Filter the joined rows based on the given condition.
    val preJoinFilter =
      Predicate.create(preJoinFilterExpr.getOrElse(Literal(true)), inputAttributes).eval _

    private val joinStateManager = new SymmetricHashJoinStateManager(
      joinSide, inputAttributes, joinKeys, stateInfo, storeConf, hadoopConfBcast.value.value,
      partitionId, stateFormatVersion, skippedNullValueCount)
    private[this] val keyGenerator = UnsafeProjection.create(joinKeys, inputAttributes)

    private[this] val stateKeyWatermarkPredicateFunc = stateWatermarkPredicate match {
      case Some(JoinStateKeyWatermarkPredicate(expr)) =>
        // inputSchema can be empty as expr should only have BoundReferences and does not require
        // the schema to generated predicate. See [[StreamingSymmetricHashJoinHelper]].
        Predicate.create(expr, Seq.empty).eval _
      case _ =>
        Predicate.create(Literal(false), Seq.empty).eval _ // false = do not remove if no predicate
    }

    private[this] val stateValueWatermarkPredicateFunc = stateWatermarkPredicate match {
      case Some(JoinStateValueWatermarkPredicate(expr)) =>
        Predicate.create(expr, inputAttributes).eval _
      case _ =>
        Predicate.create(Literal(false), Seq.empty).eval _  // false = do not remove if no predicate
    }

    private[this] var updatedStateRowsCount = 0
    private[this] val allowMultipleStatefulOperators: Boolean =
      conf.getConf(SQLConf.STATEFUL_OPERATOR_ALLOW_MULTIPLE)

    /**
     * Generate joined rows by consuming input from this side, and matching it with the buffered
     * rows (i.e. state) of the other side.
     * @param otherSideJoiner   Joiner of the other side
     * @param generateJoinedRow Function to generate the joined row from the
     *                          input row from this side and the matched row from the other side
     */
    def storeAndJoinWithOtherSide(
        otherSideJoiner: OneSideHashJoiner)(
        generateJoinedRow: (InternalRow, InternalRow) => JoinedRow)
      : Iterator[InternalRow] = {

      val watermarkAttribute = WatermarkSupport.findEventTimeColumn(inputAttributes,
        allowMultipleEventTimeColumns = !allowMultipleStatefulOperators)
      val nonLateRows =
        WatermarkSupport.watermarkExpression(
          watermarkAttribute, eventTimeWatermarkForLateEvents) match {
          case Some(watermarkExpr) =>
            val predicate = Predicate.create(watermarkExpr, inputAttributes)
            applyRemovingRowsOlderThanWatermark(inputIter, predicate)
          case None =>
            inputIter
        }

      val generateFilteredJoinedRow: InternalRow => Iterator[InternalRow] = joinSide match {
        case LeftSide if joinType == LeftOuter || joinType == FullOuter =>
          (row: InternalRow) => Iterator(generateJoinedRow(row, nullRight))
        case RightSide if joinType == RightOuter || joinType == FullOuter =>
          (row: InternalRow) => Iterator(generateJoinedRow(row, nullLeft))
        case _ => (_: InternalRow) => Iterator.empty
      }

      val excludeRowsAlreadyMatched = joinType == LeftSemi && joinSide == RightSide

      val generateOutputIter: (InternalRow, Iterator[JoinedRow]) => Iterator[InternalRow] =
        joinSide match {
          case LeftSide if joinType == LeftSemi =>
            (input: InternalRow, joinedRowIter: Iterator[JoinedRow]) =>
              // For left side of left semi join, generate one left row if there is matched
              // rows from right side. Otherwise, generate nothing.
              if (joinedRowIter.nonEmpty) {
                Iterator.single(input)
              } else {
                Iterator.empty
              }
          case RightSide if joinType == LeftSemi =>
            (_: InternalRow, joinedRowIter: Iterator[JoinedRow]) =>
              // For right side of left semi join, generate matched left rows only.
              joinedRowIter.map(_.getLeft)
          case _ => (_: InternalRow, joinedRowIter: Iterator[JoinedRow]) => joinedRowIter
        }

      nonLateRows.flatMap { row =>
        val thisRow = row.asInstanceOf[UnsafeRow]
        // If this row fails the pre join filter, that means it can never satisfy the full join
        // condition no matter what other side row it's matched with. This allows us to avoid
        // adding it to the state, and generate an outer join row immediately (or do nothing in
        // the case of inner join).
        if (preJoinFilter(thisRow)) {
          val key = keyGenerator(thisRow)
          val joinedRowIter: Iterator[JoinedRow] = otherSideJoiner.joinStateManager.getJoinedRows(
            key,
            thatRow => generateJoinedRow(thisRow, thatRow),
            postJoinFilter,
            excludeRowsAlreadyMatched)
          val outputIter = generateOutputIter(thisRow, joinedRowIter)
          new AddingProcessedRowToStateCompletionIterator(key, thisRow, outputIter)
        } else {
          generateFilteredJoinedRow(thisRow)
        }
      }
    }

    private class AddingProcessedRowToStateCompletionIterator(
        key: UnsafeRow,
        thisRow: UnsafeRow,
        subIter: Iterator[InternalRow])
      extends CompletionIterator[InternalRow, Iterator[InternalRow]](subIter) {

      private val iteratorNotEmpty: Boolean = super.hasNext

      override def completion(): Unit = {
        val isLeftSemiWithMatch =
          joinType == LeftSemi && joinSide == LeftSide && iteratorNotEmpty
        // Add to state store only if both removal predicates do not match,
        // and the row is not matched for left side of left semi join.
        val shouldAddToState =
          !stateKeyWatermarkPredicateFunc(key) && !stateValueWatermarkPredicateFunc(thisRow) &&
          !isLeftSemiWithMatch
        if (shouldAddToState) {
          joinStateManager.append(key, thisRow, matched = iteratorNotEmpty)
          updatedStateRowsCount += 1
        }
      }
    }

    /**
     * Get an iterator over the values stored in this joiner's state manager for the given key.
     *
     * Should not be interleaved with mutations.
     */
    def get(key: UnsafeRow): Iterator[UnsafeRow] = {
      joinStateManager.get(key)
    }

    /**
     * Builds an iterator over old state key-value pairs, removing them lazily as they're produced.
     *
     * @note This iterator must be consumed fully before any other operations are made
     * against this joiner's join state manager. For efficiency reasons, the intermediate states of
     * the iterator leave the state manager in an undefined state.
     *
     * We do this to avoid requiring either two passes or full materialization when
     * processing the rows for outer join.
     */
    def removeOldState(): Iterator[KeyToValuePair] = {
      stateWatermarkPredicate match {
        case Some(JoinStateKeyWatermarkPredicate(expr)) =>
          joinStateManager.removeByKeyCondition(stateKeyWatermarkPredicateFunc)
        case Some(JoinStateValueWatermarkPredicate(expr)) =>
          joinStateManager.removeByValueCondition(stateValueWatermarkPredicateFunc)
        case _ => Iterator.empty
      }
    }

    /** Commit changes to the buffer state and return the state store metrics */
    def commitStateAndGetMetrics(): StateStoreMetrics = {
      joinStateManager.commit()
      joinStateManager.metrics
    }

    def numUpdatedStateRows: Long = updatedStateRowsCount
  }

  override protected def withNewChildrenInternal(
      newLeft: SparkPlan, newRight: SparkPlan): StreamingSymmetricHashJoinExec =
    copy(left = newLeft, right = newRight)

  private class LazilyInitializingJoinedRowIterator(
      initFn: () => Iterator[JoinedRow]) extends Iterator[JoinedRow] {
    private lazy val iter: Iterator[JoinedRow] = initFn()

    override def hasNext: Boolean = iter.hasNext
    override def next(): JoinedRow = iter.next()
  }

  // If `STATE_STORE_SKIP_NULLS_FOR_STREAM_STREAM_JOINS` is enabled, counting the number
  // of skipped null values as custom metric of stream join operator.
  override def customStatefulOperatorMetrics: Seq[StatefulOperatorCustomMetric] =
    if (storeConf.skipNullsForStreamStreamJoins) {
      Seq(StatefulOperatorCustomSumMetric("skippedNullValueCount",
        "number of skipped null values"))
    } else {
      Nil
    }

  // This operator will evict based on the state watermark on both side of inputs; we would like
  // to let users leverage both sides of event time column for output of join, so the watermark
  // must be lower bound of both sides of event time column. The lower bound of event time column
  // for each side is determined by state watermark, hence we take a minimum of (left state
  // watermark, right state watermark, input watermark) to decide the output watermark.
  override def produceOutputWatermark(inputWatermarkMs: Long): Option[Long] = {
    val (leftStateWatermark, rightStateWatermark) =
      StreamingSymmetricHashJoinHelper.getStateWatermark(
        left.output, right.output, leftKeys, rightKeys, condition.full, Some(inputWatermarkMs),
        !allowMultipleStatefulOperators)

    Some((leftStateWatermark ++ rightStateWatermark ++ Some(inputWatermarkMs)).min)
  }
}<|MERGE_RESOLUTION|>--- conflicted
+++ resolved
@@ -221,8 +221,6 @@
 
   override def shortName: String = "symmetricHashJoin"
 
-<<<<<<< HEAD
-=======
   private val stateStoreNames =
     SymmetricHashJoinStateManager.allStateStoreNames(LeftSide, RightSide)
 
@@ -233,7 +231,6 @@
     OperatorStateMetadataV1(operatorInfo, stateStoreInfo)
   }
 
->>>>>>> ecee7133
   override def shouldRunAnotherBatch(newInputWatermark: Long): Boolean = {
     val watermarkUsedForStateCleanup =
       stateWatermarkPredicates.left.nonEmpty || stateWatermarkPredicates.right.nonEmpty
