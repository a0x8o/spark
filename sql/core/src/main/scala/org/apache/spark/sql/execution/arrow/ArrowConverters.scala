/*
 * Licensed to the Apache Software Foundation (ASF) under one or more
 * contributor license agreements.  See the NOTICE file distributed with
 * this work for additional information regarding copyright ownership.
 * The ASF licenses this file to You under the Apache License, Version 2.0
 * (the "License"); you may not use this file except in compliance with
 * the License.  You may obtain a copy of the License at
 *
 *    http://www.apache.org/licenses/LICENSE-2.0
 *
 * Unless required by applicable law or agreed to in writing, software
 * distributed under the License is distributed on an "AS IS" BASIS,
 * WITHOUT WARRANTIES OR CONDITIONS OF ANY KIND, either express or implied.
 * See the License for the specific language governing permissions and
 * limitations under the License.
 */

package org.apache.spark.sql.execution.arrow

import java.io.{ByteArrayInputStream, ByteArrayOutputStream, FileInputStream, OutputStream}
import java.nio.channels.{Channels, ReadableByteChannel}

import scala.collection.mutable.ArrayBuffer
import scala.jdk.CollectionConverters._

import org.apache.arrow.flatbuf.MessageHeader
import org.apache.arrow.memory.BufferAllocator
import org.apache.arrow.vector._
import org.apache.arrow.vector.ipc.{ArrowStreamReader, ArrowStreamWriter, ReadChannel, WriteChannel}
import org.apache.arrow.vector.ipc.message.{ArrowRecordBatch, IpcOption, MessageSerializer}

import org.apache.spark.TaskContext
import org.apache.spark.internal.Logging
import org.apache.spark.network.util.JavaUtils
import org.apache.spark.sql.{DataFrame, Dataset, SparkSession}
import org.apache.spark.sql.catalyst.InternalRow
import org.apache.spark.sql.catalyst.expressions.{UnsafeProjection, UnsafeRow}
import org.apache.spark.sql.catalyst.plans.logical.LocalRelation
import org.apache.spark.sql.catalyst.types.DataTypeUtils.toAttributes
import org.apache.spark.sql.types._
import org.apache.spark.sql.util.ArrowUtils
import org.apache.spark.sql.vectorized.{ArrowColumnVector, ColumnarBatch, ColumnVector}
import org.apache.spark.util.{ByteBufferOutputStream, SizeEstimator, Utils}


/**
 * Writes serialized ArrowRecordBatches to a DataOutputStream in the Arrow stream format.
 */
private[sql] class ArrowBatchStreamWriter(
    schema: StructType,
    out: OutputStream,
    timeZoneId: String,
    errorOnDuplicatedFieldNames: Boolean) {

  val arrowSchema = ArrowUtils.toArrowSchema(schema, timeZoneId, errorOnDuplicatedFieldNames)
  val writeChannel = new WriteChannel(Channels.newChannel(out))

  // Write the Arrow schema first, before batches
  MessageSerializer.serialize(writeChannel, arrowSchema)

  /**
   * Consume iterator to write each serialized ArrowRecordBatch to the stream.
   */
  def writeBatches(arrowBatchIter: Iterator[Array[Byte]]): Unit = {
    arrowBatchIter.foreach(writeChannel.write)
  }

  /**
   * End the Arrow stream, does not close output stream.
   */
  def end(): Unit = {
    ArrowStreamWriter.writeEndOfStream(writeChannel, new IpcOption)
  }
}

private[sql] object ArrowConverters extends Logging {
  private[sql] class ArrowBatchIterator(
      rowIter: Iterator[InternalRow],
      schema: StructType,
      maxRecordsPerBatch: Long,
      timeZoneId: String,
      errorOnDuplicatedFieldNames: Boolean,
      context: TaskContext) extends Iterator[Array[Byte]] {

    protected val arrowSchema =
      ArrowUtils.toArrowSchema(schema, timeZoneId, errorOnDuplicatedFieldNames)
    private val allocator =
      ArrowUtils.rootAllocator.newChildAllocator(
        s"to${this.getClass.getSimpleName}", 0, Long.MaxValue)

    private val root = VectorSchemaRoot.create(arrowSchema, allocator)
    protected val unloader = new VectorUnloader(root)
    protected val arrowWriter = ArrowWriter.create(root)

    Option(context).foreach {_.addTaskCompletionListener[Unit] { _ =>
      root.close()
      allocator.close()
    }}

    override def hasNext: Boolean = rowIter.hasNext || {
      root.close()
      allocator.close()
      false
    }

    override def next(): Array[Byte] = {
      val out = new ByteArrayOutputStream()
      val writeChannel = new WriteChannel(Channels.newChannel(out))

      Utils.tryWithSafeFinally {
        var rowCount = 0L
        while (rowIter.hasNext && (maxRecordsPerBatch <= 0 || rowCount < maxRecordsPerBatch)) {
          val row = rowIter.next()
          arrowWriter.write(row)
          rowCount += 1
        }
        arrowWriter.finish()
        val batch = unloader.getRecordBatch()
        MessageSerializer.serialize(writeChannel, batch)
        batch.close()
      } {
        arrowWriter.reset()
      }

      out.toByteArray
    }
  }

  private[sql] class ArrowBatchWithSchemaIterator(
      rowIter: Iterator[InternalRow],
      schema: StructType,
      maxRecordsPerBatch: Long,
      maxEstimatedBatchSize: Long,
      timeZoneId: String,
      errorOnDuplicatedFieldNames: Boolean,
      context: TaskContext)
    extends ArrowBatchIterator(
      rowIter, schema, maxRecordsPerBatch, timeZoneId, errorOnDuplicatedFieldNames, context) {

    private val arrowSchemaSize = SizeEstimator.estimate(arrowSchema)
    var rowCountInLastBatch: Long = 0

    override def next(): Array[Byte] = {
      val out = new ByteArrayOutputStream()
      val writeChannel = new WriteChannel(Channels.newChannel(out))

      rowCountInLastBatch = 0
      var estimatedBatchSize = arrowSchemaSize
      Utils.tryWithSafeFinally {
        // Always write the schema.
        MessageSerializer.serialize(writeChannel, arrowSchema)

        def isBatchSizeLimitExceeded: Boolean = {
          // If `maxEstimatedBatchSize` is zero or negative, it implies unlimited.
          maxEstimatedBatchSize > 0 && estimatedBatchSize >= maxEstimatedBatchSize
        }
        def isRecordLimitExceeded: Boolean = {
          // If `maxRecordsPerBatch` is zero or negative, it implies unlimited.
          maxRecordsPerBatch > 0 && rowCountInLastBatch >= maxRecordsPerBatch
        }
        // Always write the first row.
        while (rowIter.hasNext && (
          // If the size in bytes is positive (set properly), always write the first row.
          (rowCountInLastBatch == 0 && maxEstimatedBatchSize > 0) ||
            // If either limit is hit, create a batch. This implies that the limit that is hit first
            // triggers the creation of a batch even if the other limit is not yet hit, hence
            // preferring the more restrictive limit.
            (!isBatchSizeLimitExceeded && !isRecordLimitExceeded))) {
          val row = rowIter.next()
          arrowWriter.write(row)
          estimatedBatchSize += (row match {
            case ur: UnsafeRow => ur.getSizeInBytes
            // Trying to estimate the size of the current row, assuming 16 bytes per value.
            case ir: InternalRow => ir.numFields * 16
          })
          rowCountInLastBatch += 1
        }
        arrowWriter.finish()
        val batch = unloader.getRecordBatch()
        MessageSerializer.serialize(writeChannel, batch)

        // Always write the Ipc options at the end.
        ArrowStreamWriter.writeEndOfStream(writeChannel, IpcOption.DEFAULT)

        batch.close()
      } {
        arrowWriter.reset()
      }

      out.toByteArray
    }
  }

  /**
   * Maps Iterator from InternalRow to serialized ArrowRecordBatches. Limit ArrowRecordBatch size
   * in a batch by setting maxRecordsPerBatch or use 0 to fully consume rowIter.
   */
  private[sql] def toBatchIterator(
      rowIter: Iterator[InternalRow],
      schema: StructType,
      maxRecordsPerBatch: Long,
      timeZoneId: String,
      errorOnDuplicatedFieldNames: Boolean,
      context: TaskContext): ArrowBatchIterator = {
    new ArrowBatchIterator(
      rowIter, schema, maxRecordsPerBatch, timeZoneId, errorOnDuplicatedFieldNames, context)
  }

  /**
   * Convert the input rows into fully contained arrow batches.
   * Different from [[toBatchIterator]], each output arrow batch starts with the schema.
   */
  private[sql] def toBatchWithSchemaIterator(
      rowIter: Iterator[InternalRow],
      schema: StructType,
      maxRecordsPerBatch: Long,
      maxEstimatedBatchSize: Long,
      timeZoneId: String,
      errorOnDuplicatedFieldNames: Boolean): ArrowBatchWithSchemaIterator = {
    new ArrowBatchWithSchemaIterator(
      rowIter, schema, maxRecordsPerBatch, maxEstimatedBatchSize,
<<<<<<< HEAD
      timeZoneId, errorOnDuplicatedFieldNames, TaskContext.get)
=======
      timeZoneId, errorOnDuplicatedFieldNames, TaskContext.get())
>>>>>>> ecee7133
  }

  private[sql] def createEmptyArrowBatch(
      schema: StructType,
      timeZoneId: String,
      errorOnDuplicatedFieldNames: Boolean): Array[Byte] = {
    new ArrowBatchWithSchemaIterator(
        Iterator.empty, schema, 0L, 0L,
<<<<<<< HEAD
        timeZoneId, errorOnDuplicatedFieldNames, TaskContext.get) {
=======
        timeZoneId, errorOnDuplicatedFieldNames, TaskContext.get()) {
>>>>>>> ecee7133
      override def hasNext: Boolean = true
    }.next()
  }

  /**
   * An InternalRow iterator which parse data from serialized ArrowRecordBatches, subclass should
   * implement [[nextBatch]] to parse data from binary records.
   */
  private[sql] abstract class InternalRowIterator(
      arrowBatchIter: Iterator[Array[Byte]],
      context: TaskContext)
      extends Iterator[InternalRow] {
    // Keep all the resources we have opened in order, should be closed in reverse order finally.
    val resources = new ArrayBuffer[AutoCloseable]()
    protected val allocator: BufferAllocator = ArrowUtils.rootAllocator.newChildAllocator(
      s"to${this.getClass.getSimpleName}",
      0,
      Long.MaxValue)
    resources.append(allocator)

    private var rowIterAndSchema =
      if (arrowBatchIter.hasNext) nextBatch() else (Iterator.empty, null)
    // We will ensure schemas parsed from every batch are the same.
    val schema: StructType = rowIterAndSchema._2

    if (context != null) context.addTaskCompletionListener[Unit] { _ =>
      closeAll(resources.toSeq.reverse: _*)
    }

    override def hasNext: Boolean = rowIterAndSchema._1.hasNext || {
      if (arrowBatchIter.hasNext) {
        rowIterAndSchema = nextBatch()
        if (schema != rowIterAndSchema._2) {
          throw new IllegalArgumentException(
            s"ArrowBatch iterator contain 2 batches with" +
              s" different schema: $schema and ${rowIterAndSchema._2}")
        }
        rowIterAndSchema._1.hasNext
      } else {
        closeAll(resources.toSeq.reverse: _*)
        false
      }
    }

    override def next(): InternalRow = rowIterAndSchema._1.next()

    def nextBatch(): (Iterator[InternalRow], StructType)
  }

  /**
   * Parse data from serialized ArrowRecordBatches, the [[arrowBatchIter]] only contains serialized
   * arrow batch records, the schema is passed in through [[schema]].
   */
  private[sql] class InternalRowIteratorWithoutSchema(
      arrowBatchIter: Iterator[Array[Byte]],
      schema: StructType,
      timeZoneId: String,
      errorOnDuplicatedFieldNames: Boolean,
      context: TaskContext)
      extends InternalRowIterator(arrowBatchIter, context) {

    override def nextBatch(): (Iterator[InternalRow], StructType) = {
      val arrowSchema =
        ArrowUtils.toArrowSchema(schema, timeZoneId, errorOnDuplicatedFieldNames)
      val root = VectorSchemaRoot.create(arrowSchema, allocator)
      resources.append(root)
      val arrowRecordBatch = ArrowConverters.loadBatch(arrowBatchIter.next(), allocator)
      val vectorLoader = new VectorLoader(root)
      vectorLoader.load(arrowRecordBatch)
      arrowRecordBatch.close()
      (vectorSchemaRootToIter(root), schema)
    }
  }

  /**
   * Parse data from serialized ArrowRecordBatches, the arrowBatch in [[arrowBatchIter]] starts with
   * the schema so we should parse schema from it first.
   */
  private[sql] class InternalRowIteratorWithSchema(
      arrowBatchIter: Iterator[Array[Byte]],
      context: TaskContext)
      extends InternalRowIterator(arrowBatchIter, context) {
    override def nextBatch(): (Iterator[InternalRow], StructType) = {
      val reader =
        new ArrowStreamReader(new ByteArrayInputStream(arrowBatchIter.next()), allocator)
      val root = if (reader.loadNextBatch()) reader.getVectorSchemaRoot else null
      resources.append(reader, root)
      if (root == null) {
        (Iterator.empty, null)
      } else {
        (vectorSchemaRootToIter(root), ArrowUtils.fromArrowSchema(root.getSchema))
      }
    }
  }

  /**
   * Maps iterator from serialized ArrowRecordBatches to InternalRows.
   */
  private[sql] def fromBatchIterator(
      arrowBatchIter: Iterator[Array[Byte]],
      schema: StructType,
      timeZoneId: String,
      errorOnDuplicatedFieldNames: Boolean,
      context: TaskContext): Iterator[InternalRow] = new InternalRowIteratorWithoutSchema(
    arrowBatchIter, schema, timeZoneId, errorOnDuplicatedFieldNames, context
  )

  /**
   * Maps iterator from serialized ArrowRecordBatches to InternalRows. Different from
   * [[fromBatchIterator]], each input arrow batch starts with the schema.
   */
  private[sql] def fromBatchWithSchemaIterator(
      arrowBatchIter: Iterator[Array[Byte]],
      context: TaskContext): (Iterator[InternalRow], StructType) = {
    val iterator = new InternalRowIteratorWithSchema(arrowBatchIter, context)
    (iterator, iterator.schema)
  }

  /**
   * Convert an arrow batch container into an iterator of InternalRow.
   */
  private def vectorSchemaRootToIter(root: VectorSchemaRoot): Iterator[InternalRow] = {
    val columns = root.getFieldVectors.asScala.map { vector =>
      new ArrowColumnVector(vector).asInstanceOf[ColumnVector]
    }.toArray

    val batch = new ColumnarBatch(columns)
    batch.setNumRows(root.getRowCount)
    batch.rowIterator().asScala
  }

  /**
   * Load a serialized ArrowRecordBatch.
   */
  private[arrow] def loadBatch(
      batchBytes: Array[Byte],
      allocator: BufferAllocator): ArrowRecordBatch = {
    val in = new ByteArrayInputStream(batchBytes)
    MessageSerializer.deserializeRecordBatch(
      new ReadChannel(Channels.newChannel(in)), allocator)  // throws IOException
  }

  /**
   * Create a DataFrame from an iterator of serialized ArrowRecordBatches.
   */
  def toDataFrame(
      arrowBatches: Iterator[Array[Byte]],
      schemaString: String,
      session: SparkSession): DataFrame = {
    val schema = DataType.fromJson(schemaString).asInstanceOf[StructType]
    val attrs = toAttributes(schema)
    val batchesInDriver = arrowBatches.toArray
    val shouldUseRDD = session.sessionState.conf
      .arrowLocalRelationThreshold < batchesInDriver.map(_.length.toLong).sum

    if (shouldUseRDD) {
      logDebug("Using RDD-based createDataFrame with Arrow optimization.")
      val timezone = session.sessionState.conf.sessionLocalTimeZone
      val rdd = session.sparkContext.parallelize(batchesInDriver, batchesInDriver.length)
        .mapPartitions { batchesInExecutors =>
          ArrowConverters.fromBatchIterator(
            batchesInExecutors,
            schema,
            timezone,
            errorOnDuplicatedFieldNames = false,
            TaskContext.get())
        }
      session.internalCreateDataFrame(rdd.setName("arrow"), schema)
    } else {
      logDebug("Using LocalRelation in createDataFrame with Arrow optimization.")
      val data = ArrowConverters.fromBatchIterator(
        batchesInDriver.iterator,
        schema,
        session.sessionState.conf.sessionLocalTimeZone,
        errorOnDuplicatedFieldNames = false,
        TaskContext.get())

      // Project/copy it. Otherwise, the Arrow column vectors will be closed and released out.
      val proj = UnsafeProjection.create(attrs, attrs)
      Dataset.ofRows(session, LocalRelation(attrs, data.map(r => proj(r).copy()).toArray))
    }
  }

  /**
   * Read a file as an Arrow stream and return an array of serialized ArrowRecordBatches.
   */
  private[sql] def readArrowStreamFromFile(filename: String): Array[Array[Byte]] = {
    Utils.tryWithResource(new FileInputStream(filename)) { fileStream =>
      // Create array to consume iterator so that we can safely close the file
      getBatchesFromStream(fileStream.getChannel).toArray
    }
  }

  /**
   * Read an Arrow stream input and return an iterator of serialized ArrowRecordBatches.
   */
  private[sql] def getBatchesFromStream(in: ReadableByteChannel): Iterator[Array[Byte]] = {

    // Iterate over the serialized Arrow RecordBatch messages from a stream
    new Iterator[Array[Byte]] {
      var batch: Array[Byte] = readNextBatch()

      override def hasNext: Boolean = batch != null

      override def next(): Array[Byte] = {
        val prevBatch = batch
        batch = readNextBatch()
        prevBatch
      }

      // This gets the next serialized ArrowRecordBatch by reading message metadata to check if it
      // is a RecordBatch message and then returning the complete serialized message which consists
      // of a int32 length, serialized message metadata and a serialized RecordBatch message body
      @scala.annotation.tailrec
      def readNextBatch(): Array[Byte] = {
        val msgMetadata = MessageSerializer.readMessage(new ReadChannel(in))
        if (msgMetadata == null) {
          return null
        }

        // Get the length of the body, which has not been read at this point
        val bodyLength = msgMetadata.getMessageBodyLength.toInt

        // Only care about RecordBatch messages, skip Schema and unsupported Dictionary messages
        if (msgMetadata.getMessage.headerType() == MessageHeader.RecordBatch) {

          // Buffer backed output large enough to hold 8-byte length + complete serialized message
          val bbout = new ByteBufferOutputStream(8 + msgMetadata.getMessageLength + bodyLength)

          // Write message metadata to ByteBuffer output stream
          MessageSerializer.writeMessageBuffer(
            new WriteChannel(Channels.newChannel(bbout)),
            msgMetadata.getMessageLength,
            msgMetadata.getMessageBuffer)

          // Get a zero-copy ByteBuffer with already contains message metadata, must close first
          bbout.close()
          val bb = bbout.toByteBuffer
          bb.position(bbout.getCount())

          // Read message body directly into the ByteBuffer to avoid copy, return backed byte array
          bb.limit(bb.capacity())
          JavaUtils.readFully(in, bb)
          bb.array()
        } else {
          if (bodyLength > 0) {
            // Skip message body if not a RecordBatch
            Channels.newInputStream(in).skip(bodyLength)
          }

          // Proceed to next message
          readNextBatch()
        }
      }
    }
  }

  private def closeAll(closeables: AutoCloseable*): Unit = {
    for (closeable <- closeables) {
      if (closeable != null) {
        closeable.close()
      }
    }
  }
}<|MERGE_RESOLUTION|>--- conflicted
+++ resolved
@@ -219,11 +219,7 @@
       errorOnDuplicatedFieldNames: Boolean): ArrowBatchWithSchemaIterator = {
     new ArrowBatchWithSchemaIterator(
       rowIter, schema, maxRecordsPerBatch, maxEstimatedBatchSize,
-<<<<<<< HEAD
-      timeZoneId, errorOnDuplicatedFieldNames, TaskContext.get)
-=======
       timeZoneId, errorOnDuplicatedFieldNames, TaskContext.get())
->>>>>>> ecee7133
   }
 
   private[sql] def createEmptyArrowBatch(
@@ -232,11 +228,7 @@
       errorOnDuplicatedFieldNames: Boolean): Array[Byte] = {
     new ArrowBatchWithSchemaIterator(
         Iterator.empty, schema, 0L, 0L,
-<<<<<<< HEAD
-        timeZoneId, errorOnDuplicatedFieldNames, TaskContext.get) {
-=======
         timeZoneId, errorOnDuplicatedFieldNames, TaskContext.get()) {
->>>>>>> ecee7133
       override def hasNext: Boolean = true
     }.next()
   }
