/*
 * Licensed to the Apache Software Foundation (ASF) under one or more
 * contributor license agreements.  See the NOTICE file distributed with
 * this work for additional information regarding copyright ownership.
 * The ASF licenses this file to You under the Apache License, Version 2.0
 * (the "License"); you may not use this file except in compliance with
 * the License.  You may obtain a copy of the License at
 *
 *    http://www.apache.org/licenses/LICENSE-2.0
 *
 * Unless required by applicable law or agreed to in writing, software
 * distributed under the License is distributed on an "AS IS" BASIS,
 * WITHOUT WARRANTIES OR CONDITIONS OF ANY KIND, either express or implied.
 * See the License for the specific language governing permissions and
 * limitations under the License.
 */
package org.apache.spark.sql.execution.python

import java.io.DataInputStream
import java.util.concurrent.atomic.AtomicBoolean

import scala.jdk.CollectionConverters._

import org.apache.arrow.vector.VectorSchemaRoot
import org.apache.arrow.vector.ipc.ArrowStreamReader

import org.apache.spark.{SparkEnv, TaskContext}
import org.apache.spark.api.python.{BasePythonRunner, PythonWorker, SpecialLengths}
import org.apache.spark.sql.execution.metric.SQLMetric
import org.apache.spark.sql.types.StructType
import org.apache.spark.sql.util.ArrowUtils
import org.apache.spark.sql.vectorized.{ArrowColumnVector, ColumnarBatch, ColumnVector}

/**
 * A trait that can be mixed-in with [[BasePythonRunner]]. It implements the logic from
 * Python (Arrow) to JVM (output type being deserialized from ColumnarBatch).
 */
private[python] trait PythonArrowOutput[OUT <: AnyRef] { self: BasePythonRunner[_, OUT] =>

  protected def pythonMetrics: Map[String, SQLMetric]

  protected def handleMetadataAfterExec(stream: DataInputStream): Unit = { }

  protected def deserializeColumnarBatch(batch: ColumnarBatch, schema: StructType): OUT

  protected def newReaderIterator(
      stream: DataInputStream,
      writer: Writer,
      startTime: Long,
      env: SparkEnv,
      worker: PythonWorker,
<<<<<<< HEAD
      pid: Option[Int],
=======
      pid: Option[Long],
>>>>>>> 54d5087c
      releasedOrClosed: AtomicBoolean,
      context: TaskContext): Iterator[OUT] = {

    new ReaderIterator(
      stream, writer, startTime, env, worker, pid, releasedOrClosed, context) {

      private val allocator = ArrowUtils.rootAllocator.newChildAllocator(
        s"stdin reader for $pythonExec", 0, Long.MaxValue)

      private var reader: ArrowStreamReader = _
      private var root: VectorSchemaRoot = _
      private var schema: StructType = _
      private var vectors: Array[ColumnVector] = _

      context.addTaskCompletionListener[Unit] { _ =>
        if (reader != null) {
          reader.close(false)
        }
        allocator.close()
      }

      private var batchLoaded = true

      protected override def handleEndOfDataSection(): Unit = {
        handleMetadataAfterExec(stream)
        super.handleEndOfDataSection()
      }

      protected override def read(): OUT = {
        if (writer.exception.isDefined) {
          throw writer.exception.get
        }
        try {
          if (reader != null && batchLoaded) {
            val bytesReadStart = reader.bytesRead()
            batchLoaded = reader.loadNextBatch()
            if (batchLoaded) {
              val batch = new ColumnarBatch(vectors)
              val rowCount = root.getRowCount
              batch.setNumRows(root.getRowCount)
              val bytesReadEnd = reader.bytesRead()
              pythonMetrics("pythonNumRowsReceived") += rowCount
              pythonMetrics("pythonDataReceived") += bytesReadEnd - bytesReadStart
              deserializeColumnarBatch(batch, schema)
            } else {
              reader.close(false)
              allocator.close()
              // Reach end of stream. Call `read()` again to read control data.
              read()
            }
          } else {
            stream.readInt() match {
              case SpecialLengths.START_ARROW_STREAM =>
                reader = new ArrowStreamReader(stream, allocator)
                root = reader.getVectorSchemaRoot()
                schema = ArrowUtils.fromArrowSchema(root.getSchema())
                vectors = root.getFieldVectors().asScala.map { vector =>
                  new ArrowColumnVector(vector)
                }.toArray[ColumnVector]
                read()
              case SpecialLengths.TIMING_DATA =>
                handleTimingData()
                read()
              case SpecialLengths.PYTHON_EXCEPTION_THROWN =>
                throw handlePythonException()
              case SpecialLengths.END_OF_DATA_SECTION =>
                handleEndOfDataSection()
                null.asInstanceOf[OUT]
            }
          }
        } catch handleException
      }
    }
  }
}

private[python] trait BasicPythonArrowOutput extends PythonArrowOutput[ColumnarBatch] {
  self: BasePythonRunner[_, ColumnarBatch] =>

  protected def deserializeColumnarBatch(
      batch: ColumnarBatch,
      schema: StructType): ColumnarBatch = batch
}<|MERGE_RESOLUTION|>--- conflicted
+++ resolved
@@ -49,11 +49,7 @@
       startTime: Long,
       env: SparkEnv,
       worker: PythonWorker,
-<<<<<<< HEAD
-      pid: Option[Int],
-=======
       pid: Option[Long],
->>>>>>> 54d5087c
       releasedOrClosed: AtomicBoolean,
       context: TaskContext): Iterator[OUT] = {
 
