/*
 * Licensed to the Apache Software Foundation (ASF) under one or more
 * contributor license agreements.  See the NOTICE file distributed with
 * this work for additional information regarding copyright ownership.
 * The ASF licenses this file to You under the Apache License, Version 2.0
 * (the "License"); you may not use this file except in compliance with
 * the License.  You may obtain a copy of the License at
 *
 *    http://www.apache.org/licenses/LICENSE-2.0
 *
 * Unless required by applicable law or agreed to in writing, software
 * distributed under the License is distributed on an "AS IS" BASIS,
 * WITHOUT WARRANTIES OR CONDITIONS OF ANY KIND, either express or implied.
 * See the License for the specific language governing permissions and
 * limitations under the License.
 */

package org.apache.spark.sql.execution.datasources.jdbc

import java.sql.{Connection, DriverManager}
import java.util.{Locale, Properties}

import org.apache.commons.io.FilenameUtils

import org.apache.spark.SparkFiles
import org.apache.spark.internal.Logging
import org.apache.spark.sql.catalyst.util.CaseInsensitiveMap
import org.apache.spark.sql.errors.QueryExecutionErrors
import org.apache.spark.sql.internal.SQLConf
import org.apache.spark.sql.types.TimestampNTZType

/**
 * Options for the JDBC data source.
 */
class JDBCOptions(
    val parameters: CaseInsensitiveMap[String])
  extends Serializable with Logging {

  import JDBCOptions._

  def this(parameters: Map[String, String]) = this(CaseInsensitiveMap(parameters))

  def this(url: String, table: String, parameters: Map[String, String]) = {
    this(CaseInsensitiveMap(parameters ++ Map(
      JDBCOptions.JDBC_URL -> url,
      JDBCOptions.JDBC_TABLE_NAME -> table)))
  }

  /**
   * Returns a property with all options.
   */
  val asProperties: Properties = {
    val properties = new Properties()
    parameters.originalMap.foreach { case (k, v) => properties.setProperty(k, v) }
    properties
  }

  /**
   * Returns a property with all options except Spark internal data source options like `url`,
   * `dbtable`, and `numPartition`. This should be used when invoking JDBC API like `Driver.connect`
   * because each DBMS vendor has its own property list for JDBC driver. See SPARK-17776.
   */
  val asConnectionProperties: Properties = {
    val properties = new Properties()
    parameters.originalMap.filterKeys(key => !jdbcOptionNames(key.toLowerCase(Locale.ROOT)))
      .foreach { case (k, v) => properties.setProperty(k, v) }
    properties
  }

  // ------------------------------------------------------------
  // Required parameters
  // ------------------------------------------------------------
  require(parameters.isDefinedAt(JDBC_URL), s"Option '$JDBC_URL' is required.")
  // a JDBC URL
  val url = parameters(JDBC_URL)
  // table name or a table subquery.
  val tableOrQuery = (parameters.get(JDBC_TABLE_NAME), parameters.get(JDBC_QUERY_STRING)) match {
    case (Some(name), Some(subquery)) =>
      throw QueryExecutionErrors.cannotSpecifyBothJdbcTableNameAndQueryError(
        JDBC_TABLE_NAME, JDBC_QUERY_STRING)
    case (None, None) =>
      throw QueryExecutionErrors.missingJdbcTableNameAndQueryError(
        JDBC_TABLE_NAME, JDBC_QUERY_STRING)
    case (Some(name), None) =>
      if (name.isEmpty) {
        throw QueryExecutionErrors.emptyOptionError(JDBC_TABLE_NAME)
      } else {
        name.trim
      }
    case (None, Some(subquery)) =>
      if (subquery.isEmpty) {
        throw QueryExecutionErrors.emptyOptionError(JDBC_QUERY_STRING)
      } else {
        s"(${subquery}) SPARK_GEN_SUBQ_${curId.getAndIncrement()}"
      }
  }

  // ------------------------------------------------------------
  // Optional parameters
  // ------------------------------------------------------------
  val driverClass = {
    val userSpecifiedDriverClass = parameters.get(JDBC_DRIVER_CLASS)
    userSpecifiedDriverClass.foreach(DriverRegistry.register)

    // Performing this part of the logic on the driver guards against the corner-case where the
    // driver returned for a URL is different on the driver and executors due to classpath
    // differences.
    userSpecifiedDriverClass.getOrElse {
      DriverManager.getDriver(url).getClass.getCanonicalName
    }
  }

  // the number of partitions
  val numPartitions = parameters.get(JDBC_NUM_PARTITIONS).map(_.toInt)

  // the number of seconds the driver will wait for a Statement object to execute to the given
  // number of seconds. Zero means there is no limit.
  val queryTimeout = parameters.getOrElse(JDBC_QUERY_TIMEOUT, "0").toInt

  // ------------------------------------------------------------
  // Optional parameters only for reading
  // ------------------------------------------------------------
  // the column used to partition
  val partitionColumn = parameters.get(JDBC_PARTITION_COLUMN)
  // the lower bound of partition column
  val lowerBound = parameters.get(JDBC_LOWER_BOUND)
  // the upper bound of the partition column
  val upperBound = parameters.get(JDBC_UPPER_BOUND)
  // numPartitions is also used for data source writing
  require((partitionColumn.isEmpty && lowerBound.isEmpty && upperBound.isEmpty) ||
    (partitionColumn.isDefined && lowerBound.isDefined && upperBound.isDefined &&
      numPartitions.isDefined),
    s"When reading JDBC data sources, users need to specify all or none for the following " +
      s"options: '$JDBC_PARTITION_COLUMN', '$JDBC_LOWER_BOUND', '$JDBC_UPPER_BOUND', " +
      s"and '$JDBC_NUM_PARTITIONS'")

  require(!(parameters.get(JDBC_QUERY_STRING).isDefined && partitionColumn.isDefined),
    s"""
       |Options '$JDBC_QUERY_STRING' and '$JDBC_PARTITION_COLUMN' can not be specified together.
       |Please define the query using `$JDBC_TABLE_NAME` option instead and make sure to qualify
       |the partition columns using the supplied subquery alias to resolve any ambiguity.
       |Example :
       |spark.read.format("jdbc")
       |  .option("url", jdbcUrl)
       |  .option("dbtable", "(select c1, c2 from t1) as subq")
       |  .option("partitionColumn", "c1")
       |  .option("lowerBound", "1")
       |  .option("upperBound", "100")
       |  .option("numPartitions", "3")
       |  .load()
     """.stripMargin
  )

  val fetchSize = parameters.getOrElse(JDBC_BATCH_FETCH_SIZE, "0").toInt

  // ------------------------------------------------------------
  // Optional parameters only for writing
  // ------------------------------------------------------------
  // if to truncate the table from the JDBC database
  val isTruncate = parameters.getOrElse(JDBC_TRUNCATE, "false").toBoolean

  val isCascadeTruncate: Option[Boolean] = parameters.get(JDBC_CASCADE_TRUNCATE).map(_.toBoolean)
  // the create table option , which can be table_options or partition_options.
  // E.g., "CREATE TABLE t (name string) ENGINE=InnoDB DEFAULT CHARSET=utf8"
  // TODO: to reuse the existing partition parameters for those partition specific options
  val createTableOptions = parameters.getOrElse(JDBC_CREATE_TABLE_OPTIONS, "")
  val createTableColumnTypes = parameters.get(JDBC_CREATE_TABLE_COLUMN_TYPES)
  val customSchema = parameters.get(JDBC_CUSTOM_DATAFRAME_COLUMN_TYPES)

  val batchSize = {
    val size = parameters.getOrElse(JDBC_BATCH_INSERT_SIZE, "1000").toInt
    require(size >= 1,
      s"Invalid value `${size.toString}` for parameter " +
        s"`$JDBC_BATCH_INSERT_SIZE`. The minimum value is 1.")
    size
  }
  val isolationLevel =
    parameters.getOrElse(JDBC_TXN_ISOLATION_LEVEL, "READ_UNCOMMITTED") match {
      case "NONE" => Connection.TRANSACTION_NONE
      case "READ_UNCOMMITTED" => Connection.TRANSACTION_READ_UNCOMMITTED
      case "READ_COMMITTED" => Connection.TRANSACTION_READ_COMMITTED
      case "REPEATABLE_READ" => Connection.TRANSACTION_REPEATABLE_READ
      case "SERIALIZABLE" => Connection.TRANSACTION_SERIALIZABLE
      case other => throw QueryExecutionErrors.invalidJdbcTxnIsolationLevelError(
        JDBC_TXN_ISOLATION_LEVEL, other)
    }
  // An option to execute custom SQL before fetching data from the remote DB
  val sessionInitStatement = parameters.get(JDBC_SESSION_INIT_STATEMENT)

  // An option to allow/disallow pushing down predicate into JDBC data source
  val pushDownPredicate = parameters.getOrElse(JDBC_PUSHDOWN_PREDICATE, "true").toBoolean

  // An option to allow/disallow pushing down aggregate into JDBC data source
  // This only applies to Data Source V2 JDBC
  val pushDownAggregate = parameters.getOrElse(JDBC_PUSHDOWN_AGGREGATE, "true").toBoolean

  // An option to allow/disallow pushing down LIMIT into V2 JDBC data source
  // This only applies to Data Source V2 JDBC
  val pushDownLimit = parameters.getOrElse(JDBC_PUSHDOWN_LIMIT, "true").toBoolean

  // An option to allow/disallow pushing down OFFSET into V2 JDBC data source
  // This only applies to Data Source V2 JDBC
  val pushDownOffset = parameters.getOrElse(JDBC_PUSHDOWN_OFFSET, "true").toBoolean

  // An option to allow/disallow pushing down TABLESAMPLE into JDBC data source
  // This only applies to Data Source V2 JDBC
  val pushDownTableSample = parameters.getOrElse(JDBC_PUSHDOWN_TABLESAMPLE, "true").toBoolean

  // The local path of user's keytab file, which is assumed to be pre-uploaded to all nodes either
  // by --files option of spark-submit or manually
  val keytab = {
    val keytabParam = parameters.getOrElse(JDBC_KEYTAB, null)
    if (keytabParam != null && FilenameUtils.getPath(keytabParam).isEmpty) {
      val result = SparkFiles.get(keytabParam)
      logDebug(s"Keytab path not found, assuming --files, file name used on executor: $result")
      result
    } else {
      logDebug("Keytab path found, assuming manual upload")
      keytabParam
    }
  }
  // The principal name of user's keytab file
  val principal = parameters.getOrElse(JDBC_PRINCIPAL, null)

  val tableComment = parameters.getOrElse(JDBC_TABLE_COMMENT, "")

  val refreshKrb5Config = parameters.getOrElse(JDBC_REFRESH_KRB5_CONFIG, "false").toBoolean

  // User specified JDBC connection provider name
  val connectionProviderName = parameters.get(JDBC_CONNECTION_PROVIDER)

  // The prefix that is added to the query sent to the JDBC database.
  // This is required to support some complex queries with some JDBC databases.
  val prepareQuery = parameters.get(JDBC_PREPARE_QUERY).map(_ + " ").getOrElse("")

  // Infers timestamp values as TimestampNTZ type when reading data.
  val preferTimestampNTZ =
    parameters
      .get(JDBC_PREFER_TIMESTAMP_NTZ)
      .map(_.toBoolean)
      .getOrElse(SQLConf.get.timestampType == TimestampNTZType)
<<<<<<< HEAD
=======

  override def hashCode: Int = this.parameters.hashCode()

  override def equals(other: Any): Boolean = other match {
    case otherOption: JDBCOptions =>
      otherOption.parameters.equals(this.parameters)
    case _ => false
  }
>>>>>>> 54d5087c
}

class JdbcOptionsInWrite(
    override val parameters: CaseInsensitiveMap[String])
  extends JDBCOptions(parameters) {

  import JDBCOptions._

  def this(parameters: Map[String, String]) = this(CaseInsensitiveMap(parameters))

  def this(url: String, table: String, parameters: Map[String, String]) = {
    this(CaseInsensitiveMap(parameters ++ Map(
      JDBCOptions.JDBC_URL -> url,
      JDBCOptions.JDBC_TABLE_NAME -> table)))
  }

  require(
    parameters.get(JDBC_TABLE_NAME).isDefined,
    s"Option '$JDBC_TABLE_NAME' is required. " +
      s"Option '$JDBC_QUERY_STRING' is not applicable while writing.")

  val table = parameters(JDBC_TABLE_NAME)
}

object JDBCOptions {
  private val curId = new java.util.concurrent.atomic.AtomicLong(0L)
  private val jdbcOptionNames = collection.mutable.Set[String]()

  private def newOption(name: String): String = {
    jdbcOptionNames += name.toLowerCase(Locale.ROOT)
    name
  }

  val JDBC_URL = newOption("url")
  val JDBC_TABLE_NAME = newOption("dbtable")
  val JDBC_QUERY_STRING = newOption("query")
  val JDBC_DRIVER_CLASS = newOption("driver")
  val JDBC_PARTITION_COLUMN = newOption("partitionColumn")
  val JDBC_LOWER_BOUND = newOption("lowerBound")
  val JDBC_UPPER_BOUND = newOption("upperBound")
  val JDBC_NUM_PARTITIONS = newOption("numPartitions")
  val JDBC_QUERY_TIMEOUT = newOption("queryTimeout")
  val JDBC_BATCH_FETCH_SIZE = newOption("fetchsize")
  val JDBC_TRUNCATE = newOption("truncate")
  val JDBC_CASCADE_TRUNCATE = newOption("cascadeTruncate")
  val JDBC_CREATE_TABLE_OPTIONS = newOption("createTableOptions")
  val JDBC_CREATE_TABLE_COLUMN_TYPES = newOption("createTableColumnTypes")
  val JDBC_CUSTOM_DATAFRAME_COLUMN_TYPES = newOption("customSchema")
  val JDBC_BATCH_INSERT_SIZE = newOption("batchsize")
  val JDBC_TXN_ISOLATION_LEVEL = newOption("isolationLevel")
  val JDBC_SESSION_INIT_STATEMENT = newOption("sessionInitStatement")
  val JDBC_PUSHDOWN_PREDICATE = newOption("pushDownPredicate")
  val JDBC_PUSHDOWN_AGGREGATE = newOption("pushDownAggregate")
  val JDBC_PUSHDOWN_LIMIT = newOption("pushDownLimit")
  val JDBC_PUSHDOWN_OFFSET = newOption("pushDownOffset")
  val JDBC_PUSHDOWN_TABLESAMPLE = newOption("pushDownTableSample")
  val JDBC_KEYTAB = newOption("keytab")
  val JDBC_PRINCIPAL = newOption("principal")
  val JDBC_TABLE_COMMENT = newOption("tableComment")
  val JDBC_REFRESH_KRB5_CONFIG = newOption("refreshKrb5Config")
  val JDBC_CONNECTION_PROVIDER = newOption("connectionProvider")
  val JDBC_PREPARE_QUERY = newOption("prepareQuery")
  val JDBC_PREFER_TIMESTAMP_NTZ = newOption("preferTimestampNTZ")
}<|MERGE_RESOLUTION|>--- conflicted
+++ resolved
@@ -239,8 +239,6 @@
       .get(JDBC_PREFER_TIMESTAMP_NTZ)
       .map(_.toBoolean)
       .getOrElse(SQLConf.get.timestampType == TimestampNTZType)
-<<<<<<< HEAD
-=======
 
   override def hashCode: Int = this.parameters.hashCode()
 
@@ -249,7 +247,6 @@
       otherOption.parameters.equals(this.parameters)
     case _ => false
   }
->>>>>>> 54d5087c
 }
 
 class JdbcOptionsInWrite(
