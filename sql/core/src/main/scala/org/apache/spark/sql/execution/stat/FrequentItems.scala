--- conflicted
+++ resolved
@@ -122,11 +122,7 @@
       input: mutable.Map[Any, Long]): mutable.Map[Any, Long] = {
     val otherIter = input.iterator
     while (otherIter.hasNext) {
-<<<<<<< HEAD
-      val (key, count) = otherIter.next
-=======
       val (key, count) = otherIter.next()
->>>>>>> ecee7133
       add(buffer, key, count)
     }
     buffer
