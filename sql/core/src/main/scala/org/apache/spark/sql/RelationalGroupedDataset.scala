--- conflicted
+++ resolved
@@ -35,10 +35,6 @@
 import org.apache.spark.sql.catalyst.util.toPrettySQL
 import org.apache.spark.sql.errors.{QueryCompilationErrors, QueryExecutionErrors}
 import org.apache.spark.sql.execution.QueryExecution
-<<<<<<< HEAD
-import org.apache.spark.sql.execution.aggregate.TypedAggregateExpression
-=======
->>>>>>> 54d5087c
 import org.apache.spark.sql.streaming.OutputMode
 import org.apache.spark.sql.types.{NumericType, StructType}
 
@@ -467,11 +463,7 @@
               Literal.apply(v)
             } catch {
               case _: SparkRuntimeException =>
-<<<<<<< HEAD
-                throw QueryExecutionErrors.pivotColumnUnsupportedError(v, pivotColumn.expr.dataType)
-=======
                 throw QueryExecutionErrors.pivotColumnUnsupportedError(v, pivotColumn.expr)
->>>>>>> 54d5087c
             }
         })
         new RelationalGroupedDataset(
@@ -713,14 +705,8 @@
 
   private def alias(expr: Expression): NamedExpression = expr match {
     case expr: NamedExpression => expr
-<<<<<<< HEAD
-    case a: AggregateExpression if a.aggregateFunction.isInstanceOf[TypedAggregateExpression] =>
-      UnresolvedAlias(a, Some(Column.generateAlias))
-    case u: UnresolvedFunction => UnresolvedAlias(expr, None)
-=======
     case a: AggregateExpression => UnresolvedAlias(a, Some(Column.generateAlias))
     case _ if !expr.resolved => UnresolvedAlias(expr, None)
->>>>>>> 54d5087c
     case expr: Expression => Alias(expr, toPrettySQL(expr))()
   }
 
