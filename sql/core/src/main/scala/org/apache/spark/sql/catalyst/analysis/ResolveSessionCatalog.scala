/*
 * Licensed to the Apache Software Foundation (ASF) under one or more
 * contributor license agreements.  See the NOTICE file distributed with
 * this work for additional information regarding copyright ownership.
 * The ASF licenses this file to You under the Apache License, Version 2.0
 * (the "License"); you may not use this file except in compliance with
 * the License.  You may obtain a copy of the License at
 *
 *    http://www.apache.org/licenses/LICENSE-2.0
 *
 * Unless required by applicable law or agreed to in writing, software
 * distributed under the License is distributed on an "AS IS" BASIS,
 * WITHOUT WARRANTIES OR CONDITIONS OF ANY KIND, either express or implied.
 * See the License for the specific language governing permissions and
 * limitations under the License.
 */

package org.apache.spark.sql.catalyst.analysis

import org.apache.commons.lang3.StringUtils

import org.apache.spark.sql.SaveMode
import org.apache.spark.sql.catalyst.{FunctionIdentifier, TableIdentifier}
import org.apache.spark.sql.catalyst.catalog.{CatalogStorageFormat, CatalogTable, CatalogTableType, CatalogUtils}
import org.apache.spark.sql.catalyst.expressions.{Alias, Attribute}
import org.apache.spark.sql.catalyst.plans.logical._
import org.apache.spark.sql.catalyst.rules.Rule
import org.apache.spark.sql.catalyst.util.{quoteIfNeeded, toPrettySQL, ResolveDefaultColumns => DefaultCols}
import org.apache.spark.sql.catalyst.util.ResolveDefaultColumns._
import org.apache.spark.sql.connector.catalog.{CatalogManager, CatalogV2Util, LookupCatalog, SupportsNamespaces, V1Table}
import org.apache.spark.sql.connector.expressions.Transform
import org.apache.spark.sql.errors.{QueryCompilationErrors, QueryExecutionErrors}
import org.apache.spark.sql.execution.command._
import org.apache.spark.sql.execution.datasources.{CreateTable => CreateTableV1, DataSource}
import org.apache.spark.sql.execution.datasources.v2.FileDataSourceV2
import org.apache.spark.sql.internal.{HiveSerDe, SQLConf}
import org.apache.spark.sql.internal.connector.V1Function
import org.apache.spark.sql.types.{MetadataBuilder, StructField, StructType}

/**
 * Converts resolved v2 commands to v1 if the catalog is the session catalog. Since the v2 commands
 * are resolved, the referred tables/views/functions are resolved as well. This rule uses qualified
 * identifiers to construct the v1 commands, so that v1 commands do not need to qualify identifiers
 * again, which may lead to inconsistent behavior if the current database is changed in the middle.
 */
class ResolveSessionCatalog(val catalogManager: CatalogManager)
  extends Rule[LogicalPlan] with LookupCatalog {
  import org.apache.spark.sql.connector.catalog.CatalogV2Implicits._
  import org.apache.spark.sql.connector.catalog.CatalogV2Util._
  import org.apache.spark.sql.execution.datasources.v2.DataSourceV2Implicits._

  override def apply(plan: LogicalPlan): LogicalPlan = plan.resolveOperatorsUp {
    case AddColumns(ResolvedV1TableIdentifier(ident), cols) =>
      cols.foreach { c =>
        if (c.name.length > 1) {
          throw QueryCompilationErrors.unsupportedTableOperationError(
            ident, "ADD COLUMN with qualified column")
        }
        if (!c.nullable) {
          throw QueryCompilationErrors.addColumnWithV1TableCannotSpecifyNotNullError
        }
      }
      AlterTableAddColumnsCommand(ident, cols.map(convertToStructField))

    case ReplaceColumns(ResolvedV1TableIdentifier(ident), _) =>
      throw QueryCompilationErrors.unsupportedTableOperationError(ident, "REPLACE COLUMNS")

    case a @ AlterColumn(ResolvedTable(catalog, ident, table: V1Table, _), _, _, _, _, _, _)
        if isSessionCatalog(catalog) =>
      if (a.column.name.length > 1) {
        throw QueryCompilationErrors.unsupportedTableOperationError(
          catalog, ident, "ALTER COLUMN with qualified column")
      }
      if (a.nullable.isDefined) {
        throw QueryCompilationErrors.alterColumnWithV1TableCannotSpecifyNotNullError
      }
      if (a.position.isDefined) {
        throw QueryCompilationErrors.unsupportedTableOperationError(
<<<<<<< HEAD
          catalog, ident, "ALTER COLUMN ... FIRST | ALTER")
=======
          catalog, ident, "ALTER COLUMN ... FIRST | AFTER")
>>>>>>> 54d5087c
      }
      val builder = new MetadataBuilder
      // Add comment to metadata
      a.comment.map(c => builder.putString("comment", c))
      val colName = a.column.name(0)
      val dataType = a.dataType.getOrElse {
        table.schema.findNestedField(Seq(colName), resolver = conf.resolver)
          .map(_._2.dataType)
          .getOrElse {
            throw QueryCompilationErrors.alterColumnCannotFindColumnInV1TableError(
              quoteIfNeeded(colName), table)
          }
      }
      // Add the current default column value string (if any) to the column metadata.
      a.setDefaultExpression.map { c => builder.putString(CURRENT_DEFAULT_COLUMN_METADATA_KEY, c) }
      val newColumn = StructField(
        colName,
        dataType,
        nullable = true,
        builder.build())
      AlterTableChangeColumnCommand(table.catalogTable.identifier, colName, newColumn)

    case RenameColumn(ResolvedV1TableIdentifier(ident), _, _) =>
      throw QueryCompilationErrors.unsupportedTableOperationError(ident, "RENAME COLUMN")

    case DropColumns(ResolvedV1TableIdentifier(ident), _, _) =>
      throw QueryCompilationErrors.unsupportedTableOperationError(ident, "DROP COLUMN")

    case SetTableProperties(ResolvedV1TableIdentifier(ident), props) =>
      AlterTableSetPropertiesCommand(ident, props, isView = false)

    case UnsetTableProperties(ResolvedV1TableIdentifier(ident), keys, ifExists) =>
      AlterTableUnsetPropertiesCommand(ident, keys, ifExists, isView = false)

    case SetViewProperties(ResolvedViewIdentifier(ident), props) =>
      AlterTableSetPropertiesCommand(ident, props, isView = true)

    case UnsetViewProperties(ResolvedViewIdentifier(ident), keys, ifExists) =>
      AlterTableUnsetPropertiesCommand(ident, keys, ifExists, isView = true)

    case DescribeNamespace(DatabaseInSessionCatalog(db), extended, output) if conf.useV1Command =>
      DescribeDatabaseCommand(db, extended, output)

    case SetNamespaceProperties(DatabaseInSessionCatalog(db), properties) if conf.useV1Command =>
      AlterDatabasePropertiesCommand(db, properties)

    case SetNamespaceLocation(DatabaseInSessionCatalog(db), location) if conf.useV1Command =>
      if (StringUtils.isEmpty(location)) {
        throw QueryExecutionErrors.invalidEmptyLocationError(location)
      }
      AlterDatabaseSetLocationCommand(db, location)

    case RenameTable(ResolvedV1TableOrViewIdentifier(oldIdent), newName, isView) =>
      AlterTableRenameCommand(oldIdent, newName.asTableIdentifier, isView)

    // Use v1 command to describe (temp) view, as v2 catalog doesn't support view yet.
    case DescribeRelation(
         ResolvedV1TableOrViewIdentifier(ident), partitionSpec, isExtended, output) =>
      DescribeTableCommand(ident, partitionSpec, isExtended, output)

    case DescribeColumn(
         ResolvedViewIdentifier(ident), column: UnresolvedAttribute, isExtended, output) =>
      // For views, the column will not be resolved by `ResolveReferences` because
      // `ResolvedView` stores only the identifier.
      DescribeColumnCommand(ident, column.nameParts, isExtended, output)

    case DescribeColumn(ResolvedV1TableIdentifier(ident), column, isExtended, output) =>
      column match {
        case u: UnresolvedAttribute =>
          throw QueryCompilationErrors.columnNotFoundError(u.name)
        case a: Attribute =>
          DescribeColumnCommand(ident, a.qualifier :+ a.name, isExtended, output)
        case Alias(child, _) =>
          throw QueryCompilationErrors.commandNotSupportNestedColumnError(
            "DESC TABLE COLUMN", toPrettySQL(child))
        case _ =>
          throw new IllegalStateException(s"[BUG] unexpected column expression: $column")
      }

    // For CREATE TABLE [AS SELECT], we should use the v1 command if the catalog is resolved to the
    // session catalog and the table provider is not v2.
    case c @ CreateTable(ResolvedV1Identifier(ident), _, _, tableSpec: TableSpec, _) =>
      val (storageFormat, provider) = getStorageFormatAndProvider(
        c.tableSpec.provider, tableSpec.options, c.tableSpec.location, c.tableSpec.serde,
        ctas = false)
      if (!isV2Provider(provider)) {
        constructV1TableCmd(None, c.tableSpec, ident, c.tableSchema, c.partitioning,
          c.ignoreIfExists, storageFormat, provider)
      } else {
        c
      }

    case c @ CreateTableAsSelect(
        ResolvedV1Identifier(ident), _, _, tableSpec: TableSpec, writeOptions, _, _) =>
      val (storageFormat, provider) = getStorageFormatAndProvider(
        c.tableSpec.provider,
        tableSpec.options ++ writeOptions,
        c.tableSpec.location,
        c.tableSpec.serde,
        ctas = true)

      if (!isV2Provider(provider)) {
        constructV1TableCmd(Some(c.query), c.tableSpec, ident, new StructType, c.partitioning,
          c.ignoreIfExists, storageFormat, provider)
      } else {
        c
      }

    case RefreshTable(ResolvedV1TableOrViewIdentifier(ident)) =>
      RefreshTableCommand(ident)

    // For REPLACE TABLE [AS SELECT], we should fail if the catalog is resolved to the
    // session catalog and the table provider is not v2.
    case c @ ReplaceTable(ResolvedV1Identifier(ident), _, _, _, _) =>
      val provider = c.tableSpec.provider.getOrElse(conf.defaultDataSourceName)
      if (!isV2Provider(provider)) {
        throw QueryCompilationErrors.unsupportedTableOperationError(
          ident, "REPLACE TABLE")
      } else {
        c
      }

    case c @ ReplaceTableAsSelect(ResolvedV1Identifier(ident), _, _, _, _, _, _) =>
      val provider = c.tableSpec.provider.getOrElse(conf.defaultDataSourceName)
      if (!isV2Provider(provider)) {
        throw QueryCompilationErrors.unsupportedTableOperationError(
          ident, "REPLACE TABLE AS SELECT")
      } else {
        c
      }

    case DropTable(ResolvedV1Identifier(ident), ifExists, purge) if conf.useV1Command =>
      DropTableCommand(ident, ifExists, isView = false, purge = purge)

    // v1 DROP TABLE supports temp view.
    case DropTable(ResolvedIdentifier(FakeSystemCatalog, ident), _, _) =>
      DropTempViewCommand(ident)

    case DropView(ResolvedV1Identifier(ident), ifExists) =>
      DropTableCommand(ident, ifExists, isView = true, purge = false)

    case DropView(r @ ResolvedIdentifier(catalog, ident), _) =>
      if (catalog == FakeSystemCatalog) {
        DropTempViewCommand(ident)
      } else {
        throw QueryCompilationErrors.catalogOperationNotSupported(catalog, "views")
      }

    case c @ CreateNamespace(DatabaseNameInSessionCatalog(name), _, _) if conf.useV1Command =>
      val comment = c.properties.get(SupportsNamespaces.PROP_COMMENT)
      val location = c.properties.get(SupportsNamespaces.PROP_LOCATION)
      val newProperties = c.properties -- CatalogV2Util.NAMESPACE_RESERVED_PROPERTIES
      if (location.isDefined && location.get.isEmpty) {
        throw QueryExecutionErrors.invalidEmptyLocationError(location.get)
      }
      CreateDatabaseCommand(name, c.ifNotExists, location, comment, newProperties)

    case d @ DropNamespace(DatabaseInSessionCatalog(db), _, _) if conf.useV1Command =>
      DropDatabaseCommand(db, d.ifExists, d.cascade)

    case ShowTables(DatabaseInSessionCatalog(db), pattern, output) if conf.useV1Command =>
      ShowTablesCommand(Some(db), pattern, output)

    case ShowTableExtended(
        DatabaseInSessionCatalog(db),
        pattern,
        partitionSpec @ (None | Some(UnresolvedPartitionSpec(_, _))),
        output) =>
      val newOutput = if (conf.getConf(SQLConf.LEGACY_KEEP_COMMAND_OUTPUT_SCHEMA)) {
        assert(output.length == 4)
        output.head.withName("database") +: output.tail
      } else {
        output
      }
      val tablePartitionSpec = partitionSpec.map(_.asInstanceOf[UnresolvedPartitionSpec].spec)
      ShowTablesCommand(Some(db), Some(pattern), newOutput, true, tablePartitionSpec)

    // ANALYZE TABLE works on permanent views if the views are cached.
    case AnalyzeTable(ResolvedV1TableOrViewIdentifier(ident), partitionSpec, noScan) =>
      if (partitionSpec.isEmpty) {
        AnalyzeTableCommand(ident, noScan)
      } else {
        AnalyzePartitionCommand(ident, partitionSpec, noScan)
      }

    case AnalyzeTables(DatabaseInSessionCatalog(db), noScan) =>
      AnalyzeTablesCommand(Some(db), noScan)

    case AnalyzeColumn(ResolvedV1TableOrViewIdentifier(ident), columnNames, allColumns) =>
      AnalyzeColumnCommand(ident, columnNames, allColumns)

    case RepairTable(ResolvedV1TableIdentifier(ident), addPartitions, dropPartitions) =>
      RepairTableCommand(ident, addPartitions, dropPartitions)

    case LoadData(ResolvedV1TableIdentifier(ident), path, isLocal, isOverwrite, partition) =>
      LoadDataCommand(
        ident,
        path,
        isLocal,
        isOverwrite,
        partition)

    case ShowCreateTable(ResolvedV1TableOrViewIdentifier(ident), asSerde, output) if asSerde =>
      ShowCreateTableAsSerdeCommand(ident, output)

    // If target is view, force use v1 command
    case ShowCreateTable(ResolvedViewIdentifier(ident), _, output) =>
      ShowCreateTableCommand(ident, output)

    case ShowCreateTable(ResolvedV1TableIdentifier(ident), _, output)
      if conf.useV1Command => ShowCreateTableCommand(ident, output)

    case ShowCreateTable(ResolvedTable(catalog, _, table: V1Table, _), _, output)
        if isSessionCatalog(catalog) && DDLUtils.isHiveTable(table.catalogTable) =>
      ShowCreateTableCommand(table.catalogTable.identifier, output)

    case TruncateTable(ResolvedV1TableIdentifier(ident)) =>
      TruncateTableCommand(ident, None)

    case TruncatePartition(ResolvedV1TableIdentifier(ident), partitionSpec) =>
      TruncateTableCommand(
        ident,
        Seq(partitionSpec).asUnresolvedPartitionSpecs.map(_.spec).headOption)

    case ShowPartitions(
        ResolvedV1TableOrViewIdentifier(ident),
        pattern @ (None | Some(UnresolvedPartitionSpec(_, _))), output) =>
      ShowPartitionsCommand(
        ident,
        output,
        pattern.map(_.asInstanceOf[UnresolvedPartitionSpec].spec))

    case ShowColumns(ResolvedV1TableOrViewIdentifier(ident), ns, output) =>
      val v1TableName = ident
      val resolver = conf.resolver
      val db = ns match {
        case Some(db) if v1TableName.database.exists(!resolver(_, db.head)) =>
          throw QueryCompilationErrors.showColumnsWithConflictDatabasesError(db, v1TableName)
        case _ => ns.map(_.head)
      }
      ShowColumnsCommand(db, v1TableName, output)

    case RecoverPartitions(ResolvedV1TableIdentifier(ident)) =>
      RepairTableCommand(
        ident,
        enableAddPartitions = true,
        enableDropPartitions = false,
        "ALTER TABLE RECOVER PARTITIONS")

    case AddPartitions(ResolvedV1TableIdentifier(ident), partSpecsAndLocs, ifNotExists) =>
      AlterTableAddPartitionCommand(
        ident,
        partSpecsAndLocs.asUnresolvedPartitionSpecs.map(spec => (spec.spec, spec.location)),
        ifNotExists)

    case RenamePartitions(
        ResolvedV1TableIdentifier(ident),
        UnresolvedPartitionSpec(from, _),
        UnresolvedPartitionSpec(to, _)) =>
      AlterTableRenamePartitionCommand(ident, from, to)

    case DropPartitions(
        ResolvedV1TableIdentifier(ident), specs, ifExists, purge) =>
      AlterTableDropPartitionCommand(
        ident,
        specs.asUnresolvedPartitionSpecs.map(_.spec),
        ifExists,
        purge,
        retainData = false)

    case SetTableSerDeProperties(
        ResolvedV1TableIdentifier(ident),
        serdeClassName,
        serdeProperties,
        partitionSpec) =>
      AlterTableSerDePropertiesCommand(
        ident,
        serdeClassName,
        serdeProperties,
        partitionSpec)

    case SetTableLocation(ResolvedV1TableIdentifier(ident), partitionSpec, location) =>
      AlterTableSetLocationCommand(ident, partitionSpec, location)

    case AlterViewAs(ResolvedViewIdentifier(ident), originalText, query) =>
      AlterViewAsCommand(ident, originalText, query)

    case CreateView(ResolvedV1Identifier(ident), userSpecifiedColumns, comment,
        properties, originalText, child, allowExisting, replace) =>
      CreateViewCommand(
        name = ident,
        userSpecifiedColumns = userSpecifiedColumns,
        comment = comment,
        properties = properties,
        originalText = originalText,
        plan = child,
        allowExisting = allowExisting,
        replace = replace,
        viewType = PersistedView)

    case CreateView(ResolvedIdentifier(catalog, _), _, _, _, _, _, _, _) =>
      throw QueryCompilationErrors.missingCatalogAbilityError(catalog, "views")

    case ShowViews(ns: ResolvedNamespace, pattern, output) =>
      ns match {
        case DatabaseInSessionCatalog(db) => ShowViewsCommand(db, pattern, output)
        case _ =>
          throw QueryCompilationErrors.missingCatalogAbilityError(ns.catalog, "views")
      }

    // If target is view, force use v1 command
    case ShowTableProperties(ResolvedViewIdentifier(ident), propertyKey, output) =>
      ShowTablePropertiesCommand(ident, propertyKey, output)

    case ShowTableProperties(ResolvedV1TableIdentifier(ident), propertyKey, output)
        if conf.useV1Command =>
      ShowTablePropertiesCommand(ident, propertyKey, output)

    case DescribeFunction(ResolvedNonPersistentFunc(_, V1Function(info)), extended) =>
      DescribeFunctionCommand(info, extended)

    case DescribeFunction(ResolvedPersistentFunc(catalog, _, func), extended) =>
      if (isSessionCatalog(catalog)) {
        DescribeFunctionCommand(func.asInstanceOf[V1Function].info, extended)
      } else {
        throw QueryCompilationErrors.missingCatalogAbilityError(catalog, "functions")
      }

    case ShowFunctions(DatabaseInSessionCatalog(db), userScope, systemScope, pattern, output) =>
      ShowFunctionsCommand(db, pattern, userScope, systemScope, output)

    case DropFunction(ResolvedPersistentFunc(catalog, identifier, _), ifExists) =>
      if (isSessionCatalog(catalog)) {
        val funcIdentifier = catalogManager.v1SessionCatalog.qualifyIdentifier(
          identifier.asFunctionIdentifier)
        DropFunctionCommand(funcIdentifier, ifExists, false)
      } else {
        throw QueryCompilationErrors.missingCatalogAbilityError(catalog, "DROP FUNCTION")
      }

    case RefreshFunction(ResolvedPersistentFunc(catalog, identifier, _)) =>
      if (isSessionCatalog(catalog)) {
        val funcIdentifier = catalogManager.v1SessionCatalog.qualifyIdentifier(
          identifier.asFunctionIdentifier)
        RefreshFunctionCommand(funcIdentifier.database, funcIdentifier.funcName)
      } else {
        throw QueryCompilationErrors.missingCatalogAbilityError(catalog, "REFRESH FUNCTION")
      }

    case CreateFunction(ResolvedV1Identifier(ident), className, resources, ifExists, replace) =>
      CreateFunctionCommand(
        FunctionIdentifier(ident.table, ident.database, ident.catalog),
        className,
        resources,
        false,
        ifExists,
        replace)

    case CreateFunction(ResolvedIdentifier(catalog, _), _, _, _, _) =>
      throw QueryCompilationErrors.missingCatalogAbilityError(catalog, "CREATE FUNCTION")
  }

  private def constructV1TableCmd(
      query: Option[LogicalPlan],
      tableSpec: TableSpecBase,
      ident: TableIdentifier,
      tableSchema: StructType,
      partitioning: Seq[Transform],
      ignoreIfExists: Boolean,
      storageFormat: CatalogStorageFormat,
      provider: String): CreateTableV1 = {
    val tableDesc = buildCatalogTable(
      ident, tableSchema, partitioning, tableSpec.properties, provider,
      tableSpec.location, tableSpec.comment, storageFormat, tableSpec.external)
    val mode = if (ignoreIfExists) SaveMode.Ignore else SaveMode.ErrorIfExists
    CreateTableV1(tableDesc, mode, query)
  }

  private def getStorageFormatAndProvider(
      provider: Option[String],
      options: Map[String, String],
      location: Option[String],
      maybeSerdeInfo: Option[SerdeInfo],
      ctas: Boolean): (CatalogStorageFormat, String) = {
    val nonHiveStorageFormat = CatalogStorageFormat.empty.copy(
      locationUri = location.map(CatalogUtils.stringToURI),
      properties = options)
    val defaultHiveStorage = HiveSerDe.getDefaultStorage(conf).copy(
      locationUri = location.map(CatalogUtils.stringToURI),
      properties = options)

    if (provider.isDefined) {
      // The parser guarantees that USING and STORED AS/ROW FORMAT won't co-exist.
      if (maybeSerdeInfo.isDefined) {
        throw QueryCompilationErrors.cannotCreateTableWithBothProviderAndSerdeError(
          provider, maybeSerdeInfo)
      }
      (nonHiveStorageFormat, provider.get)
    } else if (maybeSerdeInfo.isDefined) {
      val serdeInfo = maybeSerdeInfo.get
      SerdeInfo.checkSerdePropMerging(serdeInfo.serdeProperties, defaultHiveStorage.properties)
      val storageFormat = if (serdeInfo.storedAs.isDefined) {
        // If `STORED AS fileFormat` is used, infer inputFormat, outputFormat and serde from it.
        HiveSerDe.sourceToSerDe(serdeInfo.storedAs.get) match {
          case Some(hiveSerde) =>
            defaultHiveStorage.copy(
              inputFormat = hiveSerde.inputFormat.orElse(defaultHiveStorage.inputFormat),
              outputFormat = hiveSerde.outputFormat.orElse(defaultHiveStorage.outputFormat),
              // User specified serde takes precedence over the one inferred from file format.
              serde = serdeInfo.serde.orElse(hiveSerde.serde).orElse(defaultHiveStorage.serde),
              properties = serdeInfo.serdeProperties ++ defaultHiveStorage.properties)
          case _ => throw QueryCompilationErrors.invalidFileFormatForStoredAsError(serdeInfo)
        }
      } else {
        defaultHiveStorage.copy(
          inputFormat =
            serdeInfo.formatClasses.map(_.input).orElse(defaultHiveStorage.inputFormat),
          outputFormat =
            serdeInfo.formatClasses.map(_.output).orElse(defaultHiveStorage.outputFormat),
          serde = serdeInfo.serde.orElse(defaultHiveStorage.serde),
          properties = serdeInfo.serdeProperties ++ defaultHiveStorage.properties)
      }
      (storageFormat, DDLUtils.HIVE_PROVIDER)
    } else {
      // If neither USING nor STORED AS/ROW FORMAT is specified, we create native data source
      // tables if:
      //   1. `LEGACY_CREATE_HIVE_TABLE_BY_DEFAULT` is false, or
      //   2. It's a CTAS and `conf.convertCTAS` is true.
      val createHiveTableByDefault = conf.getConf(SQLConf.LEGACY_CREATE_HIVE_TABLE_BY_DEFAULT)
      if (!createHiveTableByDefault || (ctas && conf.convertCTAS)) {
        (nonHiveStorageFormat, conf.defaultDataSourceName)
      } else {
        logWarning("A Hive serde table will be created as there is no table provider " +
          s"specified. You can set ${SQLConf.LEGACY_CREATE_HIVE_TABLE_BY_DEFAULT.key} to false " +
          "so that native data source table will be created instead.")
        (defaultHiveStorage, DDLUtils.HIVE_PROVIDER)
      }
    }
  }

  private def buildCatalogTable(
      table: TableIdentifier,
      schema: StructType,
      partitioning: Seq[Transform],
      properties: Map[String, String],
      provider: String,
      location: Option[String],
      comment: Option[String],
      storageFormat: CatalogStorageFormat,
      external: Boolean): CatalogTable = {
    val tableType = if (external || location.isDefined) {
      CatalogTableType.EXTERNAL
    } else {
      CatalogTableType.MANAGED
    }
    val (partitionColumns, maybeBucketSpec) = partitioning.convertTransforms

    CatalogTable(
      identifier = table,
      tableType = tableType,
      storage = storageFormat,
      schema = schema,
      provider = Some(provider),
      partitionColumnNames = partitionColumns,
      bucketSpec = maybeBucketSpec,
      properties = properties,
      comment = comment)
  }

  object ResolvedViewIdentifier {
    def unapply(resolved: LogicalPlan): Option[TableIdentifier] = resolved match {
      case ResolvedPersistentView(catalog, ident, _) =>
        assert(isSessionCatalog(catalog))
        assert(ident.namespace().length == 1)
        Some(TableIdentifier(ident.name, Some(ident.namespace.head), Some(catalog.name)))

      case ResolvedTempView(ident, _) => Some(ident.asTableIdentifier)

      case _ => None
    }
  }

  object ResolvedV1TableIdentifier {
    def unapply(resolved: LogicalPlan): Option[TableIdentifier] = resolved match {
      case ResolvedTable(catalog, _, t: V1Table, _) if isSessionCatalog(catalog) =>
        Some(t.catalogTable.identifier)
      case _ => None
    }
  }

  object ResolvedV1TableOrViewIdentifier {
    def unapply(resolved: LogicalPlan): Option[TableIdentifier] = resolved match {
      case ResolvedV1TableIdentifier(ident) => Some(ident)
      case ResolvedViewIdentifier(ident) => Some(ident)
      case _ => None
    }
  }

  object ResolvedV1Identifier {
    def unapply(resolved: LogicalPlan): Option[TableIdentifier] = resolved match {
      case ResolvedIdentifier(catalog, ident) if isSessionCatalog(catalog) =>
        if (ident.namespace().length != 1) {
          throw QueryCompilationErrors.requiresSinglePartNamespaceError(ident.namespace())
        }
        Some(TableIdentifier(ident.name, Some(ident.namespace.head), Some(catalog.name)))
      case _ => None
    }
  }

  private def convertToStructField(col: QualifiedColType): StructField = {
    val builder = new MetadataBuilder
    col.comment.foreach(builder.putString("comment", _))
    col.default.map {
      value: String => builder.putString(DefaultCols.CURRENT_DEFAULT_COLUMN_METADATA_KEY, value)
    }
    StructField(col.name.head, col.dataType, nullable = true, builder.build())
  }

  private def isV2Provider(provider: String): Boolean = {
    // Return earlier since `lookupDataSourceV2` may fail to resolve provider "hive" to
    // `HiveFileFormat`, when running tests in sql/core.
    if (DDLUtils.isHiveTable(Some(provider))) return false
    DataSource.lookupDataSourceV2(provider, conf) match {
      // TODO(SPARK-28396): Currently file source v2 can't work with tables.
      case Some(_: FileDataSourceV2) => false
      case Some(_) => true
      case _ => false
    }
  }

  private object DatabaseInSessionCatalog {
    def unapply(resolved: ResolvedNamespace): Option[String] = resolved match {
      case ResolvedNamespace(catalog, _) if !isSessionCatalog(catalog) => None
      case ResolvedNamespace(_, Seq()) =>
        throw QueryCompilationErrors.databaseFromV1SessionCatalogNotSpecifiedError()
      case ResolvedNamespace(_, Seq(dbName)) => Some(dbName)
      case _ =>
        assert(resolved.namespace.length > 1)
        throw QueryCompilationErrors.nestedDatabaseUnsupportedByV1SessionCatalogError(
          resolved.namespace.map(quoteIfNeeded).mkString("."))
    }
  }

  private object DatabaseNameInSessionCatalog {
    def unapply(resolved: ResolvedNamespace): Option[String] = resolved match {
      case ResolvedNamespace(catalog, _) if !isSessionCatalog(catalog) => None
      case ResolvedNamespace(_, Seq(dbName)) => Some(dbName)
      case _ =>
        assert(resolved.namespace.length > 1)
        throw QueryCompilationErrors.invalidDatabaseNameError(resolved.namespace.quoted)
    }
  }
}<|MERGE_RESOLUTION|>--- conflicted
+++ resolved
@@ -76,11 +76,7 @@
       }
       if (a.position.isDefined) {
         throw QueryCompilationErrors.unsupportedTableOperationError(
-<<<<<<< HEAD
-          catalog, ident, "ALTER COLUMN ... FIRST | ALTER")
-=======
           catalog, ident, "ALTER COLUMN ... FIRST | AFTER")
->>>>>>> 54d5087c
       }
       val builder = new MetadataBuilder
       // Add comment to metadata
