/*
 * Licensed to the Apache Software Foundation (ASF) under one or more
 * contributor license agreements.  See the NOTICE file distributed with
 * this work for additional information regarding copyright ownership.
 * The ASF licenses this file to You under the Apache License, Version 2.0
 * (the "License"); you may not use this file except in compliance with
 * the License.  You may obtain a copy of the License at
 *
 *    http://www.apache.org/licenses/LICENSE-2.0
 *
 * Unless required by applicable law or agreed to in writing, software
 * distributed under the License is distributed on an "AS IS" BASIS,
 * WITHOUT WARRANTIES OR CONDITIONS OF ANY KIND, either express or implied.
 * See the License for the specific language governing permissions and
 * limitations under the License.
 */

package org.apache.spark.sql.execution.command

import scala.collection.mutable

import org.json4s.JsonAST.{JArray, JString}
import org.json4s.jackson.JsonMethods._

import org.apache.spark.internal.Logging
import org.apache.spark.sql.{Row, SparkSession}
import org.apache.spark.sql.catalyst.{SQLConfHelper, TableIdentifier}
import org.apache.spark.sql.catalyst.analysis.{AnalysisContext, GlobalTempView, LocalTempView, ViewType}
import org.apache.spark.sql.catalyst.catalog.{CatalogStorageFormat, CatalogTable, CatalogTableType, TemporaryViewRelation}
import org.apache.spark.sql.catalyst.expressions.{Alias, Attribute, SubqueryExpression, VariableReference}
import org.apache.spark.sql.catalyst.plans.logical.{AnalysisOnlyCommand, CTEInChildren, CTERelationDef, LogicalPlan, Project, View, WithCTE}
import org.apache.spark.sql.catalyst.util.CharVarcharUtils
import org.apache.spark.sql.connector.catalog.CatalogV2Implicits.NamespaceHelper
import org.apache.spark.sql.errors.QueryCompilationErrors
import org.apache.spark.sql.internal.{SQLConf, StaticSQLConf}
import org.apache.spark.sql.types.{MetadataBuilder, StructType}
import org.apache.spark.sql.util.SchemaUtils

/**
 * Create or replace a view with given query plan. This command will generate some view-specific
 * properties(e.g. view default database, view query output column names) and store them as
 * properties in metastore, if we need to create a permanent view.
 *
 * @param name the name of this view.
 * @param userSpecifiedColumns the output column names and optional comments specified by users,
 *                             can be Nil if not specified.
 * @param comment the comment of this view.
 * @param properties the properties of this view.
 * @param originalText the original SQL text of this view, can be None if this view is created via
 *                     Dataset API.
 * @param plan the logical plan that represents the view; this is used to generate the logical
 *             plan for temporary view and the view schema.
 * @param allowExisting if true, and if the view already exists, noop; if false, and if the view
 *                already exists, throws analysis exception.
 * @param replace if true, and if the view already exists, updates it; if false, and if the view
 *                already exists, throws analysis exception.
 * @param viewType the expected view type to be created with this command.
 * @param isAnalyzed whether this command is analyzed or not.
 */
case class CreateViewCommand(
    name: TableIdentifier,
    userSpecifiedColumns: Seq[(String, Option[String])],
    comment: Option[String],
    properties: Map[String, String],
    originalText: Option[String],
    plan: LogicalPlan,
    allowExisting: Boolean,
    replace: Boolean,
    viewType: ViewType,
    isAnalyzed: Boolean = false,
    referredTempFunctions: Seq[String] = Seq.empty)
  extends RunnableCommand with AnalysisOnlyCommand with CTEInChildren {

  import ViewHelper._

  override protected def withNewChildrenInternal(
      newChildren: IndexedSeq[LogicalPlan]): CreateViewCommand = {
    assert(!isAnalyzed)
    copy(plan = newChildren.head)
  }

  // `plan` needs to be analyzed, but shouldn't be optimized so that caching works correctly.
  override def childrenToAnalyze: Seq[LogicalPlan] = plan :: Nil

  def markAsAnalyzed(analysisContext: AnalysisContext): LogicalPlan = {
    copy(
      isAnalyzed = true,
      // Collect the referred temporary functions from AnalysisContext
      referredTempFunctions = analysisContext.referredTempFunctionNames.toSeq)
  }

  private def isTemporary = viewType == LocalTempView || viewType == GlobalTempView

  override def run(sparkSession: SparkSession): Seq[Row] = {
    if (!isAnalyzed) {
      throw QueryCompilationErrors.logicalPlanForViewNotAnalyzedError()
    }
    val analyzedPlan = plan

    if (userSpecifiedColumns.nonEmpty) {
      if (userSpecifiedColumns.length > analyzedPlan.output.length) {
        throw QueryCompilationErrors.cannotCreateViewNotEnoughColumnsError(
          name, userSpecifiedColumns.map(_._1), analyzedPlan)
      } else if (userSpecifiedColumns.length < analyzedPlan.output.length) {
        throw QueryCompilationErrors.cannotCreateViewTooManyColumnsError(
          name, userSpecifiedColumns.map(_._1), analyzedPlan)
      }
    }

    val catalog = sparkSession.sessionState.catalog

    // When creating a permanent view, not allowed to reference temporary objects.
    // This should be called after `qe.assertAnalyzed()` (i.e., `child` can be resolved)
    verifyTemporaryObjectsNotExists(isTemporary, name, analyzedPlan, referredTempFunctions)
    verifyAutoGeneratedAliasesNotExists(analyzedPlan, isTemporary, name)

    if (viewType == LocalTempView) {
      val aliasedPlan = aliasPlan(sparkSession, analyzedPlan)
      val tableDefinition = createTemporaryViewRelation(
        name,
        sparkSession,
        replace,
        catalog.getRawTempView,
        originalText,
        analyzedPlan,
        aliasedPlan,
        referredTempFunctions)
      catalog.createTempView(name.table, tableDefinition, overrideIfExists = replace)
    } else if (viewType == GlobalTempView) {
      val db = sparkSession.conf.get(StaticSQLConf.GLOBAL_TEMP_DATABASE)
      val viewIdent = TableIdentifier(name.table, Option(db))
      val aliasedPlan = aliasPlan(sparkSession, analyzedPlan)
      val tableDefinition = createTemporaryViewRelation(
        viewIdent,
        sparkSession,
        replace,
        catalog.getRawGlobalTempView,
        originalText,
        analyzedPlan,
        aliasedPlan,
        referredTempFunctions)
      catalog.createGlobalTempView(name.table, tableDefinition, overrideIfExists = replace)
    } else if (catalog.tableExists(name)) {
      val tableMetadata = catalog.getTableMetadata(name)
      if (allowExisting) {
        // Handles `CREATE VIEW IF NOT EXISTS v0 AS SELECT ...`. Does nothing when the target view
        // already exists.
      } else if (tableMetadata.tableType != CatalogTableType.VIEW) {
<<<<<<< HEAD
        throw QueryCompilationErrors.tableIsNotViewError(name, replace)
=======
        throw QueryCompilationErrors.unsupportedCreateOrReplaceViewOnTableError(name, replace)
>>>>>>> 54d5087c
      } else if (replace) {
        // Detect cyclic view reference on CREATE OR REPLACE VIEW.
        val viewIdent = tableMetadata.identifier
        checkCyclicViewReference(analyzedPlan, Seq(viewIdent), viewIdent)

        // uncache the cached data before replacing an exists view
        logDebug(s"Try to uncache ${viewIdent.quotedString} before replacing.")
        CommandUtils.uncacheTableOrView(sparkSession, viewIdent.quotedString)

        // Handles `CREATE OR REPLACE VIEW v0 AS SELECT ...`
        // Nothing we need to retain from the old view, so just drop and create a new one
        catalog.dropTable(viewIdent, ignoreIfNotExists = false, purge = false)
        catalog.createTable(prepareTable(sparkSession, analyzedPlan), ignoreIfExists = false)
      } else {
        // Handles `CREATE VIEW v0 AS SELECT ...`. Throws exception when the target view already
        // exists.
        throw QueryCompilationErrors.viewAlreadyExistsError(name)
      }
    } else {
      // Create the view if it doesn't exist.
      catalog.createTable(prepareTable(sparkSession, analyzedPlan), ignoreIfExists = false)
    }
    Seq.empty[Row]
  }

  /**
   * If `userSpecifiedColumns` is defined, alias the analyzed plan to the user specified columns,
   * else return the analyzed plan directly.
   */
  private def aliasPlan(session: SparkSession, analyzedPlan: LogicalPlan): LogicalPlan = {
    if (userSpecifiedColumns.isEmpty) {
      analyzedPlan
    } else {
      val projectList = analyzedPlan.output.zip(userSpecifiedColumns).map {
        case (attr, (colName, None)) => Alias(attr, colName)()
        case (attr, (colName, Some(colComment))) =>
          val meta = new MetadataBuilder().putString("comment", colComment).build()
          Alias(attr, colName)(explicitMetadata = Some(meta))
      }
      session.sessionState.executePlan(Project(projectList, analyzedPlan)).analyzed
    }
  }

  /**
   * Returns a [[CatalogTable]] that can be used to save in the catalog. Generate the view-specific
   * properties(e.g. view default database, view query output column names) and store them as
   * properties in the CatalogTable, and also creates the proper schema for the view.
   */
  private def prepareTable(session: SparkSession, analyzedPlan: LogicalPlan): CatalogTable = {
    if (originalText.isEmpty) {
      throw QueryCompilationErrors.createPersistedViewFromDatasetAPINotAllowedError()
    }
    val aliasedSchema = CharVarcharUtils.getRawSchema(
      aliasPlan(session, analyzedPlan).schema, session.sessionState.conf)
    val newProperties = generateViewProperties(
      properties, session, analyzedPlan, aliasedSchema.fieldNames)

    CatalogTable(
      identifier = name,
      tableType = CatalogTableType.VIEW,
      storage = CatalogStorageFormat.empty,
      schema = aliasedSchema,
      properties = newProperties,
      viewOriginalText = originalText,
      viewText = originalText,
      comment = comment
    )
  }

  override def withCTEDefs(cteDefs: Seq[CTERelationDef]): LogicalPlan = {
    copy(plan = WithCTE(plan, cteDefs))
  }
}

/**
 * Alter a view with given query plan. If the view name contains database prefix, this command will
 * alter a permanent view matching the given name, or throw an exception if view not exist. Else,
 * this command will try to alter a temporary view first, if view not exist, try permanent view
 * next, if still not exist, throw an exception.
 *
 * @param name the name of this view.
 * @param originalText the original SQL text of this view. Note that we can only alter a view by
 *                     SQL API, which means we always have originalText.
 * @param query the logical plan that represents the view; this is used to generate the new view
 *              schema.
 */
case class AlterViewAsCommand(
    name: TableIdentifier,
    originalText: String,
    query: LogicalPlan,
    isAnalyzed: Boolean = false,
    referredTempFunctions: Seq[String] = Seq.empty)
  extends RunnableCommand with AnalysisOnlyCommand with CTEInChildren {

  import ViewHelper._

  override protected def withNewChildrenInternal(
      newChildren: IndexedSeq[LogicalPlan]): AlterViewAsCommand = {
    assert(!isAnalyzed)
    copy(query = newChildren.head)
  }

  override def childrenToAnalyze: Seq[LogicalPlan] = query :: Nil

  def markAsAnalyzed(analysisContext: AnalysisContext): LogicalPlan = {
    copy(
      isAnalyzed = true,
      // Collect the referred temporary functions from AnalysisContext
      referredTempFunctions = analysisContext.referredTempFunctionNames.toSeq)
  }

  override def run(session: SparkSession): Seq[Row] = {
    val isTemporary = session.sessionState.catalog.isTempView(name)
    verifyTemporaryObjectsNotExists(isTemporary, name, query, referredTempFunctions)
    verifyAutoGeneratedAliasesNotExists(query, isTemporary, name)
    if (isTemporary) {
      alterTemporaryView(session, query)
    } else {
      alterPermanentView(session, query)
    }
    Seq.empty[Row]
  }

  private def alterTemporaryView(session: SparkSession, analyzedPlan: LogicalPlan): Unit = {
    val catalog = session.sessionState.catalog
    val getRawTempView: String => Option[TemporaryViewRelation] = if (name.database.isEmpty) {
      catalog.getRawTempView
    } else {
      catalog.getRawGlobalTempView
    }
    val tableDefinition = createTemporaryViewRelation(
      name,
      session,
      replace = true,
      getRawTempView,
      Some(originalText),
      analyzedPlan,
      aliasedPlan = analyzedPlan,
      referredTempFunctions)
    session.sessionState.catalog.alterTempViewDefinition(name, tableDefinition)
  }

  private def alterPermanentView(session: SparkSession, analyzedPlan: LogicalPlan): Unit = {
    val viewMeta = session.sessionState.catalog.getTableMetadata(name)

    // Detect cyclic view reference on ALTER VIEW.
    val viewIdent = viewMeta.identifier
    checkCyclicViewReference(analyzedPlan, Seq(viewIdent), viewIdent)

    logDebug(s"Try to uncache ${viewIdent.quotedString} before replacing.")
    CommandUtils.uncacheTableOrView(session, viewIdent.quotedString)

    val newProperties = generateViewProperties(
      viewMeta.properties, session, analyzedPlan, analyzedPlan.schema.fieldNames)

    val newSchema = CharVarcharUtils.getRawSchema(analyzedPlan.schema)
    val updatedViewMeta = viewMeta.copy(
      schema = newSchema,
      properties = newProperties,
      viewOriginalText = Some(originalText),
      viewText = Some(originalText))

    session.sessionState.catalog.alterTable(updatedViewMeta)
  }

  override def withCTEDefs(cteDefs: Seq[CTERelationDef]): LogicalPlan = {
    copy(query = WithCTE(query, cteDefs))
  }
}

/**
 * A command for users to get views in the given database.
 * If a databaseName is not given, the current database will be used.
 * The syntax of using this command in SQL is:
 * {{{
 *   SHOW VIEWS [(IN|FROM) database_name] [[LIKE] 'identifier_with_wildcards'];
 * }}}
 */
case class ShowViewsCommand(
    databaseName: String,
    tableIdentifierPattern: Option[String],
    override val output: Seq[Attribute]) extends LeafRunnableCommand {

  override def run(sparkSession: SparkSession): Seq[Row] = {
    val catalog = sparkSession.sessionState.catalog

    // Show the information of views.
    val views = tableIdentifierPattern.map(catalog.listViews(databaseName, _))
      .getOrElse(catalog.listViews(databaseName, "*"))
    views.map { tableIdent =>
      val namespace = tableIdent.database.toArray.quoted
      val tableName = tableIdent.table
      val isTemp = catalog.isTempView(tableIdent)

      Row(namespace, tableName, isTemp)
    }
  }
}

object ViewHelper extends SQLConfHelper with Logging {

  private val configPrefixDenyList = Seq(
    SQLConf.MAX_NESTED_VIEW_DEPTH.key,
    "spark.sql.optimizer.",
    "spark.sql.codegen.",
    "spark.sql.execution.",
    "spark.sql.shuffle.",
    "spark.sql.adaptive.",
    // ignore optimization configs used in `RelationConversions`
    "spark.sql.hive.convertMetastoreParquet",
    "spark.sql.hive.convertMetastoreOrc",
    "spark.sql.hive.convertInsertingPartitionedTable",
    "spark.sql.hive.convertMetastoreCtas",
    SQLConf.ADDITIONAL_REMOTE_REPOSITORIES.key)

  private val configAllowList = Seq(
    SQLConf.DISABLE_HINTS.key
  )

  /**
   * Capture view config either of:
   * 1. exists in allowList
   * 2. do not exists in denyList
   */
  private def shouldCaptureConfig(key: String): Boolean = {
    configAllowList.exists(prefix => key.equals(prefix)) ||
      !configPrefixDenyList.exists(prefix => key.startsWith(prefix))
  }

  import CatalogTable._

  /**
   * Generate the view query output column names in `properties`.
   */
  private def generateQueryColumnNames(columns: Seq[String]): Map[String, String] = {
    val props = new mutable.HashMap[String, String]
    if (columns.nonEmpty) {
      props.put(VIEW_QUERY_OUTPUT_NUM_COLUMNS, columns.length.toString)
      columns.zipWithIndex.foreach { case (colName, index) =>
        props.put(s"$VIEW_QUERY_OUTPUT_COLUMN_NAME_PREFIX$index", colName)
      }
    }
    props.toMap
  }

  /**
   * Remove the view query output column names in `properties`.
   */
  private def removeQueryColumnNames(properties: Map[String, String]): Map[String, String] = {
    // We can't use `filterKeys` here, as the map returned by `filterKeys` is not serializable,
    // while `CatalogTable` should be serializable.
    properties.filterNot { case (key, _) =>
      key.startsWith(VIEW_QUERY_OUTPUT_PREFIX)
    }
  }

  /**
   * Convert the view SQL configs to `properties`.
   */
  private def sqlConfigsToProps(conf: SQLConf): Map[String, String] = {
    val modifiedConfs = conf.getAllConfs.filter { case (k, _) =>
      conf.isModifiable(k) && shouldCaptureConfig(k)
    }
    // Some configs have dynamic default values, such as SESSION_LOCAL_TIMEZONE whose
    // default value relies on the JVM system timezone. We need to always capture them to
    // to make sure we apply the same configs when reading the view.
    val alwaysCaptured = Seq(SQLConf.SESSION_LOCAL_TIMEZONE)
      .filter(c => !modifiedConfs.contains(c.key))
      .map(c => (c.key, conf.getConf(c)))

    val props = new mutable.HashMap[String, String]
    for ((key, value) <- modifiedConfs ++ alwaysCaptured) {
      props.put(s"$VIEW_SQL_CONFIG_PREFIX$key", value)
    }
    props.toMap
  }

  /**
   * Remove the view SQL configs in `properties`.
   */
  private def removeSQLConfigs(properties: Map[String, String]): Map[String, String] = {
    // We can't use `filterKeys` here, as the map returned by `filterKeys` is not serializable,
    // while `CatalogTable` should be serializable.
    properties.filterNot { case (key, _) =>
      key.startsWith(VIEW_SQL_CONFIG_PREFIX)
    }
  }

  /**
   * Convert the temporary object names to `properties`.
   */
  private def referredTempNamesToProps(
      viewNames: Seq[Seq[String]],
      functionsNames: Seq[String],
      variablesNames: Seq[Seq[String]]): Map[String, String] = {
    val viewNamesJson =
      JArray(viewNames.map(nameParts => JArray(nameParts.map(JString).toList)).toList)
    val functionsNamesJson = JArray(functionsNames.map(JString).toList)
    val variablesNamesJson =
      JArray(variablesNames.map(nameParts => JArray(nameParts.map(JString).toList)).toList)

    val props = new mutable.HashMap[String, String]
    props.put(VIEW_REFERRED_TEMP_VIEW_NAMES, compact(render(viewNamesJson)))
    props.put(VIEW_REFERRED_TEMP_FUNCTION_NAMES, compact(render(functionsNamesJson)))
    props.put(VIEW_REFERRED_TEMP_VARIABLE_NAMES, compact(render(variablesNamesJson)))
    props.toMap
  }

  /**
   * Remove the temporary object names in `properties`.
   */
  private def removeReferredTempNames(properties: Map[String, String]): Map[String, String] = {
    // We can't use `filterKeys` here, as the map returned by `filterKeys` is not serializable,
    // while `CatalogTable` should be serializable.
    properties.filterNot { case (key, _) =>
      key.startsWith(VIEW_REFERRED_TEMP_VIEW_NAMES) ||
        key.startsWith(VIEW_REFERRED_TEMP_FUNCTION_NAMES) ||
        key.startsWith(VIEW_REFERRED_TEMP_VARIABLE_NAMES)
    }
  }


  /**
   * Generate the view properties in CatalogTable, including:
   * 1. view default database that is used to provide the default database name on view resolution.
   * 2. the output column names of the query that creates a view, this is used to map the output of
   *    the view child to the view output during view resolution.
   * 3. the SQL configs when creating the view.
   *
   * @param properties the `properties` in CatalogTable.
   * @param session the spark session.
   * @param analyzedPlan the analyzed logical plan that represents the child of a view.
   * @return new view properties including view default database and query column names properties.
   */
  def generateViewProperties(
      properties: Map[String, String],
      session: SparkSession,
      analyzedPlan: LogicalPlan,
      fieldNames: Array[String],
      tempViewNames: Seq[Seq[String]] = Seq.empty,
      tempFunctionNames: Seq[String] = Seq.empty,
      tempVariableNames: Seq[Seq[String]] = Seq.empty): Map[String, String] = {
    // for createViewCommand queryOutput may be different from fieldNames
    val queryOutput = analyzedPlan.schema.fieldNames

    val conf = session.sessionState.conf

    // Generate the query column names, throw an AnalysisException if there exists duplicate column
    // names.
    SchemaUtils.checkColumnNameDuplication(fieldNames, conf.resolver)

    // Generate the view default catalog and namespace, as well as captured SQL configs.
    val manager = session.sessionState.catalogManager
    removeReferredTempNames(removeSQLConfigs(removeQueryColumnNames(properties))) ++
      catalogAndNamespaceToProps(manager.currentCatalog.name, manager.currentNamespace) ++
      sqlConfigsToProps(conf) ++
      generateQueryColumnNames(queryOutput) ++
      referredTempNamesToProps(tempViewNames, tempFunctionNames, tempVariableNames)
  }

  /**
   * Recursively search the logical plan to detect cyclic view references, throw an
   * AnalysisException if cycle detected.
   *
   * A cyclic view reference is a cycle of reference dependencies, for example, if the following
   * statements are executed:
   * CREATE VIEW testView AS SELECT id FROM tbl
   * CREATE VIEW testView2 AS SELECT id FROM testView
   * ALTER VIEW testView AS SELECT * FROM testView2
   * The view `testView` references `testView2`, and `testView2` also references `testView`,
   * therefore a reference cycle (testView -> testView2 -> testView) exists.
   *
   * @param plan the logical plan we detect cyclic view references from.
   * @param path the path between the altered view and current node.
   * @param viewIdent the table identifier of the altered view, we compare two views by the
   *                  `desc.identifier`.
   */
  def checkCyclicViewReference(
      plan: LogicalPlan,
      path: Seq[TableIdentifier],
      viewIdent: TableIdentifier): Unit = {
    plan match {
      case v: View =>
        val ident = v.desc.identifier
        val newPath = path :+ ident
        // If the table identifier equals to the `viewIdent`, current view node is the same with
        // the altered view. We detect a view reference cycle, should throw an AnalysisException.
        if (ident == viewIdent) {
          throw QueryCompilationErrors.recursiveViewDetectedError(viewIdent, newPath)
        } else {
          v.children.foreach { child =>
            checkCyclicViewReference(child, newPath, viewIdent)
          }
        }
      case _ =>
        plan.children.foreach(child => checkCyclicViewReference(child, path, viewIdent))
    }

    // Detect cyclic references from subqueries.
    plan.expressions.foreach { expr =>
      expr match {
        case s: SubqueryExpression =>
          checkCyclicViewReference(s.plan, path, viewIdent)
        case _ => // Do nothing.
      }
    }
  }

  def verifyAutoGeneratedAliasesNotExists(
      child: LogicalPlan, isTemporary: Boolean, name: TableIdentifier): Unit = {
    if (!isTemporary && !conf.allowAutoGeneratedAliasForView) {
      child.output.foreach { attr =>
        if (attr.metadata.contains("__autoGeneratedAlias")) {
          throw QueryCompilationErrors
            .notAllowedToCreatePermanentViewWithoutAssigningAliasForExpressionError(name, attr)
        }
      }
    }
  }

  /**
   * Permanent views are not allowed to reference temp objects, including temp function and views
   */
  def verifyTemporaryObjectsNotExists(
      isTemporary: Boolean,
      name: TableIdentifier,
      child: LogicalPlan,
      referredTempFunctions: Seq[String]): Unit = {
    import org.apache.spark.sql.connector.catalog.CatalogV2Implicits._
    if (!isTemporary) {
      val tempViews = collectTemporaryViews(child)
      tempViews.foreach { nameParts =>
        throw QueryCompilationErrors.notAllowedToCreatePermanentViewByReferencingTempViewError(
          name, nameParts.quoted)
      }
      referredTempFunctions.foreach { funcName =>
        throw QueryCompilationErrors.notAllowedToCreatePermanentViewByReferencingTempFuncError(
          name, funcName)
      }
      val tempVars = collectTemporaryVariables(child)
      tempVars.foreach { nameParts =>
        throw QueryCompilationErrors.notAllowedToCreatePermanentViewByReferencingTempVarError(
          name, nameParts.quoted)
      }
    }
  }

  /**
   * Collect all temporary views and return the identifiers separately.
   */
  private def collectTemporaryViews(child: LogicalPlan): Seq[Seq[String]] = {
    def collectTempViews(child: LogicalPlan): Seq[Seq[String]] = {
      child.flatMap {
        case view: View if view.isTempView =>
          val ident = view.desc.identifier
          Seq(ident.database.toSeq :+ ident.table)
        case plan => plan.expressions.flatMap(_.flatMap {
          case e: SubqueryExpression => collectTempViews(e.plan)
          case _ => Seq.empty
        })
      }.distinct
    }
    collectTempViews(child)
  }

  /**
   * Collect all temporary SQL variables and return the identifiers separately.
   */
  private def collectTemporaryVariables(child: LogicalPlan): Seq[Seq[String]] = {
    def collectTempVars(child: LogicalPlan): Seq[Seq[String]] = {
      child.flatMap { plan =>
        plan.expressions.flatMap(_.flatMap {
          case e: SubqueryExpression => collectTempVars(e.plan)
          case r: VariableReference => Seq(r.originalNameParts)
          case _ => Seq.empty
        })
      }.distinct
    }
    collectTempVars(child)
  }

  /**
   * Returns a [[TemporaryViewRelation]] that contains information about a temporary view
   * to create, given an analyzed plan of the view. If a temp view is to be replaced and it is
   * cached, it will be uncached before being replaced.
   *
   * @param name the name of the temporary view to create/replace.
   * @param session the spark session.
   * @param replace if true and the existing view is cached, it will be uncached.
   * @param getRawTempView the function that returns an optional raw plan of the local or
   *                       global temporary view.
   * @param originalText the original SQL text of this view, can be None if this view is created via
   *                     Dataset API or spark.sql.legacy.storeAnalyzedPlanForView is set to true.
   * @param analyzedPlan the logical plan that represents the view; this is used to generate the
   *                     logical plan for temporary view and the view schema.
   * @param aliasedPlan the aliased logical plan based on the user specified columns. If there are
   *                    no user specified plans, this should be same as `analyzedPlan`.
   */
  def createTemporaryViewRelation(
      name: TableIdentifier,
      session: SparkSession,
      replace: Boolean,
      getRawTempView: String => Option[TemporaryViewRelation],
      originalText: Option[String],
      analyzedPlan: LogicalPlan,
      aliasedPlan: LogicalPlan,
      referredTempFunctions: Seq[String]): TemporaryViewRelation = {
    val uncache = getRawTempView(name.table).map { r =>
      needsToUncache(r, aliasedPlan)
    }.getOrElse(false)
    val storeAnalyzedPlanForView = conf.storeAnalyzedPlanForView || originalText.isEmpty
    if (replace && uncache) {
      logDebug(s"Try to uncache ${name.quotedString} before replacing.")
      if (!storeAnalyzedPlanForView) {
        // Skip cyclic check because when stored analyzed plan for view, the depended
        // view is already converted to the underlying tables. So no cyclic views.
        checkCyclicViewReference(analyzedPlan, Seq(name), name)
      }
      CommandUtils.uncacheTableOrView(session, name.quotedString)
    }
    if (!storeAnalyzedPlanForView) {
      TemporaryViewRelation(
        prepareTemporaryView(
          name,
          session,
          analyzedPlan,
          aliasedPlan.schema,
          originalText.get,
          referredTempFunctions))
    } else {
      TemporaryViewRelation(
        prepareTemporaryViewStoringAnalyzedPlan(name, aliasedPlan),
        Some(aliasedPlan))
    }
  }

  /**
   * Checks if need to uncache the temp view being replaced.
   */
  private def needsToUncache(
      rawTempView: TemporaryViewRelation,
      aliasedPlan: LogicalPlan): Boolean = rawTempView.plan match {
    // Do not need to uncache if the to-be-replaced temp view plan and the new plan are the
    // same-result plans.
    case Some(p) => !p.sameResult(aliasedPlan)
    // If TemporaryViewRelation doesn't store the analyzed view, always uncache.
    case None => true
  }

  /**
   * Returns a [[CatalogTable]] that contains information for temporary view.
   * Generate the view-specific properties(e.g. view default database, view query output
   * column names) and store them as properties in the CatalogTable, and also creates
   * the proper schema for the view.
   */
  private def prepareTemporaryView(
      viewName: TableIdentifier,
      session: SparkSession,
      analyzedPlan: LogicalPlan,
      viewSchema: StructType,
      originalText: String,
      tempFunctions: Seq[String]): CatalogTable = {

    val catalog = session.sessionState.catalog
    val tempViews = collectTemporaryViews(analyzedPlan)
    val tempVariables = collectTemporaryVariables(analyzedPlan)
    // TBLPROPERTIES is not allowed for temporary view, so we don't use it for
    // generating temporary view properties
    val newProperties = generateViewProperties(
      Map.empty, session, analyzedPlan, viewSchema.fieldNames, tempViews,
      tempFunctions, tempVariables)

    CatalogTable(
      identifier = viewName,
      tableType = CatalogTableType.VIEW,
      storage = CatalogStorageFormat.empty,
      schema = viewSchema,
      viewText = Some(originalText),
      properties = newProperties)
  }

  /**
   * Returns a [[CatalogTable]] that contains information for the temporary view storing
   * an analyzed plan.
   */
  private def prepareTemporaryViewStoringAnalyzedPlan(
      viewName: TableIdentifier,
      analyzedPlan: LogicalPlan): CatalogTable = {
    CatalogTable(
      identifier = viewName,
      tableType = CatalogTableType.VIEW,
      storage = CatalogStorageFormat.empty,
      schema = analyzedPlan.schema,
      properties = Map((VIEW_STORING_ANALYZED_PLAN, "true")))
  }
}<|MERGE_RESOLUTION|>--- conflicted
+++ resolved
@@ -146,11 +146,7 @@
         // Handles `CREATE VIEW IF NOT EXISTS v0 AS SELECT ...`. Does nothing when the target view
         // already exists.
       } else if (tableMetadata.tableType != CatalogTableType.VIEW) {
-<<<<<<< HEAD
-        throw QueryCompilationErrors.tableIsNotViewError(name, replace)
-=======
         throw QueryCompilationErrors.unsupportedCreateOrReplaceViewOnTableError(name, replace)
->>>>>>> 54d5087c
       } else if (replace) {
         // Detect cyclic view reference on CREATE OR REPLACE VIEW.
         val viewIdent = tableMetadata.identifier
