--- conflicted
+++ resolved
@@ -869,8 +869,6 @@
   override def requiredChildDistribution: Seq[Distribution] = {
     StatefulOperatorPartitioning.getCompatibleDistribution(
       keyWithoutSessionExpressions, getStateInfo, conf) :: Nil
-<<<<<<< HEAD
-=======
   }
 
   override def operatorStateMetadata(): OperatorStateMetadata = {
@@ -879,7 +877,6 @@
     val stateStoreInfo = Array(StateStoreMetadataV1(
       StateStoreId.DEFAULT_STORE_NAME, stateManager.getNumColsForPrefixKey, info.numPartitions))
     OperatorStateMetadataV1(operatorInfo, stateStoreInfo)
->>>>>>> ecee7133
   }
 
   override def shouldRunAnotherBatch(newInputWatermark: Long): Boolean = {
