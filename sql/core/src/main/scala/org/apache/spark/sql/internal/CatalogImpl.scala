/*
 * Licensed to the Apache Software Foundation (ASF) under one or more
 * contributor license agreements.  See the NOTICE file distributed with
 * this work for additional information regarding copyright ownership.
 * The ASF licenses this file to You under the Apache License, Version 2.0
 * (the "License"); you may not use this file except in compliance with
 * the License.  You may obtain a copy of the License at
 *
 *    http://www.apache.org/licenses/LICENSE-2.0
 *
 * Unless required by applicable law or agreed to in writing, software
 * distributed under the License is distributed on an "AS IS" BASIS,
 * WITHOUT WARRANTIES OR CONDITIONS OF ANY KIND, either express or implied.
 * See the License for the specific language governing permissions and
 * limitations under the License.
 */

package org.apache.spark.sql.internal

import scala.reflect.runtime.universe.TypeTag
import scala.util.control.NonFatal

import org.apache.spark.sql._
import org.apache.spark.sql.catalog.{Catalog, CatalogMetadata, Column, Database, Function, Table}
import org.apache.spark.sql.catalyst.{DefinedByConstructorParams, FunctionIdentifier, TableIdentifier}
import org.apache.spark.sql.catalyst.analysis._
import org.apache.spark.sql.catalyst.catalog._
import org.apache.spark.sql.catalyst.encoders.ExpressionEncoder
import org.apache.spark.sql.catalyst.expressions.{Expression, Literal}
import org.apache.spark.sql.catalyst.plans.logical.{CreateTable, LocalRelation, LogicalPlan, OptionList, RecoverPartitions, ShowFunctions, ShowNamespaces, ShowTables, UnresolvedTableSpec, View}
import org.apache.spark.sql.catalyst.types.DataTypeUtils
import org.apache.spark.sql.connector.catalog.{CatalogManager, CatalogPlugin, CatalogV2Util, FunctionCatalog, Identifier, SupportsNamespaces, Table => V2Table, TableCatalog, V1Table}
import org.apache.spark.sql.connector.catalog.CatalogV2Implicits.{CatalogHelper, MultipartIdentifierHelper, NamespaceHelper, TransformHelper}
import org.apache.spark.sql.errors.QueryCompilationErrors
import org.apache.spark.sql.execution.command.ShowTablesCommand
import org.apache.spark.sql.execution.datasources.{DataSource, LogicalRelation}
import org.apache.spark.sql.execution.datasources.v2.DataSourceV2Relation
import org.apache.spark.sql.internal.connector.V1Function
import org.apache.spark.sql.types.StructType
import org.apache.spark.storage.StorageLevel


/**
 * Internal implementation of the user-facing `Catalog`.
 */
class CatalogImpl(sparkSession: SparkSession) extends Catalog {

  private def sessionCatalog: SessionCatalog = sparkSession.sessionState.catalog

  private def parseIdent(name: String): Seq[String] = {
    sparkSession.sessionState.sqlParser.parseMultipartIdentifier(name)
  }

  private def qualifyV1Ident(nameParts: Seq[String]): Seq[String] = {
    assert(nameParts.length == 1 || nameParts.length == 2)
    if (nameParts.length == 1) {
      Seq(CatalogManager.SESSION_CATALOG_NAME, sessionCatalog.getCurrentDatabase) ++ nameParts
    } else {
      CatalogManager.SESSION_CATALOG_NAME +: nameParts
    }
  }

  /**
   * Returns the current default database in this session.
   */
  override def currentDatabase: String =
    sparkSession.sessionState.catalogManager.currentNamespace.quoted

  /**
   * Sets the current default database in this session.
   */
  @throws[AnalysisException]("database does not exist")
  override def setCurrentDatabase(dbName: String): Unit = {
    // we assume `dbName` will not include the catalog name. e.g. if you call
    // `setCurrentDatabase("catalog.db")`, it will search for a database 'catalog.db' in the current
    // catalog.
    sparkSession.sessionState.catalogManager.setCurrentNamespace(parseIdent(dbName).toArray)
  }

  /**
   * Returns a list of databases available across all sessions.
   */
  override def listDatabases(): Dataset[Database] = {
    val plan = ShowNamespaces(UnresolvedNamespace(Nil), None)
    val qe = sparkSession.sessionState.executePlan(plan)
    val catalog = qe.analyzed.collectFirst {
      case ShowNamespaces(r: ResolvedNamespace, _, _) => r.catalog
    }.get
    val databases = qe.toRdd.collect().map { row =>
      getNamespace(catalog, parseIdent(row.getString(0)))
    }
    CatalogImpl.makeDataset(databases, sparkSession)
  }

  /**
   * Returns a list of databases (namespaces) which name match the specify pattern and
   * available within the current catalog.
   *
   * @since 3.5.0
   */
  override def listDatabases(pattern: String): Dataset[Database] = {
    val plan = ShowNamespaces(UnresolvedNamespace(Nil), Some(pattern))
    val qe = sparkSession.sessionState.executePlan(plan)
    val catalog = qe.analyzed.collectFirst {
      case ShowNamespaces(r: ResolvedNamespace, _, _) => r.catalog
    }.get
    val databases = qe.toRdd.collect().map { row =>
      getNamespace(catalog, parseIdent(row.getString(0)))
    }
    CatalogImpl.makeDataset(databases, sparkSession)
  }

  /**
   * Returns a list of tables in the current database.
   * This includes all temporary tables.
   */
  override def listTables(): Dataset[Table] = {
    listTables(currentDatabase)
  }

  /**
   * Returns a list of tables in the specified database.
   * This includes all temporary tables.
   */
  @throws[AnalysisException]("database does not exist")
  override def listTables(dbName: String): Dataset[Table] = {
    listTablesInternal(dbName, None)
  }

  /**
   * Returns a list of tables/views in the specified database (namespace)
   * which name match the specify pattern (the name can be qualified with catalog).
   * This includes all temporary views.
   *
   * @since 3.5.0
   */
  @throws[AnalysisException]("database does not exist")
  override def listTables(dbName: String, pattern: String): Dataset[Table] = {
    listTablesInternal(dbName, Some(pattern))
  }

  private def listTablesInternal(dbName: String, pattern: Option[String]): Dataset[Table] = {
    val namespace = resolveNamespace(dbName)
    val plan = ShowTables(UnresolvedNamespace(namespace), pattern)
    makeTablesDataset(plan)
  }

  private def makeTablesDataset(plan: ShowTables): Dataset[Table] = {
    val qe = sparkSession.sessionState.executePlan(plan)
    val catalog = qe.analyzed.collectFirst {
      case ShowTables(r: ResolvedNamespace, _, _) => r.catalog
      case _: ShowTablesCommand =>
        sparkSession.sessionState.catalogManager.v2SessionCatalog
    }.get
    val tables = qe.toRdd.collect().map { row =>
      val tableName = row.getString(1)
      val namespaceName = row.getString(0)
      val isTemp = row.getBoolean(2)
      if (isTemp) {
        // Temp views do not belong to any catalog. We shouldn't prepend the catalog name here.
        val ns = if (namespaceName.isEmpty) Nil else Seq(namespaceName)
        makeTable(ns :+ tableName)
      } else {
        val ns = parseIdent(namespaceName)
        makeTable(catalog.name() +: ns :+ tableName)
      }
    }
    CatalogImpl.makeDataset(tables, sparkSession)
  }

  private def makeTable(nameParts: Seq[String]): Table = {
    sessionCatalog.getRawLocalOrGlobalTempView(nameParts).map { tempView =>
      new Table(
        name = tempView.tableMeta.identifier.table,
        catalog = null,
        namespace = tempView.tableMeta.identifier.database.toArray,
        description = tempView.tableMeta.comment.orNull,
        tableType = "TEMPORARY",
        isTemporary = true)
    }.getOrElse {
      val plan = UnresolvedIdentifier(nameParts)
      sparkSession.sessionState.executePlan(plan).analyzed match {
        case ResolvedIdentifier(catalog: TableCatalog, ident) =>
          val tableOpt = try {
            loadTable(catalog, ident)
          } catch {
            // Even if the table exits, error may still happen. For example, Spark can't read Hive's
            // index table. We return a Table without description and tableType in this case.
            case NonFatal(_) =>
              Some(new Table(
                name = ident.name(),
                catalog = catalog.name(),
                namespace = ident.namespace(),
                description = null,
                tableType = null,
                isTemporary = false))
          }
          tableOpt.getOrElse(throw QueryCompilationErrors.tableOrViewNotFound(nameParts))

        case _ => throw QueryCompilationErrors.tableOrViewNotFound(nameParts)
      }
    }
  }

  private def loadTable(catalog: TableCatalog, ident: Identifier): Option[Table] = {
    // TODO: support v2 view when it gets implemented.
    CatalogV2Util.loadTable(catalog, ident).map {
      case v1: V1Table if v1.v1Table.tableType == CatalogTableType.VIEW =>
        new Table(
          name = v1.v1Table.identifier.table,
          catalog = catalog.name(),
          namespace = v1.v1Table.identifier.database.toArray,
          description = v1.v1Table.comment.orNull,
          tableType = "VIEW",
          isTemporary = false)
      case t: V2Table =>
        val isExternal = t.properties().getOrDefault(
          TableCatalog.PROP_EXTERNAL, "false").equals("true")
        new Table(
          name = ident.name(),
          catalog = catalog.name(),
          namespace = ident.namespace(),
          description = t.properties().get("comment"),
          tableType =
            if (isExternal) CatalogTableType.EXTERNAL.name
            else CatalogTableType.MANAGED.name,
          isTemporary = false)
    }
  }

  /**
   * Returns a list of functions registered in the current database.
   * This includes all temporary functions
   */
  override def listFunctions(): Dataset[Function] = {
    listFunctions(currentDatabase)
  }

  /**
   * Returns a list of functions registered in the specified database.
   * This includes all temporary functions
   */
  @throws[AnalysisException]("database does not exist")
  override def listFunctions(dbName: String): Dataset[Function] = {
    listFunctionsInternal(dbName, None)
  }

  /**
   * Returns a list of functions registered in the specified database (namespace)
   * which name match the specify pattern (the name can be qualified with catalog).
   * This includes all built-in and temporary functions.
   *
   * @since 3.5.0
   */
  @throws[AnalysisException]("database does not exist")
  def listFunctions(dbName: String, pattern: String): Dataset[Function] = {
    listFunctionsInternal(dbName, Some(pattern))
  }

  private def listFunctionsInternal(dbName: String, pattern: Option[String]): Dataset[Function] = {
    val namespace = resolveNamespace(dbName)
    val functions = collection.mutable.ArrayBuilder.make[Function]

    // TODO: The SHOW FUNCTIONS should tell us the function type (built-in, temp, persistent) and
    //       we can simply the code below quite a bit. For now we need to list built-in functions
    //       separately as several built-in function names are not parsable, such as `!=`.

    // List built-in functions. We don't need to specify the namespace here as SHOW FUNCTIONS with
    // only system scope does not need to know the catalog and namespace.
    val plan0 = ShowFunctions(UnresolvedNamespace(Nil), false, true, pattern)
    sparkSession.sessionState.executePlan(plan0).toRdd.collect().foreach { row =>
      // Built-in functions do not belong to any catalog or namespace. We can only look it up with
      // a single part name.
      val name = row.getString(0)
      functions += makeFunction(Seq(name))
    }

    // List user functions.
    val plan1 = ShowFunctions(UnresolvedNamespace(namespace), true, false, pattern)
    sparkSession.sessionState.executePlan(plan1).toRdd.collect().foreach { row =>
      functions += makeFunction(parseIdent(row.getString(0)))
    }

    CatalogImpl.makeDataset(functions.result(), sparkSession)
  }

  private def makeFunction(ident: Seq[String]): Function = {
    val plan = UnresolvedFunctionName(ident, "Catalog.makeFunction", false, None)
    sparkSession.sessionState.executePlan(plan).analyzed match {
      case f: ResolvedPersistentFunc =>
        val className = f.func match {
          case f: V1Function => f.info.getClassName
          case f => f.getClass.getName
        }
        new Function(
          name = f.identifier.name(),
          catalog = f.catalog.name(),
          namespace = f.identifier.namespace(),
          description = f.func.description(),
          className = className,
          isTemporary = false)

      case f: ResolvedNonPersistentFunc =>
        val className = f.func match {
          case f: V1Function => f.info.getClassName
          case f => f.getClass.getName
        }
        new Function(
          name = f.name,
          catalog = null,
          namespace = null,
          description = f.func.description(),
          className = className,
          isTemporary = true)

      case _ =>
<<<<<<< HEAD
        val catalogPath = (currentCatalog +:
=======
        val catalogPath = (currentCatalog() +:
>>>>>>> ecee7133
          sparkSession.sessionState.catalogManager.currentNamespace).mkString(".")
        throw QueryCompilationErrors.unresolvedRoutineError(ident, Seq(catalogPath), plan.origin)
    }
  }

  /**
   * Returns a list of columns for the given table/view or temporary view.
   */
  @throws[AnalysisException]("table does not exist")
  override def listColumns(tableName: String): Dataset[Column] = {
    val parsed = parseIdent(tableName)
    // For backward compatibility (Spark 3.3 and prior), we should check if the table exists in
    // the Hive Metastore first.
    val nameParts = if (parsed.length <= 2 && !sessionCatalog.isTempView(parsed) &&
      sessionCatalog.tableExists(parsed.asTableIdentifier)) {
      qualifyV1Ident(parsed)
    } else {
      parsed
    }
    listColumns(nameParts)
  }

  /**
   * Returns a list of columns for the given table/view or temporary view in the specified database.
   */
  @throws[AnalysisException]("database or table does not exist")
  override def listColumns(dbName: String, tableName: String): Dataset[Column] = {
    // For backward compatibility (Spark 3.3 and prior), here we always look up the table from the
    // Hive Metastore.
    listColumns(Seq(CatalogManager.SESSION_CATALOG_NAME, dbName, tableName))
  }

  private def listColumns(ident: Seq[String]): Dataset[Column] = {
    val plan = UnresolvedTableOrView(ident, "Catalog.listColumns", true)

    val columns = sparkSession.sessionState.executePlan(plan).analyzed match {
      case ResolvedTable(_, _, table, _) =>
        val (partitionColumnNames, bucketSpecOpt) = table.partitioning.toSeq.convertTransforms
        val bucketColumnNames = bucketSpecOpt.map(_.bucketColumnNames).getOrElse(Nil)
        schemaToColumns(table.schema(), partitionColumnNames.contains, bucketColumnNames.contains)

      case ResolvedPersistentView(_, _, schema) =>
        schemaToColumns(schema)

      case ResolvedTempView(_, schema) =>
        schemaToColumns(schema)

      case _ => throw QueryCompilationErrors.tableOrViewNotFound(ident)
    }

    CatalogImpl.makeDataset(columns, sparkSession)
  }

  private def schemaToColumns(
      schema: StructType,
      isPartCol: String => Boolean = _ => false,
      isBucketCol: String => Boolean = _ => false): Seq[Column] = {
    schema.map { field =>
      new Column(
        name = field.name,
        description = field.getComment().orNull,
        dataType = field.dataType.simpleString,
        nullable = field.nullable,
        isPartition = isPartCol(field.name),
        isBucket = isBucketCol(field.name))
    }
  }

  private def getNamespace(catalog: CatalogPlugin, ns: Seq[String]): Database = catalog match {
    case catalog: SupportsNamespaces =>
      val metadata = catalog.loadNamespaceMetadata(ns.toArray)
      new Database(
        name = ns.quoted,
        catalog = catalog.name,
        description = metadata.get(SupportsNamespaces.PROP_COMMENT),
        locationUri = metadata.get(SupportsNamespaces.PROP_LOCATION))
    // If the catalog doesn't support namespaces, we assume it's an implicit namespace, which always
    // exists but has no metadata.
    case catalog: CatalogPlugin =>
      new Database(
        name = ns.quoted,
        catalog = catalog.name,
        description = null,
        locationUri = null)
    case _ => new Database(name = ns.quoted, description = null, locationUri = null)
  }

  /**
   * Gets the database with the specified name. This throws an `AnalysisException` when no
   * `Database` can be found.
   */
  override def getDatabase(dbName: String): Database = {
    val namespace = resolveNamespace(dbName)
    val plan = UnresolvedNamespace(namespace)
    sparkSession.sessionState.executePlan(plan).analyzed match {
      case ResolvedNamespace(catalog, namespace) =>
        getNamespace(catalog, namespace)
      case _ => new Database(name = dbName, description = null, locationUri = null)
    }
  }

  private def resolveNamespace(dbName: String): Seq[String] = {
    // `dbName` could be either a single database name (behavior in Spark 3.3 and prior) or
    // a qualified namespace with catalog name. We assume it's a single database name
    // and check if we can find it in the sessionCatalog. If so we list functions under
    // that database. Otherwise we will resolve the catalog/namespace and list functions there.
    if (sessionCatalog.databaseExists(dbName)) {
      Seq(CatalogManager.SESSION_CATALOG_NAME, dbName)
    } else {
      parseIdent(dbName)
    }
  }


  /**
   * Gets the table or view with the specified name. This table can be a temporary view or a
   * table/view. This throws an `AnalysisException` when no `Table` can be found.
   */
  override def getTable(tableName: String): Table = {
    val parsed = parseIdent(tableName)
    // For backward compatibility (Spark 3.3 and prior), we should check if the table exists in
    // the Hive Metastore first.
    val nameParts = if (parsed.length <= 2 && !sessionCatalog.isTempView(parsed) &&
      sessionCatalog.tableExists(parsed.asTableIdentifier)) {
      qualifyV1Ident(parsed)
    } else {
      parsed
    }
    makeTable(nameParts)
  }

  /**
   * Gets the table or view with the specified name in the specified database. This throws an
   * `AnalysisException` when no `Table` can be found.
   */
  override def getTable(dbName: String, tableName: String): Table = {
    if (sessionCatalog.isGlobalTempViewDB(dbName)) {
      makeTable(Seq(dbName, tableName))
    } else {
      // For backward compatibility (Spark 3.3 and prior), here we always look up the table from the
      // Hive Metastore.
      makeTable(Seq(CatalogManager.SESSION_CATALOG_NAME, dbName, tableName))
    }
  }

  /**
   * Gets the function with the specified name. This function can be a temporary function or a
   * function. This throws an `AnalysisException` when no `Function` can be found.
   */
  override def getFunction(functionName: String): Function = {
    val parsed = parseIdent(functionName)
    // For backward compatibility (Spark 3.3 and prior), we should check if the function exists in
    // the Hive Metastore first.
    val nameParts = if (parsed.length <= 2 &&
      !sessionCatalog.isTemporaryFunction(parsed.asFunctionIdentifier) &&
      sessionCatalog.isPersistentFunction(parsed.asFunctionIdentifier)) {
      qualifyV1Ident(parsed)
    } else {
      parsed
    }
    makeFunction(nameParts)
  }

  /**
   * Gets the function with the specified name. This returns `None` when no `Function` can be
   * found.
   */
  override def getFunction(dbName: String, functionName: String): Function = {
    // For backward compatibility (Spark 3.3 and prior), here we always look up the function from
    // the Hive Metastore.
    makeFunction(Seq(CatalogManager.SESSION_CATALOG_NAME, dbName, functionName))
  }

  /**
   * Checks if the database with the specified name exists.
   */
  override def databaseExists(dbName: String): Boolean = {
    // To maintain backwards compatibility, we first treat the input is a simple dbName and check
    // if sessionCatalog contains it. If no, we try to parse it, resolve catalog and namespace,
    // and check if namespace exists in the catalog.
    if (!sessionCatalog.databaseExists(dbName)) {
      val plan = UnresolvedNamespace(parseIdent(dbName))
      sparkSession.sessionState.executePlan(plan).analyzed match {
        case ResolvedNamespace(catalog: SupportsNamespaces, ns) =>
          catalog.namespaceExists(ns.toArray)
        case _ => true
      }
    } else {
      true
    }
  }

  /**
   * Checks if the table or view with the specified name exists. This can either be a temporary
   * view or a table/view.
   */
  override def tableExists(tableName: String): Boolean = {
    val parsed = parseIdent(tableName)
    // For backward compatibility (Spark 3.3 and prior), we should check if the table exists in
    // the Hive Metastore first. This also checks if it's a temp view.
    (parsed.length <= 2 && {
      val v1Ident = parsed.asTableIdentifier
      sessionCatalog.isTempView(v1Ident) || sessionCatalog.tableExists(v1Ident)
    }) || {
      val plan = UnresolvedIdentifier(parsed)
      sparkSession.sessionState.executePlan(plan).analyzed match {
        case ResolvedIdentifier(catalog: TableCatalog, ident) => catalog.tableExists(ident)
        case _ => false
      }
    }
  }

  /**
   * Checks if the table or view with the specified name exists in the specified database.
   */
  override def tableExists(dbName: String, tableName: String): Boolean = {
    val tableIdent = TableIdentifier(tableName, Option(dbName))
    sessionCatalog.isTempView(tableIdent) || sessionCatalog.tableExists(tableIdent)
  }

  /**
   * Checks if the function with the specified name exists. This can either be a temporary function
   * or a function.
   */
  override def functionExists(functionName: String): Boolean = {
    val parsed = parseIdent(functionName)
    // For backward compatibility (Spark 3.3 and prior), we should check if the function exists in
    // the Hive Metastore first. This also checks if it's a built-in/temp function.
    (parsed.length <= 2 && sessionCatalog.functionExists(parsed.asFunctionIdentifier)) || {
      val plan = UnresolvedIdentifier(parsed)
      sparkSession.sessionState.executePlan(plan).analyzed match {
        case ResolvedIdentifier(catalog: FunctionCatalog, ident) => catalog.functionExists(ident)
        case _ => false
      }
    }
  }

  /**
   * Checks if the function with the specified name exists in the specified database.
   */
  override def functionExists(dbName: String, functionName: String): Boolean = {
    sessionCatalog.functionExists(FunctionIdentifier(functionName, Option(dbName)))
  }

  /**
   * Creates a table from the given path and returns the corresponding DataFrame.
   * It will use the default data source configured by spark.sql.sources.default.
   *
   * @group ddl_ops
   * @since 2.2.0
   */
  override def createTable(tableName: String, path: String): DataFrame = {
    val dataSourceName = sparkSession.sessionState.conf.defaultDataSourceName
    createTable(tableName, path, dataSourceName)
  }

  /**
   * Creates a table from the given path and returns the corresponding
   * DataFrame.
   *
   * @group ddl_ops
   * @since 2.2.0
   */
  override def createTable(tableName: String, path: String, source: String): DataFrame = {
    createTable(tableName, source, Map("path" -> path))
  }

  /**
   * (Scala-specific)
   * Creates a table based on the dataset in a data source and a set of options.
   * Then, returns the corresponding DataFrame.
   *
   * @group ddl_ops
   * @since 2.2.0
   */
  override def createTable(
      tableName: String,
      source: String,
      options: Map[String, String]): DataFrame = {
    createTable(tableName, source, new StructType, options)
  }

  /**
   * (Scala-specific)
   * Creates a table based on the dataset in a data source and a set of options.
   * Then, returns the corresponding DataFrame.
   *
   * @group ddl_ops
   * @since 3.1.0
   */
  override def createTable(
      tableName: String,
      source: String,
      description: String,
      options: Map[String, String]): DataFrame = {
    createTable(tableName, source, new StructType, description, options)
  }

  /**
   * (Scala-specific)
   * Creates a table based on the dataset in a data source, a schema and a set of options.
   * Then, returns the corresponding DataFrame.
   *
   * @group ddl_ops
   * @since 2.2.0
   */
  override def createTable(
      tableName: String,
      source: String,
      schema: StructType,
      options: Map[String, String]): DataFrame = {
    createTable(
      tableName = tableName,
      source = source,
      schema = schema,
      description = "",
      options = options
    )
  }

  /**
   * (Scala-specific)
   * Creates a table based on the dataset in a data source, a schema and a set of options.
   * Then, returns the corresponding DataFrame.
   *
   * @group ddl_ops
   * @since 3.1.0
   */
  override def createTable(
      tableName: String,
      source: String,
      schema: StructType,
      description: String,
      options: Map[String, String]): DataFrame = {
    val ident = sparkSession.sessionState.sqlParser.parseMultipartIdentifier(tableName)
    val storage = DataSource.buildStorageFormatFromOptions(options)
    val tableType = if (storage.locationUri.isDefined) {
      CatalogTableType.EXTERNAL
    } else {
      CatalogTableType.MANAGED
    }
    val location = if (storage.locationUri.isDefined) {
      val locationStr = storage.locationUri.get.toString
      Some(locationStr)
    } else {
      None
    }

    val newOptions = OptionList(options.map { case (key, value) =>
      (key, Literal(value).asInstanceOf[Expression])
    }.toSeq)
    val tableSpec = UnresolvedTableSpec(
      properties = Map(),
      provider = Some(source),
      optionExpression = newOptions,
      location = location,
      comment = { if (description.isEmpty) None else Some(description) },
      serde = None,
      external = tableType == CatalogTableType.EXTERNAL)

    val plan = CreateTable(
      name = UnresolvedIdentifier(ident),
      tableSchema = schema,
      partitioning = Seq(),
      tableSpec = tableSpec,
      ignoreIfExists = false)

    sparkSession.sessionState.executePlan(plan).toRdd
    sparkSession.table(tableName)
  }

  /**
   * Drops the local temporary view with the given view name in the catalog.
   * If the view has been cached/persisted before, it's also unpersisted.
   *
   * @param viewName the identifier of the temporary view to be dropped.
   * @group ddl_ops
   * @since 2.0.0
   */
  override def dropTempView(viewName: String): Boolean = {
    sparkSession.sessionState.catalog.getTempView(viewName).exists { viewDef =>
      uncacheView(viewDef)
      sessionCatalog.dropTempView(viewName)
    }
  }

  /**
   * Drops the global temporary view with the given view name in the catalog.
   * If the view has been cached/persisted before, it's also unpersisted.
   *
   * @param viewName the identifier of the global temporary view to be dropped.
   * @group ddl_ops
   * @since 2.1.0
   */
  override def dropGlobalTempView(viewName: String): Boolean = {
    sparkSession.sessionState.catalog.getGlobalTempView(viewName).exists { viewDef =>
      uncacheView(viewDef)
      sessionCatalog.dropGlobalTempView(viewName)
    }
  }

  private def uncacheView(viewDef: View): Unit = {
    try {
      // If view text is defined, it means we are not storing analyzed logical plan for the view
      // and instead its behavior follows that of a permanent view (see SPARK-33142 for more
      // details). Therefore, when uncaching the view we should also do in a cascade fashion, the
      // same way as how a permanent view is handled. This also avoids a potential issue where a
      // dependent view becomes invalid because of the above while its data is still cached.
      val viewText = viewDef.desc.viewText
      val plan = sparkSession.sessionState.executePlan(viewDef)
      sparkSession.sharedState.cacheManager.uncacheQuery(
        sparkSession, plan.analyzed, cascade = viewText.isDefined)
    } catch {
      case NonFatal(_) => // ignore
    }
  }

  /**
   * Recovers all the partitions in the directory of a table and update the catalog.
   * Only works with a partitioned table, and not a temporary view.
   *
   * @param tableName is either a qualified or unqualified name that designates a table.
   *                  If no database identifier is provided, it refers to a table in the
   *                  current database.
   * @group ddl_ops
   * @since 2.1.1
   */
  override def recoverPartitions(tableName: String): Unit = {
    val multiPartIdent = sparkSession.sessionState.sqlParser.parseMultipartIdentifier(tableName)
    sparkSession.sessionState.executePlan(
      RecoverPartitions(
        UnresolvedTable(multiPartIdent, "recoverPartitions()"))).toRdd
  }

  /**
   * Returns true if the table or view is currently cached in-memory.
   *
   * @group cachemgmt
   * @since 2.0.0
   */
  override def isCached(tableName: String): Boolean = {
    sparkSession.sharedState.cacheManager.lookupCachedData(sparkSession.table(tableName)).nonEmpty
  }

  /**
   * Persist the specified table or view with the default storage level,
   *
   * @group cachemgmt
   * @since 2.0.0
   */
  override def cacheTable(tableName: String): Unit = {
    cacheTable(tableName, sparkSession.sessionState.conf.defaultCacheStorageLevel)
  }

  /**
   * Caches the specified table or view with the given storage level.
   *
   * @group cachemgmt
   * @since 2.3.0
   */
  override def cacheTable(tableName: String, storageLevel: StorageLevel): Unit = {
    sparkSession.sharedState.cacheManager.cacheQuery(
      sparkSession.table(tableName), Some(tableName), storageLevel)
  }

  /**
   * Removes the specified table or view from the in-memory cache.
   *
   * @group cachemgmt
   * @since 2.0.0
   */
  override def uncacheTable(tableName: String): Unit = {
    // We first try to parse `tableName` to see if it is 2 part name. If so, then in HMS we check
    // if it is a temp view and uncache the temp view from HMS, otherwise we uncache it from the
    // cache manager.
    // if `tableName` is not 2 part name, then we directly uncache it from the cache manager.
    try {
      val tableIdent = sparkSession.sessionState.sqlParser.parseTableIdentifier(tableName)
      sessionCatalog.getLocalOrGlobalTempView(tableIdent).map(uncacheView).getOrElse {
        sparkSession.sharedState.cacheManager.uncacheQuery(sparkSession.table(tableName),
          cascade = true)
      }
    } catch {
      case e: org.apache.spark.sql.catalyst.parser.ParseException =>
        sparkSession.sharedState.cacheManager.uncacheQuery(sparkSession.table(tableName),
          cascade = true)
    }
  }

  /**
   * Removes all cached tables or views from the in-memory cache.
   *
   * @group cachemgmt
   * @since 2.0.0
   */
  override def clearCache(): Unit = {
    sparkSession.sharedState.cacheManager.clearCache()
  }

  /**
   * Returns true if the [[Dataset]] is currently cached in-memory.
   *
   * @group cachemgmt
   * @since 2.0.0
   */
  protected[sql] def isCached(qName: Dataset[_]): Boolean = {
    sparkSession.sharedState.cacheManager.lookupCachedData(qName).nonEmpty
  }

  /**
   * The method fully refreshes a table or view with the given name including:
   *   1. The relation cache in the session catalog. The method removes table entry from the cache.
   *   2. The file indexes of all relations used by the given view.
   *   3. Table/View schema in the Hive Metastore if the SQL config
   *      `spark.sql.hive.caseSensitiveInferenceMode` is set to `INFER_AND_SAVE`.
   *   4. Cached data of the given table or view, and all its dependents that refer to it.
   *      Existing cached data will be cleared and the cache will be lazily filled when
   *      the next time the table/view or the dependents are accessed.
   *
   * The method does not do:
   *   - schema inference for file source tables
   *   - statistics update
   *
   * The method is supposed to be used in all cases when need to refresh table/view data
   * and meta-data.
   *
   * @group cachemgmt
   * @since 2.0.0
   */
  override def refreshTable(tableName: String): Unit = {
    val relation = sparkSession.table(tableName).queryExecution.analyzed

    relation.refresh()

    // Temporary and global temporary views are not supposed to be put into the relation cache
    // since they are tracked separately. V1 and V2 plans are cache invalidated accordingly.
    def invalidateCache(plan: LogicalPlan): Unit = plan match {
      case v: View =>
        if (!v.isTempView) sessionCatalog.invalidateCachedTable(v.desc.identifier)
      case r: LogicalRelation =>
        sessionCatalog.invalidateCachedTable(r.catalogTable.get.identifier)
      case h: HiveTableRelation =>
        sessionCatalog.invalidateCachedTable(h.tableMeta.identifier)
      case r: DataSourceV2Relation =>
        r.catalog.get.asTableCatalog.invalidateTable(r.identifier.get)
      case _ => plan.children.foreach(invalidateCache)
    }
    invalidateCache(relation)

    // Re-caches the logical plan of the relation.
    // Note this is a no-op for the relation itself if it's not cached, but will clear all
    // caches referencing this relation. If this relation is cached as an InMemoryRelation,
    // this will clear the relation cache and caches of all its dependents.
    sparkSession.sharedState.cacheManager.recacheByPlan(sparkSession, relation)
  }

  /**
   * Refreshes the cache entry and the associated metadata for all Dataset (if any), that contain
   * the given data source path. Path matching is by prefix, i.e. "/" would invalidate
   * everything that is cached.
   *
   * @group cachemgmt
   * @since 2.0.0
   */
  override def refreshByPath(resourcePath: String): Unit = {
    sparkSession.sharedState.cacheManager.recacheByPath(sparkSession, resourcePath)
  }

  /**
   * Returns the current default catalog in this session.
   *
   * @since 3.4.0
   */
  override def currentCatalog(): String = {
    sparkSession.sessionState.catalogManager.currentCatalog.name()
  }

  /**
   * Sets the current default catalog in this session.
   *
   * @since 3.4.0
   */
  override def setCurrentCatalog(catalogName: String): Unit = {
    sparkSession.sessionState.catalogManager.setCurrentCatalog(catalogName)
  }

  /**
   * Returns a list of catalogs in this session.
   *
   * @since 3.4.0
   */
  override def listCatalogs(): Dataset[CatalogMetadata] = {
    val catalogs = sparkSession.sessionState.catalogManager.listCatalogs(None)
    CatalogImpl.makeDataset(catalogs.map(name => makeCatalog(name)), sparkSession)
  }

  /**
   * Returns a list of catalogs which name match the specify pattern and available in this session.
   *
   * @since 3.5.0
   */
  override def listCatalogs(pattern: String): Dataset[CatalogMetadata] = {
    val catalogs = sparkSession.sessionState.catalogManager.listCatalogs(Some(pattern))
    CatalogImpl.makeDataset(catalogs.map(name => makeCatalog(name)), sparkSession)
  }

  private def makeCatalog(name: String): CatalogMetadata = {
    new CatalogMetadata(
      name = name,
      description = null)
  }
}


private[sql] object CatalogImpl {

  def makeDataset[T <: DefinedByConstructorParams: TypeTag](
      data: Seq[T],
      sparkSession: SparkSession): Dataset[T] = {
    val enc = ExpressionEncoder[T]()
    val toRow = enc.createSerializer()
    val encoded = data.map(d => toRow(d).copy())
    val plan = new LocalRelation(DataTypeUtils.toAttributes(enc.schema), encoded)
    val queryExecution = sparkSession.sessionState.executePlan(plan)
    new Dataset[T](queryExecution, enc)
  }

}<|MERGE_RESOLUTION|>--- conflicted
+++ resolved
@@ -314,11 +314,7 @@
           isTemporary = true)
 
       case _ =>
-<<<<<<< HEAD
-        val catalogPath = (currentCatalog +:
-=======
         val catalogPath = (currentCatalog() +:
->>>>>>> ecee7133
           sparkSession.sessionState.catalogManager.currentNamespace).mkString(".")
         throw QueryCompilationErrors.unresolvedRoutineError(ident, Seq(catalogPath), plan.origin)
     }
