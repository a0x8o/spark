--- conflicted
+++ resolved
@@ -289,11 +289,7 @@
     def notMatchedBroadcastRows: RDD[InternalRow] = {
       getMatchedBroadcastRowsBitSetRDD(streamRdd, relation)
         .repartition(1)
-<<<<<<< HEAD
-        .mapPartitions(iter => Seq(iter.fold(new BitSet(relation.value.length))(_ | _)).toIterator)
-=======
         .mapPartitions(iter => Seq(iter.fold(new BitSet(relation.value.length))(_ | _)).iterator)
->>>>>>> 54d5087c
         .flatMap { matchedBroadcastRows =>
           val nulls = new GenericInternalRow(streamed.output.size)
           val buf: CompactBuffer[InternalRow] = new CompactBuffer()
