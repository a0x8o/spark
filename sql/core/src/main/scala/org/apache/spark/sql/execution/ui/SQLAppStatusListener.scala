--- conflicted
+++ resolved
@@ -95,11 +95,7 @@
           executionData.details = sqlStoreData.details
           executionData.physicalPlanDescription = sqlStoreData.physicalPlanDescription
           executionData.modifiedConfigs = sqlStoreData.modifiedConfigs
-<<<<<<< HEAD
-          executionData.metrics = sqlStoreData.metrics
-=======
           executionData.addMetrics(sqlStoreData.metrics)
->>>>>>> ecee7133
           executionData.submissionTime = sqlStoreData.submissionTime
           executionData.completionTime = sqlStoreData.completionTime
           executionData.jobs = sqlStoreData.jobs
@@ -365,11 +361,7 @@
     exec.details = details
     exec.physicalPlanDescription = physicalPlanDescription
     exec.modifiedConfigs = modifiedConfigs
-<<<<<<< HEAD
-    exec.metrics = sqlPlanMetrics
-=======
     exec.addMetrics(sqlPlanMetrics)
->>>>>>> ecee7133
     exec.submissionTime = time
     update(exec)
   }
@@ -498,16 +490,12 @@
   var details: String = null
   var physicalPlanDescription: String = null
   var modifiedConfigs: Map[String, String] = _
-<<<<<<< HEAD
-  var metrics = collection.Seq[SQLPlanMetric]()
-=======
   private var _metrics = collection.Seq[SQLPlanMetric]()
   def metrics: collection.Seq[SQLPlanMetric] = _metrics
   // This mapping is shared across all LiveStageMetrics instances associated with
   // this LiveExecutionData, helping to reduce memory overhead by avoiding waste
   // from separate immutable maps with largely overlapping sets of entries.
   val metricAccumulatorIdToMetricType = new mutable.HashMap[Long, String]()
->>>>>>> ecee7133
   var submissionTime = -1L
   var completionTime: Option[Date] = None
   var errorMessage: Option[String] = None
