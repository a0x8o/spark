--- conflicted
+++ resolved
@@ -214,11 +214,6 @@
         .filterNot(partitionColumns.contains)
 
       // Metadata attributes are part of a column of type struct up to this point. Here we extract
-<<<<<<< HEAD
-      // this column from the schema.
-      val metadataStructOpt = l.output.collectFirst {
-        case FileSourceMetadataAttribute(attr) => attr
-=======
       // this column from the schema and specify a matcher for that.
       object MetadataStructColumn {
         def unapply(attributeReference: AttributeReference): Option[AttributeReference] = {
@@ -233,7 +228,6 @@
 
       val metadataStructOpt = l.output.collectFirst {
         case MetadataStructColumn(attr) => attr
->>>>>>> 11e30a61
       }
 
       val constantMetadataColumns: mutable.Buffer[Attribute] = mutable.Buffer.empty
@@ -261,21 +255,6 @@
 
       val metadataColumns: Seq[Attribute] =
         constantMetadataColumns.toSeq ++ generatedMetadataColumns.toSeq
-<<<<<<< HEAD
-
-      val outputDataSchema = (readDataColumns ++ generatedMetadataColumns).toStructType
-
-      // The output rows will be produced during file scan operation in three steps:
-      //  (1) File format reader populates a `Row` with `readDataColumns` and
-      //      `fileFormatReaderGeneratedMetadataColumns`
-      //  (2) Then, a row containing `partitionColumns` is joined at the end.
-      //  (3) Finally, a row containing `fileConstantMetadataColumns` is also joined at the end.
-      // By placing `fileFormatReaderGeneratedMetadataColumns` before `partitionColumns` and
-      // `fileConstantMetadataColumns` in the `outputAttributes` we make these row operations
-      // simpler and more efficient.
-      val outputAttributes = readDataColumns ++ generatedMetadataColumns ++
-        partitionColumns ++ constantMetadataColumns
-=======
 
       val outputDataSchema = (readDataColumns ++ generatedMetadataColumns).toStructType
 
@@ -318,7 +297,6 @@
           }
         }
       }
->>>>>>> 11e30a61
 
       val scan =
         FileSourceScanExec(
