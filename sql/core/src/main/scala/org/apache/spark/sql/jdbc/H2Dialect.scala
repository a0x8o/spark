--- conflicted
+++ resolved
@@ -208,16 +208,12 @@
               messageParameters = Map("schemaName" -> quotedName))
           // INDEX_ALREADY_EXISTS_1
           case 42111 =>
-<<<<<<< HEAD
-            throw new IndexAlreadyExistsException(message, cause = Some(e))
-=======
             // The message is: Failed to create index indexName in tableName
             val regex = "(?s)Failed to create index (.*) in (.*)".r
             val indexName = regex.findFirstMatchIn(message).get.group(1)
             val tableName = regex.findFirstMatchIn(message).get.group(2)
             throw new IndexAlreadyExistsException(
               indexName = indexName, tableName = tableName, cause = Some(e))
->>>>>>> 11e30a61
           // INDEX_NOT_FOUND_1
           case 42112 =>
             throw new NoSuchIndexException(message, cause = Some(e))
