--- conflicted
+++ resolved
@@ -269,12 +269,7 @@
   }
 
   private def buildBuffers(): RDD[CachedBatch] = {
-<<<<<<< HEAD
-    val cb = if (cachedPlan.supportsColumnar &&
-        serializer.supportsColumnarInput(cachedPlan.output)) {
-=======
     val cb = if (supportsColumnarInput) {
->>>>>>> 54d5087c
       serializer.convertColumnarBatchToCachedBatch(
         cachedPlan.executeColumnar(),
         cachedPlan.output,
