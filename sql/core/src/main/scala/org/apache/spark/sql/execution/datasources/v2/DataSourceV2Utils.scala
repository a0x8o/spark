--- conflicted
+++ resolved
@@ -135,12 +135,8 @@
         } else {
           None
         }
-<<<<<<< HEAD
-        val timeTravel = TimeTravelSpec.create(timeTravelTimestamp, timeTravelVersion, conf)
-=======
         val timeTravel = TimeTravelSpec.create(
           timeTravelTimestamp, timeTravelVersion, conf.sessionLocalTimeZone)
->>>>>>> 0c30df19
         (CatalogV2Util.getTable(catalog, ident, timeTravel), Some(catalog), Some(ident))
       case _ =>
         // TODO: Non-catalog paths for DSV2 are currently not well defined.
