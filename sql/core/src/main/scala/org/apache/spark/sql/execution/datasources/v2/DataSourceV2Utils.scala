--- conflicted
+++ resolved
@@ -106,11 +106,7 @@
 
     val optionsWithPath = getOptionsWithPaths(extraOptions, paths: _*)
 
-<<<<<<< HEAD
-    val finalOptions = sessionOptions.filterKeys(!optionsWithPath.contains(_)).toMap ++
-=======
     val finalOptions = sessionOptions.view.filterKeys(!optionsWithPath.contains(_)).toMap ++
->>>>>>> ecee7133
       optionsWithPath.originalMap
     val dsOptions = new CaseInsensitiveStringMap(finalOptions.asJava)
     val (table, catalog, ident) = provider match {
