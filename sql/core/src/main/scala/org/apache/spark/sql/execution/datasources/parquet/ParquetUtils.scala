--- conflicted
+++ resolved
@@ -376,11 +376,7 @@
           .named(schemaName)
       }
     }
-<<<<<<< HEAD
-    (primitiveTypeBuilder.result, valuesBuilder.result)
-=======
     (primitiveTypeBuilder.result(), valuesBuilder.result())
->>>>>>> ecee7133
   }
 
   /**
