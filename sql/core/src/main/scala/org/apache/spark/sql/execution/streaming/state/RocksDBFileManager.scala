--- conflicted
+++ resolved
@@ -458,11 +458,7 @@
     // Get the immutable files used in previous versions, as some of those uploaded files can be
     // reused for this version
     logInfo(s"Saving RocksDB files to DFS for $version")
-<<<<<<< HEAD
-    val prevFilesToSizes = versionToRocksDBFiles.asScala.filterKeys(_ < version)
-=======
     val prevFilesToSizes = versionToRocksDBFiles.asScala.view.filterKeys(_ < version)
->>>>>>> ecee7133
       .values.flatten.map { f =>
       f.localFileName -> f
     }.toMap
