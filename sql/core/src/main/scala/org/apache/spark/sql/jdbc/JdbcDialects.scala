--- conflicted
+++ resolved
@@ -177,19 +177,12 @@
    * To allow certain options to append when create a new table, which can be
    * table_options or partition_options.
    * E.g., "CREATE TABLE t (name string) ENGINE=InnoDB DEFAULT CHARSET=utf8"
-<<<<<<< HEAD
-   * @param statement
-   * @param tableName
-   * @param strSchema
-   * @param options
-=======
    *
    * @param statement The Statement object used to execute SQL statements.
    * @param tableName The name of the table to be created.
    * @param strSchema The schema of the table to be created.
    * @param options The JDBC options. It contains the create table option, which can be
    *                table_options or partition_options.
->>>>>>> 54d5087c
    */
   def createTable(
       statement: Statement,
