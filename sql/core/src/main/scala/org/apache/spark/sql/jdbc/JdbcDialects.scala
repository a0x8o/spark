/*
 * Licensed to the Apache Software Foundation (ASF) under one or more
 * contributor license agreements.  See the NOTICE file distributed with
 * this work for additional information regarding copyright ownership.
 * The ASF licenses this file to You under the Apache License, Version 2.0
 * (the "License"); you may not use this file except in compliance with
 * the License.  You may obtain a copy of the License at
 *
 *    http://www.apache.org/licenses/LICENSE-2.0
 *
 * Unless required by applicable law or agreed to in writing, software
 * distributed under the License is distributed on an "AS IS" BASIS,
 * WITHOUT WARRANTIES OR CONDITIONS OF ANY KIND, either express or implied.
 * See the License for the specific language governing permissions and
 * limitations under the License.
 */

package org.apache.spark.sql.jdbc

import java.sql.{Connection, Date, Driver, Statement, Timestamp}
import java.time.{Instant, LocalDate, LocalDateTime}
import java.util

import scala.collection.mutable.ArrayBuilder
import scala.util.control.NonFatal

import org.apache.commons.lang3.StringUtils

import org.apache.spark.annotation.{DeveloperApi, Since}
import org.apache.spark.internal.Logging
import org.apache.spark.sql.AnalysisException
import org.apache.spark.sql.catalyst.CatalystTypeConverters
import org.apache.spark.sql.catalyst.util.{DateFormatter, DateTimeUtils, TimestampFormatter}
import org.apache.spark.sql.catalyst.util.DateTimeUtils.{localDateTimeToMicros, toJavaTimestampNoRebase}
import org.apache.spark.sql.connector.catalog.{Identifier, TableChange}
import org.apache.spark.sql.connector.catalog.TableChange._
import org.apache.spark.sql.connector.catalog.functions.UnboundFunction
import org.apache.spark.sql.connector.catalog.index.TableIndex
import org.apache.spark.sql.connector.expressions.{Expression, Literal, NamedReference}
import org.apache.spark.sql.connector.expressions.aggregate.AggregateFunc
import org.apache.spark.sql.connector.util.V2ExpressionSQLBuilder
import org.apache.spark.sql.errors.QueryCompilationErrors
import org.apache.spark.sql.execution.datasources.jdbc.{DriverRegistry, JDBCOptions, JdbcOptionsInWrite, JdbcUtils}
import org.apache.spark.sql.execution.datasources.jdbc.connection.ConnectionProvider
import org.apache.spark.sql.execution.datasources.v2.TableSampleInfo
import org.apache.spark.sql.internal.SQLConf
import org.apache.spark.sql.types._

/**
 * :: DeveloperApi ::
 * A database type definition coupled with the jdbc type needed to send null
 * values to the database.
 * @param databaseTypeDefinition The database type definition
 * @param jdbcNullType The jdbc type (as defined in java.sql.Types) used to
 *                     send a null value to the database.
 */
@DeveloperApi
case class JdbcType(databaseTypeDefinition : String, jdbcNullType : Int)

/**
 * :: DeveloperApi ::
 * Encapsulates everything (extensions, workarounds, quirks) to handle the
 * SQL dialect of a certain database or jdbc driver.
 * Lots of databases define types that aren't explicitly supported
 * by the JDBC spec.  Some JDBC drivers also report inaccurate
 * information---for instance, BIT(n{@literal >}1) being reported as a BIT type is quite
 * common, even though BIT in JDBC is meant for single-bit values. Also, there
 * does not appear to be a standard name for an unbounded string or binary
 * type; we use BLOB and CLOB by default but override with database-specific
 * alternatives when these are absent or do not behave correctly.
 *
 * Currently, the only thing done by the dialect is type mapping.
 * `getCatalystType` is used when reading from a JDBC table and `getJDBCType`
 * is used when writing to a JDBC table.  If `getCatalystType` returns `null`,
 * the default type handling is used for the given JDBC type.  Similarly,
 * if `getJDBCType` returns `(null, None)`, the default type handling is used
 * for the given Catalyst type.
 */
@DeveloperApi
abstract class JdbcDialect extends Serializable with Logging {
  /**
   * Check if this dialect instance can handle a certain jdbc url.
   * @param url the jdbc url.
   * @return True if the dialect can be applied on the given jdbc url.
   * @throws NullPointerException if the url is null.
   */
  def canHandle(url : String): Boolean

  /**
   * Get the custom datatype mapping for the given jdbc meta information.
   * @param sqlType The sql type (see java.sql.Types)
   * @param typeName The sql type name (e.g. "BIGINT UNSIGNED")
   * @param size The size of the type.
   * @param md Result metadata associated with this type.
   * @return The actual DataType (subclasses of [[org.apache.spark.sql.types.DataType]])
   *         or null if the default type mapping should be used.
   */
  def getCatalystType(
    sqlType: Int, typeName: String, size: Int, md: MetadataBuilder): Option[DataType] = None

  /**
   * Retrieve the jdbc / sql type for a given datatype.
   * @param dt The datatype (e.g. [[org.apache.spark.sql.types.StringType]])
   * @return The new JdbcType if there is an override for this DataType
   */
  def getJDBCType(dt: DataType): Option[JdbcType] = None

  /**
   * Converts an instance of `java.sql.Timestamp` to a custom `java.sql.Timestamp` value.
   * @param t represents a specific instant in time based on
   *          the hybrid calendar which combines Julian and
   *          Gregorian calendars.
   * @return the timestamp value to convert to
   * @throws IllegalArgumentException if t is null
   */
  @Since("3.5.0")
  def convertJavaTimestampToTimestamp(t: Timestamp): Timestamp = t

  /**
   * Convert java.sql.Timestamp to a LocalDateTime representing the same wall-clock time as the
   * value stored in a remote database.
   * JDBC dialects should override this function to provide implementations that suit their
   * JDBC drivers.
   * @param t Timestamp returned from JDBC driver getTimestamp method.
   * @return A LocalDateTime representing the same wall clock time as the timestamp in database.
   */
  @Since("3.5.0")
  def convertJavaTimestampToTimestampNTZ(t: Timestamp): LocalDateTime = {
    DateTimeUtils.microsToLocalDateTime(DateTimeUtils.fromJavaTimestampNoRebase(t))
  }

  /**
   * Converts a LocalDateTime representing a TimestampNTZ type to an
   * instance of `java.sql.Timestamp`.
   * @param ldt representing a TimestampNTZType.
   * @return A Java Timestamp representing this LocalDateTime.
   */
  @Since("3.5.0")
  def convertTimestampNTZToJavaTimestamp(ldt: LocalDateTime): Timestamp = {
    val micros = localDateTimeToMicros(ldt)
    toJavaTimestampNoRebase(micros)
  }

  /**
   * Returns a factory for creating connections to the given JDBC URL.
   * In general, creating a connection has nothing to do with JDBC partition id.
   * But sometimes it is needed, such as a database with multiple shard nodes.
   * @param options - JDBC options that contains url, table and other information.
   * @return The factory method for creating JDBC connections with the RDD partition ID. -1 means
             the connection is being created at the driver side.
   * @throws IllegalArgumentException if the driver could not open a JDBC connection.
   */
  @Since("3.3.0")
  def createConnectionFactory(options: JDBCOptions): Int => Connection = {
    val driverClass: String = options.driverClass
    (partitionId: Int) => {
      DriverRegistry.register(driverClass)
      val driver: Driver = DriverRegistry.get(driverClass)
      val connection =
        ConnectionProvider.create(driver, options.parameters, options.connectionProviderName)
      require(connection != null,
        s"The driver could not open a JDBC connection. Check the URL: ${options.url}")
      connection
    }
  }

  /**
   * Quotes the identifier. This is used to put quotes around the identifier in case the column
   * name is a reserved keyword, or in case it contains characters that require quotes (e.g. space).
   */
  def quoteIdentifier(colName: String): String = {
    s""""$colName""""
  }

  /**
   * Create the table if the table does not exist.
   * To allow certain options to append when create a new table, which can be
   * table_options or partition_options.
   * E.g., "CREATE TABLE t (name string) ENGINE=InnoDB DEFAULT CHARSET=utf8"
   *
   * @param statement The Statement object used to execute SQL statements.
   * @param tableName The name of the table to be created.
   * @param strSchema The schema of the table to be created.
   * @param options The JDBC options. It contains the create table option, which can be
   *                table_options or partition_options.
   */
  def createTable(
      statement: Statement,
      tableName: String,
      strSchema: String,
      options: JdbcOptionsInWrite): Unit = {
    val createTableOptions = options.createTableOptions
    statement.executeUpdate(s"CREATE TABLE $tableName ($strSchema) $createTableOptions")
  }

  /**
<<<<<<< HEAD
=======
   * Returns an Insert SQL statement template for inserting a row into the target table via JDBC
   * conn. Use "?" as placeholder for each value to be inserted.
   * E.g. `INSERT INTO t ("name", "age", "gender") VALUES (?, ?, ?)`
   *
   * @param table The name of the table.
   * @param fields The fields of the row that will be inserted.
   * @return The SQL query to use for insert data into table.
   */
  @Since("4.0.0")
  def insertIntoTable(
      table: String,
      fields: Array[StructField]): String = {
    val placeholders = fields.map(_ => "?").mkString(",")
    val columns = fields.map(x => quoteIdentifier(x.name)).mkString(",")
    s"INSERT INTO $table ($columns) VALUES ($placeholders)"
  }

  /**
>>>>>>> ecee7133
   * Get the SQL query that should be used to find if the given table exists. Dialects can
   * override this method to return a query that works best in a particular database.
   * @param table  The name of the table.
   * @return The SQL query to use for checking the table.
   */
  def getTableExistsQuery(table: String): String = {
    s"SELECT * FROM $table WHERE 1=0"
  }

  /**
   * The SQL query that should be used to discover the schema of a table. It only needs to
   * ensure that the result set has the same schema as the table, such as by calling
   * "SELECT * ...". Dialects can override this method to return a query that works best in a
   * particular database.
   * @param table The name of the table.
   * @return The SQL query to use for discovering the schema.
   */
  @Since("2.1.0")
  def getSchemaQuery(table: String): String = {
    s"SELECT * FROM $table WHERE 1=0"
  }

  /**
   * The SQL query that should be used to truncate a table. Dialects can override this method to
   * return a query that is suitable for a particular database. For PostgreSQL, for instance,
   * a different query is used to prevent "TRUNCATE" affecting other tables.
   * @param table The table to truncate
   * @return The SQL query to use for truncating a table
   */
  @Since("2.3.0")
  def getTruncateQuery(table: String): String = {
    getTruncateQuery(table, isCascadingTruncateTable())
  }

  /**
   * The SQL query that should be used to truncate a table. Dialects can override this method to
   * return a query that is suitable for a particular database. For PostgreSQL, for instance,
   * a different query is used to prevent "TRUNCATE" affecting other tables.
   * @param table The table to truncate
   * @param cascade Whether or not to cascade the truncation
   * @return The SQL query to use for truncating a table
   */
  @Since("2.4.0")
  def getTruncateQuery(
    table: String,
    cascade: Option[Boolean] = isCascadingTruncateTable()): String = {
      s"TRUNCATE TABLE $table"
  }

  /**
   * Override connection specific properties to run before a select is made.  This is in place to
   * allow dialects that need special treatment to optimize behavior.
   * @param connection The connection object
   * @param properties The connection properties.  This is passed through from the relation.
   */
  def beforeFetch(connection: Connection, properties: Map[String, String]): Unit = {
  }

  /**
   * Escape special characters in SQL string literals.
   * @param value The string to be escaped.
   * @return Escaped string.
   */
  @Since("2.3.0")
  protected[jdbc] def escapeSql(value: String): String =
    if (value == null) null else StringUtils.replace(value, "'", "''")

  /**
   * Converts value to SQL expression.
   * @param value The value to be converted.
   * @return Converted value.
   */
  @Since("2.3.0")
  def compileValue(value: Any): Any = value match {
    case stringValue: String => s"'${escapeSql(stringValue)}'"
    case timestampValue: Timestamp => "'" + timestampValue + "'"
    case timestampValue: Instant =>
      val timestampFormatter = TimestampFormatter.getFractionFormatter(
        DateTimeUtils.getZoneId(SQLConf.get.sessionLocalTimeZone))
      s"'${timestampFormatter.format(timestampValue)}'"
    case dateValue: Date => "'" + dateValue + "'"
    case dateValue: LocalDate => s"'${DateFormatter().format(dateValue)}'"
    case arrayValue: Array[Any] => arrayValue.map(compileValue).mkString(", ")
    case _ => value
  }

  private[jdbc] class JDBCSQLBuilder extends V2ExpressionSQLBuilder {
    override def visitLiteral(literal: Literal[_]): String = {
      Option(literal.value()).map(v =>
        compileValue(CatalystTypeConverters.convertToScala(v, literal.dataType())).toString)
        .getOrElse(super.visitLiteral(literal))
    }

    override def visitNamedReference(namedRef: NamedReference): String = {
      if (namedRef.fieldNames().length > 1) {
        throw QueryCompilationErrors.commandNotSupportNestedColumnError(
          "Filter push down", namedRef.toString)
      }
      quoteIdentifier(namedRef.fieldNames.head)
    }

    override def visitCast(l: String, dataType: DataType): String = {
      val databaseTypeDefinition =
        getJDBCType(dataType).map(_.databaseTypeDefinition).getOrElse(dataType.typeName)
      s"CAST($l AS $databaseTypeDefinition)"
    }

    override def visitSQLFunction(funcName: String, inputs: Array[String]): String = {
      if (isSupportedFunction(funcName)) {
        s"""${dialectFunctionName(funcName)}(${inputs.mkString(", ")})"""
      } else {
        // The framework will catch the error and give up the push-down.
        // Please see `JdbcDialect.compileExpression(expr: Expression)` for more details.
        throw new UnsupportedOperationException(
          s"${this.getClass.getSimpleName} does not support function: $funcName")
      }
    }

    override def visitAggregateFunction(
        funcName: String, isDistinct: Boolean, inputs: Array[String]): String = {
      if (isSupportedFunction(funcName)) {
        super.visitAggregateFunction(dialectFunctionName(funcName), isDistinct, inputs)
      } else {
        throw new UnsupportedOperationException(
          s"${this.getClass.getSimpleName} does not support aggregate function: $funcName");
      }
    }

    protected def dialectFunctionName(funcName: String): String = funcName

    override def visitOverlay(inputs: Array[String]): String = {
      if (isSupportedFunction("OVERLAY")) {
        super.visitOverlay(inputs)
      } else {
        throw new UnsupportedOperationException(
          s"${this.getClass.getSimpleName} does not support function: OVERLAY")
      }
    }

    override def visitTrim(direction: String, inputs: Array[String]): String = {
      if (isSupportedFunction("TRIM")) {
        super.visitTrim(direction, inputs)
      } else {
        throw new UnsupportedOperationException(
          s"${this.getClass.getSimpleName} does not support function: TRIM")
      }
    }
  }

  /**
   * Returns whether the database supports function.
   * @param funcName Upper-cased function name
   * @return True if the database supports function.
   */
  @Since("3.3.0")
  def isSupportedFunction(funcName: String): Boolean = false

  /**
   * Converts V2 expression to String representing a SQL expression.
   * @param expr The V2 expression to be converted.
   * @return Converted value.
   */
  @Since("3.3.0")
  def compileExpression(expr: Expression): Option[String] = {
    val jdbcSQLBuilder = new JDBCSQLBuilder()
    try {
      Some(jdbcSQLBuilder.build(expr))
    } catch {
      case NonFatal(e) =>
        logWarning("Error occurs while compiling V2 expression", e)
        None
    }
  }

  /**
   * Converts aggregate function to String representing a SQL expression.
   * @param aggFunction The aggregate function to be converted.
   * @return Converted value.
   */
  @Since("3.3.0")
  @deprecated("use org.apache.spark.sql.jdbc.JdbcDialect.compileExpression instead.", "3.4.0")
  def compileAggregate(aggFunction: AggregateFunc): Option[String] = compileExpression(aggFunction)

  /**
   * List the user-defined functions in jdbc dialect.
   * @return a sequence of tuple from function name to user-defined function.
   */
  def functions: Seq[(String, UnboundFunction)] = Nil

  /**
   * Create schema with an optional comment. Empty string means no comment.
   */
  def createSchema(statement: Statement, schema: String, comment: String): Unit = {
    val schemaCommentQuery = if (comment.nonEmpty) {
      // We generate comment query here so that it can fail earlier without creating the schema.
      getSchemaCommentQuery(schema, comment)
    } else {
      comment
    }
    statement.executeUpdate(s"CREATE SCHEMA ${quoteIdentifier(schema)}")
    if (comment.nonEmpty) {
      statement.executeUpdate(schemaCommentQuery)
    }
  }

  /**
   * Check schema exists or not.
   */
  def schemasExists(conn: Connection, options: JDBCOptions, schema: String): Boolean = {
    val rs = conn.getMetaData.getSchemas(null, schema)
    while (rs.next()) {
      if (rs.getString(1) == schema) return true;
    }
    false
  }

  /**
   * Lists all the schemas in this table.
   */
  def listSchemas(conn: Connection, options: JDBCOptions): Array[Array[String]] = {
    val schemaBuilder = ArrayBuilder.make[Array[String]]
    val rs = conn.getMetaData.getSchemas()
    while (rs.next()) {
      schemaBuilder += Array(rs.getString(1))
    }
<<<<<<< HEAD
    schemaBuilder.result
=======
    schemaBuilder.result()
>>>>>>> ecee7133
  }

  /**
   * Return Some[true] iff `TRUNCATE TABLE` causes cascading default.
   * Some[true] : TRUNCATE TABLE causes cascading.
   * Some[false] : TRUNCATE TABLE does not cause cascading.
   * None: The behavior of TRUNCATE TABLE is unknown (default).
   */
  def isCascadingTruncateTable(): Option[Boolean] = None

  /**
   * Rename an existing table.
   *
   * @param oldTable The existing table.
   * @param newTable New name of the table.
   * @return The SQL statement to use for renaming the table.
   */
  @deprecated("Please override renameTable method with identifiers", "3.5.0")
  def renameTable(oldTable: String, newTable: String): String = {
    s"ALTER TABLE $oldTable RENAME TO $newTable"
  }

  /**
   * Rename an existing table.
   *
   * @param oldTable The existing table.
   * @param newTable New name of the table.
   * @return The SQL statement to use for renaming the table.
   */
  @Since("3.5.0")
  def renameTable(oldTable: Identifier, newTable: Identifier): String = {
    s"ALTER TABLE ${getFullyQualifiedQuotedTableName(oldTable)} RENAME TO " +
      s"${getFullyQualifiedQuotedTableName(newTable)}"
  }

  /**
   * Alter an existing table.
   *
   * @param tableName The name of the table to be altered.
   * @param changes Changes to apply to the table.
   * @return The SQL statements to use for altering the table.
   */
  def alterTable(
      tableName: String,
      changes: Seq[TableChange],
      dbMajorVersion: Int): Array[String] = {
    val updateClause = ArrayBuilder.make[String]
    for (change <- changes) {
      change match {
        case add: AddColumn if add.fieldNames.length == 1 =>
          val dataType = JdbcUtils.getJdbcType(add.dataType(), this).databaseTypeDefinition
          val name = add.fieldNames
          updateClause += getAddColumnQuery(tableName, name(0), dataType)
        case rename: RenameColumn if rename.fieldNames.length == 1 =>
          val name = rename.fieldNames
          updateClause += getRenameColumnQuery(tableName, name(0), rename.newName, dbMajorVersion)
        case delete: DeleteColumn if delete.fieldNames.length == 1 =>
          val name = delete.fieldNames
          updateClause += getDeleteColumnQuery(tableName, name(0))
        case updateColumnType: UpdateColumnType if updateColumnType.fieldNames.length == 1 =>
          val name = updateColumnType.fieldNames
          val dataType = JdbcUtils.getJdbcType(updateColumnType.newDataType(), this)
            .databaseTypeDefinition
          updateClause += getUpdateColumnTypeQuery(tableName, name(0), dataType)
        case updateNull: UpdateColumnNullability if updateNull.fieldNames.length == 1 =>
          val name = updateNull.fieldNames
          updateClause += getUpdateColumnNullabilityQuery(tableName, name(0), updateNull.nullable())
        case _ =>
          throw QueryCompilationErrors.unsupportedTableChangeInJDBCCatalogError(change)
      }
    }
    updateClause.result()
  }

  def getAddColumnQuery(tableName: String, columnName: String, dataType: String): String =
    s"ALTER TABLE $tableName ADD COLUMN ${quoteIdentifier(columnName)} $dataType"

  def getRenameColumnQuery(
      tableName: String,
      columnName: String,
      newName: String,
      dbMajorVersion: Int): String =
    s"ALTER TABLE $tableName RENAME COLUMN ${quoteIdentifier(columnName)} TO" +
      s" ${quoteIdentifier(newName)}"

  def getDeleteColumnQuery(tableName: String, columnName: String): String =
    s"ALTER TABLE $tableName DROP COLUMN ${quoteIdentifier(columnName)}"

  def getUpdateColumnTypeQuery(
      tableName: String,
      columnName: String,
      newDataType: String): String =
    s"ALTER TABLE $tableName ALTER COLUMN ${quoteIdentifier(columnName)} $newDataType"

  def getUpdateColumnNullabilityQuery(
      tableName: String,
      columnName: String,
      isNullable: Boolean): String = {
    val nullable = if (isNullable) "NULL" else "NOT NULL"
    s"ALTER TABLE $tableName ALTER COLUMN ${quoteIdentifier(columnName)} SET $nullable"
  }

  def getTableCommentQuery(table: String, comment: String): String = {
    s"COMMENT ON TABLE $table IS '$comment'"
  }

  def getSchemaCommentQuery(schema: String, comment: String): String = {
    s"COMMENT ON SCHEMA ${quoteIdentifier(schema)} IS '$comment'"
  }

  def removeSchemaCommentQuery(schema: String): String = {
    s"COMMENT ON SCHEMA ${quoteIdentifier(schema)} IS NULL"
  }

  def dropSchema(schema: String, cascade: Boolean): String = {
    if (cascade) {
      s"DROP SCHEMA ${quoteIdentifier(schema)} CASCADE"
    } else {
      s"DROP SCHEMA ${quoteIdentifier(schema)}"
    }
  }

  /**
<<<<<<< HEAD
=======
   * Build a SQL statement to drop the given table.
   *
   * @param table the table name
   * @return The SQL statement to use for drop the table.
   */
  @Since("4.0.0")
  def dropTable(table: String): String = {
    s"DROP TABLE $table"
  }

  /**
>>>>>>> ecee7133
   * Build a create index SQL statement.
   *
   * @param indexName         the name of the index to be created
   * @param tableIdent        the table on which index to be created
   * @param columns           the columns on which index to be created
   * @param columnsProperties the properties of the columns on which index to be created
   * @param properties        the properties of the index to be created
   * @return                  the SQL statement to use for creating the index.
   */
  def createIndex(
      indexName: String,
      tableIdent: Identifier,
      columns: Array[NamedReference],
      columnsProperties: util.Map[NamedReference, util.Map[String, String]],
      properties: util.Map[String, String]): String = {
    throw new UnsupportedOperationException("createIndex is not supported")
  }

  /**
   * Checks whether an index exists
   *
   * @param indexName the name of the index
   * @param tableIdent the table on which index to be checked
   * @param options JDBCOptions of the table
   * @return true if the index with `indexName` exists in the table with `tableName`,
   *         false otherwise
   */
  def indexExists(
      conn: Connection,
      indexName: String,
      tableIdent: Identifier,
      options: JDBCOptions): Boolean = {
    throw new UnsupportedOperationException("indexExists is not supported")
  }

  /**
   * Build a drop index SQL statement.
   *
   * @param indexName the name of the index to be dropped.
   * @param tableIdent the table on which index to be dropped.
   * @return the SQL statement to use for dropping the index.
   */
  def dropIndex(indexName: String, tableIdent: Identifier): String = {
    throw new UnsupportedOperationException("dropIndex is not supported")
  }

  /**
   * Lists all the indexes in this table.
   */
  def listIndexes(
      conn: Connection,
      tableIdent: Identifier,
      options: JDBCOptions): Array[TableIndex] = {
    throw new UnsupportedOperationException("listIndexes is not supported")
  }

  /**
   * Gets a dialect exception, classifies it and wraps it by `AnalysisException`.
   * @param message The error message to be placed to the returned exception.
   * @param e The dialect specific exception.
   * @return `AnalysisException` or its sub-class.
   */
  def classifyException(message: String, e: Throwable): AnalysisException = {
    new AnalysisException(message, cause = Some(e))
  }

  /**
   * Returns the LIMIT clause for the SELECT statement
   */
  def getLimitClause(limit: Integer): String = {
    if (limit > 0) s"LIMIT $limit" else ""
  }

  /**
   * Returns the OFFSET clause for the SELECT statement
   */
  def getOffsetClause(offset: Integer): String = {
    if (offset > 0) s"OFFSET $offset" else ""
  }

  /**
   * Returns the SQL builder for the SELECT statement.
   */
  def getJdbcSQLQueryBuilder(options: JDBCOptions): JdbcSQLQueryBuilder =
    new JdbcSQLQueryBuilder(this, options)

  /**
   * Returns ture if dialect supports LIMIT clause.
   *
   * Note: Some build-in dialect supports LIMIT clause with some trick, please see:
   * {@link OracleDialect.OracleSQLQueryBuilder} and
   * {@link MsSqlServerDialect.MsSqlServerSQLQueryBuilder}.
   */
  def supportsLimit: Boolean = false

  /**
   * Returns ture if dialect supports OFFSET clause.
   *
   * Note: Some build-in dialect supports OFFSET clause with some trick, please see:
   * {@link OracleDialect.OracleSQLQueryBuilder} and
   * {@link MySQLDialect.MySQLSQLQueryBuilder}.
   */
  def supportsOffset: Boolean = false

  def supportsTableSample: Boolean = false

  def getTableSample(sample: TableSampleInfo): String =
    throw new UnsupportedOperationException("TableSample is not supported by this data source")

  /**
   * Return the DB-specific quoted and fully qualified table name
   */
  @Since("3.5.0")
  def getFullyQualifiedQuotedTableName(ident: Identifier): String = {
    (ident.namespace() :+ ident.name()).map(quoteIdentifier).mkString(".")
  }
}

/**
 * :: DeveloperApi ::
 * Registry of dialects that apply to every new jdbc `org.apache.spark.sql.DataFrame`.
 *
 * If multiple matching dialects are registered then all matching ones will be
 * tried in reverse order. A user-added dialect will thus be applied first,
 * overwriting the defaults.
 *
 * @note All new dialects are applied to new jdbc DataFrames only. Make
 * sure to register your dialects first.
 */
@DeveloperApi
object JdbcDialects {

  /**
   * Register a dialect for use on all new matching jdbc `org.apache.spark.sql.DataFrame`.
   * Reading an existing dialect will cause a move-to-front.
   *
   * @param dialect The new dialect.
   */
  def registerDialect(dialect: JdbcDialect) : Unit = {
    dialects = dialect :: dialects.filterNot(_ == dialect)
  }

  /**
   * Unregister a dialect. Does nothing if the dialect is not registered.
   *
   * @param dialect The jdbc dialect.
   */
  def unregisterDialect(dialect : JdbcDialect) : Unit = {
    dialects = dialects.filterNot(_ == dialect)
  }

  private[this] var dialects = List[JdbcDialect]()

  registerDialect(MySQLDialect)
  registerDialect(PostgresDialect)
  registerDialect(DB2Dialect)
  registerDialect(MsSqlServerDialect)
  registerDialect(DerbyDialect)
  registerDialect(OracleDialect)
  registerDialect(TeradataDialect)
  registerDialect(H2Dialect)
  registerDialect(SnowflakeDialect)
  registerDialect(DatabricksDialect)

  /**
   * Fetch the JdbcDialect class corresponding to a given database url.
   */
  def get(url: String): JdbcDialect = {
    val matchingDialects = dialects.filter(_.canHandle(url))
    matchingDialects.length match {
      case 0 => NoopDialect
      case 1 => matchingDialects.head
      case _ => new AggregatedDialect(matchingDialects)
    }
  }
}

/**
 * NOOP dialect object, always returning the neutral element.
 */
private[spark] object NoopDialect extends JdbcDialect {
  override def canHandle(url : String): Boolean = true
}<|MERGE_RESOLUTION|>--- conflicted
+++ resolved
@@ -194,8 +194,6 @@
   }
 
   /**
-<<<<<<< HEAD
-=======
    * Returns an Insert SQL statement template for inserting a row into the target table via JDBC
    * conn. Use "?" as placeholder for each value to be inserted.
    * E.g. `INSERT INTO t ("name", "age", "gender") VALUES (?, ?, ?)`
@@ -214,7 +212,6 @@
   }
 
   /**
->>>>>>> ecee7133
    * Get the SQL query that should be used to find if the given table exists. Dialects can
    * override this method to return a query that works best in a particular database.
    * @param table  The name of the table.
@@ -440,11 +437,7 @@
     while (rs.next()) {
       schemaBuilder += Array(rs.getString(1))
     }
-<<<<<<< HEAD
-    schemaBuilder.result
-=======
     schemaBuilder.result()
->>>>>>> ecee7133
   }
 
   /**
@@ -568,8 +561,6 @@
   }
 
   /**
-<<<<<<< HEAD
-=======
    * Build a SQL statement to drop the given table.
    *
    * @param table the table name
@@ -581,7 +572,6 @@
   }
 
   /**
->>>>>>> ecee7133
    * Build a create index SQL statement.
    *
    * @param indexName         the name of the index to be created
