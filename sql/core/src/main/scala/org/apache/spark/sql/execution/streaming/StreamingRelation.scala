/*
 * Licensed to the Apache Software Foundation (ASF) under one or more
 * contributor license agreements.  See the NOTICE file distributed with
 * this work for additional information regarding copyright ownership.
 * The ASF licenses this file to You under the Apache License, Version 2.0
 * (the "License"); you may not use this file except in compliance with
 * the License.  You may obtain a copy of the License at
 *
 *    http://www.apache.org/licenses/LICENSE-2.0
 *
 * Unless required by applicable law or agreed to in writing, software
 * distributed under the License is distributed on an "AS IS" BASIS,
 * WITHOUT WARRANTIES OR CONDITIONS OF ANY KIND, either express or implied.
 * See the License for the specific language governing permissions and
 * limitations under the License.
 */

package org.apache.spark.sql.execution.streaming

import org.apache.spark.rdd.RDD
import org.apache.spark.sql.SparkSession
import org.apache.spark.sql.catalyst.InternalRow
import org.apache.spark.sql.catalyst.analysis.MultiInstanceRelation
import org.apache.spark.sql.catalyst.catalog.CatalogTable
import org.apache.spark.sql.catalyst.expressions.{Attribute, AttributeReference}
import org.apache.spark.sql.catalyst.plans.logical.{ExposesMetadataColumns, LeafNode, LogicalPlan, Statistics}
import org.apache.spark.sql.catalyst.types.DataTypeUtils.toAttributes
import org.apache.spark.sql.connector.read.streaming.SparkDataStream
import org.apache.spark.sql.errors.QueryExecutionErrors
import org.apache.spark.sql.execution.LeafExecNode
import org.apache.spark.sql.execution.datasources.{DataSource, FileFormat}

object StreamingRelation {
  def apply(dataSource: DataSource): StreamingRelation = {
    StreamingRelation(
      dataSource, dataSource.sourceInfo.name, toAttributes(dataSource.sourceInfo.schema))
  }
}

/**
 * Used to link a streaming [[DataSource]] into a
 * [[org.apache.spark.sql.catalyst.plans.logical.LogicalPlan]]. This is only used for creating
 * a streaming [[org.apache.spark.sql.DataFrame]] from [[org.apache.spark.sql.DataFrameReader]].
 * It should be used to create [[Source]] and converted to [[StreamingExecutionRelation]] when
 * passing to [[StreamExecution]] to run a query.
 */
case class StreamingRelation(dataSource: DataSource, sourceName: String, output: Seq[Attribute])
  extends LeafNode with MultiInstanceRelation with ExposesMetadataColumns {
  override def isStreaming: Boolean = true
  override def toString: String = sourceName

  // There's no sensible value here. On the execution path, this relation will be
  // swapped out with microbatches. But some dataframe operations (in particular explain) do lead
  // to this node surviving analysis. So we satisfy the LeafNode contract with the session default
  // value.
  override def computeStats(): Statistics = Statistics(
    sizeInBytes = BigInt(dataSource.sparkSession.sessionState.conf.defaultSizeInBytes)
  )

  override def newInstance(): LogicalPlan = this.copy(output = output.map(_.newInstance()))

  override lazy val metadataOutput: Seq[AttributeReference] = {
    dataSource.providingClass match {
      // If the dataSource provided class is a same or subclass of FileFormat class
      case f if classOf[FileFormat].isAssignableFrom(f) =>
        metadataOutputWithOutConflicts(
<<<<<<< HEAD
          Seq(dataSource.providingInstance().asInstanceOf[FileFormat].createFileMetadataCol))
=======
          Seq(dataSource.providingInstance().asInstanceOf[FileFormat].createFileMetadataCol()))
>>>>>>> ecee7133
      case _ => Nil
    }
  }

  override def withMetadataColumns(): LogicalPlan = {
    val newMetadata = metadataOutput.filterNot(outputSet.contains)
    if (newMetadata.nonEmpty) {
      this.copy(output = output ++ newMetadata)
    } else {
      this
    }
  }
}

/**
 * Used to link a streaming [[Source]] of data into a
 * [[org.apache.spark.sql.catalyst.plans.logical.LogicalPlan]].
 */
case class StreamingExecutionRelation(
    source: SparkDataStream,
    output: Seq[Attribute],
    catalogTable: Option[CatalogTable])(session: SparkSession)
  extends LeafNode with MultiInstanceRelation {

  override def otherCopyArgs: Seq[AnyRef] = session :: Nil
  override def isStreaming: Boolean = true
  override def toString: String = source.toString

  // There's no sensible value here. On the execution path, this relation will be
  // swapped out with microbatches. But some dataframe operations (in particular explain) do lead
  // to this node surviving analysis. So we satisfy the LeafNode contract with the session default
  // value.
  override def computeStats(): Statistics = Statistics(
    sizeInBytes = BigInt(session.sessionState.conf.defaultSizeInBytes)
  )

  override def newInstance(): LogicalPlan = this.copy(output = output.map(_.newInstance()))(session)
}

/**
 * A dummy physical plan for [[StreamingRelation]] to support
 * [[org.apache.spark.sql.Dataset.explain]]
 */
case class StreamingRelationExec(
    sourceName: String,
    output: Seq[Attribute],
    tableIdentifier: Option[String]) extends LeafExecNode {
  override def toString: String = sourceName
  override protected def doExecute(): RDD[InternalRow] = {
    throw QueryExecutionErrors.cannotExecuteStreamingRelationExecError()
  }
}

object StreamingExecutionRelation {
  def apply(source: Source, session: SparkSession): StreamingExecutionRelation = {
    StreamingExecutionRelation(source, toAttributes(source.schema), None)(session)
  }

  def apply(
      source: Source,
      session: SparkSession,
      catalogTable: CatalogTable): StreamingExecutionRelation = {
    StreamingExecutionRelation(source, toAttributes(source.schema), Some(catalogTable))(session)
  }
}<|MERGE_RESOLUTION|>--- conflicted
+++ resolved
@@ -64,11 +64,7 @@
       // If the dataSource provided class is a same or subclass of FileFormat class
       case f if classOf[FileFormat].isAssignableFrom(f) =>
         metadataOutputWithOutConflicts(
-<<<<<<< HEAD
-          Seq(dataSource.providingInstance().asInstanceOf[FileFormat].createFileMetadataCol))
-=======
           Seq(dataSource.providingInstance().asInstanceOf[FileFormat].createFileMetadataCol()))
->>>>>>> ecee7133
       case _ => Nil
     }
   }
