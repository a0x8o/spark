--- conflicted
+++ resolved
@@ -404,21 +404,14 @@
       insert.query
     }
     val newQuery = try {
-<<<<<<< HEAD
-=======
       val byName = hasColumnList || insert.byName
       TableOutputResolver.suitableForByNameCheck(byName, expected = expectedColumns,
         queryOutput = query.output)
->>>>>>> ecee7133
       TableOutputResolver.resolveOutputColumns(
         tblName,
         expectedColumns,
         query,
-<<<<<<< HEAD
-        byName = hasColumnList || insert.byName,
-=======
         byName,
->>>>>>> ecee7133
         conf,
         supportColDefaultValue = true)
     } catch {
