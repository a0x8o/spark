--- conflicted
+++ resolved
@@ -559,13 +559,8 @@
     }
     if (isAcquiredByDifferentThread) {
       val stackTraceOutput = acquiredThreadInfo.threadRef.get.get.getStackTrace.mkString("\n")
-<<<<<<< HEAD
-      throw QueryExecutionErrors.unreleasedThreadError(loggingId, newAcquiredThreadInfo.toString,
-        acquiredThreadInfo.toString, timeWaitedMs, stackTraceOutput)
-=======
       throw QueryExecutionErrors.unreleasedThreadError(loggingId, newAcquiredThreadInfo.toString(),
         acquiredThreadInfo.toString(), timeWaitedMs, stackTraceOutput)
->>>>>>> ecee7133
     } else {
       acquiredThreadInfo = newAcquiredThreadInfo
       // Add a listener to always release the lock when the task (if active) completes
@@ -903,13 +898,8 @@
   override def toString(): String = {
     val taskStr = if (tc != null) {
       val taskDetails =
-<<<<<<< HEAD
-        s"partition ${tc.partitionId}.${tc.attemptNumber} in stage " +
-          s"${tc.stageId}.${tc.stageAttemptNumber()}, TID ${tc.taskAttemptId}"
-=======
         s"partition ${tc.partitionId()}.${tc.attemptNumber()} in stage " +
           s"${tc.stageId()}.${tc.stageAttemptNumber()}, TID ${tc.taskAttemptId()}"
->>>>>>> ecee7133
       s", task: $taskDetails"
     } else ""
 
