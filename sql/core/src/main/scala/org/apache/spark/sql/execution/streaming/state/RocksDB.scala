--- conflicted
+++ resolved
@@ -109,10 +109,7 @@
   dbOptions.setCreateIfMissing(true)
   dbOptions.setTableFormatConfig(tableFormatConfig)
   dbOptions.setMaxOpenFiles(conf.maxOpenFiles)
-<<<<<<< HEAD
-=======
   dbOptions.setAllowFAllocate(conf.allowFAllocate)
->>>>>>> 54d5087c
 
   if (conf.boundedMemoryUsage) {
     dbOptions.setWriteBufferManager(writeBufferManager)
@@ -678,12 +675,8 @@
     totalMemoryUsageMB: Long,
     writeBufferCacheRatio: Double,
     highPriorityPoolRatio: Double,
-<<<<<<< HEAD
-    compressionCodec: String)
-=======
     compressionCodec: String,
     allowFAllocate: Boolean)
->>>>>>> 54d5087c
 
 object RocksDBConf {
   /** Common prefix of all confs in SQLConf that affects RocksDB */
@@ -765,8 +758,6 @@
   val HIGH_PRIORITY_POOL_RATIO_CONF_KEY = "highPriorityPoolRatio"
   private val HIGH_PRIORITY_POOL_RATIO_CONF = SQLConfEntry(HIGH_PRIORITY_POOL_RATIO_CONF_KEY,
     "0.1")
-<<<<<<< HEAD
-=======
 
   // Allow files to be pre-allocated on disk using fallocate
   // Disabling may slow writes, but can solve an issue where
@@ -775,7 +766,6 @@
   // spark context
   val ALLOW_FALLOCATE_CONF_KEY = "allowFAllocate"
   private val ALLOW_FALLOCATE_CONF = SQLConfEntry(ALLOW_FALLOCATE_CONF_KEY, "true")
->>>>>>> 54d5087c
 
   def apply(storeConf: StateStoreConf): RocksDBConf = {
     val sqlConfs = CaseInsensitiveMap[String](storeConf.sqlConfs)
@@ -854,12 +844,8 @@
       getLongConf(MAX_MEMORY_USAGE_MB_CONF),
       getRatioConf(WRITE_BUFFER_CACHE_RATIO_CONF),
       getRatioConf(HIGH_PRIORITY_POOL_RATIO_CONF),
-<<<<<<< HEAD
-      storeConf.compressionCodec)
-=======
       storeConf.compressionCodec,
       getBooleanConf(ALLOW_FALLOCATE_CONF))
->>>>>>> 54d5087c
   }
 
   def apply(): RocksDBConf = apply(new StateStoreConf())
