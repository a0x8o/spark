/*
 * Licensed to the Apache Software Foundation (ASF) under one or more
 * contributor license agreements.  See the NOTICE file distributed with
 * this work for additional information regarding copyright ownership.
 * The ASF licenses this file to You under the Apache License, Version 2.0
 * (the "License"); you may not use this file except in compliance with
 * the License.  You may obtain a copy of the License at
 *
 *    http://www.apache.org/licenses/LICENSE-2.0
 *
 * Unless required by applicable law or agreed to in writing, software
 * distributed under the License is distributed on an "AS IS" BASIS,
 * WITHOUT WARRANTIES OR CONDITIONS OF ANY KIND, either express or implied.
 * See the License for the specific language governing permissions and
 * limitations under the License.
 */
package org.apache.spark.sql.execution.datasources.v2.jdbc

import java.util

import scala.jdk.CollectionConverters._

import org.apache.spark.sql.SparkSession
import org.apache.spark.sql.connector.catalog._
import org.apache.spark.sql.connector.catalog.TableCapability._
import org.apache.spark.sql.connector.catalog.index.{SupportsIndex, TableIndex}
import org.apache.spark.sql.connector.expressions.NamedReference
import org.apache.spark.sql.connector.write.{LogicalWriteInfo, WriteBuilder}
import org.apache.spark.sql.execution.datasources.jdbc.{JDBCOptions, JdbcOptionsInWrite, JdbcUtils}
import org.apache.spark.sql.jdbc.JdbcDialects
import org.apache.spark.sql.types.StructType
import org.apache.spark.sql.util.CaseInsensitiveStringMap

case class JDBCTable(ident: Identifier, schema: StructType, jdbcOptions: JDBCOptions)
  extends Table with SupportsRead with SupportsWrite with SupportsIndex {

  override def name(): String = ident.toString

  override def capabilities(): util.Set[TableCapability] = {
    util.EnumSet.of(BATCH_READ, V1_BATCH_WRITE, TRUNCATE)
  }

  override def newScanBuilder(options: CaseInsensitiveStringMap): JDBCScanBuilder = {
    val mergedOptions = new JDBCOptions(
      jdbcOptions.parameters.originalMap ++ options.asCaseSensitiveMap().asScala)
    JDBCScanBuilder(SparkSession.active, schema, mergedOptions)
  }

  override def newWriteBuilder(info: LogicalWriteInfo): WriteBuilder = {
    val mergedOptions = new JdbcOptionsInWrite(
      jdbcOptions.parameters.originalMap ++ info.options.asCaseSensitiveMap().asScala)
    JDBCWriteBuilder(schema, mergedOptions)
  }

  override def createIndex(
      indexName: String,
      columns: Array[NamedReference],
      columnsProperties: util.Map[NamedReference, util.Map[String, String]],
      properties: util.Map[String, String]): Unit = {
    JdbcUtils.withConnection(jdbcOptions) { conn =>
<<<<<<< HEAD
      JdbcUtils.classifyException(s"Failed to create index $indexName in $name",
=======
      JdbcUtils.classifyException(s"Failed to create index $indexName in ${name()}",
>>>>>>> ecee7133
        JdbcDialects.get(jdbcOptions.url)) {
        JdbcUtils.createIndex(
          conn, indexName, ident, columns, columnsProperties, properties, jdbcOptions)
      }
    }
  }

  override def indexExists(indexName: String): Boolean = {
    JdbcUtils.withConnection(jdbcOptions) { conn =>
      JdbcUtils.indexExists(conn, indexName, ident, jdbcOptions)
    }
  }

  override def dropIndex(indexName: String): Unit = {
    JdbcUtils.withConnection(jdbcOptions) { conn =>
<<<<<<< HEAD
      JdbcUtils.classifyException(s"Failed to drop index $indexName in $name",
=======
      JdbcUtils.classifyException(s"Failed to drop index $indexName in ${name()}",
>>>>>>> ecee7133
        JdbcDialects.get(jdbcOptions.url)) {
        JdbcUtils.dropIndex(conn, indexName, ident, jdbcOptions)
      }
    }
  }

  override def listIndexes(): Array[TableIndex] = {
    JdbcUtils.withConnection(jdbcOptions) { conn =>
      JdbcUtils.listIndexes(conn, ident, jdbcOptions)
    }
  }
}<|MERGE_RESOLUTION|>--- conflicted
+++ resolved
@@ -58,11 +58,7 @@
       columnsProperties: util.Map[NamedReference, util.Map[String, String]],
       properties: util.Map[String, String]): Unit = {
     JdbcUtils.withConnection(jdbcOptions) { conn =>
-<<<<<<< HEAD
-      JdbcUtils.classifyException(s"Failed to create index $indexName in $name",
-=======
       JdbcUtils.classifyException(s"Failed to create index $indexName in ${name()}",
->>>>>>> ecee7133
         JdbcDialects.get(jdbcOptions.url)) {
         JdbcUtils.createIndex(
           conn, indexName, ident, columns, columnsProperties, properties, jdbcOptions)
@@ -78,11 +74,7 @@
 
   override def dropIndex(indexName: String): Unit = {
     JdbcUtils.withConnection(jdbcOptions) { conn =>
-<<<<<<< HEAD
-      JdbcUtils.classifyException(s"Failed to drop index $indexName in $name",
-=======
       JdbcUtils.classifyException(s"Failed to drop index $indexName in ${name()}",
->>>>>>> ecee7133
         JdbcDialects.get(jdbcOptions.url)) {
         JdbcUtils.dropIndex(conn, indexName, ident, jdbcOptions)
       }
