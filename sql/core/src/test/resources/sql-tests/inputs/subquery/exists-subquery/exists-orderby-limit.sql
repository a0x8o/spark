-- Tests EXISTS subquery support with ORDER BY and LIMIT clauses.

-- Test sort operator with codegen on and off.
--CONFIG_DIM1 spark.sql.codegen.wholeStage=true
--CONFIG_DIM1 spark.sql.codegen.wholeStage=false,spark.sql.codegen.factoryMode=CODEGEN_ONLY
--CONFIG_DIM1 spark.sql.codegen.wholeStage=false,spark.sql.codegen.factoryMode=NO_CODEGEN

CREATE TEMPORARY VIEW EMP AS SELECT * FROM VALUES
  (100, "emp 1", date "2005-01-01", 100.00D, 10),
  (100, "emp 1", date "2005-01-01", 100.00D, 10),
  (200, "emp 2", date "2003-01-01", 200.00D, 10),
  (300, "emp 3", date "2002-01-01", 300.00D, 20),
  (400, "emp 4", date "2005-01-01", 400.00D, 30),
  (500, "emp 5", date "2001-01-01", 400.00D, NULL),
  (600, "emp 6 - no dept", date "2001-01-01", 400.00D, 100),
  (700, "emp 7", date "2010-01-01", 400.00D, 100),
  (800, "emp 8", date "2016-01-01", 150.00D, 70)
AS EMP(id, emp_name, hiredate, salary, dept_id);

CREATE TEMPORARY VIEW DEPT AS SELECT * FROM VALUES
  (10, "dept 1", "CA"),
  (20, "dept 2", "NY"),
  (30, "dept 3", "TX"),
  (40, "dept 4 - unassigned", "OR"),
  (50, "dept 5 - unassigned", "NJ"),
  (70, "dept 7", "FL")
AS DEPT(dept_id, dept_name, state);

CREATE TEMPORARY VIEW BONUS AS SELECT * FROM VALUES
  ("emp 1", 10.00D),
  ("emp 1", 20.00D),
  ("emp 2", 300.00D),
  ("emp 2", 100.00D),
  ("emp 3", 300.00D),
  ("emp 4", 100.00D),
  ("emp 5", 1000.00D),
  ("emp 6 - no dept", 500.00D)
AS BONUS(emp_name, bonus_amt);

-- order by in both outer and/or inner query block
-- TC.01.01
SELECT * 
FROM   emp 
WHERE  EXISTS (SELECT dept.dept_id 
               FROM   dept 
               WHERE  emp.dept_id = dept.dept_id 
               ORDER  BY state) 
ORDER  BY hiredate; 

-- TC.01.02
SELECT id, 
       hiredate 
FROM   emp 
WHERE  EXISTS (SELECT dept.dept_id 
               FROM   dept 
               WHERE  emp.dept_id = dept.dept_id 
               ORDER  BY state) 
ORDER  BY hiredate DESC;

SELECT *
FROM   emp
WHERE  EXISTS (SELECT dept.dept_id
               FROM   dept
               WHERE  emp.dept_id = dept.dept_id
               ORDER  BY state
               LIMIT 1)
ORDER  BY hiredate;

SELECT *
FROM   emp
WHERE  EXISTS (SELECT dept.dept_id
               FROM   dept
               WHERE  emp.dept_id = dept.dept_id
               ORDER  BY state
               LIMIT 0)
ORDER  BY hiredate;

-- order by with not exists 
-- TC.01.03
SELECT * 
FROM   emp 
WHERE  NOT EXISTS (SELECT dept.dept_id 
                   FROM   dept 
                   WHERE  emp.dept_id = dept.dept_id 
                   ORDER  BY state) 
ORDER  BY hiredate; 

-- group by + order by with not exists
-- TC.01.04
SELECT emp_name 
FROM   emp 
WHERE  NOT EXISTS (SELECT max(dept.dept_id) a 
                   FROM   dept 
                   WHERE  dept.dept_id = emp.dept_id 
                   GROUP  BY state 
                   ORDER  BY state);
-- TC.01.05
SELECT count(*) 
FROM   emp 
WHERE  NOT EXISTS (SELECT max(dept.dept_id) a 
                   FROM   dept 
                   WHERE  dept.dept_id = emp.dept_id 
                   GROUP  BY dept_id 
                   ORDER  BY dept_id); 

SELECT *
FROM   emp
WHERE  NOT EXISTS (SELECT dept.dept_id
                   FROM   dept
                   WHERE  emp.dept_id = dept.dept_id
                   ORDER  BY state
                   LIMIT 1)
ORDER  BY hiredate;

SELECT *
FROM   emp
WHERE  NOT EXISTS (SELECT dept.dept_id
                   FROM   dept
                   WHERE  emp.dept_id = dept.dept_id
                   ORDER  BY state
                   LIMIT 0)
ORDER  BY hiredate;

-- limit in the exists subquery block.
-- TC.02.01
SELECT * 
FROM   emp 
WHERE  EXISTS (SELECT dept.dept_name 
               FROM   dept 
               WHERE  dept.dept_id > 10 
               LIMIT  1); 

-- limit in the exists subquery block with aggregate.
-- TC.02.02
SELECT * 
FROM   emp 
WHERE  EXISTS (SELECT max(dept.dept_id) 
               FROM   dept 
               GROUP  BY state 
               LIMIT  1); 

-- limit in the not exists subquery block.
-- TC.02.03
SELECT * 
FROM   emp 
WHERE  NOT EXISTS (SELECT dept.dept_name 
                   FROM   dept 
                   WHERE  dept.dept_id > 100 
                   LIMIT  1); 

-- limit in the not exists subquery block with aggregates.
-- TC.02.04
SELECT * 
FROM   emp 
WHERE  NOT EXISTS (SELECT max(dept.dept_id) 
                   FROM   dept 
                   WHERE  dept.dept_id > 100 
                   GROUP  BY state 
<<<<<<< HEAD
                   LIMIT  1); 
=======
                   LIMIT  1);

SELECT emp_name
FROM   emp
WHERE  NOT EXISTS (SELECT max(dept.dept_id) a
                   FROM   dept
                   WHERE  dept.dept_id = emp.dept_id
                   GROUP  BY state
                   ORDER  BY state
                   LIMIT 2
                   OFFSET 1);
>>>>>>> 54d5087c

-- limit and offset in the exists subquery block.
-- TC.03.01
SELECT *
FROM   emp
WHERE  EXISTS (SELECT dept.dept_name
               FROM   dept
               WHERE  dept.dept_id > 10
               LIMIT  1
               OFFSET 2);

<<<<<<< HEAD
=======
SELECT *
FROM   emp
WHERE  EXISTS (SELECT dept.dept_name
               FROM   dept
               WHERE  dept.dept_id > emp.dept_id
               LIMIT  1);

>>>>>>> 54d5087c
-- limit and offset in the exists subquery block with aggregate.
-- TC.03.02
SELECT *
FROM   emp
WHERE  EXISTS (SELECT max(dept.dept_id)
               FROM   dept
               GROUP  BY state
               LIMIT  1
               OFFSET 2);

<<<<<<< HEAD
=======
SELECT *
FROM   emp
WHERE  EXISTS (SELECT max(dept.dept_id)
               FROM   dept
               WHERE  dept.dept_id <> emp.dept_id
               GROUP  BY state
               LIMIT  1);

>>>>>>> 54d5087c
-- limit and offset in the not exists subquery block.
-- TC.03.03
SELECT *
FROM   emp
WHERE  NOT EXISTS (SELECT dept.dept_name
                   FROM   dept
                   WHERE  dept.dept_id > 100
                   LIMIT  1
                   OFFSET 2);

-- limit and offset in the not exists subquery block with aggregates.
-- TC.03.04
SELECT *
FROM   emp
WHERE  NOT EXISTS (SELECT max(dept.dept_id)
                   FROM   dept
                   WHERE  dept.dept_id > 100
                   GROUP  BY state
                   LIMIT  1
                   OFFSET 2);

<<<<<<< HEAD
=======
SELECT *
FROM   emp
WHERE  EXISTS (SELECT dept.dept_name
               FROM   dept
               WHERE  dept.dept_id <> emp.dept_id
               LIMIT  1
               OFFSET 2);

>>>>>>> 54d5087c
-- offset in the exists subquery block.
-- TC.04.01
SELECT *
FROM   emp
WHERE  EXISTS (SELECT dept.dept_name
               FROM   dept
               WHERE  dept.dept_id > 10
               OFFSET 2);

-- offset in the exists subquery block with aggregate.
-- TC.04.02
SELECT *
FROM   emp
WHERE  EXISTS (SELECT max(dept.dept_id)
               FROM   dept
               GROUP  BY state
               OFFSET 2);

-- limit in the not exists subquery block.
-- TC.04.03
SELECT *
FROM   emp
WHERE  NOT EXISTS (SELECT dept.dept_name
                   FROM   dept
                   WHERE  dept.dept_id > 100
                   OFFSET 2);

-- limit in the not exists subquery block with aggregates.
-- TC.04.04
SELECT *
FROM   emp
WHERE  NOT EXISTS (SELECT max(dept.dept_id)
                   FROM   dept
                   WHERE  dept.dept_id > 100
                   GROUP  BY state
                   OFFSET 2);<|MERGE_RESOLUTION|>--- conflicted
+++ resolved
@@ -156,9 +156,6 @@
                    FROM   dept 
                    WHERE  dept.dept_id > 100 
                    GROUP  BY state 
-<<<<<<< HEAD
-                   LIMIT  1); 
-=======
                    LIMIT  1);
 
 SELECT emp_name
@@ -170,7 +167,6 @@
                    ORDER  BY state
                    LIMIT 2
                    OFFSET 1);
->>>>>>> 54d5087c
 
 -- limit and offset in the exists subquery block.
 -- TC.03.01
@@ -182,8 +178,6 @@
                LIMIT  1
                OFFSET 2);
 
-<<<<<<< HEAD
-=======
 SELECT *
 FROM   emp
 WHERE  EXISTS (SELECT dept.dept_name
@@ -191,7 +185,6 @@
                WHERE  dept.dept_id > emp.dept_id
                LIMIT  1);
 
->>>>>>> 54d5087c
 -- limit and offset in the exists subquery block with aggregate.
 -- TC.03.02
 SELECT *
@@ -202,8 +195,6 @@
                LIMIT  1
                OFFSET 2);
 
-<<<<<<< HEAD
-=======
 SELECT *
 FROM   emp
 WHERE  EXISTS (SELECT max(dept.dept_id)
@@ -212,7 +203,6 @@
                GROUP  BY state
                LIMIT  1);
 
->>>>>>> 54d5087c
 -- limit and offset in the not exists subquery block.
 -- TC.03.03
 SELECT *
@@ -234,8 +224,6 @@
                    LIMIT  1
                    OFFSET 2);
 
-<<<<<<< HEAD
-=======
 SELECT *
 FROM   emp
 WHERE  EXISTS (SELECT dept.dept_name
@@ -244,7 +232,6 @@
                LIMIT  1
                OFFSET 2);
 
->>>>>>> 54d5087c
 -- offset in the exists subquery block.
 -- TC.04.01
 SELECT *
