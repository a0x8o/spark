--- conflicted
+++ resolved
@@ -120,8 +120,6 @@
 ORDER BY t1b NULLS last
 LIMIT  1;
 
-<<<<<<< HEAD
-=======
 SELECT Count(DISTINCT( t1a )),
        t1b
 FROM   t1
@@ -134,7 +132,6 @@
 ORDER  BY t1b DESC NULLS FIRST
 LIMIT  1;
 
->>>>>>> 54d5087c
 -- LIMIT and OFFSET in parent side
 -- TC 02.01
 SELECT *
@@ -145,8 +142,6 @@
 LIMIT  2
 OFFSET 2;
 
-<<<<<<< HEAD
-=======
 SELECT *
 FROM   t1
 WHERE  t1a IN (SELECT t2a
@@ -157,7 +152,6 @@
 LIMIT  2
 OFFSET 2;
 
->>>>>>> 54d5087c
 -- TC 02.02
 SELECT *
 FROM   t1
@@ -192,8 +186,6 @@
                    LIMIT  2
                    OFFSET 2);
 
-<<<<<<< HEAD
-=======
 SELECT *
 FROM   t1
 WHERE  t1b NOT IN (SELECT t2b
@@ -209,7 +201,6 @@
                    LIMIT  2
                    OFFSET 2);
 
->>>>>>> 54d5087c
 -- TC 02.05
 SELECT Count(DISTINCT( t1a )),
        t1b
@@ -224,8 +215,6 @@
 LIMIT  1
 OFFSET 1;
 
-<<<<<<< HEAD
-=======
 SELECT Count(DISTINCT( t1a )),
        t1b
 FROM   t1
@@ -240,7 +229,6 @@
 LIMIT  1
 OFFSET 1;
 
->>>>>>> 54d5087c
 -- OFFSET in parent side
 -- TC 03.01
 SELECT *
@@ -250,8 +238,6 @@
                WHERE  t1d = t2d)
 OFFSET 2;
 
-<<<<<<< HEAD
-=======
 -- OFFSET in correlated subquery
 SELECT *
 FROM   t1
@@ -262,7 +248,6 @@
                OFFSET 2)
 OFFSET 2;
 
->>>>>>> 54d5087c
 -- TC 03.02
 SELECT *
 FROM   t1
@@ -272,8 +257,6 @@
                OFFSET 2)
 OFFSET 4;
 
-<<<<<<< HEAD
-=======
 SELECT *
 FROM   t1
 WHERE  t1c IN (SELECT t2c
@@ -283,7 +266,6 @@
                OFFSET 2)
 OFFSET 1;
 
->>>>>>> 54d5087c
 -- TC 03.03
 SELECT Count(DISTINCT( t1a )),
        t1b
@@ -305,8 +287,6 @@
                    WHERE  t2b > 6
                    OFFSET 2);
 
-<<<<<<< HEAD
-=======
 -- OFFSET with NOT IN correlated
 SELECT count(*)
 FROM   t1
@@ -315,7 +295,6 @@
                    WHERE  t2b < t1b
                    OFFSET 2);
 
->>>>>>> 54d5087c
 -- TC 03.05
 SELECT Count(DISTINCT( t1a )),
        t1b
@@ -326,9 +305,6 @@
                    OFFSET 1)
 GROUP  BY t1b
 ORDER BY t1b NULLS last
-<<<<<<< HEAD
-OFFSET 1;
-=======
 OFFSET 1;
 
 
@@ -342,5 +318,4 @@
                    WHERE  t2b = t1b
                    LIMIT  2
                    OFFSET 2);
-set spark.sql.optimizer.decorrelateExistsIn.enabled = true;
->>>>>>> 54d5087c
+set spark.sql.optimizer.decorrelateExistsIn.enabled = true;