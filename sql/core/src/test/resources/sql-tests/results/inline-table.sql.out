-- Automatically generated by SQLQueryTestSuite
-- !query
select * from values ("one", 1)
-- !query schema
struct<col1:string,col2:int>
-- !query output
one	1


-- !query
select * from values ("one", 1) as data
-- !query schema
struct<col1:string,col2:int>
-- !query output
one	1


-- !query
select * from values ("one", 1) as data(a, b)
-- !query schema
struct<a:string,b:int>
-- !query output
one	1


-- !query
select * from values 1, 2, 3 as data(a)
-- !query schema
struct<a:int>
-- !query output
1
2
3


-- !query
select * from values ("one", 1), ("two", 2), ("three", null) as data(a, b)
-- !query schema
struct<a:string,b:int>
-- !query output
one	1
three	NULL
two	2


-- !query
select * from values ("one", null), ("two", null) as data(a, b)
-- !query schema
struct<a:string,b:void>
-- !query output
one	NULL
two	NULL


-- !query
select * from values ("one", 1), ("two", 2L) as data(a, b)
-- !query schema
struct<a:string,b:bigint>
-- !query output
one	1
two	2


-- !query
select * from values ("one", 1 + 0), ("two", 1 + 3L) as data(a, b)
-- !query schema
struct<a:string,b:bigint>
-- !query output
one	1
two	4


-- !query
select * from values ("one", 1 as one) as data(a, b)
-- !query schema
struct<a:string,b:int>
-- !query output
one	1


-- !query
select a from values ("one", current_timestamp) as data(a, b)
-- !query schema
struct<a:string>
-- !query output
one


-- !query
select * from values ("one", array(0, 1)), ("two", array(2, 3)) as data(a, b)
-- !query schema
struct<a:string,b:array<int>>
-- !query output
one	[0,1]
two	[2,3]


-- !query
select * from values ("one", 2.0), ("two", 3.0D) as data(a, b)
-- !query schema
struct<a:string,b:double>
-- !query output
one	2.0
two	3.0


-- !query
select * from values ("one", rand(5)), ("two", 3.0D) as data(a, b)
-- !query schema
struct<>
-- !query output
org.apache.spark.sql.AnalysisException
{
  "errorClass" : "_LEGACY_ERROR_TEMP_2304",
  "messageParameters" : {
    "sqlExpr" : "rand(5)"
  },
  "queryContext" : [ {
    "objectType" : "",
    "objectName" : "",
    "startIndex" : 30,
    "stopIndex" : 36,
    "fragment" : "rand(5)"
  } ]
}


-- !query
select * from values ("one", 2.0), ("two") as data(a, b)
-- !query schema
struct<>
-- !query output
org.apache.spark.sql.AnalysisException
{
  "errorClass" : "_LEGACY_ERROR_TEMP_2305",
  "messageParameters" : {
    "numCols" : "2",
    "ri" : "1",
    "rowSize" : "1"
  },
  "queryContext" : [ {
    "objectType" : "",
    "objectName" : "",
    "startIndex" : 15,
    "stopIndex" : 56,
    "fragment" : "values (\"one\", 2.0), (\"two\") as data(a, b)"
  } ]
}


-- !query
select * from values ("one", array(0, 1)), ("two", struct(1, 2)) as data(a, b)
-- !query schema
struct<>
-- !query output
org.apache.spark.sql.AnalysisException
{
  "errorClass" : "_LEGACY_ERROR_TEMP_2303",
  "messageParameters" : {
    "name" : "b"
  },
  "queryContext" : [ {
    "objectType" : "",
    "objectName" : "",
    "startIndex" : 15,
    "stopIndex" : 78,
    "fragment" : "values (\"one\", array(0, 1)), (\"two\", struct(1, 2)) as data(a, b)"
  } ]
}


-- !query
select * from values ("one"), ("two") as data(a, b)
-- !query schema
struct<>
-- !query output
org.apache.spark.sql.AnalysisException
{
  "errorClass" : "_LEGACY_ERROR_TEMP_2305",
  "messageParameters" : {
    "numCols" : "2",
    "ri" : "0",
    "rowSize" : "1"
  },
  "queryContext" : [ {
    "objectType" : "",
    "objectName" : "",
    "startIndex" : 15,
    "stopIndex" : 51,
    "fragment" : "values (\"one\"), (\"two\") as data(a, b)"
  } ]
}


-- !query
select * from values ("one", random_not_exist_func(1)), ("two", 2) as data(a, b)
-- !query schema
struct<>
-- !query output
org.apache.spark.sql.AnalysisException
{
  "errorClass" : "UNRESOLVED_ROUTINE",
<<<<<<< HEAD
  "sqlState" : "42000",
=======
  "sqlState" : "42883",
>>>>>>> 11e30a61
  "messageParameters" : {
    "routineName" : "`random_not_exist_func`",
    "searchPath" : "[`system`.`builtin`, `system`.`session`, `spark_catalog`.`default`]"
  },
  "queryContext" : [ {
    "objectType" : "",
    "objectName" : "",
    "startIndex" : 30,
    "stopIndex" : 53,
    "fragment" : "random_not_exist_func(1)"
  } ]
}


-- !query
select * from values ("one", count(1)), ("two", 2) as data(a, b)
-- !query schema
struct<>
-- !query output
org.apache.spark.sql.AnalysisException
{
  "errorClass" : "_LEGACY_ERROR_TEMP_2304",
  "messageParameters" : {
    "sqlExpr" : "count(1)"
  },
  "queryContext" : [ {
    "objectType" : "",
    "objectName" : "",
    "startIndex" : 30,
    "stopIndex" : 37,
    "fragment" : "count(1)"
  } ]
}


-- !query
select * from values (timestamp('1991-12-06 00:00:00.0'), array(timestamp('1991-12-06 01:00:00.0'), timestamp('1991-12-06 12:00:00.0'))) as data(a, b)
-- !query schema
struct<a:timestamp,b:array<timestamp>>
-- !query output
1991-12-06 00:00:00	[1991-12-06 01:00:00,1991-12-06 12:00:00]<|MERGE_RESOLUTION|>--- conflicted
+++ resolved
@@ -200,11 +200,7 @@
 org.apache.spark.sql.AnalysisException
 {
   "errorClass" : "UNRESOLVED_ROUTINE",
-<<<<<<< HEAD
-  "sqlState" : "42000",
-=======
   "sqlState" : "42883",
->>>>>>> 11e30a61
   "messageParameters" : {
     "routineName" : "`random_not_exist_func`",
     "searchPath" : "[`system`.`builtin`, `system`.`session`, `spark_catalog`.`default`]"
