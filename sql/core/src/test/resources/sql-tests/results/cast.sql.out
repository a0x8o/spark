--- conflicted
+++ resolved
@@ -489,7 +489,7 @@
 select cast('\t\t true \n\r ' as boolean)
 -- !query schema
 struct<CAST(		 true 
-
+   AS BOOLEAN):boolean>
 -- !query output
 true
@@ -499,7 +499,7 @@
 select cast('\t\n false \t\r' as boolean)
 -- !query schema
 struct<CAST(	
- false 	
+ false 	  AS BOOLEAN):boolean>
 -- !query output
 false
@@ -509,7 +509,7 @@
 select cast('\t\n xyz \t\r' as boolean)
 -- !query schema
 struct<CAST(	
- xyz 	
+ xyz 	  AS BOOLEAN):boolean>
 -- !query output
 NULL
@@ -643,11 +643,7 @@
 org.apache.spark.SparkArithmeticException
 {
   "errorClass" : "CAST_OVERFLOW",
-<<<<<<< HEAD
-  "sqlState" : "22005",
-=======
   "sqlState" : "22003",
->>>>>>> 11e30a61
   "messageParameters" : {
     "ansiConfig" : "\"spark.sql.ansi.enabled\"",
     "sourceType" : "\"INTERVAL HOUR TO SECOND\"",
@@ -681,11 +677,7 @@
 org.apache.spark.SparkArithmeticException
 {
   "errorClass" : "CAST_OVERFLOW",
-<<<<<<< HEAD
-  "sqlState" : "22005",
-=======
   "sqlState" : "22003",
->>>>>>> 11e30a61
   "messageParameters" : {
     "ansiConfig" : "\"spark.sql.ansi.enabled\"",
     "sourceType" : "\"INTERVAL MONTH\"",
@@ -703,11 +695,7 @@
 org.apache.spark.SparkArithmeticException
 {
   "errorClass" : "CAST_OVERFLOW",
-<<<<<<< HEAD
-  "sqlState" : "22005",
-=======
   "sqlState" : "22003",
->>>>>>> 11e30a61
   "messageParameters" : {
     "ansiConfig" : "\"spark.sql.ansi.enabled\"",
     "sourceType" : "\"INTERVAL SECOND\"",
@@ -797,11 +785,7 @@
 org.apache.spark.SparkArithmeticException
 {
   "errorClass" : "CAST_OVERFLOW",
-<<<<<<< HEAD
-  "sqlState" : "22005",
-=======
   "sqlState" : "22003",
->>>>>>> 11e30a61
   "messageParameters" : {
     "ansiConfig" : "\"spark.sql.ansi.enabled\"",
     "sourceType" : "\"INT\"",
@@ -819,11 +803,7 @@
 org.apache.spark.SparkArithmeticException
 {
   "errorClass" : "CAST_OVERFLOW",
-<<<<<<< HEAD
-  "sqlState" : "22005",
-=======
   "sqlState" : "22003",
->>>>>>> 11e30a61
   "messageParameters" : {
     "ansiConfig" : "\"spark.sql.ansi.enabled\"",
     "sourceType" : "\"BIGINT\"",
@@ -897,11 +877,7 @@
 org.apache.spark.SparkArithmeticException
 {
   "errorClass" : "NUMERIC_VALUE_OUT_OF_RANGE",
-<<<<<<< HEAD
-  "sqlState" : "22005",
-=======
   "sqlState" : "22003",
->>>>>>> 11e30a61
   "messageParameters" : {
     "config" : "\"spark.sql.ansi.enabled\"",
     "precision" : "1",
