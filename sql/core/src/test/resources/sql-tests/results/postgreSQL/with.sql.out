-- Automatically generated by SQLQueryTestSuite
-- !query
WITH q1(x,y) AS (SELECT 1,2)
SELECT * FROM q1, q1 AS q2
-- !query schema
struct<x:int,y:int,x:int,y:int>
-- !query output
1	2	1	2


-- !query
SELECT count(*) FROM (
  WITH q1(x) AS (SELECT rand() FROM (SELECT EXPLODE(SEQUENCE(1, 5))))
    SELECT * FROM q1
  UNION
    SELECT * FROM q1
) ss
-- !query schema
struct<count(1):bigint>
-- !query output
5


-- !query
CREATE TABLE department (
	id INTEGER,  -- department ID
	parent_department INTEGER, -- upper department ID
	name string -- department name
) USING parquet
-- !query schema
struct<>
-- !query output



-- !query
INSERT INTO department VALUES (0, NULL, 'ROOT')
-- !query schema
struct<>
-- !query output



-- !query
INSERT INTO department VALUES (1, 0, 'A')
-- !query schema
struct<>
-- !query output



-- !query
INSERT INTO department VALUES (2, 1, 'B')
-- !query schema
struct<>
-- !query output



-- !query
INSERT INTO department VALUES (3, 2, 'C')
-- !query schema
struct<>
-- !query output



-- !query
INSERT INTO department VALUES (4, 2, 'D')
-- !query schema
struct<>
-- !query output



-- !query
INSERT INTO department VALUES (5, 0, 'E')
-- !query schema
struct<>
-- !query output



-- !query
INSERT INTO department VALUES (6, 4, 'F')
-- !query schema
struct<>
-- !query output



-- !query
INSERT INTO department VALUES (7, 5, 'G')
-- !query schema
struct<>
-- !query output



-- !query
CREATE TABLE tree(
    id INTEGER,
    parent_id INTEGER
) USING parquet
-- !query schema
struct<>
-- !query output



-- !query
INSERT INTO tree
VALUES (1, NULL), (2, 1), (3,1), (4,2), (5,2), (6,2), (7,3), (8,3),
       (9,4), (10,4), (11,7), (12,7), (13,7), (14, 9), (15,11), (16,11)
-- !query schema
struct<>
-- !query output



-- !query
create table graph( f int, t int, label string ) USING parquet
-- !query schema
struct<>
-- !query output



-- !query
insert into graph values
	(1, 2, 'arc 1 -> 2'),
	(1, 3, 'arc 1 -> 3'),
	(2, 3, 'arc 2 -> 3'),
	(1, 4, 'arc 1 -> 4'),
	(4, 5, 'arc 4 -> 5'),
	(5, 1, 'arc 5 -> 1')
-- !query schema
struct<>
-- !query output



-- !query
CREATE TABLE y (a INTEGER) USING parquet
-- !query schema
struct<>
-- !query output



-- !query
INSERT INTO y SELECT EXPLODE(SEQUENCE(1, 10))
-- !query schema
struct<>
-- !query output



-- !query
DROP TABLE y
-- !query schema
struct<>
-- !query output



-- !query
CREATE TABLE y (a INTEGER) USING parquet
-- !query schema
struct<>
-- !query output



-- !query
INSERT INTO y SELECT EXPLODE(SEQUENCE(1, 10))
-- !query schema
struct<>
-- !query output



-- !query
with cte(foo) as ( select 42 ) select * from ((select foo from cte)) q
-- !query schema
struct<foo:int>
-- !query output
42


-- !query
WITH outermost(x) AS (
  SELECT 1
  UNION (WITH innermost as (SELECT 2)
         SELECT * FROM innermost
         UNION SELECT 3)
)
SELECT * FROM outermost ORDER BY 1
-- !query schema
struct<x:int>
-- !query output
1
2
3


-- !query
WITH outermost(x) AS (
  SELECT 1
  UNION (WITH innermost as (SELECT 2)
         SELECT * FROM outermost  -- fail
         UNION SELECT * FROM innermost)
)
SELECT * FROM outermost ORDER BY 1
-- !query schema
struct<>
-- !query output
org.apache.spark.sql.AnalysisException
{
  "errorClass" : "TABLE_OR_VIEW_NOT_FOUND",
<<<<<<< HEAD
  "sqlState" : "42000",
=======
  "sqlState" : "42P01",
>>>>>>> 11e30a61
  "messageParameters" : {
    "relationName" : "`outermost`"
  },
  "queryContext" : [ {
    "objectType" : "",
    "objectName" : "",
    "startIndex" : 96,
    "stopIndex" : 104,
    "fragment" : "outermost"
  } ]
}


-- !query
CREATE TABLE withz USING parquet AS SELECT i AS k, CAST(i AS string) || ' v' AS v FROM (SELECT EXPLODE(SEQUENCE(1, 16, 3)) i)
-- !query schema
struct<>
-- !query output



-- !query
SELECT * FROM withz ORDER BY k
-- !query schema
struct<k:int,v:string>
-- !query output
1	1 v
4	4 v
7	7 v
10	10 v
13	13 v
16	16 v


-- !query
DROP TABLE withz
-- !query schema
struct<>
-- !query output



-- !query
TRUNCATE TABLE y
-- !query schema
struct<>
-- !query output



-- !query
INSERT INTO y SELECT EXPLODE(SEQUENCE(1, 3))
-- !query schema
struct<>
-- !query output



-- !query
CREATE TABLE yy (a INTEGER) USING parquet
-- !query schema
struct<>
-- !query output



-- !query
SELECT * FROM y
-- !query schema
struct<a:int>
-- !query output
1
2
3


-- !query
SELECT * FROM yy
-- !query schema
struct<a:int>
-- !query output



-- !query
SELECT * FROM y
-- !query schema
struct<a:int>
-- !query output
1
2
3


-- !query
SELECT * FROM yy
-- !query schema
struct<a:int>
-- !query output



-- !query
CREATE TABLE parent ( id int, val string ) USING parquet
-- !query schema
struct<>
-- !query output



-- !query
INSERT INTO parent VALUES ( 1, 'p1' )
-- !query schema
struct<>
-- !query output



-- !query
SELECT * FROM parent
-- !query schema
struct<id:int,val:string>
-- !query output
1	p1


-- !query
SELECT * FROM parent
-- !query schema
struct<id:int,val:string>
-- !query output
1	p1


-- !query
create table foo (with baz)
-- !query schema
struct<>
-- !query output
org.apache.spark.sql.catalyst.parser.ParseException
{
  "errorClass" : "UNSUPPORTED_DATATYPE",
  "sqlState" : "0A000",
  "messageParameters" : {
    "typeName" : "\"BAZ\""
  },
  "queryContext" : [ {
    "objectType" : "",
    "objectName" : "",
    "startIndex" : 24,
    "stopIndex" : 26,
    "fragment" : "baz"
  } ]
}


-- !query
create table foo (with ordinality)
-- !query schema
struct<>
-- !query output
org.apache.spark.sql.catalyst.parser.ParseException
{
  "errorClass" : "UNSUPPORTED_DATATYPE",
  "sqlState" : "0A000",
  "messageParameters" : {
    "typeName" : "\"ORDINALITY\""
  },
  "queryContext" : [ {
    "objectType" : "",
    "objectName" : "",
    "startIndex" : 24,
    "stopIndex" : 33,
    "fragment" : "ordinality"
  } ]
}


-- !query
with ordinality as (select 1 as x) select * from ordinality
-- !query schema
struct<x:int>
-- !query output
1


-- !query
WITH test AS (SELECT 42) INSERT INTO test VALUES (1)
-- !query schema
struct<>
-- !query output
org.apache.spark.sql.AnalysisException
{
  "errorClass" : "TABLE_OR_VIEW_NOT_FOUND",
<<<<<<< HEAD
  "sqlState" : "42000",
=======
  "sqlState" : "42P01",
>>>>>>> 11e30a61
  "messageParameters" : {
    "relationName" : "`test`"
  },
  "queryContext" : [ {
    "objectType" : "",
    "objectName" : "",
    "startIndex" : 38,
    "stopIndex" : 41,
    "fragment" : "test"
  } ]
}


-- !query
create table test (i int) USING parquet
-- !query schema
struct<>
-- !query output



-- !query
with test as (select 42) insert into test select * from test
-- !query schema
struct<>
-- !query output



-- !query
select * from test
-- !query schema
struct<i:int>
-- !query output
42


-- !query
drop table test
-- !query schema
struct<>
-- !query output



-- !query
DROP TABLE department
-- !query schema
struct<>
-- !query output



-- !query
DROP TABLE tree
-- !query schema
struct<>
-- !query output



-- !query
DROP TABLE graph
-- !query schema
struct<>
-- !query output



-- !query
DROP TABLE y
-- !query schema
struct<>
-- !query output



-- !query
DROP TABLE yy
-- !query schema
struct<>
-- !query output



-- !query
DROP TABLE parent
-- !query schema
struct<>
-- !query output
<|MERGE_RESOLUTION|>--- conflicted
+++ resolved
@@ -218,11 +218,7 @@
 org.apache.spark.sql.AnalysisException
 {
   "errorClass" : "TABLE_OR_VIEW_NOT_FOUND",
-<<<<<<< HEAD
-  "sqlState" : "42000",
-=======
   "sqlState" : "42P01",
->>>>>>> 11e30a61
   "messageParameters" : {
     "relationName" : "`outermost`"
   },
@@ -417,11 +413,7 @@
 org.apache.spark.sql.AnalysisException
 {
   "errorClass" : "TABLE_OR_VIEW_NOT_FOUND",
-<<<<<<< HEAD
-  "sqlState" : "42000",
-=======
   "sqlState" : "42P01",
->>>>>>> 11e30a61
   "messageParameters" : {
     "relationName" : "`test`"
   },
