--- conflicted
+++ resolved
@@ -735,11 +735,7 @@
 org.apache.spark.SparkArithmeticException
 {
   "errorClass" : "CAST_OVERFLOW",
-<<<<<<< HEAD
-  "sqlState" : "22005",
-=======
   "sqlState" : "22003",
->>>>>>> 11e30a61
   "messageParameters" : {
     "ansiConfig" : "\"spark.sql.ansi.enabled\"",
     "sourceType" : "\"BIGINT\"",
@@ -765,11 +761,7 @@
 org.apache.spark.SparkArithmeticException
 {
   "errorClass" : "CAST_OVERFLOW",
-<<<<<<< HEAD
-  "sqlState" : "22005",
-=======
   "sqlState" : "22003",
->>>>>>> 11e30a61
   "messageParameters" : {
     "ansiConfig" : "\"spark.sql.ansi.enabled\"",
     "sourceType" : "\"BIGINT\"",
@@ -815,11 +807,7 @@
 org.apache.spark.SparkArithmeticException
 {
   "errorClass" : "CAST_OVERFLOW",
-<<<<<<< HEAD
-  "sqlState" : "22005",
-=======
   "sqlState" : "22003",
->>>>>>> 11e30a61
   "messageParameters" : {
     "ansiConfig" : "\"spark.sql.ansi.enabled\"",
     "sourceType" : "\"DOUBLE\"",
@@ -866,10 +854,7 @@
 org.apache.spark.sql.AnalysisException
 {
   "errorClass" : "FAILED_FUNCTION_CALL",
-<<<<<<< HEAD
-=======
   "sqlState" : "38000",
->>>>>>> 11e30a61
   "messageParameters" : {
     "funcName" : "`range`"
   },
@@ -911,11 +896,7 @@
 org.apache.spark.SparkArithmeticException
 {
   "errorClass" : "CAST_OVERFLOW",
-<<<<<<< HEAD
-  "sqlState" : "22005",
-=======
   "sqlState" : "22003",
->>>>>>> 11e30a61
   "messageParameters" : {
     "ansiConfig" : "\"spark.sql.ansi.enabled\"",
     "sourceType" : "\"BIGINT\"",
