-- Automatically generated by SQLQueryTestSuite
-- !query
CREATE OR REPLACE TEMPORARY VIEW testData AS SELECT * FROM VALUES
(1, 1), (1, 2), (2, 1), (2, 2), (3, 1), (3, 2)
AS testData(a, b)
-- !query schema
struct<>
-- !query output



-- !query
SELECT udf(a + b), b, udf(SUM(a - b)) FROM testData GROUP BY udf(a + b), b WITH CUBE
-- !query schema
struct<udf((a + b)):int,b:int,udf(sum((a - b))):bigint>
-- !query output
2	1	0
2	NULL	0
3	1	1
3	2	-1
3	NULL	0
4	1	2
4	2	0
4	NULL	2
5	2	1
5	NULL	1
NULL	1	3
NULL	2	0
NULL	NULL	3


-- !query
SELECT udf(a), udf(b), SUM(b) FROM testData GROUP BY udf(a), b WITH CUBE
-- !query schema
struct<udf(a):int,udf(b):int,sum(b):bigint>
-- !query output
1	1	1
1	2	2
1	NULL	3
2	1	1
2	2	2
2	NULL	3
3	1	1
3	2	2
3	NULL	3
NULL	1	3
NULL	2	6
NULL	NULL	9


-- !query
SELECT udf(a + b), b, SUM(a - b) FROM testData GROUP BY a + b, b WITH ROLLUP
-- !query schema
struct<udf((a + b)):int,b:int,sum((a - b)):bigint>
-- !query output
2	1	0
2	NULL	0
3	1	1
3	2	-1
3	NULL	0
4	1	2
4	2	0
4	NULL	2
5	2	1
5	NULL	1
NULL	NULL	3


-- !query
SELECT udf(a), b, udf(SUM(b)) FROM testData GROUP BY udf(a), b WITH ROLLUP
-- !query schema
struct<udf(a):int,b:int,udf(sum(b)):bigint>
-- !query output
1	1	1
1	2	2
1	NULL	3
2	1	1
2	2	2
2	NULL	3
3	1	1
3	2	2
3	NULL	3
NULL	NULL	9


-- !query
CREATE OR REPLACE TEMPORARY VIEW courseSales AS SELECT * FROM VALUES
("dotNET", 2012, 10000), ("Java", 2012, 20000), ("dotNET", 2012, 5000), ("dotNET", 2013, 48000), ("Java", 2013, 30000)
AS courseSales(course, year, earnings)
-- !query schema
struct<>
-- !query output



-- !query
SELECT course, year, SUM(earnings) FROM courseSales GROUP BY ROLLUP(course, year) ORDER BY udf(course), year
-- !query schema
struct<course:string,year:int,sum(earnings):bigint>
-- !query output
NULL	NULL	113000
Java	NULL	50000
Java	2012	20000
Java	2013	30000
dotNET	NULL	63000
dotNET	2012	15000
dotNET	2013	48000


-- !query
SELECT course, year, SUM(earnings) FROM courseSales GROUP BY CUBE(course, year) ORDER BY course, udf(year)
-- !query schema
struct<course:string,year:int,sum(earnings):bigint>
-- !query output
NULL	NULL	113000
NULL	2012	35000
NULL	2013	78000
Java	NULL	50000
Java	2012	20000
Java	2013	30000
dotNET	NULL	63000
dotNET	2012	15000
dotNET	2013	48000


-- !query
SELECT course, udf(year), SUM(earnings) FROM courseSales GROUP BY course, year GROUPING SETS(course, year)
-- !query schema
struct<course:string,udf(year):int,sum(earnings):bigint>
-- !query output
Java	NULL	50000
NULL	2012	35000
NULL	2013	78000
dotNET	NULL	63000


-- !query
SELECT course, year, udf(SUM(earnings)) FROM courseSales GROUP BY course, year GROUPING SETS(course)
-- !query schema
struct<course:string,year:int,udf(sum(earnings)):bigint>
-- !query output
Java	NULL	50000
dotNET	NULL	63000


-- !query
SELECT udf(course), year, SUM(earnings) FROM courseSales GROUP BY course, year GROUPING SETS(year)
-- !query schema
struct<udf(course):string,year:int,sum(earnings):bigint>
-- !query output
NULL	2012	35000
NULL	2013	78000


-- !query
SELECT course, udf(SUM(earnings)) AS sum FROM courseSales
GROUP BY course, earnings GROUPING SETS((), (course), (course, earnings)) ORDER BY course, udf(sum)
-- !query schema
struct<course:string,sum:bigint>
-- !query output
NULL	113000
Java	20000
Java	30000
Java	50000
dotNET	5000
dotNET	10000
dotNET	48000
dotNET	63000


-- !query
SELECT course, SUM(earnings) AS sum, GROUPING_ID(course, earnings) FROM courseSales
GROUP BY course, earnings GROUPING SETS((), (course), (course, earnings)) ORDER BY udf(course), sum
-- !query schema
struct<course:string,sum:bigint,grouping_id(course, earnings):bigint>
-- !query output
NULL	113000	3
Java	20000	0
Java	30000	0
Java	50000	1
dotNET	5000	0
dotNET	10000	0
dotNET	48000	0
dotNET	63000	1


-- !query
SELECT udf(course), udf(year), GROUPING(course), GROUPING(year), GROUPING_ID(course, year) FROM courseSales
GROUP BY CUBE(course, year)
-- !query schema
struct<udf(course):string,udf(year):int,grouping(course):tinyint,grouping(year):tinyint,grouping_id(course, year):bigint>
-- !query output
Java	2012	0	0	0
Java	2013	0	0	0
Java	NULL	0	1	1
NULL	2012	1	0	2
NULL	2013	1	0	2
NULL	NULL	1	1	3
dotNET	2012	0	0	0
dotNET	2013	0	0	0
dotNET	NULL	0	1	1


-- !query
SELECT course, udf(year), GROUPING(course) FROM courseSales GROUP BY course, udf(year)
-- !query schema
struct<>
-- !query output
org.apache.spark.sql.catalyst.ExtendedAnalysisException
{
  "errorClass" : "UNSUPPORTED_GROUPING_EXPRESSION",
<<<<<<< HEAD
=======
  "sqlState" : "42K0E",
>>>>>>> ecee7133
  "queryContext" : [ {
    "objectType" : "",
    "objectName" : "",
    "startIndex" : 27,
    "stopIndex" : 42,
    "fragment" : "GROUPING(course)"
  } ]
}


-- !query
SELECT course, udf(year), GROUPING_ID(course, year) FROM courseSales GROUP BY udf(course), year
-- !query schema
struct<>
-- !query output
org.apache.spark.sql.catalyst.ExtendedAnalysisException
{
  "errorClass" : "UNSUPPORTED_GROUPING_EXPRESSION",
<<<<<<< HEAD
=======
  "sqlState" : "42K0E",
>>>>>>> ecee7133
  "queryContext" : [ {
    "objectType" : "",
    "objectName" : "",
    "startIndex" : 27,
    "stopIndex" : 51,
    "fragment" : "GROUPING_ID(course, year)"
  } ]
}


-- !query
SELECT course, year, grouping__id FROM courseSales GROUP BY CUBE(course, year) ORDER BY grouping__id, course, udf(year)
-- !query schema
struct<course:string,year:int,grouping__id:bigint>
-- !query output
Java	2012	0
Java	2013	0
dotNET	2012	0
dotNET	2013	0
Java	NULL	1
dotNET	NULL	1
NULL	2012	2
NULL	2013	2
NULL	NULL	3


-- !query
SELECT course, year FROM courseSales GROUP BY CUBE(course, year)
HAVING GROUPING(year) = 1 AND GROUPING_ID(course, year) > 0 ORDER BY course, udf(year)
-- !query schema
struct<course:string,year:int>
-- !query output
NULL	NULL
Java	NULL
dotNET	NULL


-- !query
SELECT course, udf(year) FROM courseSales GROUP BY udf(course), year HAVING GROUPING(course) > 0
-- !query schema
struct<>
-- !query output
org.apache.spark.sql.AnalysisException
{
<<<<<<< HEAD
  "errorClass" : "UNSUPPORTED_GROUPING_EXPRESSION"
=======
  "errorClass" : "UNSUPPORTED_GROUPING_EXPRESSION",
  "sqlState" : "42K0E"
>>>>>>> ecee7133
}


-- !query
SELECT course, udf(udf(year)) FROM courseSales GROUP BY course, year HAVING GROUPING_ID(course) > 0
-- !query schema
struct<>
-- !query output
org.apache.spark.sql.AnalysisException
{
<<<<<<< HEAD
  "errorClass" : "UNSUPPORTED_GROUPING_EXPRESSION"
=======
  "errorClass" : "UNSUPPORTED_GROUPING_EXPRESSION",
  "sqlState" : "42K0E"
>>>>>>> ecee7133
}


-- !query
SELECT udf(course), year FROM courseSales GROUP BY CUBE(course, year) HAVING grouping__id > 0
-- !query schema
struct<udf(course):string,year:int>
-- !query output
Java	NULL
NULL	2012
NULL	2013
NULL	NULL
dotNET	NULL


-- !query
SELECT course, year, GROUPING(course), GROUPING(year) FROM courseSales GROUP BY CUBE(course, year)
ORDER BY GROUPING(course), GROUPING(year), course, udf(year)
-- !query schema
struct<course:string,year:int,grouping(course):tinyint,grouping(year):tinyint>
-- !query output
Java	2012	0	0
Java	2013	0	0
dotNET	2012	0	0
dotNET	2013	0	0
Java	NULL	0	1
dotNET	NULL	0	1
NULL	2012	1	0
NULL	2013	1	0
NULL	NULL	1	1


-- !query
SELECT course, year, GROUPING_ID(course, year) FROM courseSales GROUP BY CUBE(course, year)
ORDER BY GROUPING(course), GROUPING(year), course, udf(year)
-- !query schema
struct<course:string,year:int,grouping_id(course, year):bigint>
-- !query output
Java	2012	0
Java	2013	0
dotNET	2012	0
dotNET	2013	0
Java	NULL	1
dotNET	NULL	1
NULL	2012	2
NULL	2013	2
NULL	NULL	3


-- !query
SELECT course, udf(year) FROM courseSales GROUP BY course, udf(year) ORDER BY GROUPING(course)
-- !query schema
struct<>
-- !query output
org.apache.spark.sql.AnalysisException
{
<<<<<<< HEAD
  "errorClass" : "UNSUPPORTED_GROUPING_EXPRESSION"
=======
  "errorClass" : "UNSUPPORTED_GROUPING_EXPRESSION",
  "sqlState" : "42K0E"
>>>>>>> ecee7133
}


-- !query
SELECT course, udf(year) FROM courseSales GROUP BY course, udf(year) ORDER BY GROUPING_ID(course)
-- !query schema
struct<>
-- !query output
org.apache.spark.sql.AnalysisException
{
<<<<<<< HEAD
  "errorClass" : "UNSUPPORTED_GROUPING_EXPRESSION"
=======
  "errorClass" : "UNSUPPORTED_GROUPING_EXPRESSION",
  "sqlState" : "42K0E"
>>>>>>> ecee7133
}


-- !query
SELECT course, year FROM courseSales GROUP BY CUBE(course, year) ORDER BY grouping__id, udf(course), year
-- !query schema
struct<course:string,year:int>
-- !query output
Java	2012
Java	2013
dotNET	2012
dotNET	2013
Java	NULL
dotNET	NULL
NULL	2012
NULL	2013
NULL	NULL


-- !query
SELECT udf(a + b) AS k1, udf(b) AS k2, SUM(a - b) FROM testData GROUP BY CUBE(k1, k2)
-- !query schema
struct<k1:int,k2:int,sum((a - b)):bigint>
-- !query output
2	1	0
2	NULL	0
3	1	1
3	2	-1
3	NULL	0
4	1	2
4	2	0
4	NULL	2
5	2	1
5	NULL	1
NULL	1	3
NULL	2	0
NULL	NULL	3


-- !query
SELECT udf(udf(a + b)) AS k, b, SUM(a - b) FROM testData GROUP BY ROLLUP(k, b)
-- !query schema
struct<k:int,b:int,sum((a - b)):bigint>
-- !query output
2	1	0
2	NULL	0
3	1	1
3	2	-1
3	NULL	0
4	1	2
4	2	0
4	NULL	2
5	2	1
5	NULL	1
NULL	NULL	3


-- !query
SELECT udf(a + b), udf(udf(b)) AS k, SUM(a - b) FROM testData GROUP BY a + b, k GROUPING SETS(k)
-- !query schema
struct<udf((a + b)):int,k:int,sum((a - b)):bigint>
-- !query output
NULL	1	3
NULL	2	0<|MERGE_RESOLUTION|>--- conflicted
+++ resolved
@@ -209,10 +209,7 @@
 org.apache.spark.sql.catalyst.ExtendedAnalysisException
 {
   "errorClass" : "UNSUPPORTED_GROUPING_EXPRESSION",
-<<<<<<< HEAD
-=======
   "sqlState" : "42K0E",
->>>>>>> ecee7133
   "queryContext" : [ {
     "objectType" : "",
     "objectName" : "",
@@ -231,10 +228,7 @@
 org.apache.spark.sql.catalyst.ExtendedAnalysisException
 {
   "errorClass" : "UNSUPPORTED_GROUPING_EXPRESSION",
-<<<<<<< HEAD
-=======
   "sqlState" : "42K0E",
->>>>>>> ecee7133
   "queryContext" : [ {
     "objectType" : "",
     "objectName" : "",
@@ -279,12 +273,8 @@
 -- !query output
 org.apache.spark.sql.AnalysisException
 {
-<<<<<<< HEAD
-  "errorClass" : "UNSUPPORTED_GROUPING_EXPRESSION"
-=======
   "errorClass" : "UNSUPPORTED_GROUPING_EXPRESSION",
   "sqlState" : "42K0E"
->>>>>>> ecee7133
 }
 
 
@@ -295,12 +285,8 @@
 -- !query output
 org.apache.spark.sql.AnalysisException
 {
-<<<<<<< HEAD
-  "errorClass" : "UNSUPPORTED_GROUPING_EXPRESSION"
-=======
   "errorClass" : "UNSUPPORTED_GROUPING_EXPRESSION",
   "sqlState" : "42K0E"
->>>>>>> ecee7133
 }
 
 
@@ -357,12 +343,8 @@
 -- !query output
 org.apache.spark.sql.AnalysisException
 {
-<<<<<<< HEAD
-  "errorClass" : "UNSUPPORTED_GROUPING_EXPRESSION"
-=======
   "errorClass" : "UNSUPPORTED_GROUPING_EXPRESSION",
   "sqlState" : "42K0E"
->>>>>>> ecee7133
 }
 
 
@@ -373,12 +355,8 @@
 -- !query output
 org.apache.spark.sql.AnalysisException
 {
-<<<<<<< HEAD
-  "errorClass" : "UNSUPPORTED_GROUPING_EXPRESSION"
-=======
   "errorClass" : "UNSUPPORTED_GROUPING_EXPRESSION",
   "sqlState" : "42K0E"
->>>>>>> ecee7133
 }
 
 
