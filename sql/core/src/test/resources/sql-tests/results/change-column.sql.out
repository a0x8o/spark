--- conflicted
+++ resolved
@@ -82,10 +82,7 @@
 org.apache.spark.sql.AnalysisException
 {
   "errorClass" : "NOT_SUPPORTED_CHANGE_COLUMN",
-<<<<<<< HEAD
-=======
   "sqlState" : "0A000",
->>>>>>> ecee7133
   "messageParameters" : {
     "newName" : "`a`",
     "newType" : "\"STRING\"",
@@ -275,10 +272,7 @@
 org.apache.spark.sql.AnalysisException
 {
   "errorClass" : "EXPECT_TABLE_NOT_VIEW.NO_ALTERNATIVE",
-<<<<<<< HEAD
-=======
   "sqlState" : "42809",
->>>>>>> ecee7133
   "messageParameters" : {
     "operation" : "ALTER TABLE ... CHANGE COLUMN",
     "viewName" : "`temp_view`"
@@ -309,10 +303,7 @@
 org.apache.spark.sql.AnalysisException
 {
   "errorClass" : "EXPECT_TABLE_NOT_VIEW.NO_ALTERNATIVE",
-<<<<<<< HEAD
-=======
   "sqlState" : "42809",
->>>>>>> ecee7133
   "messageParameters" : {
     "operation" : "ALTER TABLE ... CHANGE COLUMN",
     "viewName" : "`global_temp`.`global_temp_view`"
