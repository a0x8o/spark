/*
 * Licensed to the Apache Software Foundation (ASF) under one or more
 * contributor license agreements.  See the NOTICE file distributed with
 * this work for additional information regarding copyright ownership.
 * The ASF licenses this file to You under the Apache License, Version 2.0
 * (the "License"); you may not use this file except in compliance with
 * the License.  You may obtain a copy of the License at
 *
 *    http://www.apache.org/licenses/LICENSE-2.0
 *
 * Unless required by applicable law or agreed to in writing, software
 * distributed under the License is distributed on an "AS IS" BASIS,
 * WITHOUT WARRANTIES OR CONDITIONS OF ANY KIND, either express or implied.
 * See the License for the specific language governing permissions and
 * limitations under the License.
 */

package test.org.apache.spark.sql;

import java.io.Serializable;
import java.sql.Timestamp;
import java.text.SimpleDateFormat;
import java.time.Instant;
import java.time.LocalDate;
import java.util.*;

import org.apache.commons.lang3.builder.ToStringBuilder;
import org.apache.commons.lang3.builder.ToStringStyle;
import org.apache.spark.api.java.function.MapFunction;
import org.apache.spark.api.java.function.ReduceFunction;
import org.junit.*;

import org.apache.spark.sql.*;
import org.apache.spark.sql.catalyst.expressions.GenericRow;
import org.apache.spark.sql.catalyst.util.DateTimeUtils;
import org.apache.spark.sql.catalyst.util.TimestampFormatter;
import org.apache.spark.sql.internal.SQLConf;
import org.apache.spark.sql.types.DataTypes;
import org.apache.spark.sql.types.StructType;

import org.apache.spark.sql.test.TestSparkSession;
import scala.Tuple2;

public class JavaBeanDeserializationSuite implements Serializable {

  private TestSparkSession spark;

  @Before
  public void setUp() {
    spark = new TestSparkSession();
  }

  @After
  public void tearDown() {
    spark.stop();
    spark = null;
  }

  private static final List<ArrayRecord> ARRAY_RECORDS = new ArrayList<>();

  static {
    ARRAY_RECORDS.add(
      new ArrayRecord(1, Arrays.asList(new Interval(111, 211), new Interval(121, 221)),
              new int[] { 11, 12, 13, 14 })
    );
    ARRAY_RECORDS.add(
      new ArrayRecord(2, Arrays.asList(new Interval(112, 212), new Interval(122, 222)),
              new int[] { 21, 22, 23, 24 })
    );
    ARRAY_RECORDS.add(
      new ArrayRecord(3, Arrays.asList(new Interval(113, 213), new Interval(123, 223)),
              new int[] { 31, 32, 33, 34 })
    );
  }

  @Test
  public void testBeanWithArrayFieldDeserialization() {
    Encoder<ArrayRecord> encoder = Encoders.bean(ArrayRecord.class);

    Dataset<ArrayRecord> dataset = spark
      .read()
      .format("json")
      .schema("id int, intervals array<struct<startTime: bigint, endTime: bigint>>, " +
          "ints array<int>")
      .load("src/test/resources/test-data/with-array-fields.json")
      .as(encoder);

    List<ArrayRecord> records = dataset.collectAsList();
    Assert.assertEquals(ARRAY_RECORDS, records);
  }

  private static final List<MapRecord> MAP_RECORDS = new ArrayList<>();

  static {
    MAP_RECORDS.add(new MapRecord(1,
      toMap(Arrays.asList("a", "b"), Arrays.asList(new Interval(111, 211), new Interval(121, 221)))
    ));
    MAP_RECORDS.add(new MapRecord(2,
      toMap(Arrays.asList("a", "b"), Arrays.asList(new Interval(112, 212), new Interval(122, 222)))
    ));
    MAP_RECORDS.add(new MapRecord(3,
      toMap(Arrays.asList("a", "b"), Arrays.asList(new Interval(113, 213), new Interval(123, 223)))
    ));
    MAP_RECORDS.add(new MapRecord(4, new HashMap<>()));
    MAP_RECORDS.add(new MapRecord(5, null));
  }

  private static <K, V> Map<K, V> toMap(Collection<K> keys, Collection<V> values) {
    Map<K, V> map = new HashMap<>();
    Iterator<K> keyI = keys.iterator();
    Iterator<V> valueI = values.iterator();
    while (keyI.hasNext() && valueI.hasNext()) {
      map.put(keyI.next(), valueI.next());
    }
    return map;
  }

  @Test
  public void testBeanWithMapFieldsDeserialization() {

    Encoder<MapRecord> encoder = Encoders.bean(MapRecord.class);

    Dataset<MapRecord> dataset = spark
      .read()
      .format("json")
      .schema("id int, intervals map<string, struct<startTime: bigint, endTime: bigint>>")
      .load("src/test/resources/test-data/with-map-fields.json")
      .as(encoder);

    List<MapRecord> records = dataset.collectAsList();

    Assert.assertEquals(MAP_RECORDS, records);
  }

  @Test
  public void testSpark22000() {
    List<Row> inputRows = new ArrayList<>();
    List<RecordSpark22000> expectedRecords = new ArrayList<>();

    for (long idx = 0 ; idx < 5 ; idx++) {
      Row row = createRecordSpark22000Row(idx);
      inputRows.add(row);
      expectedRecords.add(createRecordSpark22000(row));
    }

    // Here we try to convert the fields, from any types to string.
    // Before applying SPARK-22000, Spark called toString() against variable which type might
    // be primitive.
    // SPARK-22000 it calls String.valueOf() which finally calls toString() but handles boxing
    // if the type is primitive.
    Encoder<RecordSpark22000> encoder = Encoders.bean(RecordSpark22000.class);

    StructType schema = new StructType()
      .add("shortField", DataTypes.ShortType)
      .add("intField", DataTypes.IntegerType)
      .add("longField", DataTypes.LongType)
      .add("floatField", DataTypes.FloatType)
      .add("doubleField", DataTypes.DoubleType)
      .add("stringField", DataTypes.StringType)
      .add("booleanField", DataTypes.BooleanType)
      .add("timestampField", DataTypes.TimestampType)
      // explicitly setting nullable = true to make clear the intention
      .add("nullIntField", DataTypes.IntegerType, true);

    Dataset<Row> dataFrame = spark.createDataFrame(inputRows, schema);
    Dataset<RecordSpark22000> dataset = dataFrame.as(encoder);

    List<RecordSpark22000> records = dataset.collectAsList();

    Assert.assertEquals(expectedRecords, records);
  }

  @Test
  public void testSpark22000FailToUpcast() {
    List<Row> inputRows = new ArrayList<>();
    for (long idx = 0 ; idx < 5 ; idx++) {
      Row row = createRecordSpark22000FailToUpcastRow(idx);
      inputRows.add(row);
    }

    // Here we try to convert the fields, from string type to int, which upcast doesn't help.
    Encoder<RecordSpark22000FailToUpcast> encoder =
            Encoders.bean(RecordSpark22000FailToUpcast.class);

    StructType schema = new StructType().add("id", DataTypes.StringType);

    Dataset<Row> dataFrame = spark.createDataFrame(inputRows, schema);

    AnalysisException e = Assert.assertThrows(AnalysisException.class,
      () -> dataFrame.as(encoder).collect());
    Assert.assertTrue(e.getMessage().contains("Cannot up cast "));
  }

  private static Row createRecordSpark22000Row(Long index) {
    Object[] values = new Object[] {
            index.shortValue(),
            index.intValue(),
            index,
            index.floatValue(),
            index.doubleValue(),
            String.valueOf(index),
            index % 2 == 0,
            new java.sql.Timestamp(System.currentTimeMillis()),
            null
    };
    return new GenericRow(values);
  }

  private static String timestampToString(Timestamp ts) {
    String timestampString = String.valueOf(ts);
    String formatted = new SimpleDateFormat("yyyy-MM-dd HH:mm:ss").format(ts);

    if (timestampString.length() > 19 && !timestampString.substring(19).equals(".0")) {
      return formatted + timestampString.substring(19);
    } else {
      return formatted;
    }
  }

  private static RecordSpark22000 createRecordSpark22000(Row recordRow) {
    RecordSpark22000 record = new RecordSpark22000();
    record.setShortField(String.valueOf(recordRow.getShort(0)));
    record.setIntField(String.valueOf(recordRow.getInt(1)));
    record.setLongField(String.valueOf(recordRow.getLong(2)));
    record.setFloatField(String.valueOf(recordRow.getFloat(3)));
    record.setDoubleField(String.valueOf(recordRow.getDouble(4)));
    record.setStringField(recordRow.getString(5));
    record.setBooleanField(String.valueOf(recordRow.getBoolean(6)));
    record.setTimestampField(timestampToString(recordRow.getTimestamp(7)));
    // This would figure out that null value will not become "null".
    record.setNullIntField(null);
    return record;
  }

  private static Row createRecordSpark22000FailToUpcastRow(Long index) {
    Object[] values = new Object[] { String.valueOf(index) };
    return new GenericRow(values);
  }

  public static class ArrayRecord {

    private int id;
    private List<Interval> intervals;
    private int[] ints;

    public ArrayRecord() { }

    ArrayRecord(int id, List<Interval> intervals, int[] ints) {
      this.id = id;
      this.intervals = intervals;
      this.ints = ints;
    }

    public int getId() {
      return id;
    }

    public void setId(int id) {
      this.id = id;
    }

    public List<Interval> getIntervals() {
      return intervals;
    }

    public void setIntervals(List<Interval> intervals) {
      this.intervals = intervals;
    }

    public int[] getInts() {
      return ints;
    }

    public void setInts(int[] ints) {
      this.ints = ints;
    }

    @Override
    public int hashCode() {
      return id ^ Objects.hashCode(intervals) ^ Objects.hashCode(ints);
    }

    @Override
    public boolean equals(Object obj) {
      if (!(obj instanceof ArrayRecord)) return false;
      ArrayRecord other = (ArrayRecord) obj;
      return (other.id == this.id) && Objects.equals(other.intervals, this.intervals) &&
              Arrays.equals(other.ints, ints);
    }

    @Override
    public String toString() {
      return String.format("{ id: %d, intervals: %s, ints: %s }", id, intervals,
              Arrays.toString(ints));
    }
  }

  public static class MapRecord {

    private int id;
    private Map<String, Interval> intervals;

    public MapRecord() { }

    MapRecord(int id, Map<String, Interval> intervals) {
      this.id = id;
      this.intervals = intervals;
    }

    public int getId() {
      return id;
    }

    public void setId(int id) {
      this.id = id;
    }

    public Map<String, Interval> getIntervals() {
      return intervals;
    }

    public void setIntervals(Map<String, Interval> intervals) {
      this.intervals = intervals;
    }

    @Override
    public int hashCode() {
      return id ^ Objects.hashCode(intervals);
    }

    @Override
    public boolean equals(Object obj) {
      if (!(obj instanceof MapRecord)) return false;
      MapRecord other = (MapRecord) obj;
      return (other.id == this.id) && Objects.equals(other.intervals, this.intervals);
    }

    @Override
    public String toString() {
      return String.format("{ id: %d, intervals: %s }", id, intervals);
    }
  }

  public static class Interval {

    private long startTime;
    private long endTime;

    public Interval() { }

    Interval(long startTime, long endTime) {
      this.startTime = startTime;
      this.endTime = endTime;
    }

    public long getStartTime() {
      return startTime;
    }

    public void setStartTime(long startTime) {
      this.startTime = startTime;
    }

    public long getEndTime() {
      return endTime;
    }

    public void setEndTime(long endTime) {
      this.endTime = endTime;
    }

    @Override
    public int hashCode() {
      return Long.hashCode(startTime) ^ Long.hashCode(endTime);
    }

    @Override
    public boolean equals(Object obj) {
      if (!(obj instanceof Interval)) return false;
      Interval other = (Interval) obj;
      return (other.startTime == this.startTime) && (other.endTime == this.endTime);
    }

    @Override
    public String toString() {
      return String.format("[%d,%d]", startTime, endTime);
    }
  }

  public static final class RecordSpark22000 {
    private String shortField;
    private String intField;
    private String longField;
    private String floatField;
    private String doubleField;
    private String stringField;
    private String booleanField;
    private String timestampField;
    private String nullIntField;

    public RecordSpark22000() { }

    public String getShortField() {
      return shortField;
    }

    public void setShortField(String shortField) {
      this.shortField = shortField;
    }

    public String getIntField() {
      return intField;
    }

    public void setIntField(String intField) {
      this.intField = intField;
    }

    public String getLongField() {
      return longField;
    }

    public void setLongField(String longField) {
      this.longField = longField;
    }

    public String getFloatField() {
      return floatField;
    }

    public void setFloatField(String floatField) {
      this.floatField = floatField;
    }

    public String getDoubleField() {
      return doubleField;
    }

    public void setDoubleField(String doubleField) {
      this.doubleField = doubleField;
    }

    public String getStringField() {
      return stringField;
    }

    public void setStringField(String stringField) {
      this.stringField = stringField;
    }

    public String getBooleanField() {
      return booleanField;
    }

    public void setBooleanField(String booleanField) {
      this.booleanField = booleanField;
    }

    public String getTimestampField() {
      return timestampField;
    }

    public void setTimestampField(String timestampField) {
      this.timestampField = timestampField;
    }

    public String getNullIntField() {
      return nullIntField;
    }

    public void setNullIntField(String nullIntField) {
      this.nullIntField = nullIntField;
    }

    @Override
    public boolean equals(Object o) {
      if (this == o) return true;
      if (o == null || getClass() != o.getClass()) return false;
      RecordSpark22000 that = (RecordSpark22000) o;
      return Objects.equals(shortField, that.shortField) &&
              Objects.equals(intField, that.intField) &&
              Objects.equals(longField, that.longField) &&
              Objects.equals(floatField, that.floatField) &&
              Objects.equals(doubleField, that.doubleField) &&
              Objects.equals(stringField, that.stringField) &&
              Objects.equals(booleanField, that.booleanField) &&
              Objects.equals(timestampField, that.timestampField) &&
              Objects.equals(nullIntField, that.nullIntField);
    }

    @Override
    public int hashCode() {
      return Objects.hash(shortField, intField, longField, floatField, doubleField, stringField,
              booleanField, timestampField, nullIntField);
    }

    @Override
    public String toString() {
      return new ToStringBuilder(this, ToStringStyle.SHORT_PREFIX_STYLE)
          .append("shortField", shortField)
          .append("intField", intField)
          .append("longField", longField)
          .append("floatField", floatField)
          .append("doubleField", doubleField)
          .append("stringField", stringField)
          .append("booleanField", booleanField)
          .append("timestampField", timestampField)
          .append("nullIntField", nullIntField)
          .toString();
    }
  }

  public static final class RecordSpark22000FailToUpcast {
    private Integer id;

    public RecordSpark22000FailToUpcast() {
    }

    public Integer getId() {
      return id;
    }

    public void setId(Integer id) {
      this.id = id;
    }
  }

  @Test
  public void testBeanWithLocalDateAndInstant() {
    String originConf = spark.conf().get(SQLConf.DATETIME_JAVA8API_ENABLED().key());
    try {
      spark.conf().set(SQLConf.DATETIME_JAVA8API_ENABLED().key(), "true");
      List<Row> inputRows = new ArrayList<>();
      List<LocalDateInstantRecord> expectedRecords = new ArrayList<>();

      for (long idx = 0 ; idx < 5 ; idx++) {
        Row row = createLocalDateInstantRow(idx);
        inputRows.add(row);
        expectedRecords.add(createLocalDateInstantRecord(row));
      }

      Encoder<LocalDateInstantRecord> encoder = Encoders.bean(LocalDateInstantRecord.class);

      StructType schema = new StructType()
        .add("localDateField", DataTypes.DateType)
        .add("instantField", DataTypes.TimestampType);

      Dataset<Row> dataFrame = spark.createDataFrame(inputRows, schema);
      Dataset<LocalDateInstantRecord> dataset = dataFrame.as(encoder);

      List<LocalDateInstantRecord> records = dataset.collectAsList();

      Assert.assertEquals(expectedRecords, records);
    } finally {
        spark.conf().set(SQLConf.DATETIME_JAVA8API_ENABLED().key(), originConf);
    }
  }

  @Test
  public void testSPARK38823NoBeanReuse() {
    List<Item> items = Arrays.asList(
            new Item("a", 1),
            new Item("b", 3),
            new Item("c", 2),
            new Item("a", 7));

    Encoder<Item> encoder = Encoders.bean(Item.class);

    Dataset<Item> ds = spark.createDataFrame(items, Item.class)
            .as(encoder)
            .coalesce(1);

    MapFunction<Item, String> mf = new MapFunction<Item, String>() {
      @Override
      public String call(Item item) throws Exception {
        return item.getK();
      }
    };

    ReduceFunction<Item> rf = new ReduceFunction<Item>() {
      @Override
      public Item call(Item item1, Item item2) throws Exception {
        Assert.assertNotSame(item1, item2);
        return item1.addValue(item2.getV());
      }
    };

    Dataset<Tuple2<String, Item>> finalDs = ds
            .groupByKey(mf, Encoders.STRING())
            .reduceGroups(rf);

    List<Tuple2<String, Item>> expectedRecords = Arrays.asList(
<<<<<<< HEAD
            new Tuple2("a", new Item("a", 8)),
            new Tuple2("b", new Item("b", 3)),
            new Tuple2("c", new Item("c", 2)));
=======
            new Tuple2<>("a", new Item("a", 8)),
            new Tuple2<>("b", new Item("b", 3)),
            new Tuple2<>("c", new Item("c", 2)));
>>>>>>> 294e9b3a

    List<Tuple2<String, Item>> result = finalDs.collectAsList();

    Assert.assertEquals(expectedRecords, result);
  }

  public static class Item implements Serializable {
    private String k;
    private int v;

    public String getK() {
      return k;
    }

    public int getV() {
      return v;
    }

    public void setK(String k) {
      this.k = k;
    }

    public void setV(int v) {
      this.v = v;
    }

    public Item() { }

    public Item(String k, int v) {
      this.k = k;
      this.v = v;
    }

    public Item addValue(int inc) {
      return new Item(k, v + inc);
    }

    public String toString() {
      return "Item(" + k + "," + v + ")";
    }

    public boolean equals(Object o) {
      if (!(o instanceof Item)) {
        return false;
      }
      Item other = (Item) o;
      if (other.getK().equals(k) && other.getV() == v) {
        return true;
      }
      return false;
    }
  }

  public static final class LocalDateInstantRecord {
    private String localDateField;
    private String instantField;

    public LocalDateInstantRecord() { }

    public String getLocalDateField() {
      return localDateField;
    }

    public void setLocalDateField(String localDateField) {
      this.localDateField = localDateField;
    }

    public String getInstantField() {
      return instantField;
    }

    public void setInstantField(String instantField) {
      this.instantField = instantField;
    }

    @Override
    public boolean equals(Object o) {
      if (this == o) return true;
      if (o == null || getClass() != o.getClass()) return false;
      LocalDateInstantRecord that = (LocalDateInstantRecord) o;
      return Objects.equals(localDateField, that.localDateField) &&
        Objects.equals(instantField, that.instantField);
    }

    @Override
    public int hashCode() {
      return Objects.hash(localDateField, instantField);
    }

    @Override
    public String toString() {
      return new ToStringBuilder(this, ToStringStyle.SHORT_PREFIX_STYLE)
          .append("localDateField", localDateField)
          .append("instantField", instantField)
          .toString();
    }

  }

  private static Row createLocalDateInstantRow(Long index) {
    Object[] values = new Object[] { LocalDate.ofEpochDay(42), Instant.ofEpochSecond(42) };
    return new GenericRow(values);
  }

  private static LocalDateInstantRecord createLocalDateInstantRecord(Row recordRow) {
    LocalDateInstantRecord record = new LocalDateInstantRecord();
    record.setLocalDateField(String.valueOf(recordRow.getLocalDate(0)));
    Instant instant = recordRow.getInstant(1);
    TimestampFormatter formatter = TimestampFormatter.getFractionFormatter(
      DateTimeUtils.getZoneId(SQLConf.get().sessionLocalTimeZone()));
    record.setInstantField(formatter.format(DateTimeUtils.instantToMicros(instant)));
    return record;
  }
}<|MERGE_RESOLUTION|>--- conflicted
+++ resolved
@@ -590,15 +590,9 @@
             .reduceGroups(rf);
 
     List<Tuple2<String, Item>> expectedRecords = Arrays.asList(
-<<<<<<< HEAD
-            new Tuple2("a", new Item("a", 8)),
-            new Tuple2("b", new Item("b", 3)),
-            new Tuple2("c", new Item("c", 2)));
-=======
             new Tuple2<>("a", new Item("a", 8)),
             new Tuple2<>("b", new Item("b", 3)),
             new Tuple2<>("c", new Item("c", 2)));
->>>>>>> 294e9b3a
 
     List<Tuple2<String, Item>> result = finalDs.collectAsList();
 
