--- conflicted
+++ resolved
@@ -275,22 +275,6 @@
     Integer[] values = {1, 3, 5};
     mappingFunction.call(1, Arrays.asList(values).iterator(), prevState);
 
-<<<<<<< HEAD
-    Assert.assertTrue(prevState.isUpdated());
-    Assert.assertFalse(prevState.isRemoved());
-    Assert.assertTrue(prevState.exists());
-    Assert.assertEquals(Integer.valueOf(9), prevState.get());
-    Assert.assertEquals(0L, prevState.getCurrentProcessingTimeMs());
-    Assert.assertEquals(1000L, prevState.getCurrentWatermarkMs());
-    Assert.assertEquals(Optional.of(1500L), prevState.getTimeoutTimestampMs());
-
-    mappingFunction.call(1, Arrays.asList(values).iterator(), prevState);
-
-    Assert.assertTrue(prevState.isUpdated());
-    Assert.assertFalse(prevState.isRemoved());
-    Assert.assertTrue(prevState.exists());
-    Assert.assertEquals(Integer.valueOf(18), prevState.get());
-=======
     Assertions.assertTrue(prevState.isUpdated());
     Assertions.assertFalse(prevState.isRemoved());
     Assertions.assertTrue(prevState.exists());
@@ -305,7 +289,6 @@
     Assertions.assertFalse(prevState.isRemoved());
     Assertions.assertTrue(prevState.exists());
     Assertions.assertEquals(Integer.valueOf(18), prevState.get());
->>>>>>> 54d5087c
 
     prevState = TestGroupState.create(
       Optional.of(9), GroupStateTimeout.EventTimeTimeout(), 0L, Optional.of(1000L), true);
@@ -345,11 +328,7 @@
         },
         Encoders.STRING());
 
-<<<<<<< HEAD
-    Assert.assertEquals(asSet("1a", "3foobar"), toSet(flatMapped.collectAsList()));
-=======
     Assertions.assertEquals(asSet("1a", "3foobar"), toSet(flatMapped.collectAsList()));
->>>>>>> 54d5087c
     Dataset<String> flatMapSorted = grouped.flatMapSortedGroups(
         new Column[] { ds.col("value") },
         (FlatMapGroupsFunction<Integer, String, String>) (key, values) -> {
@@ -361,11 +340,7 @@
         },
         Encoders.STRING());
 
-<<<<<<< HEAD
-    Assert.assertEquals(asSet("1a", "3barfoo"), toSet(flatMapSorted.collectAsList()));
-=======
     Assertions.assertEquals(asSet("1a", "3barfoo"), toSet(flatMapSorted.collectAsList()));
->>>>>>> 54d5087c
 
     Dataset<String> mapped2 = grouped.mapGroupsWithState(
         (MapGroupsWithStateFunction<Integer, String, Long, String>) (key, values, s) -> {
@@ -423,11 +398,7 @@
       },
       Encoders.STRING());
 
-<<<<<<< HEAD
-    Assert.assertEquals(asSet("1a#2", "3foobar#67", "5#10"), toSet(cogrouped.collectAsList()));
-=======
     Assertions.assertEquals(asSet("1a#2", "3foobar#67", "5#10"), toSet(cogrouped.collectAsList()));
->>>>>>> 54d5087c
 
     Dataset<String> cogroupSorted = grouped.cogroupSorted(
       grouped2,
@@ -446,12 +417,8 @@
       },
       Encoders.STRING());
 
-<<<<<<< HEAD
-    Assert.assertEquals(asSet("1a#2", "3barfoo#76", "5#10"), toSet(cogroupSorted.collectAsList()));
-=======
     Assertions.assertEquals(
       asSet("1a#2", "3barfoo#76", "5#10"),toSet(cogroupSorted.collectAsList()));
->>>>>>> 54d5087c
   }
 
   @Test
@@ -587,11 +554,7 @@
   private void assertEqualsUnorderly(
       List<Tuple2<String, Integer>> expected,
       List<Tuple2<String, Integer>> actual) {
-<<<<<<< HEAD
-    Assert.assertEquals(
-=======
     Assertions.assertEquals(
->>>>>>> 54d5087c
         expected.stream().sorted(comparatorStringAndIntTuple).collect(Collectors.toList()),
         actual.stream().sorted(comparatorStringAndIntTuple).collect(Collectors.toList())
     );
@@ -847,21 +810,13 @@
 
   @Test
   public void testJavaEncoderErrorMessageForPrivateClass() {
-<<<<<<< HEAD
-    Assert.assertThrows(UnsupportedOperationException.class,
-=======
     Assertions.assertThrows(UnsupportedOperationException.class,
->>>>>>> 54d5087c
       () -> Encoders.javaSerialization(PrivateClassTest.class));
   }
 
   @Test
   public void testKryoEncoderErrorMessageForPrivateClass() {
-<<<<<<< HEAD
-    Assert.assertThrows(UnsupportedOperationException.class,
-=======
     Assertions.assertThrows(UnsupportedOperationException.class,
->>>>>>> 54d5087c
       () -> Encoders.kryo(PrivateClassTest.class));
   }
 
@@ -1843,23 +1798,6 @@
 
   }
 
-  public static class ReadOnlyPropertyBean implements Serializable {
-      public boolean isEmpty() {
-        return true;
-      }
-  }
-
-  @Test
-  public void testReadOnlyPropertyBean() {
-    ReadOnlyPropertyBean bean = new ReadOnlyPropertyBean();
-    List<ReadOnlyPropertyBean> data = Arrays.asList(bean);
-    Dataset<ReadOnlyPropertyBean> df = spark.createDataset(data,
-            Encoders.bean(ReadOnlyPropertyBean.class));
-    Assert.assertEquals(1, df.schema().length());
-    Assert.assertEquals(1, df.collectAsList().size());
-
-  }
-
   public class CircularReference1Bean implements Serializable {
     private CircularReference2Bean child;
 
@@ -1932,33 +1870,21 @@
   @Test
   public void testCircularReferenceBean1() {
     CircularReference1Bean bean = new CircularReference1Bean();
-<<<<<<< HEAD
-    Assert.assertThrows(UnsupportedOperationException.class,
-=======
     Assertions.assertThrows(UnsupportedOperationException.class,
->>>>>>> 54d5087c
       () -> spark.createDataset(Arrays.asList(bean), Encoders.bean(CircularReference1Bean.class)));
   }
 
   @Test
   public void testCircularReferenceBean2() {
     CircularReference3Bean bean = new CircularReference3Bean();
-<<<<<<< HEAD
-    Assert.assertThrows(UnsupportedOperationException.class,
-=======
     Assertions.assertThrows(UnsupportedOperationException.class,
->>>>>>> 54d5087c
       () -> spark.createDataset(Arrays.asList(bean), Encoders.bean(CircularReference3Bean.class)));
   }
 
   @Test
   public void testCircularReferenceBean3() {
     CircularReference4Bean bean = new CircularReference4Bean();
-<<<<<<< HEAD
-    Assert.assertThrows(UnsupportedOperationException.class,
-=======
     Assertions.assertThrows(UnsupportedOperationException.class,
->>>>>>> 54d5087c
       () -> spark.createDataset(Arrays.asList(bean), Encoders.bean(CircularReference4Bean.class)));
   }
 
@@ -1966,11 +1892,7 @@
   public void testNullInTopLevelBean() {
     NestedSmallBean bean = new NestedSmallBean();
     // We cannot set null in top-level bean
-<<<<<<< HEAD
-    Assert.assertThrows(RuntimeException.class,
-=======
     Assertions.assertThrows(RuntimeException.class,
->>>>>>> 54d5087c
       () -> spark.createDataset(Arrays.asList(bean, null), Encoders.bean(NestedSmallBean.class)));
   }
 
@@ -2068,24 +1990,6 @@
     Assertions.assertEquals(expected, df.collectAsList());
   }
 
-  @Test
-  public void testRowEncoder() {
-    final StructType schema = new StructType()
-        .add("a", "int")
-        .add("b", "string");
-    final Dataset<Row> df = spark.range(3)
-        .map(new MapFunction<Long, Row>() {
-               @Override
-               public Row call(Long i) {
-                 return create(i.intValue(), "s" + i);
-               }
-             },
-            Encoders.row(schema))
-        .filter(col("a").geq(1));
-    final List<Row> expected = Arrays.asList(create(1, "s1"), create(2, "s2"));
-    Assert.assertEquals(expected, df.collectAsList());
-  }
-
   public static class SpecificListsBean implements Serializable {
     private ArrayList<Integer> arrayList;
     private LinkedList<Integer> linkedList;
