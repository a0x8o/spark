--- conflicted
+++ resolved
@@ -85,11 +85,7 @@
     Dataset<Row> df = spark.createDataFrame(rows, schema);
     AnalysisException e = Assertions.assertThrows(AnalysisException.class,
       () -> df.filter(df.col("a").isInCollection(Arrays.asList(new Column("b")))));
-<<<<<<< HEAD
-    Assert.assertTrue(e.getErrorClass().equals("DATATYPE_MISMATCH.DATA_DIFF_TYPES"));
-=======
     Assertions.assertTrue(e.getErrorClass().equals("DATATYPE_MISMATCH.DATA_DIFF_TYPES"));
->>>>>>> 0c30df19
     Map<String, String> messageParameters = new HashMap<>();
     messageParameters.put("functionName", "`in`");
     messageParameters.put("dataType", "[\"INT\", \"ARRAY<INT>\"]");
