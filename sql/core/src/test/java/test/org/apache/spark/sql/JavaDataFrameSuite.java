--- conflicted
+++ resolved
@@ -335,21 +335,6 @@
   }
 
   @Test
-  public void testwithColumns() {
-    Dataset<Row> df = spark.table("testData2");
-    Map<String, Column> colMaps = new HashMap<>();
-    colMaps.put("a1", col("a"));
-    colMaps.put("b1", col("b"));
-
-    StructType expected = df.withColumn("a1", col("a")).withColumn("b1", col("b")).schema();
-    StructType actual = df.withColumns(colMaps).schema();
-    // Validate geting same result with withColumn loop call
-    Assert.assertEquals(expected, actual);
-    // Validate the col names
-    Assert.assertArrayEquals(actual.fieldNames(), new String[] {"a", "b", "a1", "b1"});
-  }
-
-  @Test
   public void testSampleByColumn() {
     Dataset<Row> df = spark.range(0, 100, 1, 2).select(col("id").mod(3).as("key"));
     Dataset<Row> sampled = df.stat().sampleBy(col("key"), ImmutableMap.of(0, 0.1, 1, 0.2), 0L);
@@ -541,11 +526,7 @@
   @Test
   public void testCircularReferenceBean() {
     CircularReference1Bean bean = new CircularReference1Bean();
-<<<<<<< HEAD
-    Assert.assertThrows(UnsupportedOperationException.class,
-=======
     Assertions.assertThrows(UnsupportedOperationException.class,
->>>>>>> 54d5087c
       () -> spark.createDataFrame(Arrays.asList(bean), CircularReference1Bean.class));
   }
 
