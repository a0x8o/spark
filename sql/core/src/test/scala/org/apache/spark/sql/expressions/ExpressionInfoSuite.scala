/*
 * Licensed to the Apache Software Foundation (ASF) under one or more
 * contributor license agreements.  See the NOTICE file distributed with
 * this work for additional information regarding copyright ownership.
 * The ASF licenses this file to You under the Apache License, Version 2.0
 * (the "License"); you may not use this file except in compliance with
 * the License.  You may obtain a copy of the License at
 *
 *    http://www.apache.org/licenses/LICENSE-2.0
 *
 * Unless required by applicable law or agreed to in writing, software
 * distributed under the License is distributed on an "AS IS" BASIS,
 * WITHOUT WARRANTIES OR CONDITIONS OF ANY KIND, either express or implied.
 * See the License for the specific language governing permissions and
 * limitations under the License.
 */

package org.apache.spark.sql.expressions

import org.apache.spark.SparkFunSuite
import org.apache.spark.sql.catalyst.{FunctionIdentifier, InternalRow}
import org.apache.spark.sql.catalyst.expressions._
import org.apache.spark.sql.execution.HiveResult.hiveResultString
import org.apache.spark.sql.internal.SQLConf
import org.apache.spark.sql.test.SharedSparkSession
import org.apache.spark.tags.SlowSQLTest
<<<<<<< HEAD
import org.apache.spark.util.Utils
=======
import org.apache.spark.util.{ThreadUtils, Utils}
>>>>>>> ecee7133

@SlowSQLTest
class ExpressionInfoSuite extends SparkFunSuite with SharedSparkSession {

  test("Replace _FUNC_ in ExpressionInfo") {
    val info = spark.sessionState.catalog.lookupFunctionInfo(FunctionIdentifier("upper"))
    assert(info.getName === "upper")
    assert(info.getClassName === "org.apache.spark.sql.catalyst.expressions.Upper")
    assert(info.getUsage === "upper(str) - Returns `str` with all characters changed to uppercase.")
    assert(info.getExamples.contains("> SELECT upper('SparkSql');"))
    assert(info.getSince === "1.0.1")
    assert(info.getNote === "")
    assert(info.getExtended.contains("> SELECT upper('SparkSql');"))
  }

  test("group info in ExpressionInfo") {
    val info = spark.sessionState.catalog.lookupFunctionInfo(FunctionIdentifier("sum"))
    assert(info.getGroup === "agg_funcs")
    Seq("agg_funcs", "array_funcs", "binary_funcs", "bitwise_funcs", "collection_funcs",
      "predicate_funcs", "conditional_funcs", "conversion_funcs", "csv_funcs", "datetime_funcs",
      "generator_funcs", "hash_funcs", "json_funcs", "lambda_funcs", "map_funcs", "math_funcs",
      "misc_funcs", "string_funcs", "struct_funcs", "window_funcs", "xml_funcs")

    Seq("agg_funcs", "array_funcs", "datetime_funcs", "json_funcs", "map_funcs", "window_funcs")
        .foreach { groupName =>
      val info = new ExpressionInfo(
        "testClass", null, "testName", null, "", "", "", groupName, "", "", "")
      assert(info.getGroup === groupName)
    }

    val errMsg = intercept[IllegalArgumentException] {
      val invalidGroupName = "invalid_group_funcs"
      new ExpressionInfo(
        "testClass", null, "testName", null, "", "", "", invalidGroupName, "", "", "")
    }.getMessage
    assert(errMsg.contains("'group' is malformed in the expression [testName]."))
  }

  test("source in ExpressionInfo") {
    val info = spark.sessionState.catalog.lookupFunctionInfo(FunctionIdentifier("sum"))
    assert(info.getSource === "built-in")

    Seq("python_udf", "java_udf", "scala_udf", "built-in", "hive").foreach { source =>
      val info = new ExpressionInfo(
        "testClass", null, "testName", null, "", "", "", "", "", "", source)
      assert(info.getSource === source)
    }
    val errMsg = intercept[IllegalArgumentException] {
      val invalidSource = "invalid_source"
      new ExpressionInfo(
        "testClass", null, "testName", null, "", "", "", "", "", "", invalidSource)
    }.getMessage
    assert(errMsg.contains("'source' is malformed in the expression [testName]."))
  }

  test("error handling in ExpressionInfo") {
    val errMsg1 = intercept[IllegalArgumentException] {
      val invalidNote = "  invalid note"
      new ExpressionInfo("testClass", null, "testName", null, "", "", invalidNote, "", "", "", "")
    }.getMessage
    assert(errMsg1.contains("'note' is malformed in the expression [testName]."))

    val errMsg2 = intercept[IllegalArgumentException] {
      val invalidSince = "-3.0.0"
      new ExpressionInfo("testClass", null, "testName", null, "", "", "", "", invalidSince, "", "")
    }.getMessage
    assert(errMsg2.contains("'since' is malformed in the expression [testName]."))

    val errMsg3 = intercept[IllegalArgumentException] {
      val invalidDeprecated = "  invalid deprecated"
      new ExpressionInfo(
        "testClass", null, "testName", null, "", "", "", "", "", invalidDeprecated, "")
    }.getMessage
    assert(errMsg3.contains("'deprecated' is malformed in the expression [testName]."))
  }

  test("using _FUNC_ instead of function names in examples") {
    val exampleRe = "(>.*;)".r
    val setStmtRe = "(?i)^(>\\s+set\\s+).+".r
    val ignoreSet = Set(
      // Examples for CaseWhen show simpler syntax:
      // `CASE WHEN ... THEN ... WHEN ... THEN ... END`
      "org.apache.spark.sql.catalyst.expressions.CaseWhen",
      // _FUNC_ is replaced by `locate` but `locate(... IN ...)` is not supported
      "org.apache.spark.sql.catalyst.expressions.StringLocate",
      // _FUNC_ is replaced by `%` which causes a parsing error on `SELECT %(2, 1.8)`
      "org.apache.spark.sql.catalyst.expressions.Remainder",
      // Examples demonstrate alternative names, see SPARK-20749
      "org.apache.spark.sql.catalyst.expressions.Length",
      // Examples demonstrate alternative syntax, see SPARK-45574
      "org.apache.spark.sql.catalyst.expressions.Cast")
    spark.sessionState.functionRegistry.listFunction().foreach { funcId =>
      val info = spark.sessionState.catalog.lookupFunctionInfo(funcId)
      val className = info.getClassName
      withClue(s"Expression class '$className'") {
        val exprExamples = info.getOriginalExamples
        if (!exprExamples.isEmpty && !ignoreSet.contains(className)) {
          assert(exampleRe.findAllIn(exprExamples).toIterable
            .filter(setStmtRe.findFirstIn(_).isEmpty) // Ignore SET commands
            .forall(_.contains("_FUNC_")))
        }
      }
    }
  }

  test("SPARK-32870: Default expressions in FunctionRegistry should have their " +
    "usage, examples, since, and group filled") {
    val ignoreSet = Set(
      // Cast aliases do not need examples
      "org.apache.spark.sql.catalyst.expressions.Cast")

    spark.sessionState.functionRegistry.listFunction().foreach { funcId =>
      val info = spark.sessionState.catalog.lookupFunctionInfo(funcId)
      if (!ignoreSet.contains(info.getClassName)) {
        withClue(s"Function '${info.getName}', Expression class '${info.getClassName}'") {
          assert(info.getUsage.nonEmpty)
          assert(info.getExamples.startsWith("\n    Examples:\n"))
          assert(info.getExamples.endsWith("\n  "))
          assert(info.getSince.matches("[0-9]+\\.[0-9]+\\.[0-9]+"))
          assert(info.getGroup.nonEmpty)

          if (info.getArguments.nonEmpty) {
            assert(info.getArguments.startsWith("\n    Arguments:\n"))
            assert(info.getArguments.endsWith("\n  "))
          }
        }
      }
    }
  }

  test("check outputs of expression examples") {
    def unindentAndTrim(s: String): String = {
      s.replaceAll("\n\\s+", "\n").trim
    }
    val beginSqlStmtRe = "\n      > ".r
    val endSqlStmtRe = ";\n".r
    def checkExampleSyntax(example: String): Unit = {
      val beginStmtNum = beginSqlStmtRe.findAllIn(example).length
      val endStmtNum = endSqlStmtRe.findAllIn(example).length
      assert(beginStmtNum === endStmtNum,
        "The number of ` > ` does not match to the number of `;`")
    }
    val exampleRe = """^(.+);\n(?s)(.+)$""".r
    val ignoreSet = Set(
      // One of examples shows getting the current timestamp
      "org.apache.spark.sql.catalyst.expressions.UnixTimestamp",
      "org.apache.spark.sql.catalyst.expressions.CurrentDate",
      "org.apache.spark.sql.catalyst.expressions.CurDateExpressionBuilder",
      "org.apache.spark.sql.catalyst.expressions.CurrentTimestamp",
      "org.apache.spark.sql.catalyst.expressions.CurrentTimeZone",
      "org.apache.spark.sql.catalyst.expressions.Now",
      "org.apache.spark.sql.catalyst.expressions.LocalTimestamp",
      // Random output without a seed
      "org.apache.spark.sql.catalyst.expressions.Rand",
      "org.apache.spark.sql.catalyst.expressions.Randn",
      "org.apache.spark.sql.catalyst.expressions.Shuffle",
      "org.apache.spark.sql.catalyst.expressions.Uuid",
      // Other nondeterministic expressions
      "org.apache.spark.sql.catalyst.expressions.MonotonicallyIncreasingID",
      "org.apache.spark.sql.catalyst.expressions.SparkPartitionID",
      "org.apache.spark.sql.catalyst.expressions.InputFileName",
      "org.apache.spark.sql.catalyst.expressions.InputFileBlockStart",
      "org.apache.spark.sql.catalyst.expressions.InputFileBlockLength",
      // The example calls methods that return unstable results.
      "org.apache.spark.sql.catalyst.expressions.CallMethodViaReflection",
      "org.apache.spark.sql.catalyst.expressions.TryReflect",
      "org.apache.spark.sql.catalyst.expressions.SparkVersion",
      // Throws an error
      "org.apache.spark.sql.catalyst.expressions.RaiseError",
      "org.apache.spark.sql.catalyst.expressions.AssertTrue",
      classOf[CurrentUser].getName,
      // The encrypt expression includes a random initialization vector to its encrypted result
      classOf[AesEncrypt].getName)

    ThreadUtils.parmap(
      spark.sessionState.functionRegistry.listFunction(),
      prefix = "ExpressionInfoSuite-check-outputs-of-expression-examples",
      maxThreads = Runtime.getRuntime.availableProcessors
    ) { funcId =>
      // Examples can change settings. We clone the session to prevent tests clashing.
      val clonedSpark = spark.cloneSession()
      // Coalescing partitions can change result order, so disable it.
      clonedSpark.conf.set(SQLConf.COALESCE_PARTITIONS_ENABLED, false)
      val info = clonedSpark.sessionState.catalog.lookupFunctionInfo(funcId)
      val className = info.getClassName
      if (!ignoreSet.contains(className)) {
        withClue(s"Function '${info.getName}', Expression class '$className'") {
          val example = info.getExamples
          checkExampleSyntax(example)
          example.split("  > ").toList.foreach {
            case exampleRe(sql, output) =>
              val df = clonedSpark.sql(sql)
              val actual = unindentAndTrim(
                hiveResultString(df.queryExecution.executedPlan).mkString("\n"))
              val expected = unindentAndTrim(output)
              assert(actual === expected)
            case _ =>
          }
        }
      }
    }
  }

  test("Check whether SQL expressions should extend NullIntolerant") {
    // Only check expressions extended from these expressions because these expressions are
    // NullIntolerant by default.
    val exprTypesToCheck = Seq(classOf[UnaryExpression], classOf[BinaryExpression],
      classOf[TernaryExpression], classOf[QuaternaryExpression], classOf[SeptenaryExpression])

    // Do not check these expressions, because these expressions override the eval method
    val ignoreSet = Set(
      // Throws an exception, even if input is null
      classOf[RaiseError]
    )

    val candidateExprsToCheck = spark.sessionState.functionRegistry.listFunction()
      .map(spark.sessionState.catalog.lookupFunctionInfo).map(_.getClassName)
      .filterNot(c => ignoreSet.exists(_.getName.equals(c)))
      .map(name => Utils.classForName(name))
      .filterNot(classOf[NonSQLExpression].isAssignableFrom)
      // BinaryArithmetic overrides the eval method
      .filterNot(classOf[BinaryArithmetic].isAssignableFrom)

    exprTypesToCheck.foreach { superClass =>
      candidateExprsToCheck.filter(superClass.isAssignableFrom).foreach { clazz =>
        val isEvalOverrode = clazz.getMethod("eval", classOf[InternalRow]) !=
          superClass.getMethod("eval", classOf[InternalRow])
        val isNullIntolerantMixedIn = classOf[NullIntolerant].isAssignableFrom(clazz)
        if (isEvalOverrode && isNullIntolerantMixedIn) {
          fail(s"${clazz.getName} should not extend ${classOf[NullIntolerant].getSimpleName}, " +
            s"or add ${clazz.getName} in the ignoreSet of this test.")
        } else if (!isEvalOverrode && !isNullIntolerantMixedIn) {
          fail(s"${clazz.getName} should extend ${classOf[NullIntolerant].getSimpleName}.")
        } else {
          assert((!isEvalOverrode && isNullIntolerantMixedIn) ||
            (isEvalOverrode && !isNullIntolerantMixedIn))
        }
      }
    }
  }

  test("Check source for Built-in and Scala UDF") {
    import org.apache.spark.sql.IntegratedUDFTestUtils
    val catalog = spark.sessionState.catalog
    assert(catalog.lookupFunctionInfo(FunctionIdentifier("sum")).getSource === "built-in")

    val scalaUDF = IntegratedUDFTestUtils.TestScalaUDF("scalaUDF")
    IntegratedUDFTestUtils.registerTestUDF(scalaUDF, spark)
    val scalaInfo = catalog.lookupFunctionInfo(FunctionIdentifier(scalaUDF.name))
    assert(scalaInfo.getSource === "scala_udf")
  }
<<<<<<< HEAD

  test("Check source for Python UDF") {
    import org.apache.spark.sql.IntegratedUDFTestUtils
    assume(IntegratedUDFTestUtils.shouldTestPythonUDFs)

=======

  test("Check source for Python UDF") {
    import org.apache.spark.sql.IntegratedUDFTestUtils
    assume(IntegratedUDFTestUtils.shouldTestPythonUDFs)

>>>>>>> ecee7133
    val catalog = spark.sessionState.catalog
    val pythonUDF = IntegratedUDFTestUtils.TestPythonUDF("pythonUDF")
    IntegratedUDFTestUtils.registerTestUDF(pythonUDF, spark)
    val pythonInfo = catalog.lookupFunctionInfo(FunctionIdentifier(pythonUDF.name))
    assert(pythonInfo.getSource === "python_udf")
  }
}<|MERGE_RESOLUTION|>--- conflicted
+++ resolved
@@ -24,11 +24,7 @@
 import org.apache.spark.sql.internal.SQLConf
 import org.apache.spark.sql.test.SharedSparkSession
 import org.apache.spark.tags.SlowSQLTest
-<<<<<<< HEAD
-import org.apache.spark.util.Utils
-=======
 import org.apache.spark.util.{ThreadUtils, Utils}
->>>>>>> ecee7133
 
 @SlowSQLTest
 class ExpressionInfoSuite extends SparkFunSuite with SharedSparkSession {
@@ -280,19 +276,11 @@
     val scalaInfo = catalog.lookupFunctionInfo(FunctionIdentifier(scalaUDF.name))
     assert(scalaInfo.getSource === "scala_udf")
   }
-<<<<<<< HEAD
 
   test("Check source for Python UDF") {
     import org.apache.spark.sql.IntegratedUDFTestUtils
     assume(IntegratedUDFTestUtils.shouldTestPythonUDFs)
 
-=======
-
-  test("Check source for Python UDF") {
-    import org.apache.spark.sql.IntegratedUDFTestUtils
-    assume(IntegratedUDFTestUtils.shouldTestPythonUDFs)
-
->>>>>>> ecee7133
     val catalog = spark.sessionState.catalog
     val pythonUDF = IntegratedUDFTestUtils.TestPythonUDF("pythonUDF")
     IntegratedUDFTestUtils.registerTestUDF(pythonUDF, spark)
