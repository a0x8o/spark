--- conflicted
+++ resolved
@@ -315,29 +315,17 @@
     val df = Seq((1, 2)).toDF("a", "b")
 
     checkAnswer(
-<<<<<<< HEAD
-      df.select(inline(array(struct('a), struct('a)))),
-      Row(1) :: Row(1) :: Nil)
-
-    checkAnswer(
-      df.select(inline(array(struct('a, 'b), struct('a, 'b)))),
-=======
       df.select(inline(array(struct(Symbol("a")), struct(Symbol("a"))))),
       Row(1) :: Row(1) :: Nil)
 
     checkAnswer(
       df.select(inline(array(struct(Symbol("a"), Symbol("b")), struct(Symbol("a"), Symbol("b"))))),
->>>>>>> ecee7133
       Row(1, 2) :: Row(1, 2) :: Nil)
 
     // Spark think [struct<a:int>, struct<b:int>] is heterogeneous due to name difference.
     checkError(
       exception = intercept[AnalysisException] {
-<<<<<<< HEAD
-        df.select(inline(array(struct('a), struct('b))))
-=======
         df.select(inline(array(struct(Symbol("a")), struct(Symbol("b")))))
->>>>>>> ecee7133
       },
       errorClass = "DATATYPE_MISMATCH.DATA_DIFF_TYPES",
       parameters = Map(
@@ -346,21 +334,13 @@
         "dataType" -> "(\"STRUCT<a: INT>\" or \"STRUCT<b: INT>\")"))
 
     checkAnswer(
-<<<<<<< HEAD
-      df.select(inline(array(struct('a), struct('b.alias("a"))))),
-=======
       df.select(inline(array(struct(Symbol("a")), struct(Symbol("b").alias("a"))))),
->>>>>>> ecee7133
       Row(1) :: Row(2) :: Nil)
 
     // Spark think [struct<a:int>, struct<col1:int>] is heterogeneous due to name difference.
     checkError(
       exception = intercept[AnalysisException] {
-<<<<<<< HEAD
-        df.select(inline(array(struct('a), struct(lit(2)))))
-=======
         df.select(inline(array(struct(Symbol("a")), struct(lit(2)))))
->>>>>>> ecee7133
       },
       errorClass = "DATATYPE_MISMATCH.DATA_DIFF_TYPES",
       parameters = Map(
@@ -369,17 +349,6 @@
         "dataType" -> "(\"STRUCT<a: INT>\" or \"STRUCT<col1: INT>\")"))
 
     checkAnswer(
-<<<<<<< HEAD
-      df.select(inline(array(struct('a), struct(lit(2).alias("a"))))),
-      Row(1) :: Row(2) :: Nil)
-
-    checkAnswer(
-      df.select(struct('a)).select(inline(array("*"))),
-      Row(1) :: Nil)
-
-    checkAnswer(
-      df.select(array(struct('a), struct('b.alias("a")))).selectExpr("inline(*)"),
-=======
       df.select(inline(array(struct(Symbol("a")), struct(lit(2).alias("a"))))),
       Row(1) :: Row(2) :: Nil)
 
@@ -390,7 +359,6 @@
     checkAnswer(
       df.select(array(struct(Symbol("a")),
         struct(Symbol("b").alias("a")))).selectExpr("inline(*)"),
->>>>>>> ecee7133
       Row(1) :: Row(2) :: Nil)
   }
 
@@ -399,19 +367,11 @@
     val df2 = df.select(
       when($"col1" === 1, null).otherwise(array(struct($"col1", $"col2"))).as("col1"))
     checkAnswer(
-<<<<<<< HEAD
-      df2.select(inline('col1)),
-      Row(3, "4") :: Row(5, "6") :: Nil
-    )
-    checkAnswer(
-      df2.select(inline_outer('col1)),
-=======
       df2.select(inline(Symbol("col1"))),
       Row(3, "4") :: Row(5, "6") :: Nil
     )
     checkAnswer(
       df2.select(inline_outer(Symbol("col1"))),
->>>>>>> ecee7133
       Row(null, null) :: Row(3, "4") :: Row(5, "6") :: Nil
     )
   }
@@ -483,11 +443,7 @@
   test("SPARK-30998: Unsupported nested inner generators") {
     checkError(
       exception = intercept[AnalysisException] {
-<<<<<<< HEAD
-        sql("SELECT array(array(1, 2), array(3)) v").select(explode(explode($"v"))).collect
-=======
         sql("SELECT array(array(1, 2), array(3)) v").select(explode(explode($"v"))).collect()
->>>>>>> ecee7133
       },
       errorClass = "UNSUPPORTED_GENERATOR.NESTED_IN_EXPRESSIONS",
       parameters = Map("expression" -> "\"explode(explode(v))\""))
@@ -545,37 +501,21 @@
          """.stripMargin)
 
     checkAnswer(
-<<<<<<< HEAD
-      df.select(inline('b)),
-      Row(0, 1) :: Row(null, null) :: Row(2, 3) :: Row(null, null) :: Nil)
-
-    checkAnswer(
-      df.select('a, inline('b)),
-=======
       df.select(inline(Symbol("b"))),
       Row(0, 1) :: Row(null, null) :: Row(2, 3) :: Row(null, null) :: Nil)
 
     checkAnswer(
       df.select(Symbol("a"), inline(Symbol("b"))),
->>>>>>> ecee7133
       Row(1, 0, 1) :: Row(1, null, null) :: Row(1, 2, 3) :: Row(1, null, null) :: Nil)
   }
 
   test("SPARK-39061: inline should handle null struct") {
-<<<<<<< HEAD
-    testNullStruct
-=======
     testNullStruct()
->>>>>>> ecee7133
   }
 
   test("SPARK-39496: inline eval path should handle null struct") {
     withSQLConf(SQLConf.WHOLESTAGE_CODEGEN_ENABLED.key -> "false") {
-<<<<<<< HEAD
-      testNullStruct
-=======
       testNullStruct()
->>>>>>> ecee7133
     }
   }
 
