/*
 * Licensed to the Apache Software Foundation (ASF) under one or more
 * contributor license agreements.  See the NOTICE file distributed with
 * this work for additional information regarding copyright ownership.
 * The ASF licenses this file to You under the Apache License, Version 2.0
 * (the "License"); you may not use this file except in compliance with
 * the License.  You may obtain a copy of the License at
 *
 *    http://www.apache.org/licenses/LICENSE-2.0
 *
 * Unless required by applicable law or agreed to in writing, software
 * distributed under the License is distributed on an "AS IS" BASIS,
 * WITHOUT WARRANTIES OR CONDITIONS OF ANY KIND, either express or implied.
 * See the License for the specific language governing permissions and
 * limitations under the License.
 */
package org.apache.spark.sql.execution.datasources.parquet

import java.math.BigDecimal
import java.sql.{Date, Timestamp}
import java.time.{Duration, Period}

import scala.jdk.CollectionConverters._

import org.apache.hadoop.fs.Path
import org.apache.parquet.column.{Encoding, ParquetProperties}
import org.apache.parquet.hadoop.ParquetOutputFormat

import org.apache.spark.TestUtils
import org.apache.spark.memory.MemoryMode
import org.apache.spark.sql.Row
import org.apache.spark.sql.catalyst.util.DateTimeUtils
import org.apache.spark.sql.internal.SQLConf
import org.apache.spark.sql.test.SharedSparkSession

// TODO: this needs a lot more testing but it's currently not easy to test with the parquet
// writer abstractions. Revisit.
class ParquetEncodingSuite extends ParquetCompatibilityTest with SharedSparkSession {
  import testImplicits._

  val ROW = ((1).toByte, 2, 3L, "abc", Period.of(1, 1, 0), Duration.ofMillis(100), true)
  val NULL_ROW = (
    null.asInstanceOf[java.lang.Byte],
    null.asInstanceOf[Integer],
    null.asInstanceOf[java.lang.Long],
    null.asInstanceOf[String],
    null.asInstanceOf[Period],
    null.asInstanceOf[Duration],
    null.asInstanceOf[java.lang.Boolean])

  private def withMemoryModes(f: String => Unit): Unit = {
    Seq(MemoryMode.OFF_HEAP, MemoryMode.ON_HEAP).foreach(mode => {
      val offHeap = if (mode == MemoryMode.OFF_HEAP) "true" else "false"
      f(offHeap)
    })
  }

  test("All Types Dictionary") {
    (1 :: 1000 :: Nil).foreach { n => {
      withTempPath { dir =>
<<<<<<< HEAD
        List.fill(n)(ROW).toDF.repartition(1).write.parquet(dir.getCanonicalPath)
=======
        List.fill(n)(ROW).toDF().repartition(1).write.parquet(dir.getCanonicalPath)
>>>>>>> ecee7133
        val file = TestUtils.listDirectory(dir).head

        val conf = sqlContext.conf
        val reader = new VectorizedParquetRecordReader(
          conf.offHeapColumnVectorEnabled, conf.parquetVectorizedReaderBatchSize)
        reader.initialize(file, null)
        val batch = reader.resultBatch()
        assert(reader.nextBatch())
        assert(batch.numRows() == n)
        var i = 0
        while (i < n) {
          assert(batch.column(0).getByte(i) == 1)
          assert(batch.column(1).getInt(i) == 2)
          assert(batch.column(2).getLong(i) == 3)
          assert(batch.column(3).getUTF8String(i).toString == "abc")
          assert(batch.column(4).getInt(i) == 13)
          assert(batch.column(5).getLong(i) == 100000)
          assert(batch.column(6).getBoolean(i) == true)
          i += 1
        }
        reader.close()
      }
    }}
  }

  test("All Types Null") {
    (1 :: 100 :: Nil).foreach { n => {
      withTempPath { dir =>
        val data = List.fill(n)(NULL_ROW).toDF()
        data.repartition(1).write.parquet(dir.getCanonicalPath)
        val file = TestUtils.listDirectory(dir).head

        val conf = sqlContext.conf
        val reader = new VectorizedParquetRecordReader(
          conf.offHeapColumnVectorEnabled, conf.parquetVectorizedReaderBatchSize)
        reader.initialize(file, null)
        val batch = reader.resultBatch()
        assert(reader.nextBatch())
        assert(batch.numRows() == n)
        var i = 0
        while (i < n) {
          assert(batch.column(0).isNullAt(i))
          assert(batch.column(1).isNullAt(i))
          assert(batch.column(2).isNullAt(i))
          assert(batch.column(3).isNullAt(i))
          assert(batch.column(4).isNullAt(i))
          assert(batch.column(5).isNullAt(i))
          assert(batch.column(6).isNullAt(i))
          i += 1
        }
        reader.close()
      }}
    }
  }

  test("Read row group containing both dictionary and plain encoded pages") {
    withSQLConf(ParquetOutputFormat.DICTIONARY_PAGE_SIZE -> "2048",
      ParquetOutputFormat.PAGE_SIZE -> "4096") {
      withTempPath { dir =>
        // In order to explicitly test for SPARK-14217, we set the parquet dictionary and page size
        // such that the following data spans across 3 pages (within a single row group) where the
        // first page is dictionary encoded and the remaining two are plain encoded.
        val data = (0 until 512).flatMap(i => Seq.fill(3)(i.toString))
        data.toDF("f").coalesce(1).write.parquet(dir.getCanonicalPath)
        val file = TestUtils.listDirectory(dir).head

        val conf = sqlContext.conf
        val reader = new VectorizedParquetRecordReader(
          conf.offHeapColumnVectorEnabled, conf.parquetVectorizedReaderBatchSize)
        reader.initialize(file, null /* set columns to null to project all columns */)
        val column = reader.resultBatch().column(0)
        assert(reader.nextBatch())

        (0 until 512).foreach { i =>
          assert(column.getUTF8String(3 * i).toString == i.toString)
          assert(column.getUTF8String(3 * i + 1).toString == i.toString)
          assert(column.getUTF8String(3 * i + 2).toString == i.toString)
        }
        reader.close()
      }
    }
  }

  test("parquet v2 pages - delta encoding") {
    val extraOptions = Map[String, String](
      ParquetOutputFormat.WRITER_VERSION -> ParquetProperties.WriterVersion.PARQUET_2_0.toString,
      ParquetOutputFormat.ENABLE_DICTIONARY -> "false"
    )

    val hadoopConf = spark.sessionState.newHadoopConfWithOptions(extraOptions)
    withMemoryModes { offHeapMode =>
      withSQLConf(
        SQLConf.COLUMN_VECTOR_OFFHEAP_ENABLED.key -> offHeapMode,
        SQLConf.PARQUET_VECTORIZED_READER_ENABLED.key -> "true",
        ParquetOutputFormat.JOB_SUMMARY_LEVEL -> "ALL") {
        withTempPath { dir =>
          val path = s"${dir.getCanonicalPath}/test.parquet"
          // Have more than 2 * 4096 records (so we have multiple tasks and each task
          // reads at least twice from the reader). This will catch any issues with state
          // maintained by the reader(s)
          // Add at least one string with a null
          val data = (1 to 8193).map { i =>
            (i,
              i.toLong, i.toShort, Array[Byte](i.toByte),
              if (i % 2 == 1) s"test_$i" else null,
              DateTimeUtils.fromJavaDate(Date.valueOf(s"2021-11-0" + ((i % 9) + 1))),
              DateTimeUtils.fromJavaTimestamp(Timestamp.valueOf(s"2020-11-01 12:00:0" + (i % 10))),
              Period.of(1, (i % 11) + 1, 0),
              Duration.ofMillis(((i % 9) + 1) * 100),
              new BigDecimal(java.lang.Long.toUnsignedString(i * 100000))
            )
          }

          spark.createDataFrame(data)
            .write.options(extraOptions).mode("overwrite").parquet(path)

          val blockMetadata = readFooter(new Path(path), hadoopConf).getBlocks.asScala.head
          val columnChunkMetadataList = blockMetadata.getColumns.asScala

          // Verify that indeed delta encoding is used for each column
          assert(columnChunkMetadataList.length === 10)
          assert(columnChunkMetadataList(0).getEncodings.contains(Encoding.DELTA_BINARY_PACKED))
          assert(columnChunkMetadataList(1).getEncodings.contains(Encoding.DELTA_BINARY_PACKED))
          assert(columnChunkMetadataList(2).getEncodings.contains(Encoding.DELTA_BINARY_PACKED))
          // Both fixed-length byte array and variable-length byte array (also called BINARY)
          // are use DELTA_BYTE_ARRAY for encoding
          assert(columnChunkMetadataList(3).getEncodings.contains(Encoding.DELTA_BYTE_ARRAY))
          assert(columnChunkMetadataList(4).getEncodings.contains(Encoding.DELTA_BYTE_ARRAY))

          assert(columnChunkMetadataList(5).getEncodings.contains(Encoding.DELTA_BINARY_PACKED))
          assert(columnChunkMetadataList(6).getEncodings.contains(Encoding.DELTA_BINARY_PACKED))
          assert(columnChunkMetadataList(7).getEncodings.contains(Encoding.DELTA_BINARY_PACKED))
          assert(columnChunkMetadataList(8).getEncodings.contains(Encoding.DELTA_BINARY_PACKED))
          assert(columnChunkMetadataList(9).getEncodings.contains(Encoding.DELTA_BYTE_ARRAY))

          val actual = spark.read.parquet(path).collect()
          assert(actual.sortBy(_.getInt(0)) === data.map(Row.fromTuple));
        }
      }
    }
  }

  test("parquet v2 pages - rle encoding for boolean value columns") {
    val extraOptions = Map[String, String](
      ParquetOutputFormat.WRITER_VERSION -> ParquetProperties.WriterVersion.PARQUET_2_0.toString
    )

    val hadoopConf = spark.sessionState.newHadoopConfWithOptions(extraOptions)
    withSQLConf(
      SQLConf.PARQUET_VECTORIZED_READER_ENABLED.key -> "true",
      ParquetOutputFormat.JOB_SUMMARY_LEVEL -> "ALL") {
      withTempPath { dir =>
        val path = s"${dir.getCanonicalPath}/test.parquet"
        val size = 10000
        val data = (1 to size).map { i => (true, false, i % 2 == 1) }

        spark.createDataFrame(data)
          .write.options(extraOptions).mode("overwrite").parquet(path)

        val blockMetadata = readFooter(new Path(path), hadoopConf).getBlocks.asScala.head
        val columnChunkMetadataList = blockMetadata.getColumns.asScala

        // Verify that indeed rle encoding is used for each column
        assert(columnChunkMetadataList.length === 3)
        assert(columnChunkMetadataList.head.getEncodings.contains(Encoding.RLE))
        assert(columnChunkMetadataList(1).getEncodings.contains(Encoding.RLE))
        assert(columnChunkMetadataList(2).getEncodings.contains(Encoding.RLE))

        val actual = spark.read.parquet(path).collect()
        assert(actual.length == size)
        assert(actual.map(_.getBoolean(0)).forall(_ == true))
        assert(actual.map(_.getBoolean(1)).forall(_ == false))
        val excepted = (1 to size).map { i => i % 2 == 1 }
        assert(actual.map(_.getBoolean(2)).sameElements(excepted))
      }
    }
  }
}<|MERGE_RESOLUTION|>--- conflicted
+++ resolved
@@ -58,11 +58,7 @@
   test("All Types Dictionary") {
     (1 :: 1000 :: Nil).foreach { n => {
       withTempPath { dir =>
-<<<<<<< HEAD
-        List.fill(n)(ROW).toDF.repartition(1).write.parquet(dir.getCanonicalPath)
-=======
         List.fill(n)(ROW).toDF().repartition(1).write.parquet(dir.getCanonicalPath)
->>>>>>> ecee7133
         val file = TestUtils.listDirectory(dir).head
 
         val conf = sqlContext.conf
