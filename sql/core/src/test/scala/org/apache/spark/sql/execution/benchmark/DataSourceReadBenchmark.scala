--- conflicted
+++ resolved
@@ -280,11 +280,7 @@
     withTempPath { dir =>
       withTempTable("t1", "parquetV1Table", "parquetV2Table", "orcTable") {
         import spark.implicits._
-<<<<<<< HEAD
-        spark.range(values).map(_ => Random.nextLong).createOrReplaceTempView("t1")
-=======
         spark.range(values).map(_ => Random.nextLong()).createOrReplaceTempView("t1")
->>>>>>> ecee7133
 
         prepareTable(dir,
           spark.sql(s"SELECT named_struct('f', CAST(value as ${dataType.sql})) as col FROM t1"),
@@ -326,79 +322,6 @@
               "(Nested Column Enabled)") { _ =>
             withSQLConf(SQLConf.PARQUET_VECTORIZED_READER_NESTED_COLUMN_ENABLED.key -> "true") {
               spark.sql(s"select sum(col.f) from parquet${version}Table").noop()
-<<<<<<< HEAD
-            }
-          }
-        }
-
-        sqlBenchmark.run()
-      }
-    }
-  }
-
-  def nestedColumnScanBenchmark(values: Int): Unit = {
-    val benchmark = new Benchmark(s"SQL Nested Column Scan", values, minNumIters = 10,
-      output = output)
-
-    withTempPath { dir =>
-      withTempTable("t1", "parquetV1Table", "parquetV2Table", "orcTable") {
-        import spark.implicits._
-        spark.range(values).map(_ => Random.nextLong).map { x =>
-          val arrayOfStructColumn = (0 until 5).map(i => (x + i, s"$x" * 5))
-          val mapOfStructColumn = Map(
-            s"$x" -> (x * 0.1, (x, s"$x" * 100)),
-            (s"$x" * 2) -> (x * 0.2, (x, s"$x" * 200)),
-            (s"$x" * 3) -> (x * 0.3, (x, s"$x" * 300)))
-          (arrayOfStructColumn, mapOfStructColumn)
-        }.toDF("col1", "col2").createOrReplaceTempView("t1")
-
-        prepareTable(dir, spark.sql(s"SELECT * FROM t1"), onlyParquetOrc = true)
-
-        benchmark.addCase("SQL ORC MR") { _ =>
-          withSQLConf(SQLConf.ORC_VECTORIZED_READER_ENABLED.key -> "false") {
-            spark.sql("SELECT SUM(SIZE(col1)), SUM(SIZE(col2)) FROM orcTable").noop()
-          }
-        }
-
-        benchmark.addCase("SQL ORC Vectorized (Nested Column Disabled)") { _ =>
-          withSQLConf(SQLConf.ORC_VECTORIZED_READER_NESTED_COLUMN_ENABLED.key -> "false") {
-            spark.sql("SELECT SUM(SIZE(col1)), SUM(SIZE(col2)) FROM orcTable").noop()
-          }
-        }
-
-        benchmark.addCase("SQL ORC Vectorized (Nested Column Enabled)") { _ =>
-          withSQLConf(SQLConf.ORC_VECTORIZED_READER_NESTED_COLUMN_ENABLED.key -> "true") {
-            spark.sql("SELECT SUM(SIZE(col1)), SUM(SIZE(col2)) FROM orcTable").noop()
-          }
-        }
-
-
-        withParquetVersions { version =>
-          benchmark.addCase(s"SQL Parquet MR: DataPage$version") { _ =>
-            withSQLConf(SQLConf.PARQUET_VECTORIZED_READER_ENABLED.key -> "false") {
-              spark.sql(s"SELECT SUM(SIZE(col1)), SUM(SIZE(col2)) FROM parquet${version}Table")
-                .noop()
-            }
-          }
-
-          benchmark.addCase(s"SQL Parquet Vectorized: DataPage$version " +
-              s"(Nested Column Disabled)") { _ =>
-            withSQLConf(SQLConf.PARQUET_VECTORIZED_READER_NESTED_COLUMN_ENABLED.key -> "false") {
-              spark.sql(s"SELECT SUM(SIZE(col1)), SUM(SIZE(col2)) FROM parquet${version}Table")
-                .noop()
-            }
-          }
-
-          benchmark.addCase(s"SQL Parquet Vectorized: DataPage$version " +
-              s"(Nested Column Enabled)") { _ =>
-            withSQLConf(SQLConf.PARQUET_VECTORIZED_READER_NESTED_COLUMN_ENABLED.key -> "true") {
-              spark.sql(s"SELECT SUM(SIZE(col1)), SUM(SIZE(col2)) FROM parquet${version}Table")
-                  .noop()
-            }
-          }
-        }
-
-=======
             }
           }
         }
@@ -470,7 +393,6 @@
           }
         }
 
->>>>>>> ecee7133
         benchmark.run()
       }
     }
