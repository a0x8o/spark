/*
 * Licensed to the Apache Software Foundation (ASF) under one or more
 * contributor license agreements.  See the NOTICE file distributed with
 * this work for additional information regarding copyright ownership.
 * The ASF licenses this file to You under the Apache License, Version 2.0
 * (the "License"); you may not use this file except in compliance with
 * the License.  You may obtain a copy of the License at
 *
 *    http://www.apache.org/licenses/LICENSE-2.0
 *
 * Unless required by applicable law or agreed to in writing, software
 * distributed under the License is distributed on an "AS IS" BASIS,
 * WITHOUT WARRANTIES OR CONDITIONS OF ANY KIND, either express or implied.
 * See the License for the specific language governing permissions and
 * limitations under the License.
 */

package org.apache.spark.sql.execution.command

import java.io.{File, PrintWriter}
import java.net.URI
import java.util.Locale

import org.apache.hadoop.fs.{Path, RawLocalFileSystem}
import org.apache.hadoop.fs.permission.{AclEntry, AclStatus}

import org.apache.spark.{SparkClassNotFoundException, SparkException, SparkFiles, SparkRuntimeException}
import org.apache.spark.internal.config
import org.apache.spark.sql.{AnalysisException, QueryTest, Row, SaveMode}
import org.apache.spark.sql.catalyst.{FunctionIdentifier, QualifiedTableName, TableIdentifier}
import org.apache.spark.sql.catalyst.analysis.TempTableAlreadyExistsException
import org.apache.spark.sql.catalyst.catalog._
import org.apache.spark.sql.catalyst.catalog.CatalogTypes.TablePartitionSpec
import org.apache.spark.sql.catalyst.parser.ParseException
import org.apache.spark.sql.connector.catalog.CatalogManager.SESSION_CATALOG_NAME
import org.apache.spark.sql.connector.catalog.SupportsNamespaces.PROP_OWNER
import org.apache.spark.sql.internal.SQLConf
import org.apache.spark.sql.internal.StaticSQLConf.CATALOG_IMPLEMENTATION
import org.apache.spark.sql.test.{SharedSparkSession, SQLTestUtils}
import org.apache.spark.sql.types._
import org.apache.spark.util.Utils

class InMemoryCatalogedDDLSuite extends DDLSuite with SharedSparkSession {
  import testImplicits._

  override def afterEach(): Unit = {
    try {
      // drop all databases, tables and functions after each test
      spark.sessionState.catalog.reset()
    } finally {
      Utils.deleteRecursively(new File(spark.sessionState.conf.warehousePath))
      super.afterEach()
    }
  }

  protected override def generateTable(
      catalog: SessionCatalog,
      name: TableIdentifier,
      isDataSource: Boolean = true,
      partitionCols: Seq[String] = Seq("a", "b")): CatalogTable = {
    val storage =
      CatalogStorageFormat.empty.copy(locationUri = Some(catalog.defaultTablePath(name)))
    val metadata = new MetadataBuilder()
      .putString("key", "value")
      .build()
    val schema = new StructType()
      .add("col1", "int", nullable = true, metadata = metadata)
      .add("col2", "string")
    CatalogTable(
      identifier = name,
      tableType = CatalogTableType.EXTERNAL,
      storage = storage,
      schema = schema.copy(
        fields = schema.fields ++ partitionCols.map(StructField(_, IntegerType))),
      provider = Some("parquet"),
      partitionColumnNames = partitionCols,
      createTime = 0L,
      createVersion = org.apache.spark.SPARK_VERSION,
      tracksPartitionsInCatalog = true)
  }

  test("create a managed Hive source table") {
    assume(spark.sparkContext.conf.get(CATALOG_IMPLEMENTATION) == "in-memory")
    val tabName = "tbl"
    withTable(tabName) {
      checkError(
        exception = intercept[AnalysisException] {
          sql(s"CREATE TABLE $tabName (i INT, j STRING) STORED AS parquet")
        },
        errorClass = "NOT_SUPPORTED_COMMAND_WITHOUT_HIVE_SUPPORT",
        parameters = Map("cmd" -> "CREATE Hive TABLE (AS SELECT)")
      )
    }
  }

  test("create an external Hive source table") {
    assume(spark.sparkContext.conf.get(CATALOG_IMPLEMENTATION) == "in-memory")
    withTempDir { tempDir =>
      val tabName = "tbl"
      withTable(tabName) {
        checkError(
          exception = intercept[AnalysisException] {
            sql(
              s"""
                 |CREATE EXTERNAL TABLE $tabName (i INT, j STRING)
                 |ROW FORMAT DELIMITED FIELDS TERMINATED BY ','
                 |LOCATION '${tempDir.toURI}'
               """.stripMargin)
          },
          errorClass = "NOT_SUPPORTED_COMMAND_WITHOUT_HIVE_SUPPORT",
          parameters = Map("cmd" -> "CREATE Hive TABLE (AS SELECT)")
        )
      }
    }
  }

  test("Create Hive Table As Select") {
    import testImplicits._
    withTable("t", "t1") {
      checkError(
        exception = intercept[AnalysisException] {
          sql("CREATE TABLE t STORED AS parquet SELECT 1 as a, 1 as b")
        },
        errorClass = "NOT_SUPPORTED_COMMAND_WITHOUT_HIVE_SUPPORT",
        parameters = Map("cmd" -> "CREATE Hive TABLE (AS SELECT)")
      )

      spark.range(1).select($"id" as Symbol("a"), $"id" as Symbol("b")).write.saveAsTable("t1")
      checkError(
        exception = intercept[AnalysisException] {
          sql("CREATE TABLE t STORED AS parquet SELECT a, b from t1")
        },
        errorClass = "NOT_SUPPORTED_COMMAND_WITHOUT_HIVE_SUPPORT",
        parameters = Map("cmd" -> "CREATE Hive TABLE (AS SELECT)")
      )
    }
  }

  test("SPARK-22431: table with nested type col with special char") {
    withTable("t") {
      spark.sql("CREATE TABLE t(q STRUCT<`$a`:INT, col2:STRING>, i1 INT) USING PARQUET")
      checkAnswer(spark.table("t"), Nil)
    }
  }

  test("SPARK-22431: view with nested type") {
    withView("t", "v") {
      spark.sql("CREATE VIEW t AS SELECT STRUCT('a' AS `$a`, 1 AS b) q")
      checkAnswer(spark.table("t"), Row(Row("a", 1)) :: Nil)
      spark.sql("CREATE VIEW v AS SELECT STRUCT('a' AS `a`, 1 AS b) q")
      checkAnswer(spark.table("t"), Row(Row("a", 1)) :: Nil)
    }
  }

  // TODO: This test is copied from HiveDDLSuite, unify it later.
  test("SPARK-23348: append data to data source table with saveAsTable") {
    withTable("t", "t1") {
      Seq(1 -> "a").toDF("i", "j").write.saveAsTable("t")
      checkAnswer(spark.table("t"), Row(1, "a"))

      sql("INSERT INTO t SELECT 2, 'b'")
      checkAnswer(spark.table("t"), Row(1, "a") :: Row(2, "b") :: Nil)

      Seq(3 -> "c").toDF("i", "j").write.mode("append").saveAsTable("t")
      checkAnswer(spark.table("t"), Row(1, "a") :: Row(2, "b") :: Row(3, "c") :: Nil)

      Seq(3.5 -> 3).toDF("i", "j").write.mode("append").saveAsTable("t")
      checkAnswer(spark.table("t"), Row(1, "a") :: Row(2, "b") :: Row(3, "c")
        :: Row(3, "3") :: Nil)

      Seq(4 -> "d").toDF("i", "j").write.saveAsTable("t1")

      val e = intercept[AnalysisException] {
        val format = if (spark.sessionState.conf.defaultDataSourceName.equalsIgnoreCase("json")) {
          "orc"
        } else {
          "json"
        }
        Seq(5 -> "e").toDF("i", "j").write.mode("append").format(format).saveAsTable("t1")
      }
      assert(e.message.contains(
        s"The format of the existing table $SESSION_CATALOG_NAME.default.t1 is "))
      assert(e.message.contains("It doesn't match the specified format"))
    }
  }

  test("throw exception if Create Table LIKE USING Hive built-in ORC in in-memory catalog") {
    val catalog = spark.sessionState.catalog
    withTable("s", "t") {
      sql("CREATE TABLE s(a INT, b INT) USING parquet")
      val source = catalog.getTableMetadata(TableIdentifier("s"))
      assert(source.provider == Some("parquet"))
      checkError(
        exception = intercept[AnalysisException] {
          sql("CREATE TABLE t LIKE s USING org.apache.spark.sql.hive.orc")
        },
        errorClass = "_LEGACY_ERROR_TEMP_1138",
        parameters = Map.empty
      )
    }
  }

  test("ALTER TABLE ALTER COLUMN with position is not supported") {
    withTable("t") {
      sql("CREATE TABLE t(i INT) USING parquet")
      val e = intercept[AnalysisException] {
        sql("ALTER TABLE t ALTER COLUMN i FIRST")
      }
      checkError(
        exception = e,
        errorClass = "UNSUPPORTED_FEATURE.TABLE_OPERATION",
        sqlState = "0A000",
        parameters = Map("tableName" -> "`spark_catalog`.`default`.`t`",
          "operation" -> "ALTER COLUMN ... FIRST | AFTER"))
    }
  }

  test("SPARK-25403 refresh the table after inserting data") {
    withTable("t") {
      val catalog = spark.sessionState.catalog
      val table = QualifiedTableName(catalog.getCurrentDatabase, "t")
      sql("CREATE TABLE t (a INT) USING parquet")
      sql("INSERT INTO TABLE t VALUES (1)")
      assert(catalog.getCachedTable(table) === null, "Table relation should be invalidated.")
      assert(spark.table("t").count() === 1)
      assert(catalog.getCachedTable(table) !== null, "Table relation should be cached.")
    }
  }

  test("SPARK-19784 refresh the table after altering the table location") {
    withTable("t") {
      withTempDir { dir =>
        val catalog = spark.sessionState.catalog
        val table = QualifiedTableName(catalog.getCurrentDatabase, "t")
        val p1 = s"${dir.getCanonicalPath}/p1"
        val p2 = s"${dir.getCanonicalPath}/p2"
        sql(s"CREATE TABLE t (a INT) USING parquet LOCATION '$p1'")
        sql("INSERT INTO TABLE t VALUES (1)")
        assert(catalog.getCachedTable(table) === null, "Table relation should be invalidated.")
        spark.range(5).toDF("a").write.parquet(p2)
        spark.sql(s"ALTER TABLE t SET LOCATION '$p2'")
        assert(catalog.getCachedTable(table) === null, "Table relation should be invalidated.")
        assert(spark.table("t").count() === 5)
        assert(catalog.getCachedTable(table) !== null, "Table relation should be cached.")
      }
    }
  }
}

trait DDLSuiteBase extends SQLTestUtils {

  protected def isUsingHiveMetastore: Boolean = {
    spark.sparkContext.conf.get(CATALOG_IMPLEMENTATION) == "hive"
  }

  protected def generateTable(
    catalog: SessionCatalog,
    name: TableIdentifier,
    isDataSource: Boolean = true,
    partitionCols: Seq[String] = Seq("a", "b")): CatalogTable

  private val escapedIdentifier = "`(.+)`".r

  protected def dataSource: String = {
    if (isUsingHiveMetastore) {
      "HIVE"
    } else {
      "PARQUET"
    }
  }
  protected def normalizeCatalogTable(table: CatalogTable): CatalogTable = table

  protected def normalizeSerdeProp(props: Map[String, String]): Map[String, String] = {
    props.filterNot(p => Seq("serialization.format", "path").contains(p._1))
  }

  protected def checkCatalogTables(expected: CatalogTable, actual: CatalogTable): Unit = {
    assert(normalizeCatalogTable(actual) == normalizeCatalogTable(expected))
  }

  /**
   * Strip backticks, if any, from the string.
   */
  protected def cleanIdentifier(ident: String): String = {
    ident match {
      case escapedIdentifier(i) => i
      case plainIdent => plainIdent
    }
  }

  protected def maybeWrapException[T](expectException: Boolean)(body: => T): Unit = {
    if (expectException) intercept[AnalysisException] { body } else body
  }

  protected def createDatabase(catalog: SessionCatalog, name: String): Unit = {
    catalog.createDatabase(
      CatalogDatabase(
        name, "", CatalogUtils.stringToURI(spark.sessionState.conf.warehousePath), Map()),
      ignoreIfExists = false)
  }

  protected def createTable(
    catalog: SessionCatalog,
    name: TableIdentifier,
    isDataSource: Boolean = true,
    partitionCols: Seq[String] = Seq("a", "b")): Unit = {
    catalog.createTable(
      generateTable(catalog, name, isDataSource, partitionCols), ignoreIfExists = false)
  }

  protected def createTablePartition(
    catalog: SessionCatalog,
    spec: TablePartitionSpec,
    tableName: TableIdentifier): Unit = {
    val part = CatalogTablePartition(
      spec, CatalogStorageFormat(None, None, None, None, false, Map()))
    catalog.createPartitions(tableName, Seq(part), ignoreIfExists = false)
  }

  protected def getDBPath(dbName: String): URI = {
    val warehousePath = makeQualifiedPath(spark.sessionState.conf.warehousePath)
    new Path(CatalogUtils.URIToString(warehousePath), s"$dbName.db").toUri
  }
}

abstract class DDLSuite extends QueryTest with DDLSuiteBase {

  protected val reversedProperties = Seq(PROP_OWNER)

  test("alter table: set properties (datasource table)") {
    testSetProperties(isDatasourceTable = true)
  }

  test("alter table: unset properties (datasource table)") {
    testUnsetProperties(isDatasourceTable = true)
  }

  test("alter table: change column (datasource table)") {
    testChangeColumn(isDatasourceTable = true)
  }

  private def withEmptyDirInTablePath(dirName: String)(f : File => Unit): Unit = {
    val tableLoc =
      new File(spark.sessionState.catalog.defaultTablePath(TableIdentifier(dirName)))
    try {
      tableLoc.mkdir()
      f(tableLoc)
    } finally {
      waitForTasksToFinish()
      Utils.deleteRecursively(tableLoc)
    }
  }

  test("CTAS a managed table with the existing empty directory") {
    withEmptyDirInTablePath("tab1") { tableLoc =>
      withTable("tab1") {
        sql(s"CREATE TABLE tab1 USING ${dataSource} AS SELECT 1, 'a'")
        checkAnswer(spark.table("tab1"), Row(1, "a"))
      }
    }
  }

  test("create a managed table with the existing empty directory") {
    withEmptyDirInTablePath("tab1") { tableLoc =>
      withTable("tab1") {
        sql(s"CREATE TABLE tab1 (col1 int, col2 string) USING ${dataSource}")
        sql("INSERT INTO tab1 VALUES (1, 'a')")
        checkAnswer(spark.table("tab1"), Row(1, "a"))
      }
    }
  }

  test("create a managed table with the existing non-empty directory") {
    withTable("tab1") {
      withEmptyDirInTablePath("tab1") { tableLoc =>
        val hiddenGarbageFile = new File(tableLoc.getCanonicalPath, ".garbage")
        hiddenGarbageFile.createNewFile()
        val expectedLoc = s"'${hiddenGarbageFile.getParentFile.toURI.toString.stripSuffix("/")}'"
        Seq(
          s"CREATE TABLE tab1 USING $dataSource AS SELECT 1, 'a'",
          s"CREATE TABLE tab1 (col1 int, col2 string) USING $dataSource"
        ).foreach { createStmt =>
          checkError(
            exception = intercept[SparkRuntimeException] {
              sql(createStmt)
            },
            errorClass = "LOCATION_ALREADY_EXISTS",
            parameters = Map(
              "location" -> expectedLoc,
              "identifier" -> s"`$SESSION_CATALOG_NAME`.`default`.`tab1`"))
        }

        // Always check location of managed table, with or without (IF NOT EXISTS)
        withTable("tab2") {
          sql(s"CREATE TABLE tab2 (col1 int, col2 string) USING $dataSource")
          checkError(
            exception = intercept[SparkRuntimeException] {
              sql(s"CREATE TABLE IF NOT EXISTS tab1 LIKE tab2")
            },
            errorClass = "LOCATION_ALREADY_EXISTS",
            parameters = Map(
              "location" -> expectedLoc,
              "identifier" -> s"`$SESSION_CATALOG_NAME`.`default`.`tab1`"))
        }
      }
    }
  }

  private def checkSchemaInCreatedDataSourceTable(
      path: File,
      userSpecifiedSchema: Option[String],
      userSpecifiedPartitionCols: Option[String],
      expectedSchema: StructType,
      expectedPartitionCols: Seq[String]): Unit = {
    val tabName = "tab1"
    withTable(tabName) {
      val partitionClause =
        userSpecifiedPartitionCols.map(p => s"PARTITIONED BY ($p)").getOrElse("")
      val schemaClause = userSpecifiedSchema.map(s => s"($s)").getOrElse("")
      val uri = path.toURI
      val sqlCreateTable =
        s"""
           |CREATE TABLE $tabName $schemaClause
           |USING parquet
           |OPTIONS (
           |  path '$uri'
           |)
           |$partitionClause
         """.stripMargin
      if (userSpecifiedSchema.isEmpty && userSpecifiedPartitionCols.nonEmpty) {
        checkError(
          exception = intercept[AnalysisException](sql(sqlCreateTable)),
          errorClass = "SPECIFY_PARTITION_IS_NOT_ALLOWED",
          parameters = Map.empty
        )
      } else {
        sql(sqlCreateTable)
        val tableMetadata = spark.sessionState.catalog.getTableMetadata(TableIdentifier(tabName))

        assert(expectedSchema == tableMetadata.schema)
        assert(expectedPartitionCols == tableMetadata.partitionColumnNames)
      }
    }
  }

  test("Create partitioned data source table without user specified schema") {
    import testImplicits._
    val df = sparkContext.parallelize(1 to 10).map(i => (i, i.toString)).toDF("num", "str")

    // Case 1: with partitioning columns but no schema: Option("nonexistentColumns")
    // Case 2: without schema and partitioning columns: None
    Seq(Option("nonexistentColumns"), None).foreach { partitionCols =>
      withTempPath { pathToPartitionedTable =>
        df.write.format("parquet").partitionBy("num")
          .save(pathToPartitionedTable.getCanonicalPath)
        checkSchemaInCreatedDataSourceTable(
          pathToPartitionedTable,
          userSpecifiedSchema = None,
          userSpecifiedPartitionCols = partitionCols,
          expectedSchema = new StructType().add("str", StringType).add("num", IntegerType),
          expectedPartitionCols = Seq("num"))
      }
    }
  }

  test("Create partitioned data source table with user specified schema") {
    import testImplicits._
    val df = sparkContext.parallelize(1 to 10).map(i => (i, i.toString)).toDF("num", "str")

    // Case 1: with partitioning columns but no schema: Option("num")
    // Case 2: without schema and partitioning columns: None
    Seq(Option("num"), None).foreach { partitionCols =>
      withTempPath { pathToPartitionedTable =>
        df.write.format("parquet").partitionBy("num")
          .save(pathToPartitionedTable.getCanonicalPath)
        checkSchemaInCreatedDataSourceTable(
          pathToPartitionedTable,
          userSpecifiedSchema = Option("num int, str string"),
          userSpecifiedPartitionCols = partitionCols,
          expectedSchema = new StructType().add("str", StringType).add("num", IntegerType),
          expectedPartitionCols = partitionCols.map(Seq(_)).getOrElse(Seq.empty[String]))
      }
    }
  }

  test("Create non-partitioned data source table without user specified schema") {
    import testImplicits._
    val df = sparkContext.parallelize(1 to 10).map(i => (i, i.toString)).toDF("num", "str")

    // Case 1: with partitioning columns but no schema: Option("nonexistentColumns")
    // Case 2: without schema and partitioning columns: None
    Seq(Option("nonexistentColumns"), None).foreach { partitionCols =>
      withTempPath { pathToNonPartitionedTable =>
        df.write.format("parquet").save(pathToNonPartitionedTable.getCanonicalPath)
        checkSchemaInCreatedDataSourceTable(
          pathToNonPartitionedTable,
          userSpecifiedSchema = None,
          userSpecifiedPartitionCols = partitionCols,
          expectedSchema = new StructType().add("num", IntegerType).add("str", StringType),
          expectedPartitionCols = Seq.empty[String])
      }
    }
  }

  test("Create non-partitioned data source table with user specified schema") {
    import testImplicits._
    val df = sparkContext.parallelize(1 to 10).map(i => (i, i.toString)).toDF("num", "str")

    // Case 1: with partitioning columns but no schema: Option("nonexistentColumns")
    // Case 2: without schema and partitioning columns: None
    Seq(Option("num"), None).foreach { partitionCols =>
      withTempPath { pathToNonPartitionedTable =>
        df.write.format("parquet").save(pathToNonPartitionedTable.getCanonicalPath)
        checkSchemaInCreatedDataSourceTable(
          pathToNonPartitionedTable,
          userSpecifiedSchema = Option("num int, str string"),
          userSpecifiedPartitionCols = partitionCols,
          expectedSchema = if (partitionCols.isDefined) {
            // we skipped inference, so the partition col is ordered at the end
            new StructType().add("str", StringType).add("num", IntegerType)
          } else {
            // no inferred partitioning, so schema is in original order
            new StructType().add("num", IntegerType).add("str", StringType)
          },
          expectedPartitionCols = partitionCols.map(Seq(_)).getOrElse(Seq.empty[String]))
      }
    }
  }

  test("create table - duplicate column names in the table definition") {
    Seq((true, ("a", "a")), (false, ("aA", "Aa"))).foreach { case (caseSensitive, (c0, c1)) =>
      withSQLConf(SQLConf.CASE_SENSITIVE.key -> caseSensitive.toString) {
        checkError(
          exception = intercept[AnalysisException] {
            sql(s"CREATE TABLE t($c0 INT, $c1 INT) USING parquet")
          },
          errorClass = "COLUMN_ALREADY_EXISTS",
          parameters = Map("columnName" -> s"`${c1.toLowerCase(Locale.ROOT)}`"))
      }
    }
  }

  test("create table - partition column names not in table definition") {
    checkError(
      exception = intercept[AnalysisException] {
        sql("CREATE TABLE tbl(a int, b string) USING json PARTITIONED BY (c)")
      },
      errorClass = "COLUMN_NOT_DEFINED_IN_TABLE",
      parameters = Map(
        "colType" -> "partition",
        "colName" -> "`c`",
        "tableName" -> s"`$SESSION_CATALOG_NAME`.`default`.`tbl`",
        "tableCols" -> "`a`, `b`"))
  }

  test("create table - bucket column names not in table definition") {
    checkError(
      exception = intercept[AnalysisException] {
        sql("CREATE TABLE tbl(a int, b string) USING json CLUSTERED BY (c) INTO 4 BUCKETS")
      },
      errorClass = "COLUMN_NOT_DEFINED_IN_TABLE",
      parameters = Map(
        "colType" -> "bucket",
        "colName" -> "`c`",
        "tableName" -> s"`$SESSION_CATALOG_NAME`.`default`.`tbl`",
        "tableCols" -> "`a`, `b`"))
  }

  test("create table - column repeated in partition columns") {
    Seq((true, ("a", "a")), (false, ("aA", "Aa"))).foreach { case (caseSensitive, (c0, c1)) =>
      withSQLConf(SQLConf.CASE_SENSITIVE.key -> caseSensitive.toString) {
        checkError(
          exception = intercept[AnalysisException] {
            sql(s"CREATE TABLE t($c0 INT) USING parquet PARTITIONED BY ($c0, $c1)")
          },
          errorClass = "COLUMN_ALREADY_EXISTS",
          parameters = Map("columnName" -> s"`${c1.toLowerCase(Locale.ROOT)}`"))
      }
    }
  }

  test("create table - column repeated in bucket/sort columns") {
    Seq((true, ("a", "a")), (false, ("aA", "Aa"))).foreach { case (caseSensitive, (c0, c1)) =>
      withSQLConf(SQLConf.CASE_SENSITIVE.key -> caseSensitive.toString) {
        checkError(
          exception = intercept[AnalysisException] {
            sql(s"CREATE TABLE t($c0 INT) USING parquet CLUSTERED BY ($c0, $c1) INTO 2 BUCKETS")
          },
          errorClass = "COLUMN_ALREADY_EXISTS",
          parameters = Map("columnName" -> s"`${c1.toLowerCase(Locale.ROOT)}`"))

        checkError(
          exception = intercept[AnalysisException] {
            sql(s"""
                |CREATE TABLE t($c0 INT, col INT) USING parquet CLUSTERED BY (col)
                |  SORTED BY ($c0, $c1) INTO 2 BUCKETS
               """.stripMargin)
          },
          errorClass = "COLUMN_ALREADY_EXISTS",
          parameters = Map("columnName" -> s"`${c1.toLowerCase(Locale.ROOT)}`"))
      }
    }
  }

  test("create table - append to a non-partitioned table created with different paths") {
    import testImplicits._
    withTempDir { dir1 =>
      withTempDir { dir2 =>
        withTable("path_test") {
          Seq(1L -> "a").toDF("v1", "v2")
            .write
            .mode(SaveMode.Append)
            .format("json")
            .option("path", dir1.getCanonicalPath)
            .saveAsTable("path_test")

          checkErrorMatchPVals(
            exception = intercept[AnalysisException] {
              Seq((3L, "c")).toDF("v1", "v2")
                .write
                .mode(SaveMode.Append)
                .format("json")
                .option("path", dir2.getCanonicalPath)
                .saveAsTable("path_test")
            },
            errorClass = "_LEGACY_ERROR_TEMP_1160",
            parameters = Map(
              "identifier" -> s"`$SESSION_CATALOG_NAME`.`default`.`path_test`",
              "existingTableLoc" -> ".*",
              "tableDescLoc" -> ".*")
          )
          checkAnswer(
            spark.table("path_test"), Row(1L, "a") :: Nil)
        }
      }
    }
  }

  test("Refresh table after changing the data source table partitioning") {
    import testImplicits._

    val tabName = "tab1"
    val catalog = spark.sessionState.catalog
    withTempPath { dir =>
      val path = dir.getCanonicalPath
      val df = sparkContext.parallelize(1 to 10).map(i => (i, i.toString, i, i))
        .toDF("col1", "col2", "col3", "col4")
      df.write.format("json").partitionBy("col1", "col3").save(path)
      val schema = new StructType()
        .add("col2", StringType).add("col4", LongType)
        .add("col1", IntegerType).add("col3", IntegerType)
      val partitionCols = Seq("col1", "col3")
      val uri = dir.toURI

      withTable(tabName) {
        spark.sql(
          s"""
             |CREATE TABLE $tabName
             |USING json
             |OPTIONS (
             |  path '$uri'
             |)
           """.stripMargin)
        val tableMetadata = catalog.getTableMetadata(TableIdentifier(tabName))
        assert(tableMetadata.schema == schema)
        assert(tableMetadata.partitionColumnNames == partitionCols)

        // Change the schema
        val newDF = sparkContext.parallelize(1 to 10).map(i => (i, i.toString))
          .toDF("newCol1", "newCol2")
        newDF.write.format("json").partitionBy("newCol1").mode(SaveMode.Overwrite).save(path)

        // No change on the schema
        val tableMetadataBeforeRefresh = catalog.getTableMetadata(TableIdentifier(tabName))
        assert(tableMetadataBeforeRefresh.schema == schema)
        assert(tableMetadataBeforeRefresh.partitionColumnNames == partitionCols)

        // Refresh does not affect the schema
        spark.catalog.refreshTable(tabName)

        val tableMetadataAfterRefresh = catalog.getTableMetadata(TableIdentifier(tabName))
        assert(tableMetadataAfterRefresh.schema == schema)
        assert(tableMetadataAfterRefresh.partitionColumnNames == partitionCols)
      }
    }
  }

  test("create view - duplicate column names in the view definition") {
    Seq((true, ("a", "a")), (false, ("aA", "Aa"))).foreach { case (caseSensitive, (c0, c1)) =>
      withSQLConf(SQLConf.CASE_SENSITIVE.key -> caseSensitive.toString) {
        checkError(
          exception = intercept[AnalysisException] {
            sql(s"CREATE VIEW t AS SELECT * FROM VALUES (1, 1) AS t($c0, $c1)")
          },
          errorClass = "COLUMN_ALREADY_EXISTS",
          parameters = Map("columnName" -> s"`${c1.toLowerCase(Locale.ROOT)}`"))
      }
    }
  }

  test("Describe Database") {
    val catalog = spark.sessionState.catalog
    val databaseNames = Seq("db1", "`database`")

    databaseNames.foreach { dbName =>
      try {
        val dbNameWithoutBackTicks = cleanIdentifier(dbName)
        val location = getDBPath(dbNameWithoutBackTicks)

        sql(s"CREATE DATABASE $dbName WITH PROPERTIES ('a'='a', 'b'='b', 'c'='c')")

        checkAnswer(
          sql(s"DESCRIBE DATABASE EXTENDED $dbName").toDF("key", "value")
            .where("key not like 'Owner%'"), // filter for consistency with in-memory catalog
          Row("Catalog Name", SESSION_CATALOG_NAME) ::
            Row("Namespace Name", dbNameWithoutBackTicks) ::
            Row("Comment", "") ::
            Row("Location", CatalogUtils.URIToString(location)) ::
            Row("Properties", "((a,a), (b,b), (c,c))") :: Nil)
      } finally {
        catalog.reset()
      }
    }
  }

  test("create table in default db") {
    val catalog = spark.sessionState.catalog
    val tableIdent1 = TableIdentifier("tab1", None)
    createTable(catalog, tableIdent1)
    val expectedTableIdent = tableIdent1.copy(
      database = Some("default"), catalog = Some(SESSION_CATALOG_NAME))
    val expectedTable = generateTable(catalog, expectedTableIdent)
    checkCatalogTables(expectedTable, catalog.getTableMetadata(tableIdent1))
  }

  test("create table in a specific db") {
    val catalog = spark.sessionState.catalog
    createDatabase(catalog, "dbx")
    val tableIdent1 = TableIdentifier("tab1", Some("dbx"))
    createTable(catalog, tableIdent1)
    val expectedTable = generateTable(
      catalog, tableIdent1.copy(catalog = Some(SESSION_CATALOG_NAME)))
    checkCatalogTables(expectedTable, catalog.getTableMetadata(tableIdent1))
  }

  test("create table using") {
    val catalog = spark.sessionState.catalog
    withTable("tbl") {
      sql("CREATE TABLE tbl(a INT, b INT) USING parquet")
      val table = catalog.getTableMetadata(TableIdentifier("tbl"))
      assert(table.tableType == CatalogTableType.MANAGED)
      assert(table.schema == new StructType().add("a", "int").add("b", "int"))
      assert(table.provider == Some("parquet"))
    }
  }

  test("create table using - with partitioned by") {
    val catalog = spark.sessionState.catalog
    withTable("tbl") {
      sql("CREATE TABLE tbl(a INT, b INT) USING parquet PARTITIONED BY (a)")
      val table = catalog.getTableMetadata(TableIdentifier("tbl"))
      assert(table.tableType == CatalogTableType.MANAGED)
      assert(table.provider == Some("parquet"))
      // a is ordered last since it is a user-specified partitioning column
      assert(table.schema == new StructType().add("b", IntegerType).add("a", IntegerType))
      assert(table.partitionColumnNames == Seq("a"))
    }
  }

  test("create table using - with bucket") {
    val catalog = spark.sessionState.catalog
    withTable("tbl") {
      sql("CREATE TABLE tbl(a INT, b INT) USING parquet " +
        "CLUSTERED BY (a) SORTED BY (b) INTO 5 BUCKETS")
      val table = catalog.getTableMetadata(TableIdentifier("tbl"))
      assert(table.tableType == CatalogTableType.MANAGED)
      assert(table.provider == Some("parquet"))
      assert(table.schema == new StructType().add("a", IntegerType).add("b", IntegerType))
      assert(table.bucketSpec == Some(BucketSpec(5, Seq("a"), Seq("b"))))
    }
  }

  test("create temporary view using") {
    // when we test the HiveCatalogedDDLSuite, it will failed because the csvFile path above
    // starts with 'jar:', and it is an illegal parameter for Path, so here we copy it
    // to a temp file by withResourceTempPath
    withResourceTempPath("test-data/cars.csv") { tmpFile =>
      withTempView("testview") {
        sql(s"CREATE OR REPLACE TEMPORARY VIEW testview (c1 String, c2 String)  USING " +
          "org.apache.spark.sql.execution.datasources.csv.CSVFileFormat  " +
          s"OPTIONS (PATH '${tmpFile.toURI}')")

        checkAnswer(
          sql("select c1, c2 from testview order by c1 limit 1"),
          Row("1997", "Ford") :: Nil)

        // Fails if creating a new view with the same name
        checkError(
          exception = intercept[TempTableAlreadyExistsException] {
            sql(
              s"""
                 |CREATE TEMPORARY VIEW testview
                 |USING org.apache.spark.sql.execution.datasources.csv.CSVFileFormat
                 |OPTIONS (PATH '${tmpFile.toURI}')
               """.stripMargin)},
          errorClass = "TEMP_TABLE_OR_VIEW_ALREADY_EXISTS",
          parameters = Map("relationName" -> "`testview`"))
      }
    }
  }

  test("rename temporary view - destination table with database name") {
    withTempView("tab1") {
      sql(
        """
          |CREATE TEMPORARY TABLE tab1
          |USING org.apache.spark.sql.sources.DDLScanSource
          |OPTIONS (
          |  From '1',
          |  To '10',
          |  Table 'test1'
          |)
        """.stripMargin)

      checkError(
        exception = intercept[AnalysisException] {
          sql("ALTER TABLE tab1 RENAME TO default.tab2")
        },
        errorClass = "_LEGACY_ERROR_TEMP_1074",
        parameters = Map(
          "oldName" -> "`tab1`",
          "newName" -> "`default`.`tab2`",
          "db" -> "default")
      )

      val catalog = spark.sessionState.catalog
      assert(catalog.listTables("default") == Seq(TableIdentifier("tab1")))
    }
  }

  test("rename temporary view - destination table with database name,with:CREATE TEMPORARY view") {
    withTempView("view1") {
      sql(
        """
          |CREATE TEMPORARY VIEW view1
          |USING org.apache.spark.sql.sources.DDLScanSource
          |OPTIONS (
          |  From '1',
          |  To '10',
          |  Table 'test1'
          |)
        """.stripMargin)

      checkError(
        exception = intercept[AnalysisException] {
          sql("ALTER TABLE view1 RENAME TO default.tab2")
        },
        errorClass = "_LEGACY_ERROR_TEMP_1074",
        parameters = Map(
          "oldName" -> "`view1`",
          "newName" -> "`default`.`tab2`",
          "db" -> "default"))

      val catalog = spark.sessionState.catalog
      assert(catalog.listTables("default") == Seq(TableIdentifier("view1")))
    }
  }

  test("rename temporary view") {
    withTempView("tab1", "tab2") {
      spark.range(10).createOrReplaceTempView("tab1")
      sql("ALTER TABLE tab1 RENAME TO tab2")
      checkAnswer(spark.table("tab2"), spark.range(10).toDF())
      val e = intercept[AnalysisException](spark.table("tab1"))
      checkErrorTableNotFound(e, "`tab1`")
      sql("ALTER VIEW tab2 RENAME TO tab1")
      checkAnswer(spark.table("tab1"), spark.range(10).toDF())
      checkError(
        exception = intercept[AnalysisException] { spark.table("tab2") },
        errorClass = "TABLE_OR_VIEW_NOT_FOUND",
        parameters = Map("relationName" -> "`tab2`")
      )
    }
  }

  test("rename temporary view - destination table already exists") {
    withTempView("tab1", "tab2") {
      sql(
        """
          |CREATE TEMPORARY TABLE tab1
          |USING org.apache.spark.sql.sources.DDLScanSource
          |OPTIONS (
          |  From '1',
          |  To '10',
          |  Table 'test1'
          |)
        """.stripMargin)

      sql(
        """
          |CREATE TEMPORARY TABLE tab2
          |USING org.apache.spark.sql.sources.DDLScanSource
          |OPTIONS (
          |  From '1',
          |  To '10',
          |  Table 'test1'
          |)
        """.stripMargin)

      val e = intercept[AnalysisException] {
        sql("ALTER TABLE tab1 RENAME TO tab2")
      }
      checkError(e,
      "TABLE_OR_VIEW_ALREADY_EXISTS",
        parameters = Map("relationName" -> "`tab2`"))

      val catalog = spark.sessionState.catalog
      assert(catalog.listTables("default") == Seq(TableIdentifier("tab1"), TableIdentifier("tab2")))
    }
  }

  test("rename temporary view - destination table already exists, with: CREATE TEMPORARY view") {
    withTempView("view1", "view2") {
      sql(
        """
          |CREATE TEMPORARY VIEW view1
          |USING org.apache.spark.sql.sources.DDLScanSource
          |OPTIONS (
          |  From '1',
          |  To '10',
          |  Table 'test1'
          |)
        """.stripMargin)

      sql(
        """
          |CREATE TEMPORARY VIEW view2
          |USING org.apache.spark.sql.sources.DDLScanSource
          |OPTIONS (
          |  From '1',
          |  To '10',
          |  Table 'test1'
          |)
        """.stripMargin)

      val e = intercept[AnalysisException] {
        sql("ALTER TABLE view1 RENAME TO view2")
      }
      checkErrorTableAlreadyExists(e, "`view2`")

      val catalog = spark.sessionState.catalog
      assert(catalog.listTables("default") ==
        Seq(TableIdentifier("view1"), TableIdentifier("view2")))
    }
  }

  test("alter table: bucketing is not supported") {
    val catalog = spark.sessionState.catalog
    val tableIdent = TableIdentifier("tab1", Some("dbx"))
    createDatabase(catalog, "dbx")
    createTable(catalog, tableIdent)
    val sql1 = "ALTER TABLE dbx.tab1 CLUSTERED BY (blood, lemon, grape) INTO 11 BUCKETS"
    checkError(
      exception = intercept[ParseException] {
        sql(sql1)
      },
      errorClass = "_LEGACY_ERROR_TEMP_0035",
      parameters = Map("message" -> "ALTER TABLE CLUSTERED BY"),
      context = ExpectedContext(fragment = sql1, start = 0, stop = 70))
    val sql2 = "ALTER TABLE dbx.tab1 CLUSTERED BY (fuji) SORTED BY (grape) INTO 5 BUCKETS"
    checkError(
      exception = intercept[ParseException] {
        sql(sql2)
      },
      errorClass = "_LEGACY_ERROR_TEMP_0035",
      parameters = Map("message" -> "ALTER TABLE CLUSTERED BY"),
      context = ExpectedContext(fragment = sql2, start = 0, stop = 72))
    val sql3 = "ALTER TABLE dbx.tab1 NOT CLUSTERED"
    checkError(
      exception = intercept[ParseException] {
        sql(sql3)
      },
      errorClass = "_LEGACY_ERROR_TEMP_0035",
      parameters = Map("message" -> "ALTER TABLE NOT CLUSTERED"),
      context = ExpectedContext(fragment = sql3, start = 0, stop = 33))
    val sql4 = "ALTER TABLE dbx.tab1 NOT SORTED"
    checkError(
      exception = intercept[ParseException] {
        sql(sql4)
      },
      errorClass = "_LEGACY_ERROR_TEMP_0035",
      parameters = Map("message" -> "ALTER TABLE NOT SORTED"),
      context = ExpectedContext(fragment = sql4, start = 0, stop = 30))
  }

  test("alter table: skew is not supported") {
    val catalog = spark.sessionState.catalog
    val tableIdent = TableIdentifier("tab1", Some("dbx"))
    createDatabase(catalog, "dbx")
    createTable(catalog, tableIdent)
    val sql1 = "ALTER TABLE dbx.tab1 SKEWED BY (dt, country) ON " +
      "(('2008-08-08', 'us'), ('2009-09-09', 'uk'), ('2010-10-10', 'cn'))"
    checkError(
      exception = intercept[ParseException] {
        sql(sql1)
      },
      errorClass = "_LEGACY_ERROR_TEMP_0035",
      parameters = Map("message" -> "ALTER TABLE SKEWED BY"),
      context = ExpectedContext(fragment = sql1, start = 0, stop = 113)
    )
    val sql2 = "ALTER TABLE dbx.tab1 SKEWED BY (dt, country) ON " +
      "(('2008-08-08', 'us'), ('2009-09-09', 'uk')) STORED AS DIRECTORIES"
    checkError(
      exception = intercept[ParseException] {
        sql(sql2)
      },
      errorClass = "_LEGACY_ERROR_TEMP_0035",
      parameters = Map("message" -> "ALTER TABLE SKEWED BY"),
      context = ExpectedContext(fragment = sql2, start = 0, stop = 113)
    )
    val sql3 = "ALTER TABLE dbx.tab1 NOT SKEWED"
    checkError(
      exception = intercept[ParseException] {
        sql(sql3)
      },
      errorClass = "_LEGACY_ERROR_TEMP_0035",
      parameters = Map("message" -> "ALTER TABLE NOT SKEWED"),
      context = ExpectedContext(fragment = sql3, start = 0, stop = 30)
    )
    val sql4 = "ALTER TABLE dbx.tab1 NOT STORED AS DIRECTORIES"
    checkError(
      exception = intercept[ParseException] {
        sql(sql4)
      },
      errorClass = "_LEGACY_ERROR_TEMP_0035",
      parameters = Map("message" -> "ALTER TABLE NOT STORED AS DIRECTORIES"),
      context = ExpectedContext(fragment = sql4, start = 0, stop = 45)
    )
  }

  test("alter table: add partition is not supported for views") {
    val sql1 = "ALTER VIEW dbx.tab1 ADD IF NOT EXISTS PARTITION (b='2')"
    checkError(
      exception = intercept[ParseException] {
        sql(sql1)
      },
      errorClass = "_LEGACY_ERROR_TEMP_0035",
      parameters = Map("message" -> "ALTER VIEW ... ADD PARTITION"),
      context = ExpectedContext(fragment = sql1, start = 0, stop = 54)
    )
  }

  test("alter table: drop partition is not supported for views") {
    val sql1 = "ALTER VIEW dbx.tab1 DROP IF EXISTS PARTITION (b='2')"
    checkError(
      exception = intercept[ParseException] {
        sql(sql1)
      },
      errorClass = "_LEGACY_ERROR_TEMP_0035",
      parameters = Map("message" -> "ALTER VIEW ... DROP PARTITION"),
      context = ExpectedContext(fragment = sql1, start = 0, stop = 51)
    )
  }

  test("drop view - temporary view") {
    val catalog = spark.sessionState.catalog
    sql(
      """
       |CREATE TEMPORARY VIEW tab1
       |USING org.apache.spark.sql.sources.DDLScanSource
       |OPTIONS (
       |  From '1',
       |  To '10',
       |  Table 'test1'
       |)
      """.stripMargin)
    assert(catalog.listTables("default") == Seq(TableIdentifier("tab1")))
    sql("DROP VIEW tab1")
    assert(catalog.listTables("default") == Nil)
  }

  test("drop view") {
    val catalog = spark.sessionState.catalog
    val tableIdent = TableIdentifier("tab1", Some("dbx"))
    createDatabase(catalog, "dbx")
    createTable(catalog, tableIdent)
    assert(catalog.listTables("dbx") == Seq(tableIdent))
    val e = intercept[AnalysisException] {
      sql("DROP VIEW dbx.tab1")
    }
    checkError(
      exception = e,
      errorClass = "WRONG_COMMAND_FOR_OBJECT_TYPE",
      parameters = Map(
        "alternative" -> "DROP TABLE",
        "operation" -> "DROP VIEW",
        "foundType" -> "EXTERNAL",
        "requiredType" -> "VIEW",
        "objectName" -> "spark_catalog.dbx.tab1")
    )
  }

  protected def testSetProperties(isDatasourceTable: Boolean): Unit = {
    if (!isUsingHiveMetastore) {
      assert(isDatasourceTable, "InMemoryCatalog only supports data source tables")
    }
    val catalog = spark.sessionState.catalog
    val tableIdent = TableIdentifier("tab1", Some("dbx"))
    createDatabase(catalog, "dbx")
    createTable(catalog, tableIdent, isDatasourceTable)
    def getProps: Map[String, String] = {
      if (isUsingHiveMetastore) {
        normalizeCatalogTable(catalog.getTableMetadata(tableIdent)).properties
      } else {
        catalog.getTableMetadata(tableIdent).properties
      }
    }
    assert(getProps.isEmpty)
    // set table properties
    sql("ALTER TABLE dbx.tab1 SET TBLPROPERTIES ('andrew' = 'or14', 'kor' = 'bel')")
    assert(getProps == Map("andrew" -> "or14", "kor" -> "bel"))
    // set table properties without explicitly specifying database
    catalog.setCurrentDatabase("dbx")
    sql("ALTER TABLE tab1 SET TBLPROPERTIES ('kor' = 'belle', 'kar' = 'bol')")
    assert(getProps == Map("andrew" -> "or14", "kor" -> "belle", "kar" -> "bol"))
    // table to alter does not exist
    checkError(
      exception = intercept[AnalysisException] {
        sql("ALTER TABLE does_not_exist SET TBLPROPERTIES ('winner' = 'loser')")
      },
      errorClass = "TABLE_OR_VIEW_NOT_FOUND",
      parameters = Map("relationName" -> "`does_not_exist`"),
      context = ExpectedContext(fragment = "does_not_exist", start = 12, stop = 25)
    )
  }

  protected def testUnsetProperties(isDatasourceTable: Boolean): Unit = {
    if (!isUsingHiveMetastore) {
      assert(isDatasourceTable, "InMemoryCatalog only supports data source tables")
    }
    val catalog = spark.sessionState.catalog
    val tableIdent = TableIdentifier("tab1", Some("dbx"))
    createDatabase(catalog, "dbx")
    createTable(catalog, tableIdent, isDatasourceTable)
    def getProps: Map[String, String] = {
      if (isUsingHiveMetastore) {
        normalizeCatalogTable(catalog.getTableMetadata(tableIdent)).properties
      } else {
        catalog.getTableMetadata(tableIdent).properties
      }
    }
    // unset table properties
    sql("ALTER TABLE dbx.tab1 SET TBLPROPERTIES ('j' = 'am', 'p' = 'an', 'c' = 'lan', 'x' = 'y')")
    sql("ALTER TABLE dbx.tab1 UNSET TBLPROPERTIES ('j')")
    assert(getProps == Map("p" -> "an", "c" -> "lan", "x" -> "y"))
    // unset table properties without explicitly specifying database
    catalog.setCurrentDatabase("dbx")
    sql("ALTER TABLE tab1 UNSET TBLPROPERTIES ('p')")
    assert(getProps == Map("c" -> "lan", "x" -> "y"))
    // table to alter does not exist
    val sql1 = "ALTER TABLE does_not_exist UNSET TBLPROPERTIES ('c' = 'lan')"
    checkError(
      exception = intercept[ParseException] {
        sql(sql1)
      },
      errorClass = "_LEGACY_ERROR_TEMP_0035",
      parameters = Map("message" -> "Values should not be specified for key(s): [c]"),
      context = ExpectedContext(fragment = sql1, start = 0, stop = 59)
    )
    // property to unset does not exist
    checkError(
      exception = intercept[AnalysisException] {
        sql("ALTER TABLE tab1 UNSET TBLPROPERTIES ('c', 'xyz')")
      },
      errorClass = "UNSET_NONEXISTENT_PROPERTIES",
      parameters = Map("properties" -> "`xyz`", "table" -> "`spark_catalog`.`dbx`.`tab1`")
    )
    // property to unset does not exist, but "IF EXISTS" is specified
    sql("ALTER TABLE tab1 UNSET TBLPROPERTIES IF EXISTS ('c', 'xyz')")
    assert(getProps == Map("x" -> "y"))
  }

  protected def testChangeColumn(isDatasourceTable: Boolean): Unit = {
    if (!isUsingHiveMetastore) {
      assert(isDatasourceTable, "InMemoryCatalog only supports data source tables")
    }
    val catalog = spark.sessionState.catalog
    val resolver = spark.sessionState.conf.resolver
    val tableIdent = TableIdentifier("tab1", Some("dbx"))
    createDatabase(catalog, "dbx")
    createTable(catalog, tableIdent, isDatasourceTable)
    def getMetadata(colName: String): Metadata = {
      val column = catalog.getTableMetadata(tableIdent).schema.fields.find { field =>
        resolver(field.name, colName)
      }
      column.map(_.metadata).getOrElse(Metadata.empty)
    }
    // Ensure that change column will preserve other metadata fields.
    sql("ALTER TABLE dbx.tab1 CHANGE COLUMN col1 TYPE INT")
    sql("ALTER TABLE dbx.tab1 CHANGE COLUMN col1 COMMENT 'this is col1'")
    assert(getMetadata("col1").getString("key") == "value")
    assert(getMetadata("col1").getString("comment") == "this is col1")
  }

  test("drop built-in function") {
    Seq("true", "false").foreach { caseSensitive =>
      withSQLConf(SQLConf.CASE_SENSITIVE.key -> caseSensitive) {
        // partition to add already exists
        checkError(
          exception = intercept[AnalysisException] {
            sql("DROP TEMPORARY FUNCTION year")
          },
          errorClass = "_LEGACY_ERROR_TEMP_1255",
          parameters = Map("functionName" -> "year")
        )
        checkError(
          exception = intercept[AnalysisException] {
            sql("DROP TEMPORARY FUNCTION YeAr")
          },
          errorClass = "_LEGACY_ERROR_TEMP_1255",
          parameters = Map("functionName" -> "YeAr")
        )
        checkError(
          exception = intercept[AnalysisException] {
            sql("DROP TEMPORARY FUNCTION `YeAr`")
          },
          errorClass = "_LEGACY_ERROR_TEMP_1255",
          parameters = Map("functionName" -> "YeAr")
        )
      }
    }
  }

  test("describe function") {
    checkAnswer(
      sql("DESCRIBE FUNCTION log"),
      Row("Class: org.apache.spark.sql.catalyst.expressions.Logarithm") ::
        Row("Function: log") ::
        Row("Usage: log(base, expr) - Returns the logarithm of `expr` with `base`.") :: Nil
    )
    // predicate operator
    checkAnswer(
      sql("DESCRIBE FUNCTION or"),
      Row("Class: org.apache.spark.sql.catalyst.expressions.Or") ::
        Row("Function: or") ::
        Row("Usage: expr1 or expr2 - Logical OR.") :: Nil
    )
    checkAnswer(
      sql("DESCRIBE FUNCTION !"),
      Row("Class: org.apache.spark.sql.catalyst.expressions.Not") ::
        Row("Function: !") ::
        Row("Usage: ! expr - Logical not.") :: Nil
    )
    // arithmetic operators
    checkAnswer(
      sql("DESCRIBE FUNCTION +"),
      Row("Class: org.apache.spark.sql.catalyst.expressions.Add") ::
        Row("Function: +") ::
        Row("Usage: expr1 + expr2 - Returns `expr1`+`expr2`.") :: Nil
    )
    // comparison operators
    checkAnswer(
      sql("DESCRIBE FUNCTION <"),
      Row("Class: org.apache.spark.sql.catalyst.expressions.LessThan") ::
        Row("Function: <") ::
        Row("Usage: expr1 < expr2 - Returns true if `expr1` is less than `expr2`.") :: Nil
    )
    // STRING
    checkAnswer(
      sql("DESCRIBE FUNCTION 'concat'"),
      Row("Class: org.apache.spark.sql.catalyst.expressions.Concat") ::
        Row("Function: concat") ::
        Row("Usage: concat(col1, col2, ..., colN) - " +
            "Returns the concatenation of col1, col2, ..., colN.") :: Nil
    )
    // extended mode
    // scalastyle:off whitespace.end.of.line
    checkAnswer(
      sql("DESCRIBE FUNCTION EXTENDED ^"),
      Row("Class: org.apache.spark.sql.catalyst.expressions.BitwiseXor") ::
        Row(
          """Extended Usage:
            |    Examples:
            |      > SELECT 3 ^ 5;
            |       6
            |  
            |    Since: 1.4.0
            |""".stripMargin) ::
        Row("Function: ^") ::
        Row("Usage: expr1 ^ expr2 - Returns the result of " +
          "bitwise exclusive OR of `expr1` and `expr2`.") :: Nil
    )
    // scalastyle:on whitespace.end.of.line
  }

  test("create a data source table without schema") {
    import testImplicits._
    withTempPath { tempDir =>
      withTable("tab1", "tab2") {
        (("a", "b") :: Nil).toDF().write.json(tempDir.getCanonicalPath)

        checkError(
          exception = intercept[AnalysisException] { sql("CREATE TABLE tab1 USING json") },
          errorClass = "UNABLE_TO_INFER_SCHEMA",
          parameters = Map("format" -> "JSON")
        )

        sql(s"CREATE TABLE tab2 using json location '${tempDir.toURI}'")
        checkAnswer(spark.table("tab2"), Row("a", "b"))
      }
    }
  }

  test("create table using CLUSTERED BY without schema specification") {
    import testImplicits._
    withTempPath { tempDir =>
      withTable("jsonTable") {
        (("a", "b") :: Nil).toDF().write.json(tempDir.getCanonicalPath)

        checkError(
          exception = intercept[AnalysisException] {
            sql(
              s"""
                 |CREATE TABLE jsonTable
                 |USING org.apache.spark.sql.json
                 |OPTIONS (
                 |  path '${tempDir.getCanonicalPath}'
                 |)
                 |CLUSTERED BY (nonexistentColumnA) SORTED BY (nonexistentColumnB) INTO 2 BUCKETS
               """.stripMargin)
          },
          errorClass = "SPECIFY_BUCKETING_IS_NOT_ALLOWED",
          parameters = Map.empty
        )
      }
    }
  }

  test("Create Data Source Table As Select") {
    import testImplicits._
    withTable("t", "t1", "t2") {
      sql("CREATE TABLE t USING parquet SELECT 1 as a, 1 as b")
      checkAnswer(spark.table("t"), Row(1, 1) :: Nil)

      spark.range(1).select($"id" as Symbol("a"), $"id" as Symbol("b")).write.saveAsTable("t1")
      sql("CREATE TABLE t2 USING parquet SELECT a, b from t1")
      checkAnswer(spark.table("t2"), spark.table("t1"))
    }
  }

  test("create temporary view with mismatched schema") {
    withTable("tab1") {
      spark.range(10).write.saveAsTable("tab1")
      withView("view1") {
        checkError(
          exception = intercept[AnalysisException] {
            sql("CREATE TEMPORARY VIEW view1 (col1, col3) AS SELECT * FROM tab1")
          },
          errorClass = "CREATE_VIEW_COLUMN_ARITY_MISMATCH.NOT_ENOUGH_DATA_COLUMNS",
          parameters = Map(
            "viewName" -> "`view1`",
            "viewColumns" -> "`col1`, `col3`",
            "dataColumns" -> "`id`")
        )
      }
    }
  }

  test("create temporary view with specified schema") {
    withView("view1") {
      sql("CREATE TEMPORARY VIEW view1 (col1, col2) AS SELECT 1, 2")
      checkAnswer(
        sql("SELECT * FROM view1"),
        Row(1, 2) :: Nil
      )
    }
  }

  test("block creating duplicate temp table") {
    withTempView("t_temp") {
      sql("CREATE TEMPORARY VIEW t_temp AS SELECT 1, 2")
      val e = intercept[TempTableAlreadyExistsException] {
        sql("CREATE TEMPORARY TABLE t_temp (c3 int, c4 string) USING JSON")
      }
      checkError(e,
        errorClass = "TEMP_TABLE_OR_VIEW_ALREADY_EXISTS",
        parameters = Map("relationName" -> "`t_temp`"))
    }
  }

  test("block creating duplicate temp view") {
    withTempView("t_temp") {
      sql("CREATE TEMPORARY VIEW t_temp AS SELECT 1, 2")
      val e = intercept[TempTableAlreadyExistsException] {
        sql("CREATE TEMPORARY VIEW t_temp (c3 int, c4 string) USING JSON")
      }
      checkError(e,
        errorClass = "TEMP_TABLE_OR_VIEW_ALREADY_EXISTS",
        parameters = Map("relationName" -> "`t_temp`"))
    }
  }

  test("SPARK-16034 Partition columns should match when appending to existing data source tables") {
    import testImplicits._
    val df = Seq((1, 2, 3)).toDF("a", "b", "c")
    withTable("partitionedTable") {
      df.write.mode("overwrite").partitionBy("a", "b").saveAsTable("partitionedTable")
      // Misses some partition columns
      checkError(
        exception = intercept[AnalysisException] {
          df.write.mode("append").partitionBy("a").saveAsTable("partitionedTable")
        },
        errorClass = "_LEGACY_ERROR_TEMP_1163",
        parameters = Map(
          "tableName" -> "spark_catalog.default.partitionedtable",
          "specifiedPartCols" -> "a",
          "existingPartCols" -> "a, b")
      )
      // Wrong order
      checkError(
        exception = intercept[AnalysisException] {
          df.write.mode("append").partitionBy("b", "a").saveAsTable("partitionedTable")
        },
        errorClass = "_LEGACY_ERROR_TEMP_1163",
        parameters = Map(
          "tableName" -> "spark_catalog.default.partitionedtable",
          "specifiedPartCols" -> "b, a",
          "existingPartCols" -> "a, b")
      )
      // Partition columns not specified
      checkError(
        exception = intercept[AnalysisException] {
          df.write.mode("append").saveAsTable("partitionedTable")
        },
        errorClass = "_LEGACY_ERROR_TEMP_1163",
        parameters = Map(
          "tableName" -> "spark_catalog.default.partitionedtable",
          "specifiedPartCols" -> "", "existingPartCols" -> "a, b")
      )
      assert(sql("select * from partitionedTable").collect().size == 1)
      // Inserts new data successfully when partition columns are correctly specified in
      // partitionBy(...).
      // TODO: Right now, partition columns are always treated in a case-insensitive way.
      // See the write method in DataSource.scala.
      Seq((4, 5, 6)).toDF("a", "B", "c")
        .write
        .mode("append")
        .partitionBy("a", "B")
        .saveAsTable("partitionedTable")

      Seq((7, 8, 9)).toDF("a", "b", "c")
        .write
        .mode("append")
        .partitionBy("a", "b")
        .saveAsTable("partitionedTable")

      checkAnswer(
        sql("select a, b, c from partitionedTable"),
        Row(1, 2, 3) :: Row(4, 5, 6) :: Row(7, 8, 9) :: Nil
      )
    }
  }

  test("show columns - negative test") {
    // When case sensitivity is true, the user supplied database name in table identifier
    // should match the supplied database name in case sensitive way.
    withSQLConf(SQLConf.CASE_SENSITIVE.key -> "true") {
      withTempDatabase { db =>
        val tabName = s"$db.showcolumn"
        withTable(tabName) {
          sql(s"CREATE TABLE $tabName(col1 int, col2 string) USING parquet ")
          checkError(
            exception = intercept[AnalysisException] {
              sql(s"SHOW COLUMNS IN $db.showcolumn FROM ${db.toUpperCase(Locale.ROOT)}")
            },
            errorClass = "_LEGACY_ERROR_TEMP_1057",
            parameters = Map("dbA" -> db.toUpperCase(Locale.ROOT), "dbB" -> db)
          )
        }
      }
    }
  }

  test("show columns - invalid db name") {
    withTable("tbl") {
      sql("CREATE TABLE tbl(col1 int, col2 string) USING parquet ")
      checkError(
        exception = intercept[AnalysisException] {
          sql("SHOW COLUMNS IN tbl FROM a.b.c")
        },
        errorClass = "REQUIRES_SINGLE_PART_NAMESPACE",
        parameters = Map("sessionCatalog" -> "spark_catalog", "namespace" -> "`a`.`b`.`c`")
      )
    }
  }

  test("SPARK-18009 calling toLocalIterator on commands") {
    import scala.jdk.CollectionConverters._
    val df = sql("show databases")
    val rows: Seq[Row] = df.toLocalIterator().asScala.toSeq
    assert(rows.length > 0)
  }

  test("SET LOCATION for managed table") {
    withTable("tbl") {
      withTempDir { dir =>
        sql("CREATE TABLE tbl(i INT) USING parquet")
        sql("INSERT INTO tbl SELECT 1")
        checkAnswer(spark.table("tbl"), Row(1))
        val defaultTablePath = spark.sessionState.catalog
          .getTableMetadata(TableIdentifier("tbl")).storage.locationUri.get
        try {
          sql(s"ALTER TABLE tbl SET LOCATION '${dir.toURI}'")
          spark.catalog.refreshTable("tbl")
          // SET LOCATION won't move data from previous table path to new table path.
          assert(spark.table("tbl").count() == 0)
          // the previous table path should be still there.
          assert(new File(defaultTablePath).exists())

          sql("INSERT INTO tbl SELECT 2")
          checkAnswer(spark.table("tbl"), Row(2))
          // newly inserted data will go to the new table path.
          assert(dir.listFiles().nonEmpty)

          sql("DROP TABLE tbl")
          // the new table path will be removed after DROP TABLE.
          assert(!dir.exists())
        } finally {
          Utils.deleteRecursively(new File(defaultTablePath))
        }
      }
    }
  }

  test("insert data to a data source table which has a non-existing location should succeed") {
    withTable("t") {
      withTempDir { dir =>
        spark.sql(
          s"""
             |CREATE TABLE t(a string, b int)
             |USING parquet
             |OPTIONS(path "${dir.toURI}")
           """.stripMargin)
        val table = spark.sessionState.catalog.getTableMetadata(TableIdentifier("t"))
        assert(table.location == makeQualifiedPath(dir.getAbsolutePath))

        dir.delete
        assert(!dir.exists)
        spark.sql("INSERT INTO TABLE t SELECT 'c', 1")
        assert(dir.exists)
        checkAnswer(spark.table("t"), Row("c", 1) :: Nil)

        Utils.deleteRecursively(dir)
        assert(!dir.exists)
        spark.sql("INSERT OVERWRITE TABLE t SELECT 'c', 1")
        assert(dir.exists)
        checkAnswer(spark.table("t"), Row("c", 1) :: Nil)

        val newDirFile = new File(dir, "x")
        val newDir = newDirFile.toURI
        spark.sql(s"ALTER TABLE t SET LOCATION '$newDir'")
        spark.sessionState.catalog.refreshTable(TableIdentifier("t"))

        val table1 = spark.sessionState.catalog.getTableMetadata(TableIdentifier("t"))
        assert(table1.location == makeQualifiedPath(newDir.toString))
        assert(!newDirFile.exists)

        spark.sql("INSERT INTO TABLE t SELECT 'c', 1")
        assert(newDirFile.exists)
        checkAnswer(spark.table("t"), Row("c", 1) :: Nil)
      }
    }
  }

  test("insert into a data source table with a non-existing partition location should succeed") {
    withTable("t") {
      withTempDir { dir =>
        spark.sql(
          s"""
             |CREATE TABLE t(a int, b int, c int, d int)
             |USING parquet
             |PARTITIONED BY(a, b)
             |LOCATION "${dir.toURI}"
           """.stripMargin)
        val table = spark.sessionState.catalog.getTableMetadata(TableIdentifier("t"))
        assert(table.location == makeQualifiedPath(dir.getAbsolutePath))

        spark.sql("INSERT INTO TABLE t PARTITION(a=1, b=2) SELECT 3, 4")
        checkAnswer(spark.table("t"), Row(3, 4, 1, 2) :: Nil)

        val partLoc = new File(s"${dir.getAbsolutePath}/a=1")
        Utils.deleteRecursively(partLoc)
        assert(!partLoc.exists())
        // insert overwrite into a partition which location has been deleted.
        spark.sql("INSERT OVERWRITE TABLE t PARTITION(a=1, b=2) SELECT 7, 8")
        assert(partLoc.exists())
        checkAnswer(spark.table("t"), Row(7, 8, 1, 2) :: Nil)
      }
    }
  }

  test("read data from a data source table which has a non-existing location should succeed") {
    withTable("t") {
      withTempDir { dir =>
        spark.sql(
          s"""
             |CREATE TABLE t(a string, b int)
             |USING parquet
             |OPTIONS(path "${dir.toURI}")
           """.stripMargin)
        val table = spark.sessionState.catalog.getTableMetadata(TableIdentifier("t"))

        assert(table.location == makeQualifiedPath(dir.getAbsolutePath))

        dir.delete()
        checkAnswer(spark.table("t"), Nil)

        val newDirFile = new File(dir, "x")
        val newDir = newDirFile.toURI
        spark.sql(s"ALTER TABLE t SET LOCATION '$newDir'")

        val table1 = spark.sessionState.catalog.getTableMetadata(TableIdentifier("t"))
        assert(table1.location == newDir)
        assert(!newDirFile.exists())
        checkAnswer(spark.table("t"), Nil)
      }
    }
  }

  test("read data from a data source table with non-existing partition location should succeed") {
    withTable("t") {
      withTempDir { dir =>
        spark.sql(
          s"""
             |CREATE TABLE t(a int, b int, c int, d int)
             |USING parquet
             |LOCATION "${dir.toURI}"
             |PARTITIONED BY(a, b)
           """.stripMargin)
        spark.sql("INSERT INTO TABLE t PARTITION(a=1, b=2) SELECT 3, 4")
        checkAnswer(spark.table("t"), Row(3, 4, 1, 2) :: Nil)

        // select from a partition which location has been deleted.
        Utils.deleteRecursively(dir)
        assert(!dir.exists())
        spark.sql("REFRESH TABLE t")
        checkAnswer(spark.sql("select * from t where a=1 and b=2"), Nil)
      }
    }
  }

  test("create datasource table with a non-existing location") {
    withTable("t", "t1") {
      withTempPath { dir =>
        spark.sql(s"CREATE TABLE t(a int, b int) USING parquet LOCATION '${dir.toURI}'")

        val table = spark.sessionState.catalog.getTableMetadata(TableIdentifier("t"))
        assert(table.location == makeQualifiedPath(dir.getAbsolutePath))

        spark.sql("INSERT INTO TABLE t SELECT 1, 2")
        assert(dir.exists())

        checkAnswer(spark.table("t"), Row(1, 2))
      }
      // partition table
      withTempPath { dir =>
        spark.sql(
          s"CREATE TABLE t1(a int, b int) USING parquet PARTITIONED BY(a) LOCATION '${dir.toURI}'")

        val table = spark.sessionState.catalog.getTableMetadata(TableIdentifier("t1"))
        assert(table.location == makeQualifiedPath(dir.getAbsolutePath))

        spark.sql("INSERT INTO TABLE t1 PARTITION(a=1) SELECT 2")

        val partDir = new File(dir, "a=1")
        assert(partDir.exists())

        checkAnswer(spark.table("t1"), Row(2, 1))
      }
    }
  }

  test("Partition table should load empty static partitions") {
    // All static partitions
    withTable("t", "t1", "t2") {
      withTempPath { dir =>
        spark.sql("CREATE TABLE t(a int) USING parquet")
        spark.sql("CREATE TABLE t1(a int, c string, b string) " +
          s"USING parquet PARTITIONED BY(c, b) LOCATION '${dir.toURI}'")

        // datasource table
        validateStaticPartitionTable("t1")

        // hive table
        if (isUsingHiveMetastore) {
          spark.sql("CREATE TABLE t2(a int) " +
            s"PARTITIONED BY(c string, b string) LOCATION '${dir.toURI}'")
          validateStaticPartitionTable("t2")
        }

        def validateStaticPartitionTable(tableName: String): Unit = {
          val table = spark.sessionState.catalog.getTableMetadata(TableIdentifier(tableName))
          assert(table.location == makeQualifiedPath(dir.getAbsolutePath))
          assert(spark.sql(s"SHOW PARTITIONS $tableName").count() == 0)
          spark.sql(
            s"INSERT INTO TABLE $tableName PARTITION(b='b', c='c') SELECT * FROM t WHERE 1 = 0")
          assert(spark.sql(s"SHOW PARTITIONS $tableName").count() == 1)
          assert(new File(dir, "c=c/b=b").exists())
          checkAnswer(spark.table(tableName), Nil)
        }
      }
    }

    // Partial dynamic partitions
    withTable("t", "t1", "t2") {
      withTempPath { dir =>
        spark.sql("CREATE TABLE t(a int) USING parquet")
        spark.sql("CREATE TABLE t1(a int, b string, c string) " +
          s"USING parquet PARTITIONED BY(c, b) LOCATION '${dir.toURI}'")

        // datasource table
        validatePartialStaticPartitionTable("t1")

        // hive table
        if (isUsingHiveMetastore) {
          spark.sql("CREATE TABLE t2(a int) " +
            s"PARTITIONED BY(c string, b string) LOCATION '${dir.toURI}'")
          validatePartialStaticPartitionTable("t2")
        }

        def validatePartialStaticPartitionTable(tableName: String): Unit = {
          val table = spark.sessionState.catalog.getTableMetadata(TableIdentifier(tableName))
          assert(table.location == makeQualifiedPath(dir.getAbsolutePath))
          assert(spark.sql(s"SHOW PARTITIONS $tableName").count() == 0)
          spark.sql(
            s"INSERT INTO TABLE $tableName PARTITION(c='c', b) SELECT *, 'b' FROM t WHERE 1 = 0")
          assert(spark.sql(s"SHOW PARTITIONS $tableName").count() == 0)
          assert(!new File(dir, "c=c/b=b").exists())
          checkAnswer(spark.table(tableName), Nil)
        }
      }
    }
  }

  Seq(true, false).foreach { shouldDelete =>
    val tcName = if (shouldDelete) "non-existing" else "existed"
    test(s"CTAS for external data source table with a $tcName location") {
      withTable("t", "t1") {
        withTempDir { dir =>
          if (shouldDelete) dir.delete()
          spark.sql(
            s"""
               |CREATE TABLE t
               |USING parquet
               |LOCATION '${dir.toURI}'
               |AS SELECT 3 as a, 4 as b, 1 as c, 2 as d
             """.stripMargin)
          val table = spark.sessionState.catalog.getTableMetadata(TableIdentifier("t"))
          assert(table.location == makeQualifiedPath(dir.getAbsolutePath))

          checkAnswer(spark.table("t"), Row(3, 4, 1, 2))
        }
        // partition table
        withTempDir { dir =>
          if (shouldDelete) dir.delete()
          spark.sql(
            s"""
               |CREATE TABLE t1
               |USING parquet
               |PARTITIONED BY(a, b)
               |LOCATION '${dir.toURI}'
               |AS SELECT 3 as a, 4 as b, 1 as c, 2 as d
             """.stripMargin)
          val table = spark.sessionState.catalog.getTableMetadata(TableIdentifier("t1"))
          assert(table.location == makeQualifiedPath(dir.getAbsolutePath))

          val partDir = new File(dir, "a=3")
          assert(partDir.exists())

          checkAnswer(spark.table("t1"), Row(1, 2, 3, 4))
        }
      }
    }
  }

  Seq("a b", "a:b", "a%b", "a,b").foreach { specialChars =>
    test(s"data source table:partition column name containing $specialChars") {
      // On Windows, it looks colon in the file name is illegal by default. See
      // https://support.microsoft.com/en-us/help/289627
      assume(!Utils.isWindows || specialChars != "a:b")

      withTable("t") {
        withTempDir { dir =>
          spark.sql(
            s"""
               |CREATE TABLE t(a string, `$specialChars` string)
               |USING parquet
               |PARTITIONED BY(`$specialChars`)
               |LOCATION '${dir.toURI}'
             """.stripMargin)

          assert(dir.listFiles().isEmpty)
          spark.sql(s"INSERT INTO TABLE t PARTITION(`$specialChars`=2) SELECT 1")
          val partEscaped = s"${ExternalCatalogUtils.escapePathName(specialChars)}=2"
          val partFile = new File(dir, partEscaped)
          assert(partFile.listFiles().nonEmpty)
          checkAnswer(spark.table("t"), Row("1", "2") :: Nil)
        }
      }
    }
  }

  Seq("a b", "a:b", "a%b").foreach { specialChars =>
    test(s"location uri contains $specialChars for datasource table") {
      // On Windows, it looks colon in the file name is illegal by default. See
      // https://support.microsoft.com/en-us/help/289627
      assume(!Utils.isWindows || specialChars != "a:b")

      withTable("t", "t1") {
        withTempDir { dir =>
          val loc = new File(dir, specialChars)
          loc.mkdir()
          // The parser does not recognize the backslashes on Windows as they are.
          // These currently should be escaped.
          val escapedLoc = loc.getAbsolutePath.replace("\\", "\\\\")
          spark.sql(
            s"""
               |CREATE TABLE t(a string)
               |USING parquet
               |LOCATION '$escapedLoc'
             """.stripMargin)

          val table = spark.sessionState.catalog.getTableMetadata(TableIdentifier("t"))
          assert(table.location == makeQualifiedPath(loc.getAbsolutePath))
          assert(new Path(table.location).toString.contains(specialChars))

          assert(loc.listFiles().isEmpty)
          spark.sql("INSERT INTO TABLE t SELECT 1")
          assert(loc.listFiles().nonEmpty)
          checkAnswer(spark.table("t"), Row("1") :: Nil)
        }

        withTempDir { dir =>
          val loc = new File(dir, specialChars)
          loc.mkdir()
          // The parser does not recognize the backslashes on Windows as they are.
          // These currently should be escaped.
          val escapedLoc = loc.getAbsolutePath.replace("\\", "\\\\")
          spark.sql(
            s"""
               |CREATE TABLE t1(a string, b string)
               |USING parquet
               |PARTITIONED BY(b)
               |LOCATION '$escapedLoc'
             """.stripMargin)

          val table = spark.sessionState.catalog.getTableMetadata(TableIdentifier("t1"))
          assert(table.location == makeQualifiedPath(loc.getAbsolutePath))
          assert(new Path(table.location).toString.contains(specialChars))

          assert(loc.listFiles().isEmpty)
          spark.sql("INSERT INTO TABLE t1 PARTITION(b=2) SELECT 1")
          val partFile = new File(loc, "b=2")
          assert(partFile.listFiles().nonEmpty)
          checkAnswer(spark.table("t1"), Row("1", "2") :: Nil)

          spark.sql("INSERT INTO TABLE t1 PARTITION(b='2017-03-03 12:13%3A14') SELECT 1")
          val partFile1 = new File(loc, "b=2017-03-03 12:13%3A14")
          assert(!partFile1.exists())

          if (!Utils.isWindows) {
            // Actual path becomes "b=2017-03-03%2012%3A13%253A14" on Windows.
            val partFile2 = new File(loc, "b=2017-03-03 12%3A13%253A14")
            assert(partFile2.listFiles().nonEmpty)
            checkAnswer(
              spark.table("t1"), Row("1", "2") :: Row("1", "2017-03-03 12:13%3A14") :: Nil)
          }
        }
      }
    }
  }

  Seq("a b", "a:b", "a%b").foreach { specialChars =>
    test(s"location uri contains $specialChars for database") {
      // On Windows, it looks colon in the file name is illegal by default. See
      // https://support.microsoft.com/en-us/help/289627
      assume(!Utils.isWindows || specialChars != "a:b")

      withDatabase ("tmpdb") {
        withTable("t") {
          withTempDir { dir =>
            val loc = new File(dir, specialChars)
            // The parser does not recognize the backslashes on Windows as they are.
            // These currently should be escaped.
            val escapedLoc = loc.getAbsolutePath.replace("\\", "\\\\")
            spark.sql(s"CREATE DATABASE tmpdb LOCATION '$escapedLoc'")
            spark.sql("USE tmpdb")

            import testImplicits._
            Seq(1).toDF("a").write.saveAsTable("t")
            val tblloc = new File(loc, "t")
            val table = spark.sessionState.catalog.getTableMetadata(TableIdentifier("t"))
            assert(table.location == makeQualifiedPath(tblloc.getAbsolutePath))
            assert(tblloc.listFiles().nonEmpty)
          }
        }
      }
    }
  }

  test("the qualified path of a datasource table is stored in the catalog") {
    withTable("t", "t1") {
      withTempDir { dir =>
        assert(!dir.getAbsolutePath.startsWith("file:/"))
        // The parser does not recognize the backslashes on Windows as they are.
        // These currently should be escaped.
        val escapedDir = dir.getAbsolutePath.replace("\\", "\\\\")
        spark.sql(
          s"""
             |CREATE TABLE t(a string)
             |USING parquet
             |LOCATION '$escapedDir'
           """.stripMargin)
        val table = spark.sessionState.catalog.getTableMetadata(TableIdentifier("t"))
        assert(table.location.toString.startsWith("file:/"))
      }

      withTempDir { dir =>
        assert(!dir.getAbsolutePath.startsWith("file:/"))
        spark.sql(s"ALTER TABLE t SET LOCATION '$dir'")
        val table = spark.sessionState.catalog.getTableMetadata(TableIdentifier("t"))
        assert(table.location.toString.startsWith("file:/"))
      }

      withTempDir { dir =>
        assert(!dir.getAbsolutePath.startsWith("file:/"))
        // The parser does not recognize the backslashes on Windows as they are.
        // These currently should be escaped.
        val escapedDir = dir.getAbsolutePath.replace("\\", "\\\\")
        spark.sql(
          s"""
             |CREATE TABLE t1(a string, b string)
             |USING parquet
             |PARTITIONED BY(b)
             |LOCATION '$escapedDir'
           """.stripMargin)
        val table = spark.sessionState.catalog.getTableMetadata(TableIdentifier("t1"))
        assert(table.location.toString.startsWith("file:/"))
      }
    }
  }

  test("the qualified path of a partition is stored in the catalog") {
    withTable("t") {
      withTempDir { dir =>
        spark.sql(
          s"""
             |CREATE TABLE t(a STRING, b STRING)
             |USING ${dataSource} PARTITIONED BY(b) LOCATION '$dir'
           """.stripMargin)
        spark.sql("INSERT INTO TABLE t PARTITION(b=1) SELECT 2")
        val part = spark.sessionState.catalog.getPartition(TableIdentifier("t"), Map("b" -> "1"))
        assert(part.storage.locationUri.contains(
          makeQualifiedPath(new File(dir, "b=1").getAbsolutePath)))
        assert(part.storage.locationUri.get.toString.startsWith("file:/"))
      }
      withTempDir { dir =>
        spark.sql(s"ALTER TABLE t PARTITION(b=1) SET LOCATION '$dir'")

        val part = spark.sessionState.catalog.getPartition(TableIdentifier("t"), Map("b" -> "1"))
        assert(part.storage.locationUri.contains(makeQualifiedPath(dir.getAbsolutePath)))
        assert(part.storage.locationUri.get.toString.startsWith("file:/"))
      }

      withTempDir { dir =>
        spark.sql(s"ALTER TABLE t ADD PARTITION(b=2) LOCATION '$dir'")
        val part = spark.sessionState.catalog.getPartition(TableIdentifier("t"), Map("b" -> "2"))
        assert(part.storage.locationUri.contains(makeQualifiedPath(dir.getAbsolutePath)))
        assert(part.storage.locationUri.get.toString.startsWith("file:/"))
      }
    }
  }

  protected def testAddColumn(provider: String): Unit = {
    withTable("t1") {
      sql(s"CREATE TABLE t1 (c1 int) USING $provider")
      sql("INSERT INTO t1 VALUES (1)")
      sql("ALTER TABLE t1 ADD COLUMNS (c2 int)")
      checkAnswer(
        spark.table("t1"),
        Seq(Row(1, null))
      )
      checkAnswer(
        sql("SELECT * FROM t1 WHERE c2 is null"),
        Seq(Row(1, null))
      )

      sql("INSERT INTO t1 VALUES (3, 2)")
      checkAnswer(
        sql("SELECT * FROM t1 WHERE c2 = 2"),
        Seq(Row(3, 2))
      )
    }
  }

  protected def testAddColumnPartitioned(provider: String): Unit = {
    withTable("t1") {
      sql(s"CREATE TABLE t1 (c1 int, c2 int) USING $provider PARTITIONED BY (c2)")
      sql("INSERT INTO t1 PARTITION(c2 = 2) VALUES (1)")
      sql("ALTER TABLE t1 ADD COLUMNS (c3 int)")
      checkAnswer(
        spark.table("t1"),
        Seq(Row(1, null, 2))
      )
      checkAnswer(
        sql("SELECT * FROM t1 WHERE c3 is null"),
        Seq(Row(1, null, 2))
      )
      sql("INSERT INTO t1 PARTITION(c2 =1) VALUES (2, 3)")
      checkAnswer(
        sql("SELECT * FROM t1 WHERE c3 = 3"),
        Seq(Row(2, 3, 1))
      )
      checkAnswer(
        sql("SELECT * FROM t1 WHERE c2 = 1"),
        Seq(Row(2, 3, 1))
      )
    }
  }

  val supportedNativeFileFormatsForAlterTableAddColumns = Seq("csv", "json", "parquet",
    "org.apache.spark.sql.execution.datasources.csv.CSVFileFormat",
    "org.apache.spark.sql.execution.datasources.json.JsonFileFormat",
    "org.apache.spark.sql.execution.datasources.parquet.ParquetFileFormat")

  supportedNativeFileFormatsForAlterTableAddColumns.foreach { provider =>
    test(s"alter datasource table add columns - $provider") {
      testAddColumn(provider)
    }
  }

  supportedNativeFileFormatsForAlterTableAddColumns.foreach { provider =>
    test(s"alter datasource table add columns - partitioned - $provider") {
      testAddColumnPartitioned(provider)
    }
  }

  test("alter datasource table add columns - text format not supported") {
    withTable("t1") {
      sql("CREATE TABLE t1 (c1 string) USING text")
      checkErrorMatchPVals(
        exception = intercept[AnalysisException] {
          sql("ALTER TABLE t1 ADD COLUMNS (c2 int)")
        },
        errorClass = "_LEGACY_ERROR_TEMP_1260",
        parameters = Map(
          "tableType" -> ("org\\.apache\\.spark\\.sql\\.execution\\." +
            "datasources\\.v2\\.text\\.TextDataSourceV2.*"),
          "table" -> ".*t1.*")
      )
    }
  }

  test("alter table add columns -- not support temp view") {
    withTempView("tmp_v") {
      sql("CREATE TEMPORARY VIEW tmp_v AS SELECT 1 AS c1, 2 AS c2")
      checkError(
        exception = intercept[AnalysisException] {
          sql("ALTER TABLE tmp_v ADD COLUMNS (c3 INT)")
        },
        errorClass = "EXPECT_TABLE_NOT_VIEW.NO_ALTERNATIVE",
        parameters = Map(
          "viewName" -> "`tmp_v`",
          "operation" -> "ALTER TABLE ... ADD COLUMNS"),
        context = ExpectedContext(
          fragment = "tmp_v",
          start = 12,
          stop = 16)
      )
    }
  }

  test("alter table add columns -- not support view") {
    withView("v1") {
      sql("CREATE VIEW v1 AS SELECT 1 AS c1, 2 AS c2")
      checkError(
        exception = intercept[AnalysisException] {
          sql("ALTER TABLE v1 ADD COLUMNS (c3 INT)")
        },
        errorClass = "EXPECT_TABLE_NOT_VIEW.NO_ALTERNATIVE",
        parameters = Map(
          "viewName" -> s"`$SESSION_CATALOG_NAME`.`default`.`v1`",
          "operation" -> "ALTER TABLE ... ADD COLUMNS"),
        context = ExpectedContext(
          fragment = "v1",
          start = 12,
          stop = 13)
      )
    }
  }

  test("alter table add columns with existing column name") {
    withTable("t1") {
      sql("CREATE TABLE t1 (c1 int) USING PARQUET")
      checkError(
        exception = intercept[AnalysisException] {
          sql("ALTER TABLE t1 ADD COLUMNS (c1 string)")
        },
        errorClass = "COLUMN_ALREADY_EXISTS",
        parameters = Map("columnName" -> "`c1`"))
    }
  }

  Seq(true, false).foreach { caseSensitive =>
    test(s"alter table add columns with existing column name - caseSensitive $caseSensitive") {
      withSQLConf(SQLConf.CASE_SENSITIVE.key -> s"$caseSensitive") {
        withTable("t1") {
          sql("CREATE TABLE t1 (c1 int) USING PARQUET")
          if (!caseSensitive) {
            checkError(
              exception = intercept[AnalysisException] {
                sql("ALTER TABLE t1 ADD COLUMNS (C1 string)")
              },
              errorClass = "COLUMN_ALREADY_EXISTS",
              parameters = Map("columnName" -> "`c1`"))
          } else {
            sql("ALTER TABLE t1 ADD COLUMNS (C1 string)")
            assert(spark.table("t1").schema ==
              new StructType().add("c1", IntegerType).add("C1", StringType))
          }
        }
      }
    }

    test(s"basic DDL using locale tr - caseSensitive $caseSensitive") {
      withSQLConf(SQLConf.CASE_SENSITIVE.key -> s"$caseSensitive") {
        withLocale("tr") {
          val dbName = "DaTaBaSe_I"
          withDatabase(dbName) {
            sql(s"CREATE DATABASE $dbName")
            sql(s"USE $dbName")

            val tabName = "tAb_I"
            withTable(tabName) {
              sql(s"CREATE TABLE $tabName(col_I int) USING PARQUET")
              sql(s"INSERT OVERWRITE TABLE $tabName SELECT 1")
              checkAnswer(sql(s"SELECT col_I FROM $tabName"), Row(1) :: Nil)
            }
          }
        }
      }
    }
  }

  test(s"Support alter table command with CASE_SENSITIVE is true") {
    withSQLConf(SQLConf.CASE_SENSITIVE.key -> s"true") {
      withLocale("tr") {
        val dbName = "DaTaBaSe_I"
        withDatabase(dbName) {
          sql(s"CREATE DATABASE $dbName")
          sql(s"USE $dbName")

          val tabName = "tAb_I"
          withTable(tabName) {
            sql(s"CREATE TABLE $tabName(col_I int) USING PARQUET")
            sql(s"ALTER TABLE $tabName SET TBLPROPERTIES ('foo' = 'a')")
            checkAnswer(sql(s"SELECT col_I FROM $tabName"), Nil)
          }
        }
      }
    }
  }

  test("set command rejects SparkConf entries") {
    checkError(
      exception = intercept[AnalysisException] {
        sql(s"SET ${config.CPUS_PER_TASK.key} = 4")
      },
      errorClass = "CANNOT_MODIFY_CONFIG",
      parameters = Map(
        "key" -> "\"spark.task.cpus\"",
        "docroot" -> "https://spark.apache.org/docs/latest"))
  }

  test("Refresh table before drop database cascade") {
    withTempDir { tempDir =>
      val file1 = new File(tempDir + "/first.csv")
      Utils.tryWithResource(new PrintWriter(file1)) { writer =>
        writer.write("first")
      }

      val file2 = new File(tempDir + "/second.csv")
      Utils.tryWithResource(new PrintWriter(file2)) { writer =>
        writer.write("second")
      }

      withDatabase("foo") {
        withTable("foo.first") {
          sql("CREATE DATABASE foo")
          sql(
            s"""CREATE TABLE foo.first (id STRING)
               |USING csv OPTIONS (path='${file1.toURI}')
             """.stripMargin)
          sql("SELECT * FROM foo.first")
          checkAnswer(spark.table("foo.first"), Row("first"))

          // Dropping the database and again creating same table with different path
          sql("DROP DATABASE foo CASCADE")
          sql("CREATE DATABASE foo")
          sql(
            s"""CREATE TABLE foo.first (id STRING)
               |USING csv OPTIONS (path='${file2.toURI}')
             """.stripMargin)
          sql("SELECT * FROM foo.first")
          checkAnswer(spark.table("foo.first"), Row("second"))
        }
      }
    }
  }

  test("Create Table LIKE USING provider") {
    val catalog = spark.sessionState.catalog
    withTable("s", "t1", "t2", "t3", "t4") {
      sql("CREATE TABLE s(a INT, b INT) USING parquet")
      val source = catalog.getTableMetadata(TableIdentifier("s"))
      assert(source.provider == Some("parquet"))

      sql("CREATE TABLE t1 LIKE s USING orc")
      val table1 = catalog.getTableMetadata(TableIdentifier("t1"))
      assert(table1.provider == Some("orc"))

      sql("CREATE TABLE t2 LIKE s USING hive")
      val table2 = catalog.getTableMetadata(TableIdentifier("t2"))
      assert(table2.provider == Some("hive"))

      val e1 = intercept[SparkClassNotFoundException] {
        sql("CREATE TABLE t3 LIKE s USING unknown")
      }
      checkError(
        exception = e1,
        errorClass = "DATA_SOURCE_NOT_FOUND",
        parameters = Map("provider" -> "unknown")
      )

      withGlobalTempView("src") {
        val globalTempDB = spark.sharedState.globalTempViewManager.database
        sql("CREATE GLOBAL TEMP VIEW src AS SELECT 1 AS a, '2' AS b")
        sql(s"CREATE TABLE t4 LIKE $globalTempDB.src USING parquet")
        val table = catalog.getTableMetadata(TableIdentifier("t4"))
        assert(table.provider == Some("parquet"))
      }
    }
  }

  test(s"Add a directory when ${SQLConf.LEGACY_ADD_SINGLE_FILE_IN_ADD_FILE.key} set to false") {
    // SPARK-43093: Don't use `withTempDir` to clean up temp dir, it will cause test cases in
    // shared session that need to execute `Executor.updateDependencies` test fail.
    val directoryToAdd = Utils.createDirectory(
      root = Utils.createTempDir().getCanonicalPath, namePrefix = "addDirectory")
    val testFile = File.createTempFile("testFile", "1", directoryToAdd)
    spark.sql(s"ADD FILE $directoryToAdd")
    assert(new File(SparkFiles.get(s"${directoryToAdd.getName}/${testFile.getName}")).exists())
  }

  test(s"Add a directory when ${SQLConf.LEGACY_ADD_SINGLE_FILE_IN_ADD_FILE.key} set to true") {
    withTempDir { testDir =>
      withSQLConf(SQLConf.LEGACY_ADD_SINGLE_FILE_IN_ADD_FILE.key -> "true") {
        checkError(
          exception = intercept[SparkException] {
            sql(s"ADD FILE $testDir")
          },
          errorClass = "UNSUPPORTED_ADD_FILE.DIRECTORY",
          parameters = Map("path" -> s"file:${testDir.getCanonicalPath}/")
        )
      }
    }
  }

  test("REFRESH FUNCTION") {
    checkError(
      exception = intercept[AnalysisException] {
        sql("REFRESH FUNCTION md5")
      },
      errorClass = "_LEGACY_ERROR_TEMP_1017",
      parameters = Map(
        "name" -> "md5",
        "cmd" -> "REFRESH FUNCTION", "hintStr" -> ""),
      context = ExpectedContext(fragment = "md5", start = 17, stop = 19))
    checkError(
      exception = intercept[AnalysisException] {
        sql("REFRESH FUNCTION default.md5")
      },
      errorClass = "UNRESOLVED_ROUTINE",
      parameters = Map(
        "routineName" -> "`default`.`md5`",
        "searchPath" -> "[`system`.`builtin`, `system`.`session`, `spark_catalog`.`default`]"),
      context = ExpectedContext(
        fragment = "default.md5",
        start = 17,
        stop = 27))

    withUserDefinedFunction("func1" -> true) {
      sql("CREATE TEMPORARY FUNCTION func1 AS 'test.org.apache.spark.sql.MyDoubleAvg'")
      checkError(
        exception = intercept[AnalysisException] {
          sql("REFRESH FUNCTION func1")
        },
        errorClass = "_LEGACY_ERROR_TEMP_1017",
        parameters = Map("name" -> "func1", "cmd" -> "REFRESH FUNCTION", "hintStr" -> ""),
        context = ExpectedContext(
          fragment = "func1",
          start = 17,
          stop = 21)
      )
    }

    withUserDefinedFunction("func1" -> false) {
      val func = FunctionIdentifier("func1", Some("default"))
      assert(!spark.sessionState.catalog.isRegisteredFunction(func))
      checkError(
        exception = intercept[AnalysisException] {
          sql("REFRESH FUNCTION func1")
        },
        errorClass = "UNRESOLVED_ROUTINE",
        parameters = Map(
          "routineName" -> "`func1`",
          "searchPath" -> "[`system`.`builtin`, `system`.`session`, `spark_catalog`.`default`]"),
        context = ExpectedContext(fragment = "func1", start = 17, stop = 21)
      )
      assert(!spark.sessionState.catalog.isRegisteredFunction(func))

      sql("CREATE FUNCTION func1 AS 'test.org.apache.spark.sql.MyDoubleAvg'")
      assert(!spark.sessionState.catalog.isRegisteredFunction(func))
      sql("REFRESH FUNCTION func1")
      assert(spark.sessionState.catalog.isRegisteredFunction(func))
      checkError(
        exception = intercept[AnalysisException] {
          sql("REFRESH FUNCTION func2")
        },
        errorClass = "UNRESOLVED_ROUTINE",
        parameters = Map(
          "routineName" -> "`func2`",
          "searchPath" -> "[`system`.`builtin`, `system`.`session`, `spark_catalog`.`default`]"),
        context = ExpectedContext(
          fragment = "func2",
          start = 17,
          stop = 21))
      assert(spark.sessionState.catalog.isRegisteredFunction(func))

      spark.sessionState.catalog.externalCatalog.dropFunction("default", "func1")
      assert(spark.sessionState.catalog.isRegisteredFunction(func))
      checkError(
        exception = intercept[AnalysisException] {
          sql("REFRESH FUNCTION func1")
        },
        errorClass = "ROUTINE_NOT_FOUND",
        parameters = Map("routineName" -> "`default`.`func1`")
      )

      assert(!spark.sessionState.catalog.isRegisteredFunction(func))

      val function = CatalogFunction(func, "test.non.exists.udf", Seq.empty)
      spark.sessionState.catalog.createFunction(function, false)
      assert(!spark.sessionState.catalog.isRegisteredFunction(func))
      checkError(
        exception = intercept[AnalysisException] {
          sql("REFRESH FUNCTION func1")
        },
        errorClass = "CANNOT_LOAD_FUNCTION_CLASS",
        parameters = Map(
          "className" -> "test.non.exists.udf",
          "functionName" -> "`spark_catalog`.`default`.`func1`"
        )
      )
      assert(!spark.sessionState.catalog.isRegisteredFunction(func))
    }
  }

  test("REFRESH FUNCTION persistent function with the same name as the built-in function") {
    withUserDefinedFunction("default.rand" -> false) {
      val rand = FunctionIdentifier("rand", Some("default"))
      sql("CREATE FUNCTION rand AS 'test.org.apache.spark.sql.MyDoubleAvg'")
      assert(!spark.sessionState.catalog.isRegisteredFunction(rand))
      checkError(
        exception = intercept[AnalysisException] {
          sql("REFRESH FUNCTION rand")
        },
        errorClass = "_LEGACY_ERROR_TEMP_1017",
        parameters = Map("name" -> "rand", "cmd" -> "REFRESH FUNCTION", "hintStr" -> ""),
        context = ExpectedContext(fragment = "rand", start = 17, stop = 20)
      )
      assert(!spark.sessionState.catalog.isRegisteredFunction(rand))
      sql("REFRESH FUNCTION default.rand")
      assert(spark.sessionState.catalog.isRegisteredFunction(rand))
    }
  }

  test("SPARK-41290: No generated columns with V1") {
    checkError(
      exception = intercept[AnalysisException] {
        sql(s"create table t(a int, b int generated always as (a + 1)) using parquet")
      },
      errorClass = "UNSUPPORTED_FEATURE.TABLE_OPERATION",
      parameters = Map("tableName" -> "`spark_catalog`.`default`.`t`",
        "operation" -> "generated columns")
    )
  }
<<<<<<< HEAD
=======

  test("SPARK-44837: Error when altering partition column in non-delta table") {
    withTable("t") {
      sql("CREATE TABLE t(i INT, j INT, k INT) USING parquet PARTITIONED BY (i, j)")
      checkError(
        exception = intercept[AnalysisException] {
          sql("ALTER TABLE t ALTER COLUMN i COMMENT 'comment'")
        },
        errorClass = "CANNOT_ALTER_PARTITION_COLUMN",
        sqlState = "428FR",
        parameters = Map("tableName" -> "`spark_catalog`.`default`.`t`",
          "columnName" -> "`i`")
      )
    }
  }
>>>>>>> ecee7133
}

object FakeLocalFsFileSystem {
  var aclStatus = new AclStatus.Builder().build()
}

// A fake test local filesystem used to test ACL. It keeps a ACL status. If deletes
// a path of this filesystem, it will clean up the ACL status. Note that for test purpose,
// it has only one ACL status for all paths.
class FakeLocalFsFileSystem extends RawLocalFileSystem {
  import FakeLocalFsFileSystem._

  override def getScheme(): String = "fakelocalfs"

  override def delete(f: Path, recursive: Boolean): Boolean = {
    aclStatus = new AclStatus.Builder().build()
    super.delete(f, recursive)
  }

  override def getAclStatus(path: Path): AclStatus = aclStatus

  override def setAcl(path: Path, aclSpec: java.util.List[AclEntry]): Unit = {
    aclStatus = new AclStatus.Builder().addEntries(aclSpec).build()
  }
}<|MERGE_RESOLUTION|>--- conflicted
+++ resolved
@@ -2405,8 +2405,6 @@
         "operation" -> "generated columns")
     )
   }
-<<<<<<< HEAD
-=======
 
   test("SPARK-44837: Error when altering partition column in non-delta table") {
     withTable("t") {
@@ -2422,7 +2420,6 @@
       )
     }
   }
->>>>>>> ecee7133
 }
 
 object FakeLocalFsFileSystem {
