--- conflicted
+++ resolved
@@ -114,11 +114,7 @@
 
   test("Create parquet table with compression") {
     Seq(true, false).foreach { isPartitioned =>
-<<<<<<< HEAD
-      val codecs = Seq("UNCOMPRESSED", "SNAPPY", "GZIP", "ZSTD", "LZ4")
-=======
       val codecs = Seq("UNCOMPRESSED", "SNAPPY", "GZIP", "ZSTD", "LZ4", "LZ4_RAW")
->>>>>>> ecee7133
       codecs.foreach { compressionCodec =>
         checkCompressionCodec(compressionCodec, isPartitioned)
       }
