--- conflicted
+++ resolved
@@ -17,11 +17,8 @@
 
 package org.apache.spark.sql.execution.arrow
 
-<<<<<<< HEAD
-=======
 import org.apache.arrow.vector.VectorSchemaRoot
 
->>>>>>> 54d5087c
 import org.apache.spark.SparkFunSuite
 import org.apache.spark.sql.catalyst.InternalRow
 import org.apache.spark.sql.catalyst.util._
@@ -152,8 +149,6 @@
     check(DateType, (0 until 10))
     check(TimestampType, (0 until 10).map(_ * 4.32e10.toLong), "America/Los_Angeles")
     check(TimestampNTZType, (0 until 10).map(_ * 4.32e10.toLong))
-<<<<<<< HEAD
-=======
     DataTypeTestUtils.yearMonthIntervalTypes.foreach(check(_, (0 until 14)))
     DataTypeTestUtils.dayTimeIntervalTypes.foreach(check(_, (-10 until 10).map(_ * 1000.toLong)))
   }
@@ -223,7 +218,6 @@
     check(DateType, (0 until 10))
     check(TimestampType, (0 until 10).map(_ * 4.32e10.toLong), "America/Los_Angeles")
     check(TimestampNTZType, (0 until 10).map(_ * 4.32e10.toLong))
->>>>>>> 54d5087c
     DataTypeTestUtils.yearMonthIntervalTypes.foreach(check(_, (0 until 14)))
     DataTypeTestUtils.dayTimeIntervalTypes.foreach(check(_, (-10 until 10).map(_ * 1000.toLong)))
   }
