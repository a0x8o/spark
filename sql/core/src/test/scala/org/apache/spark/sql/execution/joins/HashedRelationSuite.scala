--- conflicted
+++ resolved
@@ -759,11 +759,7 @@
       val res = new UnsafeRow(1)
       val it = map.get(1L, res)
       assert(it.hasNext)
-<<<<<<< HEAD
-      assert(it.next.getLong(0) == 1)
-=======
       assert(it.next().getLong(0) == 1)
->>>>>>> ecee7133
       assert(it.hasNext != ignoresDuplicatedKey)
       map.free()
     }
