/*
 * Licensed to the Apache Software Foundation (ASF) under one or more
 * contributor license agreements.  See the NOTICE file distributed with
 * this work for additional information regarding copyright ownership.
 * The ASF licenses this file to You under the Apache License, Version 2.0
 * (the "License"); you may not use this file except in compliance with
 * the License.  You may obtain a copy of the License at
 *
 *    http://www.apache.org/licenses/LICENSE-2.0
 *
 * Unless required by applicable law or agreed to in writing, software
 * distributed under the License is distributed on an "AS IS" BASIS,
 * WITHOUT WARRANTIES OR CONDITIONS OF ANY KIND, either express or implied.
 * See the License for the specific language governing permissions and
 * limitations under the License.
 */

package org.apache.spark.sql.jdbc

import java.sql.{Connection, DriverManager}
import java.util.Properties

import scala.util.control.NonFatal

<<<<<<< HEAD
=======
import test.org.apache.spark.sql.connector.catalog.functions.JavaStrLen.JavaStrLenStaticMagic

>>>>>>> 54d5087c
import org.apache.spark.{SparkConf, SparkException}
import org.apache.spark.sql.{AnalysisException, DataFrame, ExplainSuiteHelper, QueryTest, Row}
import org.apache.spark.sql.catalyst.InternalRow
import org.apache.spark.sql.catalyst.analysis.{CannotReplaceMissingTableException, IndexAlreadyExistsException, NoSuchIndexException}
import org.apache.spark.sql.catalyst.plans.logical.{Aggregate, Filter, GlobalLimit, LocalLimit, Offset, Sort}
import org.apache.spark.sql.connector.{IntegralAverage, StrLen}
import org.apache.spark.sql.connector.catalog.{Catalogs, Identifier, TableCatalog}
import org.apache.spark.sql.connector.catalog.functions.{ScalarFunction, UnboundFunction}
import org.apache.spark.sql.connector.catalog.index.SupportsIndex
import org.apache.spark.sql.connector.expressions.Expression
import org.apache.spark.sql.execution.datasources.v2.{DataSourceV2ScanRelation, V1ScanWrapper}
import org.apache.spark.sql.execution.datasources.v2.jdbc.JDBCTableCatalog
import org.apache.spark.sql.functions.{abs, acos, asin, atan, atan2, avg, ceil, coalesce, cos, cosh, cot, count, count_distinct, degrees, exp, floor, lit, log => logarithm, log10, not, pow, radians, round, signum, sin, sinh, sqrt, sum, tan, tanh, udf, when}
import org.apache.spark.sql.internal.SQLConf
import org.apache.spark.sql.test.SharedSparkSession
import org.apache.spark.sql.types.{DataType, IntegerType, StringType}
<<<<<<< HEAD
=======
import org.apache.spark.unsafe.types.UTF8String
>>>>>>> 54d5087c
import org.apache.spark.util.Utils

class JDBCV2Suite extends QueryTest with SharedSparkSession with ExplainSuiteHelper {
  import testImplicits._

  val tempDir = Utils.createTempDir()
  val url = s"jdbc:h2:${tempDir.getCanonicalPath};user=testUser;password=testPass"
  val testBytes = Array[Byte](99.toByte, 134.toByte, 135.toByte, 200.toByte, 205.toByte) ++
    Array.fill(15)(0.toByte)

  val testH2Dialect = new JdbcDialect {
    override def canHandle(url: String): Boolean = H2Dialect.canHandle(url)

    override def supportsLimit: Boolean = false

    override def supportsOffset: Boolean = false

    class H2SQLBuilder extends JDBCSQLBuilder {
      override def visitUserDefinedScalarFunction(
          funcName: String, canonicalName: String, inputs: Array[String]): String = {
        canonicalName match {
          case "h2.char_length" =>
            s"$funcName(${inputs.mkString(", ")})"
<<<<<<< HEAD
=======
          case "h2.char_length_magic" =>
            s"CHAR_LENGTH(${inputs.mkString(", ")})"
          case "strlen" =>
            s"CHAR_LENGTH(${inputs.mkString(", ")})"
>>>>>>> 54d5087c
          case _ => super.visitUserDefinedScalarFunction(funcName, canonicalName, inputs)
        }
      }

      override def visitUserDefinedAggregateFunction(
          funcName: String,
          canonicalName: String,
          isDistinct: Boolean,
          inputs: Array[String]): String = {
        canonicalName match {
          case "h2.iavg" =>
            if (isDistinct) {
              s"AVG(DISTINCT ${inputs.mkString(", ")})"
            } else {
              s"AVG(${inputs.mkString(", ")})"
            }
          case _ =>
            super.visitUserDefinedAggregateFunction(funcName, canonicalName, isDistinct, inputs)
        }
      }
    }

    override def compileExpression(expr: Expression): Option[String] = {
      val h2SQLBuilder = new H2SQLBuilder()
      try {
        Some(h2SQLBuilder.build(expr))
      } catch {
        case NonFatal(e) =>
          logWarning("Error occurs while compiling V2 expression", e)
          None
      }
    }

    override def functions: Seq[(String, UnboundFunction)] = H2Dialect.functions
  }

  case object CharLength extends ScalarFunction[Int] {
    override def inputTypes(): Array[DataType] = Array(StringType)
    override def resultType(): DataType = IntegerType
    override def name(): String = "CHAR_LENGTH"
    override def canonicalName(): String = "h2.char_length"

    override def produceResult(input: InternalRow): Int = {
      val s = input.getString(0)
      s.length
    }
  }
<<<<<<< HEAD
=======

  case object CharLengthWithMagicMethod extends ScalarFunction[Int] {
    def invoke(str: UTF8String): Int = str.toString.length
    override def inputTypes(): Array[DataType] = Array(StringType)
    override def resultType(): DataType = IntegerType
    override def name(): String = "CHAR_LENGTH_MAGIC"
    override def canonicalName(): String = "h2.char_length_magic"
    override def produceResult(input: InternalRow): Int = {
      val s = input.getString(0)
      s.length
    }
  }
>>>>>>> 54d5087c

  override def sparkConf: SparkConf = super.sparkConf
    .set("spark.sql.catalog.h2", classOf[JDBCTableCatalog].getName)
    .set("spark.sql.catalog.h2.url", url)
    .set("spark.sql.catalog.h2.driver", "org.h2.Driver")
    .set("spark.sql.catalog.h2.pushDownAggregate", "true")
    .set("spark.sql.catalog.h2.pushDownLimit", "true")
    .set("spark.sql.catalog.h2.pushDownOffset", "true")

  private def withConnection[T](f: Connection => T): T = {
    val conn = DriverManager.getConnection(url, new Properties())
    try {
      f(conn)
    } finally {
      conn.close()
    }
  }

  override def beforeAll(): Unit = {
    super.beforeAll()
    Utils.classForName("org.h2.Driver")
    withConnection { conn =>
      conn.prepareStatement("CREATE SCHEMA \"test\"").executeUpdate()
      conn.prepareStatement(
        "CREATE TABLE \"test\".\"empty_table\" (name TEXT(32) NOT NULL, id INTEGER NOT NULL)")
        .executeUpdate()
      conn.prepareStatement(
        "CREATE TABLE \"test\".\"people\" (name TEXT(32) NOT NULL, id INTEGER NOT NULL)")
        .executeUpdate()
      conn.prepareStatement("INSERT INTO \"test\".\"people\" VALUES ('fred', 1)").executeUpdate()
      conn.prepareStatement("INSERT INTO \"test\".\"people\" VALUES ('mary', 2)").executeUpdate()
      conn.prepareStatement(
        "CREATE TABLE \"test\".\"employee\" (dept INTEGER, name TEXT(32), salary NUMERIC(20, 2)," +
          " bonus DOUBLE, is_manager BOOLEAN)").executeUpdate()
      conn.prepareStatement(
        "INSERT INTO \"test\".\"employee\" VALUES (1, 'amy', 10000, 1000, true)").executeUpdate()
      conn.prepareStatement(
        "INSERT INTO \"test\".\"employee\" VALUES (2, 'alex', 12000, 1200, false)").executeUpdate()
      conn.prepareStatement(
        "INSERT INTO \"test\".\"employee\" VALUES (1, 'cathy', 9000, 1200, false)").executeUpdate()
      conn.prepareStatement(
        "INSERT INTO \"test\".\"employee\" VALUES (2, 'david', 10000, 1300, true)").executeUpdate()
      conn.prepareStatement(
        "INSERT INTO \"test\".\"employee\" VALUES (6, 'jen', 12000, 1200, true)").executeUpdate()
      conn.prepareStatement(
        "CREATE TABLE \"test\".\"dept\" (\"dept id\" INTEGER NOT NULL, \"dept.id\" INTEGER)")
        .executeUpdate()
      conn.prepareStatement("INSERT INTO \"test\".\"dept\" VALUES (1, 1)").executeUpdate()
      conn.prepareStatement("INSERT INTO \"test\".\"dept\" VALUES (2, 1)").executeUpdate()

      // scalastyle:off
      conn.prepareStatement(
        "CREATE TABLE \"test\".\"person\" (\"名\" INTEGER NOT NULL)").executeUpdate()
      // scalastyle:on
      conn.prepareStatement("INSERT INTO \"test\".\"person\" VALUES (1)").executeUpdate()
      conn.prepareStatement("INSERT INTO \"test\".\"person\" VALUES (2)").executeUpdate()
      conn.prepareStatement(
        """CREATE TABLE "test"."view1" ("|col1" INTEGER, "|col2" INTEGER)""").executeUpdate()
      conn.prepareStatement(
        """CREATE TABLE "test"."view2" ("|col1" INTEGER, "|col3" INTEGER)""").executeUpdate()

      conn.prepareStatement(
        "CREATE TABLE \"test\".\"item\" (id INTEGER, name TEXT(32), price NUMERIC(23, 3))")
        .executeUpdate()
      conn.prepareStatement("INSERT INTO \"test\".\"item\" VALUES " +
        "(1, 'bottle', 11111111111111111111.123)").executeUpdate()
      conn.prepareStatement("INSERT INTO \"test\".\"item\" VALUES " +
        "(1, 'bottle', 99999999999999999999.123)").executeUpdate()

      conn.prepareStatement(
        "CREATE TABLE \"test\".\"datetime\" (name TEXT(32), date1 DATE, time1 TIMESTAMP)")
        .executeUpdate()
      conn.prepareStatement("INSERT INTO \"test\".\"datetime\" VALUES " +
        "('amy', '2022-05-19', '2022-05-19 00:00:00')").executeUpdate()
      conn.prepareStatement("INSERT INTO \"test\".\"datetime\" VALUES " +
        "('alex', '2022-05-18', '2022-05-18 00:00:00')").executeUpdate()

      conn.prepareStatement("CREATE TABLE \"test\".\"binary1\" (name TEXT(32),b BINARY(20))")
        .executeUpdate()
      val stmt = conn.prepareStatement("INSERT INTO \"test\".\"binary1\" VALUES (?, ?)")
      stmt.setString(1, "jen")
      stmt.setBytes(2, testBytes)
      stmt.executeUpdate()
    }
    H2Dialect.registerFunction("my_avg", IntegralAverage)
    H2Dialect.registerFunction("my_strlen", StrLen(CharLength))
<<<<<<< HEAD
=======
    H2Dialect.registerFunction("my_strlen_magic", StrLen(CharLengthWithMagicMethod))
    H2Dialect.registerFunction(
      "my_strlen_static_magic", StrLen(new JavaStrLenStaticMagic()))
>>>>>>> 54d5087c
  }

  override def afterAll(): Unit = {
    H2Dialect.clearFunctions()
    Utils.deleteRecursively(tempDir)
    super.afterAll()
  }

  test("simple scan") {
    checkAnswer(sql("SELECT * FROM h2.test.empty_table"), Seq())
    checkAnswer(sql("SELECT * FROM h2.test.people"), Seq(Row("fred", 1), Row("mary", 2)))
    checkAnswer(sql("SELECT name, id FROM h2.test.people"), Seq(Row("fred", 1), Row("mary", 2)))
  }

  private def checkPushedInfo(df: DataFrame, expectedPlanFragment: String*): Unit = {
    withSQLConf(SQLConf.MAX_METADATA_STRING_LENGTH.key -> "1000") {
      df.queryExecution.optimizedPlan.collect {
        case _: DataSourceV2ScanRelation =>
          checkKeywordsExistsInExplain(df, expectedPlanFragment: _*)
      }
<<<<<<< HEAD
    }
  }

  // TABLESAMPLE ({integer_expression | decimal_expression} PERCENT) and
  // TABLESAMPLE (BUCKET integer_expression OUT OF integer_expression)
  // are tested in JDBC dialect tests because TABLESAMPLE is not supported by all the DBMS
  test("TABLESAMPLE (integer_expression ROWS) is the same as LIMIT") {
    val df = sql("SELECT NAME FROM h2.test.employee TABLESAMPLE (3 ROWS)")
    checkSchemaNames(df, Seq("NAME"))
    checkPushedInfo(df,
      "PushedFilters: []",
      "PushedLimit: LIMIT 3")
    checkAnswer(df, Seq(Row("amy"), Row("alex"), Row("cathy")))
  }

  private def checkSchemaNames(df: DataFrame, names: Seq[String]): Unit = {
    val scan = df.queryExecution.optimizedPlan.collectFirst {
      case s: DataSourceV2ScanRelation => s
    }.get
    assert(scan.schema.names.sameElements(names))
  }

  private def checkLimitRemoved(df: DataFrame, removed: Boolean = true): Unit = {
    val limits = df.queryExecution.optimizedPlan.collect {
      case g: GlobalLimit => g
      case limit: LocalLimit => limit
    }
    if (removed) {
      assert(limits.isEmpty)
    } else {
      assert(limits.nonEmpty)
    }
  }

  test("simple scan with LIMIT") {
    val df1 = spark.read.table("h2.test.employee")
      .where($"dept" === 1).limit(1)
    checkLimitRemoved(df1)
    checkPushedInfo(df1,
      "PushedFilters: [DEPT IS NOT NULL, DEPT = 1]",
      "PushedLimit: LIMIT 1")
    checkAnswer(df1, Seq(Row(1, "amy", 10000.00, 1000.0, true)))

    val df2 = spark.read
      .option("partitionColumn", "dept")
      .option("lowerBound", "0")
      .option("upperBound", "2")
      .option("numPartitions", "2")
      .table("h2.test.employee")
      .filter($"dept" > 1)
      .limit(1)
    checkLimitRemoved(df2, false)
    checkPushedInfo(df2,
      "PushedFilters: [DEPT IS NOT NULL, DEPT > 1]",
      "PushedLimit: LIMIT 1")
    checkAnswer(df2, Seq(Row(2, "alex", 12000.00, 1200.0, false)))

    val df3 = sql("SELECT name FROM h2.test.employee WHERE dept > 1 LIMIT 1")
    checkSchemaNames(df3, Seq("NAME"))
    checkLimitRemoved(df3)
    checkPushedInfo(df3,
      "PushedFilters: [DEPT IS NOT NULL, DEPT > 1]",
      "PushedLimit: LIMIT 1")
    checkAnswer(df3, Seq(Row("alex")))

    val df4 = spark.read
      .table("h2.test.employee")
      .groupBy("DEPT").sum("SALARY")
      .limit(1)
    checkAggregateRemoved(df4)
    checkLimitRemoved(df4)
    checkPushedInfo(df4,
      "PushedAggregates: [SUM(SALARY)]",
      "PushedGroupByExpressions: [DEPT]",
      "PushedFilters: []",
      "PushedLimit: LIMIT 1")
    checkAnswer(df4, Seq(Row(1, 19000.00)))

    val name = udf { (x: String) => x.matches("cat|dav|amy") }
    val sub = udf { (x: String) => x.substring(0, 3) }
    val df5 = spark.read
      .table("h2.test.employee")
      .select($"SALARY", $"BONUS", sub($"NAME").as("shortName"))
      .filter(name($"shortName"))
      .limit(1)
    checkLimitRemoved(df5, false)
    // LIMIT is pushed down only if all the filters are pushed down
    checkPushedInfo(df5, "PushedFilters: []")
    checkAnswer(df5, Seq(Row(10000.00, 1000.0, "amy")))

    JdbcDialects.unregisterDialect(H2Dialect)
    try {
      JdbcDialects.registerDialect(testH2Dialect)
      val df6 = spark.read.table("h2.test.employee")
        .where($"dept" === 1).limit(1)
      checkLimitRemoved(df6, false)
      checkPushedInfo(df6, "PushedFilters: [DEPT IS NOT NULL, DEPT = 1]")
      checkAnswer(df6, Seq(Row(1, "amy", 10000.00, 1000.0, true)))
    } finally {
      JdbcDialects.unregisterDialect(testH2Dialect)
      JdbcDialects.registerDialect(H2Dialect)
    }
  }

  private def checkOffsetRemoved(df: DataFrame, removed: Boolean = true): Unit = {
    val offsets = df.queryExecution.optimizedPlan.collect {
      case offset: Offset => offset
    }
    if (removed) {
      assert(offsets.isEmpty)
    } else {
      assert(offsets.nonEmpty)
    }
  }

  test("simple scan with OFFSET") {
    val df1 = spark.read
      .table("h2.test.employee")
      .where($"dept" === 1)
      .offset(1)
    checkOffsetRemoved(df1)
    checkPushedInfo(df1,
      "PushedFilters: [DEPT IS NOT NULL, DEPT = 1]",
      "PushedOffset: OFFSET 1")
    checkAnswer(df1, Seq(Row(1, "cathy", 9000.00, 1200.0, false)))

    val df2 = spark.read
      .option("pushDownOffset", "false")
      .table("h2.test.employee")
      .where($"dept" === 1)
      .offset(1)
    checkOffsetRemoved(df2, false)
    checkPushedInfo(df2,
      "PushedFilters: [DEPT IS NOT NULL, DEPT = 1]",
      "ReadSchema:")
    checkAnswer(df2, Seq(Row(1, "cathy", 9000.00, 1200.0, false)))

    val df3 = spark.read
      .table("h2.test.employee")
      .where($"dept" === 1)
      .sort($"salary")
      .offset(1)
    checkOffsetRemoved(df3, false)
    checkPushedInfo(df3,
      "PushedFilters: [DEPT IS NOT NULL, DEPT = 1]",
      "ReadSchema:")
    checkAnswer(df3, Seq(Row(1, "amy", 10000.00, 1000.0, true)))

    val df4 = spark.read
      .option("partitionColumn", "dept")
      .option("lowerBound", "0")
      .option("upperBound", "2")
      .option("numPartitions", "2")
      .table("h2.test.employee")
      .filter($"dept" > 1)
      .offset(1)
    checkOffsetRemoved(df4, false)
    checkPushedInfo(df4,
      "PushedFilters: [DEPT IS NOT NULL, DEPT > 1]",
      "ReadSchema:")
    checkAnswer(df4, Seq(Row(2, "david", 10000, 1300, true), Row(6, "jen", 12000, 1200, true)))

    val df5 = spark.read
      .table("h2.test.employee")
      .groupBy("DEPT").sum("SALARY")
      .offset(1)
    checkAggregateRemoved(df5)
    checkLimitRemoved(df5)
    checkPushedInfo(df5,
      "PushedAggregates: [SUM(SALARY)]",
      "PushedGroupByExpressions: [DEPT]",
      "PushedFilters: []",
      "PushedOffset: OFFSET 1")
    checkAnswer(df5, Seq(Row(2, 22000.00), Row(6, 12000.00)))

    val name = udf { (x: String) => x.matches("cat|dav|amy") }
    val sub = udf { (x: String) => x.substring(0, 3) }
    val df6 = spark.read
      .table("h2.test.employee")
      .select($"SALARY", $"BONUS", sub($"NAME").as("shortName"))
      .filter(name($"shortName"))
      .offset(1)
    checkOffsetRemoved(df6, false)
    // OFFSET is pushed down only if all the filters are pushed down
    checkPushedInfo(df6, "PushedFilters: []")
    checkAnswer(df6, Seq(Row(10000.00, 1300.0, "dav"), Row(9000.00, 1200.0, "cat")))

    JdbcDialects.unregisterDialect(H2Dialect)
    try {
      JdbcDialects.registerDialect(testH2Dialect)
      val df7 = spark.read
        .table("h2.test.employee")
        .where($"dept" === 1)
        .offset(1)
      checkOffsetRemoved(df7, false)
      checkPushedInfo(df7,
        "PushedFilters: [DEPT IS NOT NULL, DEPT = 1]")
      checkAnswer(df7, Seq(Row(1, "cathy", 9000.00, 1200.0, false)))
    } finally {
      JdbcDialects.unregisterDialect(testH2Dialect)
      JdbcDialects.registerDialect(H2Dialect)
    }
  }

  test("simple scan with LIMIT and OFFSET") {
    val df1 = spark.read
      .table("h2.test.employee")
      .where($"dept" === 1)
      .limit(2)
      .offset(1)
    checkLimitRemoved(df1)
    checkOffsetRemoved(df1)
    checkPushedInfo(df1,
      "PushedFilters: [DEPT IS NOT NULL, DEPT = 1]",
      "PushedLimit: LIMIT 2",
      "PushedOffset: OFFSET 1")
    checkAnswer(df1, Seq(Row(1, "cathy", 9000.00, 1200.0, false)))

    val df2 = spark.read
      .option("pushDownLimit", "false")
      .table("h2.test.employee")
      .where($"dept" === 1)
      .limit(2)
      .offset(1)
    checkLimitRemoved(df2, false)
    checkOffsetRemoved(df2, false)
    checkPushedInfo(df2,
      "PushedFilters: [DEPT IS NOT NULL, DEPT = 1]",
      "ReadSchema:")
    checkAnswer(df2, Seq(Row(1, "cathy", 9000.00, 1200.0, false)))

    val df3 = spark.read
      .option("pushDownOffset", "false")
      .table("h2.test.employee")
      .where($"dept" === 1)
      .limit(2)
      .offset(1)
    checkLimitRemoved(df3)
    checkOffsetRemoved(df3, false)
    checkPushedInfo(df3,
      "PushedFilters: [DEPT IS NOT NULL, DEPT = 1]",
      "PushedLimit: LIMIT 2",
      "ReadSchema:")
    checkAnswer(df3, Seq(Row(1, "cathy", 9000.00, 1200.0, false)))

    val df4 = spark.read
      .option("pushDownLimit", "false")
      .option("pushDownOffset", "false")
      .table("h2.test.employee")
      .where($"dept" === 1)
      .limit(2)
      .offset(1)
    checkLimitRemoved(df4, false)
    checkOffsetRemoved(df4, false)
    checkPushedInfo(df4,
      "PushedFilters: [DEPT IS NOT NULL, DEPT = 1]",
      " ReadSchema:")
    checkAnswer(df4, Seq(Row(1, "cathy", 9000.00, 1200.0, false)))

    val df5 = spark.read
      .table("h2.test.employee")
      .where($"dept" === 1)
      .sort($"salary")
      .limit(2)
      .offset(1)
    checkLimitRemoved(df5)
    checkOffsetRemoved(df5)
    checkPushedInfo(df5,
      "PushedFilters: [DEPT IS NOT NULL, DEPT = 1]",
      "PushedOffset: OFFSET 1",
      "PushedTopN: ORDER BY [SALARY ASC NULLS FIRST] LIMIT 2",
      "ReadSchema:")
    checkAnswer(df5, Seq(Row(1, "amy", 10000.00, 1000.0, true)))

    val df6 = spark.read
      .option("pushDownLimit", "false")
      .table("h2.test.employee")
      .where($"dept" === 1)
      .sort($"salary")
      .limit(2)
      .offset(1)
    checkLimitRemoved(df6, false)
    checkOffsetRemoved(df6, false)
    checkPushedInfo(df6,
      "PushedFilters: [DEPT IS NOT NULL, DEPT = 1]",
      "ReadSchema:")
    checkAnswer(df6, Seq(Row(1, "amy", 10000.00, 1000.0, true)))

    val df7 = spark.read
      .option("pushDownOffset", "false")
      .table("h2.test.employee")
      .where($"dept" === 1)
      .sort($"salary")
      .limit(2)
      .offset(1)
    checkLimitRemoved(df7)
    checkOffsetRemoved(df7, false)
    checkPushedInfo(df7,
      "PushedFilters: [DEPT IS NOT NULL, DEPT = 1]",
      "PushedTopN: ORDER BY [SALARY ASC NULLS FIRST] LIMIT 2",
      "ReadSchema:")
    checkAnswer(df7, Seq(Row(1, "amy", 10000.00, 1000.0, true)))

    val df8 = spark.read
      .option("pushDownLimit", "false")
      .option("pushDownOffset", "false")
      .table("h2.test.employee")
      .where($"dept" === 1)
      .sort($"salary")
      .limit(2)
      .offset(1)
    checkLimitRemoved(df8, false)
    checkOffsetRemoved(df8, false)
    checkPushedInfo(df8,
      "PushedFilters: [DEPT IS NOT NULL, DEPT = 1]",
      "ReadSchema:")
    checkAnswer(df8, Seq(Row(1, "amy", 10000.00, 1000.0, true)))

    val df9 = spark.read
      .option("partitionColumn", "dept")
      .option("lowerBound", "0")
      .option("upperBound", "2")
      .option("numPartitions", "2")
      .table("h2.test.employee")
      .filter($"dept" > 1)
      .limit(2)
      .offset(1)
    checkLimitRemoved(df9, false)
    checkOffsetRemoved(df9, false)
    checkPushedInfo(df9,
      "PushedFilters: [DEPT IS NOT NULL, DEPT > 1]",
      "PushedLimit: LIMIT 2", " ReadSchema:")
    checkAnswer(df9, Seq(Row(2, "david", 10000.00, 1300.0, true)))

    val df10 = spark.read
      .table("h2.test.employee")
      .groupBy("DEPT").sum("SALARY")
      .limit(2)
      .offset(1)
    checkAggregateRemoved(df10)
    checkLimitRemoved(df10)
    checkOffsetRemoved(df10)
    checkPushedInfo(df10,
      "PushedAggregates: [SUM(SALARY)]",
      "PushedGroupByExpressions: [DEPT]",
      "PushedFilters: []",
      "PushedLimit: LIMIT 2",
      "PushedOffset: OFFSET 1")
    checkAnswer(df10, Seq(Row(2, 22000.00)))

    val name = udf { (x: String) => x.matches("cat|dav|amy") }
    val sub = udf { (x: String) => x.substring(0, 3) }
    val df11 = spark.read
      .table("h2.test.employee")
      .select($"SALARY", $"BONUS", sub($"NAME").as("shortName"))
      .filter(name($"shortName"))
      .limit(2)
      .offset(1)
    checkLimitRemoved(df11, false)
    checkOffsetRemoved(df11, false)
    checkPushedInfo(df11, "PushedFilters: []")
    checkAnswer(df11, Seq(Row(9000.00, 1200.0, "cat")))
  }

  test("simple scan with OFFSET and LIMIT") {
    val df1 = spark.read
      .table("h2.test.employee")
      .where($"dept" === 1)
      .offset(1)
      .limit(1)
    checkLimitRemoved(df1)
    checkOffsetRemoved(df1)
    checkPushedInfo(df1,
      "[DEPT IS NOT NULL, DEPT = 1]",
      "PushedLimit: LIMIT 2",
      " PushedOffset: OFFSET 1")
    checkAnswer(df1, Seq(Row(1, "cathy", 9000.00, 1200.0, false)))

    val df2 = spark.read
      .option("pushDownOffset", "false")
      .table("h2.test.employee")
      .where($"dept" === 1)
      .offset(1)
      .limit(1)
    checkLimitRemoved(df2)
    checkOffsetRemoved(df2, false)
    checkPushedInfo(df2,
      "[DEPT IS NOT NULL, DEPT = 1]",
      "PushedLimit: LIMIT 2",
      "ReadSchema:")
    checkAnswer(df2, Seq(Row(1, "cathy", 9000.00, 1200.0, false)))

    val df3 = spark.read
      .option("pushDownLimit", "false")
      .table("h2.test.employee")
      .where($"dept" === 1)
      .offset(1)
      .limit(1)
    checkLimitRemoved(df3, false)
    checkOffsetRemoved(df3)
    checkPushedInfo(df3,
      "[DEPT IS NOT NULL, DEPT = 1]",
      "PushedOffset: OFFSET 1",
      "ReadSchema:")
    checkAnswer(df3, Seq(Row(1, "cathy", 9000.00, 1200.0, false)))

    val df4 = spark.read
      .option("pushDownOffset", "false")
      .option("pushDownLimit", "false")
      .table("h2.test.employee")
      .where($"dept" === 1)
      .offset(1)
      .limit(1)
    checkLimitRemoved(df4, false)
    checkOffsetRemoved(df4, false)
    checkPushedInfo(df4,
      "[DEPT IS NOT NULL, DEPT = 1]",
      "ReadSchema:")
    checkAnswer(df4, Seq(Row(1, "cathy", 9000.00, 1200.0, false)))

    val df5 = spark.read
      .table("h2.test.employee")
      .where($"dept" === 1)
      .sort($"salary")
      .offset(1)
      .limit(1)
    checkLimitRemoved(df5)
    checkOffsetRemoved(df5)
    checkPushedInfo(df5,
      "PushedFilters: [DEPT IS NOT NULL, DEPT = 1]",
      "PushedOffset: OFFSET 1",
      "PushedTopN: ORDER BY [SALARY ASC NULLS FIRST] LIMIT 2",
      "ReadSchema:")
    checkAnswer(df5, Seq(Row(1, "amy", 10000.00, 1000.0, true)))

    val df6 = spark.read
      .option("pushDownOffset", "false")
      .table("h2.test.employee")
      .where($"dept" === 1)
      .sort($"salary")
      .offset(1)
      .limit(1)
    checkLimitRemoved(df6)
    checkOffsetRemoved(df6, false)
    checkPushedInfo(df6,
      "[DEPT IS NOT NULL, DEPT = 1]",
      "PushedTopN: ORDER BY [SALARY ASC NULLS FIRST] LIMIT 2",
      "ReadSchema:")
    checkAnswer(df6, Seq(Row(1, "amy", 10000.00, 1000.0, true)))

    val df7 = spark.read
      .option("pushDownLimit", "false")
      .table("h2.test.employee")
      .where($"dept" === 1)
      .sort($"salary")
      .offset(1)
      .limit(1)
    checkLimitRemoved(df7, false)
    checkOffsetRemoved(df7, false)
    checkPushedInfo(df7,
      "PushedFilters: [DEPT IS NOT NULL, DEPT = 1]",
      "ReadSchema:")
    checkAnswer(df7, Seq(Row(1, "amy", 10000.00, 1000.0, true)))

    val df8 = spark.read
      .option("pushDownOffset", "false")
      .option("pushDownLimit", "false")
      .table("h2.test.employee")
      .where($"dept" === 1)
      .sort($"salary")
      .offset(1)
      .limit(1)
    checkLimitRemoved(df8, false)
    checkOffsetRemoved(df8, false)
    checkPushedInfo(df8,
      "PushedFilters: [DEPT IS NOT NULL, DEPT = 1]",
      "ReadSchema:")
    checkAnswer(df8, Seq(Row(1, "amy", 10000.00, 1000.0, true)))

    val df9 = spark.read
      .option("partitionColumn", "dept")
      .option("lowerBound", "0")
      .option("upperBound", "2")
      .option("numPartitions", "2")
      .table("h2.test.employee")
      .filter($"dept" > 1)
      .offset(1)
      .limit(1)
    checkLimitRemoved(df9, false)
    checkOffsetRemoved(df9, false)
    checkPushedInfo(df9,
      "PushedFilters: [DEPT IS NOT NULL, DEPT > 1]",
      "PushedLimit: LIMIT 2",
      "ReadSchema:")
    checkAnswer(df9, Seq(Row(2, "david", 10000.00, 1300.0, true)))

    val df10 = sql("SELECT dept, sum(salary) FROM h2.test.employee group by dept LIMIT 1 OFFSET 1")
    checkAggregateRemoved(df10)
    checkLimitRemoved(df10)
    checkOffsetRemoved(df10)
    checkPushedInfo(df10,
      "PushedAggregates: [SUM(SALARY)]",
      "PushedGroupByExpressions: [DEPT]",
      "PushedFilters: []",
      "PushedLimit: LIMIT 2",
      "PushedOffset: OFFSET 1")
    checkAnswer(df10, Seq(Row(2, 22000.00)))

    val name = udf { (x: String) => x.matches("cat|dav|amy") }
    val sub = udf { (x: String) => x.substring(0, 3) }
    val df11 = spark.read
      .table("h2.test.employee")
      .select($"SALARY", $"BONUS", sub($"NAME").as("shortName"))
      .filter(name($"shortName"))
      .offset(1)
      .limit(1)
    checkLimitRemoved(df11, false)
    checkOffsetRemoved(df11, false)
    checkPushedInfo(df11, "PushedFilters: []")
    checkAnswer(df11, Seq(Row(9000.00, 1200.0, "cat")))
  }

  private def checkSortRemoved(df: DataFrame, removed: Boolean = true): Unit = {
    val sorts = df.queryExecution.optimizedPlan.collect {
      case s: Sort => s
    }
    if (removed) {
      assert(sorts.isEmpty)
    } else {
      assert(sorts.nonEmpty)
    }
  }

  test("simple scan with top N") {
    val df1 = spark.read
      .table("h2.test.employee")
      .sort("salary")
      .limit(1)
    checkSortRemoved(df1)
    checkLimitRemoved(df1)
    checkPushedInfo(df1,
      "PushedFilters: []",
      "PushedTopN: ORDER BY [SALARY ASC NULLS FIRST] LIMIT 1")
    checkAnswer(df1, Seq(Row(1, "cathy", 9000.00, 1200.0, false)))

    val df2 = spark.read
      .option("partitionColumn", "dept")
      .option("lowerBound", "0")
      .option("upperBound", "2")
      .option("numPartitions", "1")
      .table("h2.test.employee")
      .where($"dept" === 1)
      .orderBy($"salary")
      .limit(1)
    checkSortRemoved(df2)
    checkLimitRemoved(df2)
    checkPushedInfo(df2,
      "PushedFilters: [DEPT IS NOT NULL, DEPT = 1]",
      "PushedTopN: ORDER BY [SALARY ASC NULLS FIRST] LIMIT 1")
    checkAnswer(df2, Seq(Row(1, "cathy", 9000.00, 1200.0, false)))

    val df3 = spark.read
      .option("partitionColumn", "dept")
      .option("lowerBound", "0")
      .option("upperBound", "2")
      .option("numPartitions", "2")
      .table("h2.test.employee")
      .filter($"dept" > 1)
      .orderBy($"salary".desc)
      .limit(1)
    checkSortRemoved(df3, false)
    checkLimitRemoved(df3, false)
    checkPushedInfo(df3,
      "PushedFilters: [DEPT IS NOT NULL, DEPT > 1]",
      "PushedTopN: ORDER BY [SALARY DESC NULLS LAST] LIMIT 1")
    checkAnswer(df3, Seq(Row(2, "alex", 12000.00, 1200.0, false)))

    val df4 =
      sql("SELECT name FROM h2.test.employee WHERE dept > 1 ORDER BY salary NULLS LAST LIMIT 1")
    checkSchemaNames(df4, Seq("NAME"))
    checkSortRemoved(df4)
    checkLimitRemoved(df4)
    checkPushedInfo(df4,
      "PushedFilters: [DEPT IS NOT NULL, DEPT > 1]",
      "PushedTopN: ORDER BY [SALARY ASC NULLS LAST] LIMIT 1")
    checkAnswer(df4, Seq(Row("david")))

    val df5 = spark.read.table("h2.test.employee")
      .where($"dept" === 1).orderBy($"salary")
    checkSortRemoved(df5, false)
    checkPushedInfo(df5, "PushedFilters: [DEPT IS NOT NULL, DEPT = 1]")
    checkAnswer(df5,
      Seq(Row(1, "cathy", 9000.00, 1200.0, false), Row(1, "amy", 10000.00, 1000.0, true)))

    val name = udf { (x: String) => x.matches("cat|dav|amy") }
    val sub = udf { (x: String) => x.substring(0, 3) }
    val df6 = spark.read
      .table("h2.test.employee")
      .select($"SALARY", $"BONUS", sub($"NAME").as("shortName"))
      .filter(name($"shortName"))
      .sort($"SALARY".desc)
      .limit(1)
    // LIMIT is pushed down only if all the filters are pushed down
    checkSortRemoved(df6, false)
    checkLimitRemoved(df6, false)
    checkPushedInfo(df6, "PushedFilters: []")
    checkAnswer(df6, Seq(Row(10000.00, 1000.0, "amy")))

    val df7 = spark.read
      .table("h2.test.employee")
      .sort(sub($"NAME"))
      .limit(1)
    checkSortRemoved(df7, false)
    checkLimitRemoved(df7, false)
    checkPushedInfo(df7, "PushedFilters: []")
    checkAnswer(df7, Seq(Row(2, "alex", 12000.00, 1200.0, false)))

    val df8 = spark.read
      .table("h2.test.employee")
      .select($"DEPT", $"name", $"SALARY",
        when(($"SALARY" > 8000).and($"SALARY" < 10000), $"salary").otherwise(0).as("key"))
      .sort("key", "dept", "SALARY")
      .limit(3)
    checkSortRemoved(df8)
    checkLimitRemoved(df8)
    checkPushedInfo(df8,
      "PushedFilters: []",
      "PushedTopN: ORDER BY " +
        "[CASE WHEN (SALARY > 8000.00) AND (SALARY < 10000.00) THEN SALARY ELSE 0.00 END" +
        " ASC NULLS FIRST, DEPT ASC NULLS FIRST, SALARY ASC NULLS FIRST] LIMIT 3")
    checkAnswer(df8,
      Seq(Row(1, "amy", 10000, 0), Row(2, "david", 10000, 0), Row(2, "alex", 12000, 0)))

    val df9 = spark.read
      .option("partitionColumn", "dept")
      .option("lowerBound", "0")
      .option("upperBound", "2")
      .option("numPartitions", "2")
      .table("h2.test.employee")
      .select($"DEPT", $"name", $"SALARY",
        when(($"SALARY" > 8000).and($"SALARY" < 10000), $"salary").otherwise(0).as("key"))
      .orderBy($"key", $"dept", $"SALARY")
      .limit(3)
    checkSortRemoved(df9, false)
    checkLimitRemoved(df9, false)
    checkPushedInfo(df9,
      "PushedFilters: []",
      "PushedTopN: ORDER BY " +
        "[CASE WHEN (SALARY > 8000.00) AND (SALARY < 10000.00) THEN SALARY ELSE 0.00 END " +
        "ASC NULLS FIRST, DEPT ASC NULLS FIRST, SALARY ASC NULLS FIRST] LIMIT 3")
    checkAnswer(df9,
      Seq(Row(1, "amy", 10000, 0), Row(2, "david", 10000, 0), Row(2, "alex", 12000, 0)))
  }

  test("simple scan with top N: order by with alias") {
    val df1 = spark.read
      .table("h2.test.employee")
      .select($"NAME", $"SALARY".as("mySalary"))
      .sort("mySalary")
      .limit(1)
    checkSortRemoved(df1)
    checkPushedInfo(df1,
      "PushedFilters: []",
      "PushedTopN: ORDER BY [SALARY ASC NULLS FIRST] LIMIT 1")
    checkAnswer(df1, Seq(Row("cathy", 9000.00)))

    val df2 = spark.read
      .table("h2.test.employee")
      .select($"DEPT", $"NAME", $"SALARY".as("mySalary"))
      .filter($"DEPT" > 1)
      .sort("mySalary")
      .limit(1)
    checkSortRemoved(df2)
    checkPushedInfo(df2,
      "PushedFilters: [DEPT IS NOT NULL, DEPT > 1]",
      "PushedTopN: ORDER BY [SALARY ASC NULLS FIRST] LIMIT 1")
    checkAnswer(df2, Seq(Row(2, "david", 10000.00)))
  }

  test("scan with aggregate push-down, top N push-down and offset push-down") {
    val df1 = spark.read
      .table("h2.test.employee")
      .groupBy("DEPT").sum("SALARY")
      .orderBy("DEPT")

    val paging1 = df1.offset(1).limit(1)
    checkSortRemoved(paging1)
    checkLimitRemoved(paging1)
    checkPushedInfo(paging1,
      "PushedAggregates: [SUM(SALARY)]",
      "PushedGroupByExpressions: [DEPT]",
      "PushedFilters: []",
      "PushedOffset: OFFSET 1",
      "PushedTopN: ORDER BY [DEPT ASC NULLS FIRST] LIMIT 2")
    checkAnswer(paging1, Seq(Row(2, 22000.00)))

    val topN1 = df1.limit(1)
    checkSortRemoved(topN1)
    checkLimitRemoved(topN1)
    checkPushedInfo(topN1,
      "PushedAggregates: [SUM(SALARY)]",
      "PushedGroupByExpressions: [DEPT]",
      "PushedFilters: []",
      "PushedTopN: ORDER BY [DEPT ASC NULLS FIRST] LIMIT 1")
    checkAnswer(topN1, Seq(Row(1, 19000.00)))

    val df2 = spark.read
      .table("h2.test.employee")
      .select($"DEPT".cast("string").as("my_dept"), $"SALARY")
      .groupBy("my_dept").sum("SALARY")
      .orderBy("my_dept")

    val paging2 = df2.offset(1).limit(1)
    checkSortRemoved(paging2)
    checkLimitRemoved(paging2)
    checkPushedInfo(paging2,
      "PushedAggregates: [SUM(SALARY)]",
      "PushedGroupByExpressions: [CAST(DEPT AS string)]",
      "PushedFilters: []",
      "PushedOffset: OFFSET 1",
      "PushedTopN: ORDER BY [CAST(DEPT AS string) ASC NULLS FIRST] LIMIT 2")
    checkAnswer(paging2, Seq(Row("2", 22000.00)))

    val topN2 = df2.limit(1)
    checkSortRemoved(topN2)
    checkLimitRemoved(topN2)
    checkPushedInfo(topN2,
      "PushedAggregates: [SUM(SALARY)]",
      "PushedGroupByExpressions: [CAST(DEPT AS string)]",
      "PushedFilters: []",
      "PushedTopN: ORDER BY [CAST(DEPT AS string) ASC NULLS FIRST] LIMIT 1")
    checkAnswer(topN2, Seq(Row("1", 19000.00)))

    val df3 = spark.read
      .table("h2.test.employee")
      .groupBy("dept").sum("SALARY")
      .orderBy($"dept".cast("string"))

    val paging3 = df3.offset(1).limit(1)
    checkSortRemoved(paging3)
    checkLimitRemoved(paging3)
    checkPushedInfo(paging3,
      "PushedAggregates: [SUM(SALARY)]",
      "PushedGroupByExpressions: [DEPT]",
      "PushedFilters: []",
      "PushedOffset: OFFSET 1",
      "PushedTopN: ORDER BY [CAST(DEPT AS string) ASC NULLS FIRST] LIMIT 2")
    checkAnswer(paging3, Seq(Row(2, 22000.00)))

    val topN3 = df3.limit(1)
    checkSortRemoved(topN3)
    checkLimitRemoved(topN3)
    checkPushedInfo(topN3,
      "PushedAggregates: [SUM(SALARY)]",
      "PushedGroupByExpressions: [DEPT]",
      "PushedFilters: []",
      "PushedTopN: ORDER BY [CAST(DEPT AS string) ASC NULLS FIRST] LIMIT 1")
    checkAnswer(topN3, Seq(Row(1, 19000.00)))

    val df4 = spark.read
      .table("h2.test.employee")
      .groupBy("DEPT", "IS_MANAGER").sum("SALARY")
      .orderBy("DEPT", "IS_MANAGER")

    val paging4 = df4.offset(1).limit(1)
    checkSortRemoved(paging4)
    checkLimitRemoved(paging4)
    checkPushedInfo(paging4,
      "PushedAggregates: [SUM(SALARY)]",
      "PushedGroupByExpressions: [DEPT, IS_MANAGER]",
      "PushedFilters: []",
      "PushedOffset: OFFSET 1",
      "PushedTopN: ORDER BY [DEPT ASC NULLS FIRST, IS_MANAGER ASC NULLS FIRST] LIMIT 2")
    checkAnswer(paging4, Seq(Row(1, true, 10000.00)))

    val topN4 = df4.limit(1)
    checkSortRemoved(topN4)
    checkLimitRemoved(topN4)
    checkPushedInfo(topN4,
      "PushedAggregates: [SUM(SALARY)]",
      "PushedGroupByExpressions: [DEPT, IS_MANAGER]",
      "PushedFilters: []",
      "PushedTopN: ORDER BY [DEPT ASC NULLS FIRST, IS_MANAGER ASC NULLS FIRST] LIMIT 1")
    checkAnswer(topN4, Seq(Row(1, false, 9000.00)))

    val df5 = spark.read
      .table("h2.test.employee")
      .select($"SALARY", $"IS_MANAGER", $"DEPT".cast("string").as("my_dept"))
      .groupBy("my_dept", "IS_MANAGER").sum("SALARY")
      .orderBy("my_dept", "IS_MANAGER")

    val paging5 = df5.offset(1).limit(1)
    checkSortRemoved(paging5)
    checkLimitRemoved(paging5)
    checkPushedInfo(paging5,
      "PushedAggregates: [SUM(SALARY)]",
      "PushedGroupByExpressions: [CAST(DEPT AS string), IS_MANAGER]",
      "PushedFilters: []",
      "PushedOffset: OFFSET 1",
      "PushedTopN: " +
        "ORDER BY [CAST(DEPT AS string) ASC NULLS FIRST, IS_MANAGER ASC NULLS FIRST] LIMIT 2")
    checkAnswer(paging5, Seq(Row("1", true, 10000.00)))

    val topN5 = df5.limit(1)
    checkSortRemoved(topN5)
    checkLimitRemoved(topN5)
    checkPushedInfo(topN5,
      "PushedAggregates: [SUM(SALARY)]",
      "PushedGroupByExpressions: [CAST(DEPT AS string), IS_MANAGER]",
      "PushedFilters: []",
      "PushedTopN: " +
        "ORDER BY [CAST(DEPT AS string) ASC NULLS FIRST, IS_MANAGER ASC NULLS FIRST] LIMIT 1")
    checkAnswer(topN5, Seq(Row("1", false, 9000.00)))

    val df6 = spark.read
      .table("h2.test.employee")
      .select($"DEPT", $"SALARY")
      .groupBy("dept").agg(sum("SALARY"))
      .orderBy(sum("SALARY"))

    val paging6 = df6.offset(1).limit(1)
    checkSortRemoved(paging6)
    checkLimitRemoved(paging6)
    checkPushedInfo(paging6,
      "PushedAggregates: [SUM(SALARY)]",
      "PushedGroupByExpressions: [DEPT]",
      "PushedFilters: []",
      "PushedOffset: OFFSET 1",
      "PushedTopN: ORDER BY [SUM(SALARY) ASC NULLS FIRST] LIMIT 2")
    checkAnswer(paging6, Seq(Row(1, 19000.00)))

    val topN6 = df6.limit(1)
    checkSortRemoved(topN6)
    checkLimitRemoved(topN6)
    checkPushedInfo(topN6,
      "PushedAggregates: [SUM(SALARY)]",
      "PushedGroupByExpressions: [DEPT]",
      "PushedFilters: []",
      "PushedTopN: ORDER BY [SUM(SALARY) ASC NULLS FIRST] LIMIT 1")
    checkAnswer(topN6, Seq(Row(6, 12000.00)))

    val df7 = spark.read
      .table("h2.test.employee")
      .select($"DEPT", $"SALARY")
      .groupBy("dept").agg(sum("SALARY").as("total"))
      .orderBy("total")

    val paging7 = df7.offset(1).limit(1)
    checkSortRemoved(paging7)
    checkLimitRemoved(paging7)
    checkPushedInfo(paging7,
      "PushedAggregates: [SUM(SALARY)]",
      "PushedGroupByExpressions: [DEPT]",
      "PushedFilters: []",
      "PushedOffset: OFFSET 1",
      "PushedTopN: ORDER BY [SUM(SALARY) ASC NULLS FIRST] LIMIT 2")
    checkAnswer(paging7, Seq(Row(1, 19000.00)))

    val topN7 = df7.limit(1)
    checkSortRemoved(topN7)
    checkLimitRemoved(topN7)
    checkPushedInfo(topN7,
      "PushedAggregates: [SUM(SALARY)]",
      "PushedGroupByExpressions: [DEPT]",
      "PushedFilters: []",
      "PushedTopN: ORDER BY [SUM(SALARY) ASC NULLS FIRST] LIMIT 1")
    checkAnswer(topN7, Seq(Row(6, 12000.00)))
  }

  test("scan with filter push-down") {
    val df = spark.table("h2.test.people").filter($"id" > 1)
    checkFiltersRemoved(df)
    checkPushedInfo(df, "PushedFilters: [ID IS NOT NULL, ID > 1]")
    checkAnswer(df, Row("mary", 2))

    val df2 = spark.table("h2.test.employee").filter($"name".isin("amy", "cathy"))
    checkFiltersRemoved(df2)
    checkPushedInfo(df2, "PushedFilters: [NAME IN ('amy', 'cathy')]")
    checkAnswer(df2, Seq(Row(1, "amy", 10000, 1000, true), Row(1, "cathy", 9000, 1200, false)))

    val df3 = spark.table("h2.test.employee").filter($"name".startsWith("a"))
    checkFiltersRemoved(df3)
    checkPushedInfo(df3, "PushedFilters: [NAME IS NOT NULL, NAME LIKE 'a%']")
    checkAnswer(df3, Seq(Row(1, "amy", 10000, 1000, true), Row(2, "alex", 12000, 1200, false)))

    val df4 = spark.table("h2.test.employee").filter($"is_manager")
    checkFiltersRemoved(df4)
    checkPushedInfo(df4, "PushedFilters: [IS_MANAGER IS NOT NULL, IS_MANAGER = true]")
    checkAnswer(df4, Seq(Row(1, "amy", 10000, 1000, true), Row(2, "david", 10000, 1300, true),
      Row(6, "jen", 12000, 1200, true)))

    val df5 = spark.table("h2.test.employee").filter($"is_manager".and($"salary" > 10000))
    checkFiltersRemoved(df5)
    checkPushedInfo(df5,
      "PushedFilters: [IS_MANAGER IS NOT NULL, SALARY IS NOT NULL",
      "IS_MANAGER = true, SALARY > 10000.00]")
    checkAnswer(df5, Seq(Row(6, "jen", 12000, 1200, true)))

    val df6 = spark.table("h2.test.employee").filter($"is_manager".or($"salary" > 10000))
    checkFiltersRemoved(df6)
    checkPushedInfo(df6, "PushedFilters: [(IS_MANAGER = true) OR (SALARY > 10000.00)]")
    checkAnswer(df6, Seq(Row(1, "amy", 10000, 1000, true), Row(2, "alex", 12000, 1200, false),
      Row(2, "david", 10000, 1300, true), Row(6, "jen", 12000, 1200, true)))

    val df7 = spark.table("h2.test.employee").filter(not($"is_manager") === true)
    checkFiltersRemoved(df7)
    checkPushedInfo(df7, "PushedFilters: [IS_MANAGER IS NOT NULL, NOT (IS_MANAGER = true)]")
    checkAnswer(df7, Seq(Row(1, "cathy", 9000, 1200, false), Row(2, "alex", 12000, 1200, false)))

    val df8 = spark.table("h2.test.employee").filter($"is_manager" === true)
    checkFiltersRemoved(df8)
    checkPushedInfo(df8, "PushedFilters: [IS_MANAGER IS NOT NULL, IS_MANAGER = true]")
    checkAnswer(df8, Seq(Row(1, "amy", 10000, 1000, true),
      Row(2, "david", 10000, 1300, true), Row(6, "jen", 12000, 1200, true)))

    val df9 = spark.table("h2.test.employee")
      .filter(when($"dept" > 1, true).when($"is_manager", false).otherwise($"dept" > 3))
    checkFiltersRemoved(df9)
    checkPushedInfo(df9,
      "PushedFilters: [CASE WHEN DEPT > 1 THEN TRUE",
      "WHEN IS_MANAGER = true THEN FALSE ELSE DEPT > 3 END]")
    checkAnswer(df9, Seq(Row(2, "alex", 12000, 1200, false),
      Row(2, "david", 10000, 1300, true), Row(6, "jen", 12000, 1200, true)))

    val df10 = spark.table("h2.test.people")
      .select($"NAME".as("myName"), $"ID".as("myID"))
      .filter($"myID" > 1)
    checkFiltersRemoved(df10)
    checkPushedInfo(df10, "PushedFilters: [ID IS NOT NULL, ID > 1]")
    checkAnswer(df10, Row("mary", 2))

    val df11 = sql(
      """
        |SELECT * FROM h2.test.employee
        |WHERE GREATEST(bonus, 1100) > 1200 AND RAND(1) < bonus
        |""".stripMargin)
    checkFiltersRemoved(df11)
    checkPushedInfo(df11, "PushedFilters: " +
      "[BONUS IS NOT NULL, (GREATEST(BONUS, 1100.0)) > 1200.0, RAND(1) < BONUS]")
    checkAnswer(df11, Row(2, "david", 10000, 1300, true))

    val df12 = sql(
      """
        |SELECT * FROM h2.test.employee
        |WHERE IF(SALARY > 10000, SALARY, LEAST(SALARY, 1000)) > 1200
        |""".stripMargin)
    checkFiltersRemoved(df12)
    checkPushedInfo(df12, "PushedFilters: " +
      "[(CASE WHEN SALARY > 10000.00 THEN SALARY ELSE LEAST(SALARY, 1000.00) END) > 1200.00]")
    checkAnswer(df12, Seq(Row(2, "alex", 12000, 1200, false), Row(6, "jen", 12000, 1200, true)))

    val df13 = spark.table("h2.test.employee")
      .filter(logarithm($"bonus") > 7)
      .filter(exp($"bonus") > 0)
      .filter(pow($"bonus", 2) === 1440000)
      .filter(sqrt($"bonus") > 34)
      .filter(floor($"bonus") === 1200)
      .filter(ceil($"bonus") === 1200)
    checkFiltersRemoved(df13)
    checkPushedInfo(df13, "PushedFilters: " +
      "[BONUS IS NOT NULL, LN(BONUS) > 7.0, EXP(BONUS) > 0.0, (POWER(BONUS, 2.0)) = 1440000.0, " +
      "SQRT(BONUS) > 34.0, FLOOR(BONUS) = 1200, CEIL(BONUS) = 1200],")
    checkAnswer(df13, Seq(Row(1, "cathy", 9000, 1200, false),
      Row(2, "alex", 12000, 1200, false), Row(6, "jen", 12000, 1200, true)))

    // H2 does not support width_bucket
    val df14 = sql(
      """
        |SELECT * FROM h2.test.employee
        |WHERE width_bucket(bonus, 1, 6, 3) > 4
        |""".stripMargin)
    checkFiltersRemoved(df14, false)
    checkPushedInfo(df14, "PushedFilters: [BONUS IS NOT NULL]")
    checkAnswer(df14, Seq.empty[Row])

    val df15 = spark.table("h2.test.employee")
      .filter(logarithm(2, $"bonus") > 10)
      .filter(log10($"bonus") > 3)
      .filter(round($"bonus") === 1200)
      .filter(degrees($"bonus") > 68754)
      .filter(radians($"bonus") > 20)
      .filter(signum($"bonus") === 1)
    checkFiltersRemoved(df15)
    checkPushedInfo(df15, "PushedFilters: " +
      "[BONUS IS NOT NULL, (LOG(2.0, BONUS)) > 10.0, LOG10(BONUS) > 3.0, " +
      "(ROUND(BONUS, 0)) = 1200.0, DEGREES(BONUS) > 68754.0, RADIANS(BONUS) > 20.0, " +
      "SIGN(BONUS) = 1.0],")
    checkAnswer(df15, Seq(Row(1, "cathy", 9000, 1200, false),
      Row(2, "alex", 12000, 1200, false), Row(6, "jen", 12000, 1200, true)))

    val df16 = spark.table("h2.test.employee")
      .filter(sin($"bonus") < -0.08)
      .filter(sinh($"bonus") > 200)
      .filter(cos($"bonus") > 0.9)
      .filter(cosh($"bonus") > 200)
      .filter(tan($"bonus") < -0.08)
      .filter(tanh($"bonus") === 1)
      .filter(cot($"bonus") < -11)
      .filter(asin($"bonus") > 0.1)
      .filter(acos($"bonus") > 1.4)
      .filter(atan($"bonus") > 1.4)
      .filter(atan2($"bonus", $"bonus") > 0.7)
    checkFiltersRemoved(df16)
    checkPushedInfo(df16, "PushedFilters: [" +
      "BONUS IS NOT NULL, SIN(BONUS) < -0.08, SINH(BONUS) > 200.0, COS(BONUS) > 0.9, " +
      "COSH(BONUS) > 200.0, TAN(BONUS) < -0.08, TANH(BONUS) = 1.0, COT(BONUS) < -11.0, " +
      "ASIN(BONUS) > 0.1, ACOS(BONUS) > 1.4, ATAN(BONUS) > 1.4, (ATAN2(BONUS, BONUS)) > 0.7],")
    checkAnswer(df16, Seq(Row(1, "cathy", 9000, 1200, false),
      Row(2, "alex", 12000, 1200, false), Row(6, "jen", 12000, 1200, true)))

    // H2 does not support log2, asinh, acosh, atanh, cbrt
    val df17 = sql(
      """
        |SELECT * FROM h2.test.employee
        |WHERE log2(dept) > 2.5
        |AND asinh(bonus / salary) > 0.09
        |AND acosh(dept) > 2.4
        |AND atanh(bonus / salary) > 0.1
        |AND cbrt(dept) > 1.8
        |""".stripMargin)
    checkFiltersRemoved(df17, false)
    checkPushedInfo(df17,
      "PushedFilters: [DEPT IS NOT NULL, BONUS IS NOT NULL, SALARY IS NOT NULL]")
    checkAnswer(df17, Seq(Row(6, "jen", 12000, 1200, true)))
  }

  test("scan with filter push-down with ansi mode") {
    Seq(false, true).foreach { ansiMode =>
      withSQLConf(SQLConf.ANSI_ENABLED.key -> ansiMode.toString) {
        val df = spark.table("h2.test.people").filter($"id" + 1 > 1)
        checkFiltersRemoved(df, ansiMode)
        val expectedPlanFragment = if (ansiMode) {
          "PushedFilters: [ID IS NOT NULL, (ID + 1) > 1]"
        } else {
          "PushedFilters: [ID IS NOT NULL]"
        }
        checkPushedInfo(df, expectedPlanFragment)
        checkAnswer(df, Seq(Row("fred", 1), Row("mary", 2)))

        val df2 = spark.table("h2.test.people").filter($"id" + Int.MaxValue > 1)
        checkFiltersRemoved(df2, ansiMode)
        val expectedPlanFragment2 = if (ansiMode) {
          "PushedFilters: [ID IS NOT NULL, (ID + 2147483647) > 1], "
        } else {
          "PushedFilters: [ID IS NOT NULL], "
        }
        checkPushedInfo(df2, expectedPlanFragment2)
        if (ansiMode) {
          val e = intercept[SparkException] {
            checkAnswer(df2, Seq.empty)
          }
          assert(e.getMessage.contains(
            "org.h2.jdbc.JdbcSQLDataException: Numeric value out of range: \"2147483648\""))
        } else {
          checkAnswer(df2, Seq.empty)
        }

        val df3 = sql(
          """
            |SELECT * FROM h2.test.employee
            |WHERE (CASE WHEN SALARY > 10000 THEN BONUS ELSE BONUS + 200 END) > 1200
            |""".stripMargin)

        checkFiltersRemoved(df3, ansiMode)
        val expectedPlanFragment3 = if (ansiMode) {
          "PushedFilters: [(CASE WHEN SALARY > 10000.00 THEN BONUS" +
            " ELSE BONUS + 200.0 END) > 1200.0]"
        } else {
          "PushedFilters: []"
        }
        checkPushedInfo(df3, expectedPlanFragment3)
        checkAnswer(df3,
          Seq(Row(1, "cathy", 9000, 1200, false), Row(2, "david", 10000, 1300, true)))

        val df4 = spark.table("h2.test.employee")
          .filter(($"salary" > 1000d).and($"salary" < 12000d))
        checkFiltersRemoved(df4, ansiMode)
        val expectedPlanFragment4 = if (ansiMode) {
          "PushedFilters: [SALARY IS NOT NULL, " +
            "CAST(SALARY AS double) > 1000.0, CAST(SALARY AS double) < 12000.0], "
        } else {
          "PushedFilters: [SALARY IS NOT NULL], "
        }
        checkPushedInfo(df4, expectedPlanFragment4)
        checkAnswer(df4, Seq(Row(1, "amy", 10000, 1000, true),
          Row(1, "cathy", 9000, 1200, false), Row(2, "david", 10000, 1300, true)))

        val df5 = spark.table("h2.test.employee")
          .filter(abs($"dept" - 3) > 1)
          .filter(coalesce($"salary", $"bonus") > 2000)
        checkFiltersRemoved(df5, ansiMode)
        val expectedPlanFragment5 = if (ansiMode) {
          "PushedFilters: [DEPT IS NOT NULL, ABS(DEPT - 3) > 1, " +
            "(COALESCE(CAST(SALARY AS double), BONUS)) > 2000.0]"
        } else {
          "PushedFilters: [DEPT IS NOT NULL]"
        }
        checkPushedInfo(df5, expectedPlanFragment5)
        checkAnswer(df5, Seq(Row(1, "amy", 10000, 1000, true),
          Row(1, "cathy", 9000, 1200, false), Row(6, "jen", 12000, 1200, true)))

        val df6 = sql(
          """
            |SELECT * FROM h2.test.employee
            |WHERE cast(bonus as string) like '%30%'
            |AND cast(dept as byte) > 1
            |AND cast(dept as short) > 1
            |AND cast(bonus as decimal(20, 2)) > 1200""".stripMargin)
        checkFiltersRemoved(df6, ansiMode)
        val expectedPlanFragment6 = if (ansiMode) {
          "PushedFilters: [BONUS IS NOT NULL, DEPT IS NOT NULL, " +
            "CAST(BONUS AS string) LIKE '%30%', CAST(DEPT AS byte) > 1, " +
            "CAST(DEPT AS short) > 1, CAST(BONUS AS decimal(20,2)) > 1200.00]"
        } else {
          "PushedFilters: [BONUS IS NOT NULL, DEPT IS NOT NULL, CAST(BONUS AS string) LIKE '%30%']"
        }
        checkPushedInfo(df6, expectedPlanFragment6)
        checkAnswer(df6, Seq(Row(2, "david", 10000, 1300, true)))
      }
    }
  }

  test("scan with filter push-down with date time functions") {
    val df1 = sql("SELECT name FROM h2.test.datetime WHERE " +
      "dayofyear(date1) > 100 AND dayofmonth(date1) > 10 ")
    checkFiltersRemoved(df1)
    val expectedPlanFragment1 =
      "PushedFilters: [DATE1 IS NOT NULL, EXTRACT(DAY_OF_YEAR FROM DATE1) > 100, " +
        "EXTRACT(DAY FROM DATE1) > 10]"
    checkPushedInfo(df1, expectedPlanFragment1)
    checkAnswer(df1, Seq(Row("amy"), Row("alex")))

    val df2 = sql("SELECT name FROM h2.test.datetime WHERE " +
      "year(date1) = 2022 AND quarter(date1) = 2")
    checkFiltersRemoved(df2)
    val expectedPlanFragment2 =
      "[DATE1 IS NOT NULL, EXTRACT(YEAR FROM DATE1) = 2022, " +
        "EXTRACT(QUARTER FROM DATE1) = 2]"
    checkPushedInfo(df2, expectedPlanFragment2)
    checkAnswer(df2, Seq(Row("amy"), Row("alex")))

    val df3 = sql("SELECT name FROM h2.test.datetime WHERE " +
      "second(time1) = 0 AND month(date1) = 5")
    checkFiltersRemoved(df3)
    val expectedPlanFragment3 =
      "PushedFilters: [TIME1 IS NOT NULL, DATE1 IS NOT NULL, " +
        "EXTRACT(SECOND FROM TIME1) = 0, EXTRACT(MONTH FROM DATE1) = 5]"
    checkPushedInfo(df3, expectedPlanFragment3)
    checkAnswer(df3, Seq(Row("amy"), Row("alex")))

    val df4 = sql("SELECT name FROM h2.test.datetime WHERE " +
      "hour(time1) = 0 AND minute(time1) = 0")
    checkFiltersRemoved(df4)
    val expectedPlanFragment4 =
      "PushedFilters: [TIME1 IS NOT NULL, EXTRACT(HOUR FROM TIME1) = 0, " +
        "EXTRACT(MINUTE FROM TIME1) = 0]"
    checkPushedInfo(df4, expectedPlanFragment4)
    checkAnswer(df4, Seq(Row("amy"), Row("alex")))

    val df5 = sql("SELECT name FROM h2.test.datetime WHERE " +
      "extract(WEEk from date1) > 10 AND extract(YEAROFWEEK from date1) = 2022")
    checkFiltersRemoved(df5)
    val expectedPlanFragment5 =
      "PushedFilters: [DATE1 IS NOT NULL, EXTRACT(WEEK FROM DATE1) > 10, " +
        "EXTRACT(YEAR_OF_WEEK FROM DATE1) = 2022]"
    checkPushedInfo(df5, expectedPlanFragment5)
    checkAnswer(df5, Seq(Row("alex"), Row("amy")))

    // H2 does not support
    val df6 = sql("SELECT name FROM h2.test.datetime WHERE " +
      "trunc(date1, 'week') = date'2022-05-16' AND date_add(date1, 1) = date'2022-05-20' " +
      "AND datediff(date1, '2022-05-10') > 0")
    checkFiltersRemoved(df6, false)
    val expectedPlanFragment6 =
      "PushedFilters: [DATE1 IS NOT NULL]"
    checkPushedInfo(df6, expectedPlanFragment6)
    checkAnswer(df6, Seq(Row("amy")))

    val df7 = sql("SELECT name FROM h2.test.datetime WHERE " +
      "weekday(date1) = 2")
    checkFiltersRemoved(df7)
    val expectedPlanFragment7 =
      "PushedFilters: [DATE1 IS NOT NULL, (EXTRACT(DAY_OF_WEEK FROM DATE1) - 1) = 2]"
    checkPushedInfo(df7, expectedPlanFragment7)
    checkAnswer(df7, Seq(Row("alex")))

    val df8 = sql("SELECT name FROM h2.test.datetime WHERE " +
      "dayofweek(date1) = 4")
    checkFiltersRemoved(df8)
    val expectedPlanFragment8 =
      "PushedFilters: [DATE1 IS NOT NULL, ((EXTRACT(DAY_OF_WEEK FROM DATE1) % 7) + 1) = 4]"
    checkPushedInfo(df8, expectedPlanFragment8)
    checkAnswer(df8, Seq(Row("alex")))

    val df9 = sql("SELECT name FROM h2.test.datetime WHERE " +
      "dayofyear(date1) > 100 order by dayofyear(date1) limit 1")
    checkFiltersRemoved(df9)
    val expectedPlanFragment9 =
      "PushedFilters: [DATE1 IS NOT NULL, EXTRACT(DAY_OF_YEAR FROM DATE1) > 100], " +
      "PushedTopN: ORDER BY [EXTRACT(DAY_OF_YEAR FROM DATE1) ASC NULLS FIRST] LIMIT 1,"
    checkPushedInfo(df9, expectedPlanFragment9)
    checkAnswer(df9, Seq(Row("alex")))
  }

  test("scan with filter push-down with misc functions") {
    val df1 = sql("SELECT name FROM h2.test.binary1 WHERE " +
      "md5(b) = '4371fe0aa613bcb081543a37d241adcb'")
    checkFiltersRemoved(df1)
    val expectedPlanFragment1 = "PushedFilters: [B IS NOT NULL, " +
      "MD5(B) = '4371fe0aa613bcb081543a37d241adcb']"
    checkPushedInfo(df1, expectedPlanFragment1)
    checkAnswer(df1, Seq(Row("jen")))

    val df2 = sql("SELECT name FROM h2.test.binary1 WHERE " +
      "sha1(b) = 'cf355e86e8666f9300ef12e996acd5c629e0b0a1'")
    checkFiltersRemoved(df2)
    val expectedPlanFragment2 = "PushedFilters: [B IS NOT NULL, " +
      "SHA1(B) = 'cf355e86e8666f9300ef12e996acd5c629e0b0a1'],"
    checkPushedInfo(df2, expectedPlanFragment2)
    checkAnswer(df2, Seq(Row("jen")))

    val df3 = sql("SELECT name FROM h2.test.binary1 WHERE " +
      "sha2(b, 256) = '911732d10153f859dec04627df38b19290ec707ff9f83910d061421fdc476109'")
    checkFiltersRemoved(df3)
    val expectedPlanFragment3 = "PushedFilters: [B IS NOT NULL, (SHA2(B, 256)) = " +
      "'911732d10153f859dec04627df38b19290ec707ff9f83910d061421fdc476109']"
    checkPushedInfo(df3, expectedPlanFragment3)
    checkAnswer(df3, Seq(Row("jen")))

    val df4 = sql("SELECT * FROM h2.test.employee WHERE crc32(name) = '142689369'")
    checkFiltersRemoved(df4, false)
    val expectedPlanFragment4 = "PushedFilters: [NAME IS NOT NULL], "
    checkPushedInfo(df4, expectedPlanFragment4)
    checkAnswer(df4, Seq(Row(6, "jen", 12000, 1200, true)))

    val df5 = sql("SELECT name FROM h2.test.employee WHERE " +
      "aes_encrypt(cast(null as string), name) is null")
    checkFiltersRemoved(df5, false)
    val expectedPlanFragment5 = "PushedFilters: [], "
    checkPushedInfo(df5, expectedPlanFragment5)
    checkAnswer(df5, Seq(Row("amy"), Row("cathy"), Row("alex"), Row("david"), Row("jen")))

    val df6 = sql("SELECT name FROM h2.test.employee WHERE " +
      "aes_decrypt(cast(null as binary), name) is null")
    checkFiltersRemoved(df6, false)
    val expectedPlanFragment6 = "PushedFilters: [], "
    checkPushedInfo(df6, expectedPlanFragment6)
    checkAnswer(df6, Seq(Row("amy"), Row("cathy"), Row("alex"), Row("david"), Row("jen")))
  }

  test("scan with filter push-down with UDF") {
    JdbcDialects.unregisterDialect(H2Dialect)
    try {
      JdbcDialects.registerDialect(testH2Dialect)
      val df1 = sql("SELECT * FROM h2.test.people where h2.my_strlen(name) > 2")
      checkFiltersRemoved(df1)
      checkPushedInfo(df1, "PushedFilters: [CHAR_LENGTH(NAME) > 2],")
=======
    }
  }

  // TABLESAMPLE ({integer_expression | decimal_expression} PERCENT) and
  // TABLESAMPLE (BUCKET integer_expression OUT OF integer_expression)
  // are tested in JDBC dialect tests because TABLESAMPLE is not supported by all the DBMS
  test("TABLESAMPLE (integer_expression ROWS) is the same as LIMIT") {
    val df = sql("SELECT NAME FROM h2.test.employee TABLESAMPLE (3 ROWS)")
    checkSchemaNames(df, Seq("NAME"))
    checkPushedInfo(df,
      "PushedFilters: []",
      "PushedLimit: LIMIT 3")
    checkAnswer(df, Seq(Row("amy"), Row("alex"), Row("cathy")))
  }

  private def checkSchemaNames(df: DataFrame, names: Seq[String]): Unit = {
    val scan = df.queryExecution.optimizedPlan.collectFirst {
      case s: DataSourceV2ScanRelation => s
    }.get
    assert(scan.schema.names.sameElements(names))
  }

  private def checkLimitRemoved(df: DataFrame, removed: Boolean = true): Unit = {
    val limits = df.queryExecution.optimizedPlan.collect {
      case g: GlobalLimit => g
      case limit: LocalLimit => limit
    }
    if (removed) {
      assert(limits.isEmpty)
    } else {
      assert(limits.nonEmpty)
    }
  }

  test("simple scan with LIMIT") {
    val df1 = spark.read.table("h2.test.employee")
      .where($"dept" === 1).limit(1)
    checkLimitRemoved(df1)
    checkPushedInfo(df1,
      "PushedFilters: [DEPT IS NOT NULL, DEPT = 1]",
      "PushedLimit: LIMIT 1")
    checkAnswer(df1, Seq(Row(1, "amy", 10000.00, 1000.0, true)))

    val df2 = spark.read
      .option("partitionColumn", "dept")
      .option("lowerBound", "0")
      .option("upperBound", "2")
      .option("numPartitions", "2")
      .table("h2.test.employee")
      .filter($"dept" > 1)
      .limit(1)
    checkLimitRemoved(df2, false)
    checkPushedInfo(df2,
      "PushedFilters: [DEPT IS NOT NULL, DEPT > 1]",
      "PushedLimit: LIMIT 1")
    checkAnswer(df2, Seq(Row(2, "alex", 12000.00, 1200.0, false)))

    val df3 = sql("SELECT name FROM h2.test.employee WHERE dept > 1 LIMIT 1")
    checkSchemaNames(df3, Seq("NAME"))
    checkLimitRemoved(df3)
    checkPushedInfo(df3,
      "PushedFilters: [DEPT IS NOT NULL, DEPT > 1]",
      "PushedLimit: LIMIT 1")
    checkAnswer(df3, Seq(Row("alex")))

    val df4 = spark.read
      .table("h2.test.employee")
      .groupBy("DEPT").sum("SALARY")
      .limit(1)
    checkAggregateRemoved(df4)
    checkLimitRemoved(df4)
    checkPushedInfo(df4,
      "PushedAggregates: [SUM(SALARY)]",
      "PushedGroupByExpressions: [DEPT]",
      "PushedFilters: []",
      "PushedLimit: LIMIT 1")
    checkAnswer(df4, Seq(Row(1, 19000.00)))

    val name = udf { (x: String) => x.matches("cat|dav|amy") }
    val sub = udf { (x: String) => x.substring(0, 3) }
    val df5 = spark.read
      .table("h2.test.employee")
      .select($"SALARY", $"BONUS", sub($"NAME").as("shortName"))
      .filter(name($"shortName"))
      .limit(1)
    checkLimitRemoved(df5, false)
    // LIMIT is pushed down only if all the filters are pushed down
    checkPushedInfo(df5, "PushedFilters: []")
    checkAnswer(df5, Seq(Row(10000.00, 1000.0, "amy")))

    JdbcDialects.unregisterDialect(H2Dialect)
    try {
      JdbcDialects.registerDialect(testH2Dialect)
      val df6 = spark.read.table("h2.test.employee")
        .where($"dept" === 1).limit(1)
      checkLimitRemoved(df6, false)
      checkPushedInfo(df6, "PushedFilters: [DEPT IS NOT NULL, DEPT = 1]")
      checkAnswer(df6, Seq(Row(1, "amy", 10000.00, 1000.0, true)))
    } finally {
      JdbcDialects.unregisterDialect(testH2Dialect)
      JdbcDialects.registerDialect(H2Dialect)
    }
  }

  private def checkOffsetRemoved(df: DataFrame, removed: Boolean = true): Unit = {
    val offsets = df.queryExecution.optimizedPlan.collect {
      case offset: Offset => offset
    }
    if (removed) {
      assert(offsets.isEmpty)
    } else {
      assert(offsets.nonEmpty)
    }
  }

  test("simple scan with OFFSET") {
    val df1 = spark.read
      .table("h2.test.employee")
      .where($"dept" === 1)
      .offset(1)
    checkOffsetRemoved(df1)
    checkPushedInfo(df1,
      "PushedFilters: [DEPT IS NOT NULL, DEPT = 1]",
      "PushedOffset: OFFSET 1")
    checkAnswer(df1, Seq(Row(1, "cathy", 9000.00, 1200.0, false)))

    val df2 = spark.read
      .option("pushDownOffset", "false")
      .table("h2.test.employee")
      .where($"dept" === 1)
      .offset(1)
    checkOffsetRemoved(df2, false)
    checkPushedInfo(df2,
      "PushedFilters: [DEPT IS NOT NULL, DEPT = 1]",
      "ReadSchema:")
    checkAnswer(df2, Seq(Row(1, "cathy", 9000.00, 1200.0, false)))

    val df3 = spark.read
      .table("h2.test.employee")
      .where($"dept" === 1)
      .sort($"salary")
      .offset(1)
    checkOffsetRemoved(df3, false)
    checkPushedInfo(df3,
      "PushedFilters: [DEPT IS NOT NULL, DEPT = 1]",
      "ReadSchema:")
    checkAnswer(df3, Seq(Row(1, "amy", 10000.00, 1000.0, true)))

    val df4 = spark.read
      .option("partitionColumn", "dept")
      .option("lowerBound", "0")
      .option("upperBound", "2")
      .option("numPartitions", "2")
      .table("h2.test.employee")
      .filter($"dept" > 1)
      .offset(1)
    checkOffsetRemoved(df4, false)
    checkPushedInfo(df4,
      "PushedFilters: [DEPT IS NOT NULL, DEPT > 1]",
      "ReadSchema:")
    checkAnswer(df4, Seq(Row(2, "david", 10000, 1300, true), Row(6, "jen", 12000, 1200, true)))

    val df5 = spark.read
      .table("h2.test.employee")
      .groupBy("DEPT").sum("SALARY")
      .offset(1)
    checkAggregateRemoved(df5)
    checkLimitRemoved(df5)
    checkPushedInfo(df5,
      "PushedAggregates: [SUM(SALARY)]",
      "PushedGroupByExpressions: [DEPT]",
      "PushedFilters: []",
      "PushedOffset: OFFSET 1")
    checkAnswer(df5, Seq(Row(2, 22000.00), Row(6, 12000.00)))

    val name = udf { (x: String) => x.matches("cat|dav|amy") }
    val sub = udf { (x: String) => x.substring(0, 3) }
    val df6 = spark.read
      .table("h2.test.employee")
      .select($"SALARY", $"BONUS", sub($"NAME").as("shortName"))
      .filter(name($"shortName"))
      .offset(1)
    checkOffsetRemoved(df6, false)
    // OFFSET is pushed down only if all the filters are pushed down
    checkPushedInfo(df6, "PushedFilters: []")
    checkAnswer(df6, Seq(Row(10000.00, 1300.0, "dav"), Row(9000.00, 1200.0, "cat")))

    JdbcDialects.unregisterDialect(H2Dialect)
    try {
      JdbcDialects.registerDialect(testH2Dialect)
      val df7 = spark.read
        .table("h2.test.employee")
        .where($"dept" === 1)
        .offset(1)
      checkOffsetRemoved(df7, false)
      checkPushedInfo(df7,
        "PushedFilters: [DEPT IS NOT NULL, DEPT = 1]")
      checkAnswer(df7, Seq(Row(1, "cathy", 9000.00, 1200.0, false)))
    } finally {
      JdbcDialects.unregisterDialect(testH2Dialect)
      JdbcDialects.registerDialect(H2Dialect)
    }
  }

  test("simple scan with LIMIT and OFFSET") {
    val df1 = spark.read
      .table("h2.test.employee")
      .where($"dept" === 1)
      .limit(2)
      .offset(1)
    checkLimitRemoved(df1)
    checkOffsetRemoved(df1)
    checkPushedInfo(df1,
      "PushedFilters: [DEPT IS NOT NULL, DEPT = 1]",
      "PushedLimit: LIMIT 2",
      "PushedOffset: OFFSET 1")
    checkAnswer(df1, Seq(Row(1, "cathy", 9000.00, 1200.0, false)))

    val df2 = spark.read
      .option("pushDownLimit", "false")
      .table("h2.test.employee")
      .where($"dept" === 1)
      .limit(2)
      .offset(1)
    checkLimitRemoved(df2, false)
    checkOffsetRemoved(df2, false)
    checkPushedInfo(df2,
      "PushedFilters: [DEPT IS NOT NULL, DEPT = 1]",
      "ReadSchema:")
    checkAnswer(df2, Seq(Row(1, "cathy", 9000.00, 1200.0, false)))

    val df3 = spark.read
      .option("pushDownOffset", "false")
      .table("h2.test.employee")
      .where($"dept" === 1)
      .limit(2)
      .offset(1)
    checkLimitRemoved(df3)
    checkOffsetRemoved(df3, false)
    checkPushedInfo(df3,
      "PushedFilters: [DEPT IS NOT NULL, DEPT = 1]",
      "PushedLimit: LIMIT 2",
      "ReadSchema:")
    checkAnswer(df3, Seq(Row(1, "cathy", 9000.00, 1200.0, false)))

    val df4 = spark.read
      .option("pushDownLimit", "false")
      .option("pushDownOffset", "false")
      .table("h2.test.employee")
      .where($"dept" === 1)
      .limit(2)
      .offset(1)
    checkLimitRemoved(df4, false)
    checkOffsetRemoved(df4, false)
    checkPushedInfo(df4,
      "PushedFilters: [DEPT IS NOT NULL, DEPT = 1]",
      " ReadSchema:")
    checkAnswer(df4, Seq(Row(1, "cathy", 9000.00, 1200.0, false)))

    val df5 = spark.read
      .table("h2.test.employee")
      .where($"dept" === 1)
      .sort($"salary")
      .limit(2)
      .offset(1)
    checkLimitRemoved(df5)
    checkOffsetRemoved(df5)
    checkPushedInfo(df5,
      "PushedFilters: [DEPT IS NOT NULL, DEPT = 1]",
      "PushedOffset: OFFSET 1",
      "PushedTopN: ORDER BY [SALARY ASC NULLS FIRST] LIMIT 2",
      "ReadSchema:")
    checkAnswer(df5, Seq(Row(1, "amy", 10000.00, 1000.0, true)))

    val df6 = spark.read
      .option("pushDownLimit", "false")
      .table("h2.test.employee")
      .where($"dept" === 1)
      .sort($"salary")
      .limit(2)
      .offset(1)
    checkLimitRemoved(df6, false)
    checkOffsetRemoved(df6, false)
    checkPushedInfo(df6,
      "PushedFilters: [DEPT IS NOT NULL, DEPT = 1]",
      "ReadSchema:")
    checkAnswer(df6, Seq(Row(1, "amy", 10000.00, 1000.0, true)))

    val df7 = spark.read
      .option("pushDownOffset", "false")
      .table("h2.test.employee")
      .where($"dept" === 1)
      .sort($"salary")
      .limit(2)
      .offset(1)
    checkLimitRemoved(df7)
    checkOffsetRemoved(df7, false)
    checkPushedInfo(df7,
      "PushedFilters: [DEPT IS NOT NULL, DEPT = 1]",
      "PushedTopN: ORDER BY [SALARY ASC NULLS FIRST] LIMIT 2",
      "ReadSchema:")
    checkAnswer(df7, Seq(Row(1, "amy", 10000.00, 1000.0, true)))

    val df8 = spark.read
      .option("pushDownLimit", "false")
      .option("pushDownOffset", "false")
      .table("h2.test.employee")
      .where($"dept" === 1)
      .sort($"salary")
      .limit(2)
      .offset(1)
    checkLimitRemoved(df8, false)
    checkOffsetRemoved(df8, false)
    checkPushedInfo(df8,
      "PushedFilters: [DEPT IS NOT NULL, DEPT = 1]",
      "ReadSchema:")
    checkAnswer(df8, Seq(Row(1, "amy", 10000.00, 1000.0, true)))

    val df9 = spark.read
      .option("partitionColumn", "dept")
      .option("lowerBound", "0")
      .option("upperBound", "2")
      .option("numPartitions", "2")
      .table("h2.test.employee")
      .filter($"dept" > 1)
      .limit(2)
      .offset(1)
    checkLimitRemoved(df9, false)
    checkOffsetRemoved(df9, false)
    checkPushedInfo(df9,
      "PushedFilters: [DEPT IS NOT NULL, DEPT > 1]",
      "PushedLimit: LIMIT 2", " ReadSchema:")
    checkAnswer(df9, Seq(Row(2, "david", 10000.00, 1300.0, true)))

    val df10 = spark.read
      .table("h2.test.employee")
      .groupBy("DEPT").sum("SALARY")
      .limit(2)
      .offset(1)
    checkAggregateRemoved(df10)
    checkLimitRemoved(df10)
    checkOffsetRemoved(df10)
    checkPushedInfo(df10,
      "PushedAggregates: [SUM(SALARY)]",
      "PushedGroupByExpressions: [DEPT]",
      "PushedFilters: []",
      "PushedLimit: LIMIT 2",
      "PushedOffset: OFFSET 1")
    checkAnswer(df10, Seq(Row(2, 22000.00)))

    val name = udf { (x: String) => x.matches("cat|dav|amy") }
    val sub = udf { (x: String) => x.substring(0, 3) }
    val df11 = spark.read
      .table("h2.test.employee")
      .select($"SALARY", $"BONUS", sub($"NAME").as("shortName"))
      .filter(name($"shortName"))
      .limit(2)
      .offset(1)
    checkLimitRemoved(df11, false)
    checkOffsetRemoved(df11, false)
    checkPushedInfo(df11, "PushedFilters: []")
    checkAnswer(df11, Seq(Row(9000.00, 1200.0, "cat")))
  }

  test("simple scan with OFFSET and LIMIT") {
    val df1 = spark.read
      .table("h2.test.employee")
      .where($"dept" === 1)
      .offset(1)
      .limit(1)
    checkLimitRemoved(df1)
    checkOffsetRemoved(df1)
    checkPushedInfo(df1,
      "[DEPT IS NOT NULL, DEPT = 1]",
      "PushedLimit: LIMIT 2",
      " PushedOffset: OFFSET 1")
    checkAnswer(df1, Seq(Row(1, "cathy", 9000.00, 1200.0, false)))

    val df2 = spark.read
      .option("pushDownOffset", "false")
      .table("h2.test.employee")
      .where($"dept" === 1)
      .offset(1)
      .limit(1)
    checkLimitRemoved(df2)
    checkOffsetRemoved(df2, false)
    checkPushedInfo(df2,
      "[DEPT IS NOT NULL, DEPT = 1]",
      "PushedLimit: LIMIT 2",
      "ReadSchema:")
    checkAnswer(df2, Seq(Row(1, "cathy", 9000.00, 1200.0, false)))

    val df3 = spark.read
      .option("pushDownLimit", "false")
      .table("h2.test.employee")
      .where($"dept" === 1)
      .offset(1)
      .limit(1)
    checkLimitRemoved(df3, false)
    checkOffsetRemoved(df3)
    checkPushedInfo(df3,
      "[DEPT IS NOT NULL, DEPT = 1]",
      "PushedOffset: OFFSET 1",
      "ReadSchema:")
    checkAnswer(df3, Seq(Row(1, "cathy", 9000.00, 1200.0, false)))

    val df4 = spark.read
      .option("pushDownOffset", "false")
      .option("pushDownLimit", "false")
      .table("h2.test.employee")
      .where($"dept" === 1)
      .offset(1)
      .limit(1)
    checkLimitRemoved(df4, false)
    checkOffsetRemoved(df4, false)
    checkPushedInfo(df4,
      "[DEPT IS NOT NULL, DEPT = 1]",
      "ReadSchema:")
    checkAnswer(df4, Seq(Row(1, "cathy", 9000.00, 1200.0, false)))

    val df5 = spark.read
      .table("h2.test.employee")
      .where($"dept" === 1)
      .sort($"salary")
      .offset(1)
      .limit(1)
    checkLimitRemoved(df5)
    checkOffsetRemoved(df5)
    checkPushedInfo(df5,
      "PushedFilters: [DEPT IS NOT NULL, DEPT = 1]",
      "PushedOffset: OFFSET 1",
      "PushedTopN: ORDER BY [SALARY ASC NULLS FIRST] LIMIT 2",
      "ReadSchema:")
    checkAnswer(df5, Seq(Row(1, "amy", 10000.00, 1000.0, true)))

    val df6 = spark.read
      .option("pushDownOffset", "false")
      .table("h2.test.employee")
      .where($"dept" === 1)
      .sort($"salary")
      .offset(1)
      .limit(1)
    checkLimitRemoved(df6)
    checkOffsetRemoved(df6, false)
    checkPushedInfo(df6,
      "[DEPT IS NOT NULL, DEPT = 1]",
      "PushedTopN: ORDER BY [SALARY ASC NULLS FIRST] LIMIT 2",
      "ReadSchema:")
    checkAnswer(df6, Seq(Row(1, "amy", 10000.00, 1000.0, true)))

    val df7 = spark.read
      .option("pushDownLimit", "false")
      .table("h2.test.employee")
      .where($"dept" === 1)
      .sort($"salary")
      .offset(1)
      .limit(1)
    checkLimitRemoved(df7, false)
    checkOffsetRemoved(df7, false)
    checkPushedInfo(df7,
      "PushedFilters: [DEPT IS NOT NULL, DEPT = 1]",
      "ReadSchema:")
    checkAnswer(df7, Seq(Row(1, "amy", 10000.00, 1000.0, true)))

    val df8 = spark.read
      .option("pushDownOffset", "false")
      .option("pushDownLimit", "false")
      .table("h2.test.employee")
      .where($"dept" === 1)
      .sort($"salary")
      .offset(1)
      .limit(1)
    checkLimitRemoved(df8, false)
    checkOffsetRemoved(df8, false)
    checkPushedInfo(df8,
      "PushedFilters: [DEPT IS NOT NULL, DEPT = 1]",
      "ReadSchema:")
    checkAnswer(df8, Seq(Row(1, "amy", 10000.00, 1000.0, true)))

    val df9 = spark.read
      .option("partitionColumn", "dept")
      .option("lowerBound", "0")
      .option("upperBound", "2")
      .option("numPartitions", "2")
      .table("h2.test.employee")
      .filter($"dept" > 1)
      .offset(1)
      .limit(1)
    checkLimitRemoved(df9, false)
    checkOffsetRemoved(df9, false)
    checkPushedInfo(df9,
      "PushedFilters: [DEPT IS NOT NULL, DEPT > 1]",
      "PushedLimit: LIMIT 2",
      "ReadSchema:")
    checkAnswer(df9, Seq(Row(2, "david", 10000.00, 1300.0, true)))

    val df10 = sql("SELECT dept, sum(salary) FROM h2.test.employee group by dept LIMIT 1 OFFSET 1")
    checkAggregateRemoved(df10)
    checkLimitRemoved(df10)
    checkOffsetRemoved(df10)
    checkPushedInfo(df10,
      "PushedAggregates: [SUM(SALARY)]",
      "PushedGroupByExpressions: [DEPT]",
      "PushedFilters: []",
      "PushedLimit: LIMIT 2",
      "PushedOffset: OFFSET 1")
    checkAnswer(df10, Seq(Row(2, 22000.00)))

    val name = udf { (x: String) => x.matches("cat|dav|amy") }
    val sub = udf { (x: String) => x.substring(0, 3) }
    val df11 = spark.read
      .table("h2.test.employee")
      .select($"SALARY", $"BONUS", sub($"NAME").as("shortName"))
      .filter(name($"shortName"))
      .offset(1)
      .limit(1)
    checkLimitRemoved(df11, false)
    checkOffsetRemoved(df11, false)
    checkPushedInfo(df11, "PushedFilters: []")
    checkAnswer(df11, Seq(Row(9000.00, 1200.0, "cat")))
  }

  private def checkSortRemoved(df: DataFrame, removed: Boolean = true): Unit = {
    val sorts = df.queryExecution.optimizedPlan.collect {
      case s: Sort => s
    }
    if (removed) {
      assert(sorts.isEmpty)
    } else {
      assert(sorts.nonEmpty)
    }
  }

  test("simple scan with top N") {
    val df1 = spark.read
      .table("h2.test.employee")
      .sort("salary")
      .limit(1)
    checkSortRemoved(df1)
    checkLimitRemoved(df1)
    checkPushedInfo(df1,
      "PushedFilters: []",
      "PushedTopN: ORDER BY [SALARY ASC NULLS FIRST] LIMIT 1")
    checkAnswer(df1, Seq(Row(1, "cathy", 9000.00, 1200.0, false)))

    val df2 = spark.read
      .option("partitionColumn", "dept")
      .option("lowerBound", "0")
      .option("upperBound", "2")
      .option("numPartitions", "1")
      .table("h2.test.employee")
      .where($"dept" === 1)
      .orderBy($"salary")
      .limit(1)
    checkSortRemoved(df2)
    checkLimitRemoved(df2)
    checkPushedInfo(df2,
      "PushedFilters: [DEPT IS NOT NULL, DEPT = 1]",
      "PushedTopN: ORDER BY [SALARY ASC NULLS FIRST] LIMIT 1")
    checkAnswer(df2, Seq(Row(1, "cathy", 9000.00, 1200.0, false)))

    val df3 = spark.read
      .option("partitionColumn", "dept")
      .option("lowerBound", "0")
      .option("upperBound", "2")
      .option("numPartitions", "2")
      .table("h2.test.employee")
      .filter($"dept" > 1)
      .orderBy($"salary".desc)
      .limit(1)
    checkSortRemoved(df3, false)
    checkLimitRemoved(df3, false)
    checkPushedInfo(df3,
      "PushedFilters: [DEPT IS NOT NULL, DEPT > 1]",
      "PushedTopN: ORDER BY [SALARY DESC NULLS LAST] LIMIT 1")
    checkAnswer(df3, Seq(Row(2, "alex", 12000.00, 1200.0, false)))

    val df4 =
      sql("SELECT name FROM h2.test.employee WHERE dept > 1 ORDER BY salary NULLS LAST LIMIT 1")
    checkSchemaNames(df4, Seq("NAME"))
    checkSortRemoved(df4)
    checkLimitRemoved(df4)
    checkPushedInfo(df4,
      "PushedFilters: [DEPT IS NOT NULL, DEPT > 1]",
      "PushedTopN: ORDER BY [SALARY ASC NULLS LAST] LIMIT 1")
    checkAnswer(df4, Seq(Row("david")))

    val df5 = spark.read.table("h2.test.employee")
      .where($"dept" === 1).orderBy($"salary")
    checkSortRemoved(df5, false)
    checkPushedInfo(df5, "PushedFilters: [DEPT IS NOT NULL, DEPT = 1]")
    checkAnswer(df5,
      Seq(Row(1, "cathy", 9000.00, 1200.0, false), Row(1, "amy", 10000.00, 1000.0, true)))

    val name = udf { (x: String) => x.matches("cat|dav|amy") }
    val sub = udf { (x: String) => x.substring(0, 3) }
    val df6 = spark.read
      .table("h2.test.employee")
      .select($"SALARY", $"BONUS", sub($"NAME").as("shortName"))
      .filter(name($"shortName"))
      .sort($"SALARY".desc)
      .limit(1)
    // LIMIT is pushed down only if all the filters are pushed down
    checkSortRemoved(df6, false)
    checkLimitRemoved(df6, false)
    checkPushedInfo(df6, "PushedFilters: []")
    checkAnswer(df6, Seq(Row(10000.00, 1000.0, "amy")))

    val df7 = spark.read
      .table("h2.test.employee")
      .sort(sub($"NAME"))
      .limit(1)
    checkSortRemoved(df7, false)
    checkLimitRemoved(df7, false)
    checkPushedInfo(df7, "PushedFilters: []")
    checkAnswer(df7, Seq(Row(2, "alex", 12000.00, 1200.0, false)))

    val df8 = spark.read
      .table("h2.test.employee")
      .select($"DEPT", $"name", $"SALARY",
        when(($"SALARY" > 8000).and($"SALARY" < 10000), $"salary").otherwise(0).as("key"))
      .sort("key", "dept", "SALARY")
      .limit(3)
    checkSortRemoved(df8)
    checkLimitRemoved(df8)
    checkPushedInfo(df8,
      "PushedFilters: []",
      "PushedTopN: ORDER BY " +
        "[CASE WHEN (SALARY > 8000.00) AND (SALARY < 10000.00) THEN SALARY ELSE 0.00 END" +
        " ASC NULLS FIRST, DEPT ASC NULLS FIRST, SALARY ASC NULLS FIRST] LIMIT 3")
    checkAnswer(df8,
      Seq(Row(1, "amy", 10000, 0), Row(2, "david", 10000, 0), Row(2, "alex", 12000, 0)))

    val df9 = spark.read
      .option("partitionColumn", "dept")
      .option("lowerBound", "0")
      .option("upperBound", "2")
      .option("numPartitions", "2")
      .table("h2.test.employee")
      .select($"DEPT", $"name", $"SALARY",
        when(($"SALARY" > 8000).and($"SALARY" < 10000), $"salary").otherwise(0).as("key"))
      .orderBy($"key", $"dept", $"SALARY")
      .limit(3)
    checkSortRemoved(df9, false)
    checkLimitRemoved(df9, false)
    checkPushedInfo(df9,
      "PushedFilters: []",
      "PushedTopN: ORDER BY " +
        "[CASE WHEN (SALARY > 8000.00) AND (SALARY < 10000.00) THEN SALARY ELSE 0.00 END " +
        "ASC NULLS FIRST, DEPT ASC NULLS FIRST, SALARY ASC NULLS FIRST] LIMIT 3")
    checkAnswer(df9,
      Seq(Row(1, "amy", 10000, 0), Row(2, "david", 10000, 0), Row(2, "alex", 12000, 0)))
  }

  test("simple scan with top N: order by with alias") {
    val df1 = spark.read
      .table("h2.test.employee")
      .select($"NAME", $"SALARY".as("mySalary"))
      .sort("mySalary")
      .limit(1)
    checkSortRemoved(df1)
    checkPushedInfo(df1,
      "PushedFilters: []",
      "PushedTopN: ORDER BY [SALARY ASC NULLS FIRST] LIMIT 1")
    checkAnswer(df1, Seq(Row("cathy", 9000.00)))

    val df2 = spark.read
      .table("h2.test.employee")
      .select($"DEPT", $"NAME", $"SALARY".as("mySalary"))
      .filter($"DEPT" > 1)
      .sort("mySalary")
      .limit(1)
    checkSortRemoved(df2)
    checkPushedInfo(df2,
      "PushedFilters: [DEPT IS NOT NULL, DEPT > 1]",
      "PushedTopN: ORDER BY [SALARY ASC NULLS FIRST] LIMIT 1")
    checkAnswer(df2, Seq(Row(2, "david", 10000.00)))
  }

  test("scan with aggregate push-down, top N push-down and offset push-down") {
    val df1 = spark.read
      .table("h2.test.employee")
      .groupBy("DEPT").sum("SALARY")
      .orderBy("DEPT")

    val paging1 = df1.offset(1).limit(1)
    checkSortRemoved(paging1)
    checkLimitRemoved(paging1)
    checkPushedInfo(paging1,
      "PushedAggregates: [SUM(SALARY)]",
      "PushedGroupByExpressions: [DEPT]",
      "PushedFilters: []",
      "PushedOffset: OFFSET 1",
      "PushedTopN: ORDER BY [DEPT ASC NULLS FIRST] LIMIT 2")
    checkAnswer(paging1, Seq(Row(2, 22000.00)))

    val topN1 = df1.limit(1)
    checkSortRemoved(topN1)
    checkLimitRemoved(topN1)
    checkPushedInfo(topN1,
      "PushedAggregates: [SUM(SALARY)]",
      "PushedGroupByExpressions: [DEPT]",
      "PushedFilters: []",
      "PushedTopN: ORDER BY [DEPT ASC NULLS FIRST] LIMIT 1")
    checkAnswer(topN1, Seq(Row(1, 19000.00)))

    val df2 = spark.read
      .table("h2.test.employee")
      .select($"DEPT".cast("string").as("my_dept"), $"SALARY")
      .groupBy("my_dept").sum("SALARY")
      .orderBy("my_dept")

    val paging2 = df2.offset(1).limit(1)
    checkSortRemoved(paging2)
    checkLimitRemoved(paging2)
    checkPushedInfo(paging2,
      "PushedAggregates: [SUM(SALARY)]",
      "PushedGroupByExpressions: [CAST(DEPT AS string)]",
      "PushedFilters: []",
      "PushedOffset: OFFSET 1",
      "PushedTopN: ORDER BY [CAST(DEPT AS string) ASC NULLS FIRST] LIMIT 2")
    checkAnswer(paging2, Seq(Row("2", 22000.00)))

    val topN2 = df2.limit(1)
    checkSortRemoved(topN2)
    checkLimitRemoved(topN2)
    checkPushedInfo(topN2,
      "PushedAggregates: [SUM(SALARY)]",
      "PushedGroupByExpressions: [CAST(DEPT AS string)]",
      "PushedFilters: []",
      "PushedTopN: ORDER BY [CAST(DEPT AS string) ASC NULLS FIRST] LIMIT 1")
    checkAnswer(topN2, Seq(Row("1", 19000.00)))

    val df3 = spark.read
      .table("h2.test.employee")
      .groupBy("dept").sum("SALARY")
      .orderBy($"dept".cast("string"))

    val paging3 = df3.offset(1).limit(1)
    checkSortRemoved(paging3)
    checkLimitRemoved(paging3)
    checkPushedInfo(paging3,
      "PushedAggregates: [SUM(SALARY)]",
      "PushedGroupByExpressions: [DEPT]",
      "PushedFilters: []",
      "PushedOffset: OFFSET 1",
      "PushedTopN: ORDER BY [CAST(DEPT AS string) ASC NULLS FIRST] LIMIT 2")
    checkAnswer(paging3, Seq(Row(2, 22000.00)))

    val topN3 = df3.limit(1)
    checkSortRemoved(topN3)
    checkLimitRemoved(topN3)
    checkPushedInfo(topN3,
      "PushedAggregates: [SUM(SALARY)]",
      "PushedGroupByExpressions: [DEPT]",
      "PushedFilters: []",
      "PushedTopN: ORDER BY [CAST(DEPT AS string) ASC NULLS FIRST] LIMIT 1")
    checkAnswer(topN3, Seq(Row(1, 19000.00)))

    val df4 = spark.read
      .table("h2.test.employee")
      .groupBy("DEPT", "IS_MANAGER").sum("SALARY")
      .orderBy("DEPT", "IS_MANAGER")

    val paging4 = df4.offset(1).limit(1)
    checkSortRemoved(paging4)
    checkLimitRemoved(paging4)
    checkPushedInfo(paging4,
      "PushedAggregates: [SUM(SALARY)]",
      "PushedGroupByExpressions: [DEPT, IS_MANAGER]",
      "PushedFilters: []",
      "PushedOffset: OFFSET 1",
      "PushedTopN: ORDER BY [DEPT ASC NULLS FIRST, IS_MANAGER ASC NULLS FIRST] LIMIT 2")
    checkAnswer(paging4, Seq(Row(1, true, 10000.00)))

    val topN4 = df4.limit(1)
    checkSortRemoved(topN4)
    checkLimitRemoved(topN4)
    checkPushedInfo(topN4,
      "PushedAggregates: [SUM(SALARY)]",
      "PushedGroupByExpressions: [DEPT, IS_MANAGER]",
      "PushedFilters: []",
      "PushedTopN: ORDER BY [DEPT ASC NULLS FIRST, IS_MANAGER ASC NULLS FIRST] LIMIT 1")
    checkAnswer(topN4, Seq(Row(1, false, 9000.00)))

    val df5 = spark.read
      .table("h2.test.employee")
      .select($"SALARY", $"IS_MANAGER", $"DEPT".cast("string").as("my_dept"))
      .groupBy("my_dept", "IS_MANAGER").sum("SALARY")
      .orderBy("my_dept", "IS_MANAGER")

    val paging5 = df5.offset(1).limit(1)
    checkSortRemoved(paging5)
    checkLimitRemoved(paging5)
    checkPushedInfo(paging5,
      "PushedAggregates: [SUM(SALARY)]",
      "PushedGroupByExpressions: [CAST(DEPT AS string), IS_MANAGER]",
      "PushedFilters: []",
      "PushedOffset: OFFSET 1",
      "PushedTopN: " +
        "ORDER BY [CAST(DEPT AS string) ASC NULLS FIRST, IS_MANAGER ASC NULLS FIRST] LIMIT 2")
    checkAnswer(paging5, Seq(Row("1", true, 10000.00)))

    val topN5 = df5.limit(1)
    checkSortRemoved(topN5)
    checkLimitRemoved(topN5)
    checkPushedInfo(topN5,
      "PushedAggregates: [SUM(SALARY)]",
      "PushedGroupByExpressions: [CAST(DEPT AS string), IS_MANAGER]",
      "PushedFilters: []",
      "PushedTopN: " +
        "ORDER BY [CAST(DEPT AS string) ASC NULLS FIRST, IS_MANAGER ASC NULLS FIRST] LIMIT 1")
    checkAnswer(topN5, Seq(Row("1", false, 9000.00)))

    val df6 = spark.read
      .table("h2.test.employee")
      .select($"DEPT", $"SALARY")
      .groupBy("dept").agg(sum("SALARY"))
      .orderBy(sum("SALARY"))

    val paging6 = df6.offset(1).limit(1)
    checkSortRemoved(paging6)
    checkLimitRemoved(paging6)
    checkPushedInfo(paging6,
      "PushedAggregates: [SUM(SALARY)]",
      "PushedGroupByExpressions: [DEPT]",
      "PushedFilters: []",
      "PushedOffset: OFFSET 1",
      "PushedTopN: ORDER BY [SUM(SALARY) ASC NULLS FIRST] LIMIT 2")
    checkAnswer(paging6, Seq(Row(1, 19000.00)))

    val topN6 = df6.limit(1)
    checkSortRemoved(topN6)
    checkLimitRemoved(topN6)
    checkPushedInfo(topN6,
      "PushedAggregates: [SUM(SALARY)]",
      "PushedGroupByExpressions: [DEPT]",
      "PushedFilters: []",
      "PushedTopN: ORDER BY [SUM(SALARY) ASC NULLS FIRST] LIMIT 1")
    checkAnswer(topN6, Seq(Row(6, 12000.00)))

    val df7 = spark.read
      .table("h2.test.employee")
      .select($"DEPT", $"SALARY")
      .groupBy("dept").agg(sum("SALARY").as("total"))
      .orderBy("total")

    val paging7 = df7.offset(1).limit(1)
    checkSortRemoved(paging7)
    checkLimitRemoved(paging7)
    checkPushedInfo(paging7,
      "PushedAggregates: [SUM(SALARY)]",
      "PushedGroupByExpressions: [DEPT]",
      "PushedFilters: []",
      "PushedOffset: OFFSET 1",
      "PushedTopN: ORDER BY [SUM(SALARY) ASC NULLS FIRST] LIMIT 2")
    checkAnswer(paging7, Seq(Row(1, 19000.00)))

    val topN7 = df7.limit(1)
    checkSortRemoved(topN7)
    checkLimitRemoved(topN7)
    checkPushedInfo(topN7,
      "PushedAggregates: [SUM(SALARY)]",
      "PushedGroupByExpressions: [DEPT]",
      "PushedFilters: []",
      "PushedTopN: ORDER BY [SUM(SALARY) ASC NULLS FIRST] LIMIT 1")
    checkAnswer(topN7, Seq(Row(6, 12000.00)))
  }

  test("scan with filter push-down") {
    val df = spark.table("h2.test.people").filter($"id" > 1)
    checkFiltersRemoved(df)
    checkPushedInfo(df, "PushedFilters: [ID IS NOT NULL, ID > 1]")
    checkAnswer(df, Row("mary", 2))

    val df2 = spark.table("h2.test.employee").filter($"name".isin("amy", "cathy"))
    checkFiltersRemoved(df2)
    checkPushedInfo(df2, "PushedFilters: [NAME IN ('amy', 'cathy')]")
    checkAnswer(df2, Seq(Row(1, "amy", 10000, 1000, true), Row(1, "cathy", 9000, 1200, false)))

    val df3 = spark.table("h2.test.employee").filter($"name".startsWith("a"))
    checkFiltersRemoved(df3)
    checkPushedInfo(df3, "PushedFilters: [NAME IS NOT NULL, NAME LIKE 'a%']")
    checkAnswer(df3, Seq(Row(1, "amy", 10000, 1000, true), Row(2, "alex", 12000, 1200, false)))

    val df4 = spark.table("h2.test.employee").filter($"is_manager")
    checkFiltersRemoved(df4)
    checkPushedInfo(df4, "PushedFilters: [IS_MANAGER IS NOT NULL, IS_MANAGER = true]")
    checkAnswer(df4, Seq(Row(1, "amy", 10000, 1000, true), Row(2, "david", 10000, 1300, true),
      Row(6, "jen", 12000, 1200, true)))

    val df5 = spark.table("h2.test.employee").filter($"is_manager".and($"salary" > 10000))
    checkFiltersRemoved(df5)
    checkPushedInfo(df5,
      "PushedFilters: [IS_MANAGER IS NOT NULL, SALARY IS NOT NULL",
      "IS_MANAGER = true, SALARY > 10000.00]")
    checkAnswer(df5, Seq(Row(6, "jen", 12000, 1200, true)))

    val df6 = spark.table("h2.test.employee").filter($"is_manager".or($"salary" > 10000))
    checkFiltersRemoved(df6)
    checkPushedInfo(df6, "PushedFilters: [(IS_MANAGER = true) OR (SALARY > 10000.00)]")
    checkAnswer(df6, Seq(Row(1, "amy", 10000, 1000, true), Row(2, "alex", 12000, 1200, false),
      Row(2, "david", 10000, 1300, true), Row(6, "jen", 12000, 1200, true)))

    val df7 = spark.table("h2.test.employee").filter(not($"is_manager") === true)
    checkFiltersRemoved(df7)
    checkPushedInfo(df7, "PushedFilters: [IS_MANAGER IS NOT NULL, NOT (IS_MANAGER = true)]")
    checkAnswer(df7, Seq(Row(1, "cathy", 9000, 1200, false), Row(2, "alex", 12000, 1200, false)))

    val df8 = spark.table("h2.test.employee").filter($"is_manager" === true)
    checkFiltersRemoved(df8)
    checkPushedInfo(df8, "PushedFilters: [IS_MANAGER IS NOT NULL, IS_MANAGER = true]")
    checkAnswer(df8, Seq(Row(1, "amy", 10000, 1000, true),
      Row(2, "david", 10000, 1300, true), Row(6, "jen", 12000, 1200, true)))

    val df9 = spark.table("h2.test.employee")
      .filter(when($"dept" > 1, true).when($"is_manager", false).otherwise($"dept" > 3))
    checkFiltersRemoved(df9)
    checkPushedInfo(df9,
      "PushedFilters: [CASE WHEN DEPT > 1 THEN TRUE",
      "WHEN IS_MANAGER = true THEN FALSE ELSE DEPT > 3 END]")
    checkAnswer(df9, Seq(Row(2, "alex", 12000, 1200, false),
      Row(2, "david", 10000, 1300, true), Row(6, "jen", 12000, 1200, true)))

    val df10 = spark.table("h2.test.people")
      .select($"NAME".as("myName"), $"ID".as("myID"))
      .filter($"myID" > 1)
    checkFiltersRemoved(df10)
    checkPushedInfo(df10, "PushedFilters: [ID IS NOT NULL, ID > 1]")
    checkAnswer(df10, Row("mary", 2))

    val df11 = sql(
      """
        |SELECT * FROM h2.test.employee
        |WHERE GREATEST(bonus, 1100) > 1200 AND RAND(1) < bonus
        |""".stripMargin)
    checkFiltersRemoved(df11)
    checkPushedInfo(df11, "PushedFilters: " +
      "[BONUS IS NOT NULL, (GREATEST(BONUS, 1100.0)) > 1200.0, RAND(1) < BONUS]")
    checkAnswer(df11, Row(2, "david", 10000, 1300, true))

    val df12 = sql(
      """
        |SELECT * FROM h2.test.employee
        |WHERE IF(SALARY > 10000, SALARY, LEAST(SALARY, 1000)) > 1200
        |""".stripMargin)
    checkFiltersRemoved(df12)
    checkPushedInfo(df12, "PushedFilters: " +
      "[(CASE WHEN SALARY > 10000.00 THEN SALARY ELSE LEAST(SALARY, 1000.00) END) > 1200.00]")
    checkAnswer(df12, Seq(Row(2, "alex", 12000, 1200, false), Row(6, "jen", 12000, 1200, true)))

    val df13 = spark.table("h2.test.employee")
      .filter(logarithm($"bonus") > 7)
      .filter(exp($"bonus") > 0)
      .filter(pow($"bonus", 2) === 1440000)
      .filter(sqrt($"bonus") > 34)
      .filter(floor($"bonus") === 1200)
      .filter(ceil($"bonus") === 1200)
    checkFiltersRemoved(df13)
    checkPushedInfo(df13, "PushedFilters: " +
      "[BONUS IS NOT NULL, LN(BONUS) > 7.0, EXP(BONUS) > 0.0, (POWER(BONUS, 2.0)) = 1440000.0, " +
      "SQRT(BONUS) > 34.0, FLOOR(BONUS) = 1200, CEIL(BONUS) = 1200],")
    checkAnswer(df13, Seq(Row(1, "cathy", 9000, 1200, false),
      Row(2, "alex", 12000, 1200, false), Row(6, "jen", 12000, 1200, true)))

    // H2 does not support width_bucket
    val df14 = sql(
      """
        |SELECT * FROM h2.test.employee
        |WHERE width_bucket(bonus, 1, 6, 3) > 4
        |""".stripMargin)
    checkFiltersRemoved(df14, false)
    checkPushedInfo(df14, "PushedFilters: [BONUS IS NOT NULL]")
    checkAnswer(df14, Seq.empty[Row])

    val df15 = spark.table("h2.test.employee")
      .filter(logarithm(2, $"bonus") > 10)
      .filter(log10($"bonus") > 3)
      .filter(round($"bonus") === 1200)
      .filter(degrees($"bonus") > 68754)
      .filter(radians($"bonus") > 20)
      .filter(signum($"bonus") === 1)
    checkFiltersRemoved(df15)
    checkPushedInfo(df15, "PushedFilters: " +
      "[BONUS IS NOT NULL, (LOG(2.0, BONUS)) > 10.0, LOG10(BONUS) > 3.0, " +
      "(ROUND(BONUS, 0)) = 1200.0, DEGREES(BONUS) > 68754.0, RADIANS(BONUS) > 20.0, " +
      "SIGN(BONUS) = 1.0],")
    checkAnswer(df15, Seq(Row(1, "cathy", 9000, 1200, false),
      Row(2, "alex", 12000, 1200, false), Row(6, "jen", 12000, 1200, true)))

    val df16 = spark.table("h2.test.employee")
      .filter(sin($"bonus") < -0.08)
      .filter(sinh($"bonus") > 200)
      .filter(cos($"bonus") > 0.9)
      .filter(cosh($"bonus") > 200)
      .filter(tan($"bonus") < -0.08)
      .filter(tanh($"bonus") === 1)
      .filter(cot($"bonus") < -11)
      .filter(asin($"bonus") > 0.1)
      .filter(acos($"bonus") > 1.4)
      .filter(atan($"bonus") > 1.4)
      .filter(atan2($"bonus", $"bonus") > 0.7)
    checkFiltersRemoved(df16)
    checkPushedInfo(df16, "PushedFilters: [" +
      "BONUS IS NOT NULL, SIN(BONUS) < -0.08, SINH(BONUS) > 200.0, COS(BONUS) > 0.9, " +
      "COSH(BONUS) > 200.0, TAN(BONUS) < -0.08, TANH(BONUS) = 1.0, COT(BONUS) < -11.0, " +
      "ASIN(BONUS) > 0.1, ACOS(BONUS) > 1.4, ATAN(BONUS) > 1.4, (ATAN2(BONUS, BONUS)) > 0.7],")
    checkAnswer(df16, Seq(Row(1, "cathy", 9000, 1200, false),
      Row(2, "alex", 12000, 1200, false), Row(6, "jen", 12000, 1200, true)))

    // H2 does not support log2, asinh, acosh, atanh, cbrt
    val df17 = sql(
      """
        |SELECT * FROM h2.test.employee
        |WHERE log2(dept) > 2.5
        |AND asinh(bonus / salary) > 0.09
        |AND acosh(dept) > 2.4
        |AND atanh(bonus / salary) > 0.1
        |AND cbrt(dept) > 1.8
        |""".stripMargin)
    checkFiltersRemoved(df17, false)
    checkPushedInfo(df17,
      "PushedFilters: [DEPT IS NOT NULL, BONUS IS NOT NULL, SALARY IS NOT NULL]")
    checkAnswer(df17, Seq(Row(6, "jen", 12000, 1200, true)))
  }

  test("scan with filter push-down with ansi mode") {
    Seq(false, true).foreach { ansiMode =>
      withSQLConf(SQLConf.ANSI_ENABLED.key -> ansiMode.toString) {
        val df = spark.table("h2.test.people").filter($"id" + 1 > 1)
        checkFiltersRemoved(df, ansiMode)
        val expectedPlanFragment = if (ansiMode) {
          "PushedFilters: [ID IS NOT NULL, (ID + 1) > 1]"
        } else {
          "PushedFilters: [ID IS NOT NULL]"
        }
        checkPushedInfo(df, expectedPlanFragment)
        checkAnswer(df, Seq(Row("fred", 1), Row("mary", 2)))

        val df2 = spark.table("h2.test.people").filter($"id" + Int.MaxValue > 1)
        checkFiltersRemoved(df2, ansiMode)
        val expectedPlanFragment2 = if (ansiMode) {
          "PushedFilters: [ID IS NOT NULL, (ID + 2147483647) > 1], "
        } else {
          "PushedFilters: [ID IS NOT NULL], "
        }
        checkPushedInfo(df2, expectedPlanFragment2)
        if (ansiMode) {
          val e = intercept[SparkException] {
            checkAnswer(df2, Seq.empty)
          }
          assert(e.getMessage.contains(
            "org.h2.jdbc.JdbcSQLDataException: Numeric value out of range: \"2147483648\""))
        } else {
          checkAnswer(df2, Seq.empty)
        }

        val df3 = sql(
          """
            |SELECT * FROM h2.test.employee
            |WHERE (CASE WHEN SALARY > 10000 THEN BONUS ELSE BONUS + 200 END) > 1200
            |""".stripMargin)

        checkFiltersRemoved(df3, ansiMode)
        val expectedPlanFragment3 = if (ansiMode) {
          "PushedFilters: [(CASE WHEN SALARY > 10000.00 THEN BONUS" +
            " ELSE BONUS + 200.0 END) > 1200.0]"
        } else {
          "PushedFilters: []"
        }
        checkPushedInfo(df3, expectedPlanFragment3)
        checkAnswer(df3,
          Seq(Row(1, "cathy", 9000, 1200, false), Row(2, "david", 10000, 1300, true)))

        val df4 = spark.table("h2.test.employee")
          .filter(($"salary" > 1000d).and($"salary" < 12000d))
        checkFiltersRemoved(df4, ansiMode)
        val expectedPlanFragment4 = if (ansiMode) {
          "PushedFilters: [SALARY IS NOT NULL, " +
            "CAST(SALARY AS double) > 1000.0, CAST(SALARY AS double) < 12000.0], "
        } else {
          "PushedFilters: [SALARY IS NOT NULL], "
        }
        checkPushedInfo(df4, expectedPlanFragment4)
        checkAnswer(df4, Seq(Row(1, "amy", 10000, 1000, true),
          Row(1, "cathy", 9000, 1200, false), Row(2, "david", 10000, 1300, true)))

        val df5 = spark.table("h2.test.employee")
          .filter(abs($"dept" - 3) > 1)
          .filter(coalesce($"salary", $"bonus") > 2000)
        checkFiltersRemoved(df5, ansiMode)
        val expectedPlanFragment5 = if (ansiMode) {
          "PushedFilters: [DEPT IS NOT NULL, ABS(DEPT - 3) > 1, " +
            "(COALESCE(CAST(SALARY AS double), BONUS)) > 2000.0]"
        } else {
          "PushedFilters: [DEPT IS NOT NULL]"
        }
        checkPushedInfo(df5, expectedPlanFragment5)
        checkAnswer(df5, Seq(Row(1, "amy", 10000, 1000, true),
          Row(1, "cathy", 9000, 1200, false), Row(6, "jen", 12000, 1200, true)))

        val df6 = sql(
          """
            |SELECT * FROM h2.test.employee
            |WHERE cast(bonus as string) like '%30%'
            |AND cast(dept as byte) > 1
            |AND cast(dept as short) > 1
            |AND cast(bonus as decimal(20, 2)) > 1200""".stripMargin)
        checkFiltersRemoved(df6, ansiMode)
        val expectedPlanFragment6 = if (ansiMode) {
          "PushedFilters: [BONUS IS NOT NULL, DEPT IS NOT NULL, " +
            "CAST(BONUS AS string) LIKE '%30%', CAST(DEPT AS byte) > 1, " +
            "CAST(DEPT AS short) > 1, CAST(BONUS AS decimal(20,2)) > 1200.00]"
        } else {
          "PushedFilters: [BONUS IS NOT NULL, DEPT IS NOT NULL, CAST(BONUS AS string) LIKE '%30%']"
        }
        checkPushedInfo(df6, expectedPlanFragment6)
        checkAnswer(df6, Seq(Row(2, "david", 10000, 1300, true)))
      }
    }
  }

  test("scan with filter push-down with date time functions") {
    val df1 = sql("SELECT name FROM h2.test.datetime WHERE " +
      "dayofyear(date1) > 100 AND dayofmonth(date1) > 10 ")
    checkFiltersRemoved(df1)
    val expectedPlanFragment1 =
      "PushedFilters: [DATE1 IS NOT NULL, EXTRACT(DAY_OF_YEAR FROM DATE1) > 100, " +
        "EXTRACT(DAY FROM DATE1) > 10]"
    checkPushedInfo(df1, expectedPlanFragment1)
    checkAnswer(df1, Seq(Row("amy"), Row("alex")))

    val df2 = sql("SELECT name FROM h2.test.datetime WHERE " +
      "year(date1) = 2022 AND quarter(date1) = 2")
    checkFiltersRemoved(df2)
    val expectedPlanFragment2 =
      "[DATE1 IS NOT NULL, EXTRACT(YEAR FROM DATE1) = 2022, " +
        "EXTRACT(QUARTER FROM DATE1) = 2]"
    checkPushedInfo(df2, expectedPlanFragment2)
    checkAnswer(df2, Seq(Row("amy"), Row("alex")))

    val df3 = sql("SELECT name FROM h2.test.datetime WHERE " +
      "second(time1) = 0 AND month(date1) = 5")
    checkFiltersRemoved(df3)
    val expectedPlanFragment3 =
      "PushedFilters: [TIME1 IS NOT NULL, DATE1 IS NOT NULL, " +
        "EXTRACT(SECOND FROM TIME1) = 0, EXTRACT(MONTH FROM DATE1) = 5]"
    checkPushedInfo(df3, expectedPlanFragment3)
    checkAnswer(df3, Seq(Row("amy"), Row("alex")))

    val df4 = sql("SELECT name FROM h2.test.datetime WHERE " +
      "hour(time1) = 0 AND minute(time1) = 0")
    checkFiltersRemoved(df4)
    val expectedPlanFragment4 =
      "PushedFilters: [TIME1 IS NOT NULL, EXTRACT(HOUR FROM TIME1) = 0, " +
        "EXTRACT(MINUTE FROM TIME1) = 0]"
    checkPushedInfo(df4, expectedPlanFragment4)
    checkAnswer(df4, Seq(Row("amy"), Row("alex")))

    val df5 = sql("SELECT name FROM h2.test.datetime WHERE " +
      "extract(WEEk from date1) > 10 AND extract(YEAROFWEEK from date1) = 2022")
    checkFiltersRemoved(df5)
    val expectedPlanFragment5 =
      "PushedFilters: [DATE1 IS NOT NULL, EXTRACT(WEEK FROM DATE1) > 10, " +
        "EXTRACT(YEAR_OF_WEEK FROM DATE1) = 2022]"
    checkPushedInfo(df5, expectedPlanFragment5)
    checkAnswer(df5, Seq(Row("alex"), Row("amy")))

    // H2 does not support
    val df6 = sql("SELECT name FROM h2.test.datetime WHERE " +
      "trunc(date1, 'week') = date'2022-05-16' AND date_add(date1, 1) = date'2022-05-20' " +
      "AND datediff(date1, '2022-05-10') > 0")
    checkFiltersRemoved(df6, false)
    val expectedPlanFragment6 =
      "PushedFilters: [DATE1 IS NOT NULL]"
    checkPushedInfo(df6, expectedPlanFragment6)
    checkAnswer(df6, Seq(Row("amy")))

    val df7 = sql("SELECT name FROM h2.test.datetime WHERE " +
      "weekday(date1) = 2")
    checkFiltersRemoved(df7)
    val expectedPlanFragment7 =
      "PushedFilters: [DATE1 IS NOT NULL, (EXTRACT(DAY_OF_WEEK FROM DATE1) - 1) = 2]"
    checkPushedInfo(df7, expectedPlanFragment7)
    checkAnswer(df7, Seq(Row("alex")))

    val df8 = sql("SELECT name FROM h2.test.datetime WHERE " +
      "dayofweek(date1) = 4")
    checkFiltersRemoved(df8)
    val expectedPlanFragment8 =
      "PushedFilters: [DATE1 IS NOT NULL, ((EXTRACT(DAY_OF_WEEK FROM DATE1) % 7) + 1) = 4]"
    checkPushedInfo(df8, expectedPlanFragment8)
    checkAnswer(df8, Seq(Row("alex")))

    val df9 = sql("SELECT name FROM h2.test.datetime WHERE " +
      "dayofyear(date1) > 100 order by dayofyear(date1) limit 1")
    checkFiltersRemoved(df9)
    val expectedPlanFragment9 =
      "PushedFilters: [DATE1 IS NOT NULL, EXTRACT(DAY_OF_YEAR FROM DATE1) > 100], " +
      "PushedTopN: ORDER BY [EXTRACT(DAY_OF_YEAR FROM DATE1) ASC NULLS FIRST] LIMIT 1,"
    checkPushedInfo(df9, expectedPlanFragment9)
    checkAnswer(df9, Seq(Row("alex")))
  }

  test("scan with filter push-down with misc functions") {
    val df1 = sql("SELECT name FROM h2.test.binary1 WHERE " +
      "md5(b) = '4371fe0aa613bcb081543a37d241adcb'")
    checkFiltersRemoved(df1)
    val expectedPlanFragment1 = "PushedFilters: [B IS NOT NULL, " +
      "MD5(B) = '4371fe0aa613bcb081543a37d241adcb']"
    checkPushedInfo(df1, expectedPlanFragment1)
    checkAnswer(df1, Seq(Row("jen")))

    val df2 = sql("SELECT name FROM h2.test.binary1 WHERE " +
      "sha1(b) = 'cf355e86e8666f9300ef12e996acd5c629e0b0a1'")
    checkFiltersRemoved(df2)
    val expectedPlanFragment2 = "PushedFilters: [B IS NOT NULL, " +
      "SHA1(B) = 'cf355e86e8666f9300ef12e996acd5c629e0b0a1'],"
    checkPushedInfo(df2, expectedPlanFragment2)
    checkAnswer(df2, Seq(Row("jen")))

    val df3 = sql("SELECT name FROM h2.test.binary1 WHERE " +
      "sha2(b, 256) = '911732d10153f859dec04627df38b19290ec707ff9f83910d061421fdc476109'")
    checkFiltersRemoved(df3)
    val expectedPlanFragment3 = "PushedFilters: [B IS NOT NULL, (SHA2(B, 256)) = " +
      "'911732d10153f859dec04627df38b19290ec707ff9f83910d061421fdc476109']"
    checkPushedInfo(df3, expectedPlanFragment3)
    checkAnswer(df3, Seq(Row("jen")))

    val df4 = sql("SELECT * FROM h2.test.employee WHERE crc32(name) = '142689369'")
    checkFiltersRemoved(df4, false)
    val expectedPlanFragment4 = "PushedFilters: [NAME IS NOT NULL], "
    checkPushedInfo(df4, expectedPlanFragment4)
    checkAnswer(df4, Seq(Row(6, "jen", 12000, 1200, true)))

    val df5 = sql("SELECT name FROM h2.test.employee WHERE " +
      "aes_encrypt(cast(null as string), name) is null")
    checkFiltersRemoved(df5, false)
    val expectedPlanFragment5 = "PushedFilters: [], "
    checkPushedInfo(df5, expectedPlanFragment5)
    checkAnswer(df5, Seq(Row("amy"), Row("cathy"), Row("alex"), Row("david"), Row("jen")))

    val df6 = sql("SELECT name FROM h2.test.employee WHERE " +
      "aes_decrypt(cast(null as binary), name) is null")
    checkFiltersRemoved(df6, false)
    val expectedPlanFragment6 = "PushedFilters: [], "
    checkPushedInfo(df6, expectedPlanFragment6)
    checkAnswer(df6, Seq(Row("amy"), Row("cathy"), Row("alex"), Row("david"), Row("jen")))
  }

  test("scan with filter push-down with UDF") {
    JdbcDialects.unregisterDialect(H2Dialect)
    try {
      JdbcDialects.registerDialect(testH2Dialect)
      val df1 = sql("SELECT * FROM h2.test.people where h2.my_strlen(name) > 2")
      checkFiltersRemoved(df1)
      checkPushedInfo(df1, "PushedFilters: [CHAR_LENGTH(NAME) > 2],")
      checkAnswer(df1, Seq(Row("fred", 1), Row("mary", 2)))

      val df2 = sql(
        """
          |SELECT *
          |FROM h2.test.people
          |WHERE h2.my_strlen(CASE WHEN NAME = 'fred' THEN NAME ELSE "abc" END) > 2
          """.stripMargin)
      checkFiltersRemoved(df2)
      checkPushedInfo(df2,
        "PushedFilters: [CHAR_LENGTH(CASE WHEN NAME = 'fred' THEN NAME ELSE 'abc' END) > 2],")
      checkAnswer(df2, Seq(Row("fred", 1), Row("mary", 2)))
    } finally {
      JdbcDialects.unregisterDialect(testH2Dialect)
      JdbcDialects.registerDialect(H2Dialect)
    }
  }

  test("scan with filter push-down with UDF that has magic method") {
    JdbcDialects.unregisterDialect(H2Dialect)
    try {
      JdbcDialects.registerDialect(testH2Dialect)
      val df1 = sql("SELECT * FROM h2.test.people where h2.my_strlen_magic(name) > 2")
      checkFiltersRemoved(df1)
      checkPushedInfo(df1, "PushedFilters: [CHAR_LENGTH_MAGIC(NAME) > 2],")
      checkAnswer(df1, Seq(Row("fred", 1), Row("mary", 2)))

      val df2 = sql(
        """
          |SELECT *
          |FROM h2.test.people
          |WHERE h2.my_strlen_magic(CASE WHEN NAME = 'fred' THEN NAME ELSE "abc" END) > 2
          """.stripMargin)
      checkFiltersRemoved(df2)
      checkPushedInfo(df2,
        "PushedFilters: [CHAR_LENGTH_MAGIC(CASE WHEN NAME = 'fred' " +
          "THEN NAME ELSE 'abc' END) > 2],")
      checkAnswer(df2, Seq(Row("fred", 1), Row("mary", 2)))
    } finally {
      JdbcDialects.unregisterDialect(testH2Dialect)
      JdbcDialects.registerDialect(H2Dialect)
    }
  }

  test("scan with filter push-down with UDF that has static magic method") {
    JdbcDialects.unregisterDialect(H2Dialect)
    try {
      JdbcDialects.registerDialect(testH2Dialect)
      val df1 = sql("SELECT * FROM h2.test.people where h2.my_strlen_static_magic(name) > 2")
      checkFiltersRemoved(df1)
      checkPushedInfo(df1, "PushedFilters: [strlen(NAME) > 2],")
>>>>>>> 54d5087c
      checkAnswer(df1, Seq(Row("fred", 1), Row("mary", 2)))

      val df2 = sql(
        """
          |SELECT *
          |FROM h2.test.people
<<<<<<< HEAD
          |WHERE h2.my_strlen(CASE WHEN NAME = 'fred' THEN NAME ELSE "abc" END) > 2
          """.stripMargin)
      checkFiltersRemoved(df2)
      checkPushedInfo(df2,
        "PushedFilters: [CHAR_LENGTH(CASE WHEN NAME = 'fred' THEN NAME ELSE 'abc' END) > 2],")
=======
          |WHERE h2.my_strlen_static_magic(CASE WHEN NAME = 'fred' THEN NAME ELSE "abc" END) > 2
          """.stripMargin)
      checkFiltersRemoved(df2)
      checkPushedInfo(df2,
        "PushedFilters: [strlen(CASE WHEN NAME = 'fred' " +
          "THEN NAME ELSE 'abc' END) > 2],")
>>>>>>> 54d5087c
      checkAnswer(df2, Seq(Row("fred", 1), Row("mary", 2)))
    } finally {
      JdbcDialects.unregisterDialect(testH2Dialect)
      JdbcDialects.registerDialect(H2Dialect)
    }
  }

  test("scan with column pruning") {
    val df = spark.table("h2.test.people").select("id")
    checkSchemaNames(df, Seq("ID"))
    checkAnswer(df, Seq(Row(1), Row(2)))
  }

  test("scan with filter push-down and column pruning") {
    val df = spark.table("h2.test.people").filter($"id" > 1).select("name")
    checkFiltersRemoved(df)
    checkSchemaNames(df, Seq("NAME"))
    checkAnswer(df, Row("mary"))
  }

  test("read/write with partition info") {
    withTable("h2.test.abc") {
      sql("CREATE TABLE h2.test.abc AS SELECT * FROM h2.test.people")
      val df1 = Seq(("evan", 3), ("cathy", 4), ("alex", 5)).toDF("NAME", "ID")
      val e = intercept[IllegalArgumentException] {
        df1.write
          .option("partitionColumn", "id")
          .option("lowerBound", "0")
          .option("upperBound", "3")
          .option("numPartitions", "0")
          .insertInto("h2.test.abc")
      }.getMessage
      assert(e.contains("Invalid value `0` for parameter `numPartitions` in table writing " +
        "via JDBC. The minimum value is 1."))

      df1.write
        .option("partitionColumn", "id")
        .option("lowerBound", "0")
        .option("upperBound", "3")
        .option("numPartitions", "3")
        .insertInto("h2.test.abc")

      val df2 = spark.read
        .option("partitionColumn", "id")
        .option("lowerBound", "0")
        .option("upperBound", "3")
        .option("numPartitions", "2")
        .table("h2.test.abc")

      assert(df2.rdd.getNumPartitions === 2)
      assert(df2.count() === 5)
    }
  }

  test("show tables") {
    checkAnswer(sql("SHOW TABLES IN h2.test"),
      Seq(Row("test", "people", false), Row("test", "empty_table", false),
        Row("test", "employee", false), Row("test", "item", false), Row("test", "dept", false),
        Row("test", "person", false), Row("test", "view1", false), Row("test", "view2", false),
        Row("test", "datetime", false), Row("test", "binary1", false)))
  }

  test("SQL API: create table as select") {
    withTable("h2.test.abc") {
      sql("CREATE TABLE h2.test.abc AS SELECT * FROM h2.test.people")
      checkAnswer(sql("SELECT name, id FROM h2.test.abc"), Seq(Row("fred", 1), Row("mary", 2)))
    }
  }

  test("DataFrameWriterV2: create table as select") {
    withTable("h2.test.abc") {
      spark.table("h2.test.people").writeTo("h2.test.abc").create()
      checkAnswer(sql("SELECT name, id FROM h2.test.abc"), Seq(Row("fred", 1), Row("mary", 2)))
    }
  }

  test("SQL API: replace table as select") {
    withTable("h2.test.abc") {
      intercept[CannotReplaceMissingTableException] {
        sql("REPLACE TABLE h2.test.abc AS SELECT 1 as col")
      }
      sql("CREATE OR REPLACE TABLE h2.test.abc AS SELECT 1 as col")
      checkAnswer(sql("SELECT col FROM h2.test.abc"), Row(1))
      sql("REPLACE TABLE h2.test.abc AS SELECT * FROM h2.test.people")
      checkAnswer(sql("SELECT name, id FROM h2.test.abc"), Seq(Row("fred", 1), Row("mary", 2)))
    }
  }

  test("DataFrameWriterV2: replace table as select") {
    withTable("h2.test.abc") {
      intercept[CannotReplaceMissingTableException] {
        sql("SELECT 1 AS col").writeTo("h2.test.abc").replace()
      }
      sql("SELECT 1 AS col").writeTo("h2.test.abc").createOrReplace()
      checkAnswer(sql("SELECT col FROM h2.test.abc"), Row(1))
      spark.table("h2.test.people").writeTo("h2.test.abc").replace()
      checkAnswer(sql("SELECT name, id FROM h2.test.abc"), Seq(Row("fred", 1), Row("mary", 2)))
    }
  }

  test("SQL API: insert and overwrite") {
    withTable("h2.test.abc") {
      sql("CREATE TABLE h2.test.abc AS SELECT * FROM h2.test.people")

      sql("INSERT INTO h2.test.abc SELECT 'lucy', 3")
      checkAnswer(
        sql("SELECT name, id FROM h2.test.abc"),
        Seq(Row("fred", 1), Row("mary", 2), Row("lucy", 3)))

      sql("INSERT OVERWRITE h2.test.abc SELECT 'bob', 4")
      checkAnswer(sql("SELECT name, id FROM h2.test.abc"), Row("bob", 4))
    }
  }

  test("DataFrameWriterV2: insert and overwrite") {
    withTable("h2.test.abc") {
      sql("CREATE TABLE h2.test.abc AS SELECT * FROM h2.test.people")

      // `DataFrameWriterV2` is by-name.
      sql("SELECT 3 AS ID, 'lucy' AS NAME").writeTo("h2.test.abc").append()
      checkAnswer(
        sql("SELECT name, id FROM h2.test.abc"),
        Seq(Row("fred", 1), Row("mary", 2), Row("lucy", 3)))

      sql("SELECT 'bob' AS NAME, 4 AS ID").writeTo("h2.test.abc").overwrite(lit(true))
      checkAnswer(sql("SELECT name, id FROM h2.test.abc"), Row("bob", 4))
    }
  }

  private def checkAggregateRemoved(df: DataFrame, removed: Boolean = true): Unit = {
    val aggregates = df.queryExecution.optimizedPlan.collect {
      case agg: Aggregate => agg
    }
    if (removed) {
      assert(aggregates.isEmpty)
    } else {
      assert(aggregates.nonEmpty)
    }
  }

  test("scan with filter push-down with string functions") {
    val df1 = sql("SELECT * FROM h2.test.employee WHERE " +
      "substr(name, 2, 1) = 'e'" +
      " AND upper(name) = 'JEN' AND lower(name) = 'jen' ")
    checkFiltersRemoved(df1)
    val expectedPlanFragment1 =
      "PushedFilters: [NAME IS NOT NULL, (SUBSTRING(NAME, 2, 1)) = 'e', " +
      "UPPER(NAME) = 'JEN', LOWER(NAME) = 'jen']"
    checkPushedInfo(df1, expectedPlanFragment1)
    checkAnswer(df1, Seq(Row(6, "jen", 12000, 1200, true)))

    val df2 = sql("SELECT * FROM h2.test.employee WHERE " +
      "trim(name) = 'jen' AND trim('j', name) = 'en'" +
      "AND translate(name, 'e', 1) = 'j1n'")
    checkFiltersRemoved(df2)
    val expectedPlanFragment2 =
      "PushedFilters: [NAME IS NOT NULL, TRIM(BOTH FROM NAME) = 'jen', " +
      "(TRIM(BOTH 'j' FROM NAME)) = 'en', (TRANSLATE(NAME, 'e', '1')) = 'j1n']"
    checkPushedInfo(df2, expectedPlanFragment2)
    checkAnswer(df2, Seq(Row(6, "jen", 12000, 1200, true)))

    val df3 = sql("SELECT * FROM h2.test.employee WHERE " +
      "ltrim(name) = 'jen' AND ltrim('j', name) = 'en'")
    checkFiltersRemoved(df3)
    val expectedPlanFragment3 =
      "PushedFilters: [TRIM(LEADING FROM NAME) = 'jen', " +
      "(TRIM(LEADING 'j' FROM NAME)) = 'en']"
    checkPushedInfo(df3, expectedPlanFragment3)
    checkAnswer(df3, Seq(Row(6, "jen", 12000, 1200, true)))

    val df4 = sql("SELECT * FROM h2.test.employee WHERE " +
      "rtrim(name) = 'jen' AND rtrim('n', name) = 'je'")
    checkFiltersRemoved(df4)
    val expectedPlanFragment4 =
      "PushedFilters: [TRIM(TRAILING FROM NAME) = 'jen', " +
      "(TRIM(TRAILING 'n' FROM NAME)) = 'je']"
    checkPushedInfo(df4, expectedPlanFragment4)
    checkAnswer(df4, Seq(Row(6, "jen", 12000, 1200, true)))

    // H2 does not support OVERLAY
    val df5 = sql("SELECT * FROM h2.test.employee WHERE OVERLAY(NAME, '1', 2, 1) = 'j1n'")
    checkFiltersRemoved(df5, false)
    val expectedPlanFragment5 =
      "PushedFilters: [NAME IS NOT NULL]"
    checkPushedInfo(df5, expectedPlanFragment5)
    checkAnswer(df5, Seq(Row(6, "jen", 12000, 1200, true)))

    val df6 = sql("SELECT * FROM h2.test.employee WHERE bit_length(name) = 40")
    checkFiltersRemoved(df6)
    checkPushedInfo(df6, "[NAME IS NOT NULL, BIT_LENGTH(NAME) = 40]")
    checkAnswer(df6, Seq(Row(1, "cathy", 9000, 1200, false), Row(2, "david", 10000, 1300, true)))

    val df7 = sql("SELECT * FROM h2.test.employee WHERE char_length(name) = 5")
    checkFiltersRemoved(df7)
    checkPushedInfo(df7, "[NAME IS NOT NULL, CHAR_LENGTH(NAME) = 5]")
    checkAnswer(df6, Seq(Row(1, "cathy", 9000, 1200, false), Row(2, "david", 10000, 1300, true)))

    val df8 = sql("SELECT * FROM h2.test.employee WHERE " +
      "concat(name, ',' , cast(salary as string)) = 'cathy,9000.00'")
    checkFiltersRemoved(df8)
    checkPushedInfo(df8, "[(CONCAT(NAME, ',', CAST(SALARY AS string))) = 'cathy,9000.00']")
    checkAnswer(df8, Seq(Row(1, "cathy", 9000, 1200, false)))
  }

  test("scan with aggregate push-down: MAX AVG with filter and group by") {
    val df = sql("SELECT MAX(SaLaRY), AVG(BONUS) FROM h2.test.employee WHERE dept > 0" +
      " GROUP BY DePt")
    checkFiltersRemoved(df)
    checkAggregateRemoved(df)
    checkPushedInfo(df,
      "PushedAggregates: [MAX(SALARY), AVG(BONUS)]",
      "PushedFilters: [DEPT IS NOT NULL, DEPT > 0]",
      "PushedGroupByExpressions: [DEPT]")
    checkAnswer(df, Seq(Row(10000, 1100.0), Row(12000, 1250.0), Row(12000, 1200.0)))
  }

  private def checkFiltersRemoved(df: DataFrame, removed: Boolean = true): Unit = {
    val filters = df.queryExecution.optimizedPlan.collect {
      case f: Filter => f
    }
    if (removed) {
      assert(filters.isEmpty)
    } else {
      assert(filters.nonEmpty)
    }
  }

  test("scan with aggregate push-down: MAX AVG with filter without group by") {
    val df = sql("SELECT MAX(ID), AVG(ID) FROM h2.test.people WHERE id > 0")
    checkFiltersRemoved(df)
    checkAggregateRemoved(df)
    checkPushedInfo(df,
      "PushedAggregates: [MAX(ID), AVG(ID)]",
      "PushedFilters: [ID IS NOT NULL, ID > 0]",
      "PushedGroupByExpressions: []")
    checkAnswer(df, Seq(Row(2, 1.5)))
  }

  test("partitioned scan with aggregate push-down: complete push-down only") {
    withTempView("v") {
      spark.read
        .option("partitionColumn", "dept")
        .option("lowerBound", "0")
        .option("upperBound", "2")
        .option("numPartitions", "2")
        .table("h2.test.employee")
        .createTempView("v")
      val df = sql("select AVG(SALARY) FROM v GROUP BY name")
      // Partitioned JDBC Scan doesn't support complete aggregate push-down, and AVG requires
      // complete push-down so aggregate is not pushed at the end.
      checkAggregateRemoved(df, removed = false)
      checkAnswer(df, Seq(Row(9000.0), Row(10000.0), Row(10000.0), Row(12000.0), Row(12000.0)))
    }
  }

  test("scan with aggregate push-down: aggregate + number") {
    val df = sql("SELECT MAX(SALARY) + 1 FROM h2.test.employee")
    checkAggregateRemoved(df)
    df.queryExecution.optimizedPlan.collect {
      case _: DataSourceV2ScanRelation =>
        val expected_plan_fragment =
          "PushedAggregates: [MAX(SALARY)]"
        checkKeywordsExistsInExplain(df, expected_plan_fragment)
    }
    checkPushedInfo(df, "PushedAggregates: [MAX(SALARY)]")
    checkAnswer(df, Seq(Row(12001)))
  }

  test("scan with aggregate push-down: COUNT(*)") {
    val df = sql("SELECT COUNT(*) FROM h2.test.employee")
    checkAggregateRemoved(df)
    checkPushedInfo(df, "PushedAggregates: [COUNT(*)]")
    checkAnswer(df, Seq(Row(5)))
  }

  test("scan with aggregate push-down: GROUP BY without aggregate functions") {
    val df = sql("SELECT name FROM h2.test.employee GROUP BY name")
    checkAggregateRemoved(df)
    checkPushedInfo(df,
      "PushedAggregates: []",
      "PushedFilters: []",
      "PushedGroupByExpressions: [NAME]")
    checkAnswer(df, Seq(Row("alex"), Row("amy"), Row("cathy"), Row("david"), Row("jen")))

    val df2 = spark.read
      .option("partitionColumn", "dept")
      .option("lowerBound", "0")
      .option("upperBound", "2")
      .option("numPartitions", "2")
      .table("h2.test.employee")
      .groupBy($"name")
      .agg(Map.empty[String, String])
    checkAggregateRemoved(df2, false)
    checkPushedInfo(df2,
      "PushedAggregates: []",
      "PushedFilters: []",
      "PushedGroupByExpressions: [NAME]")
    checkAnswer(df2, Seq(Row("alex"), Row("amy"), Row("cathy"), Row("david"), Row("jen")))

    val df3 = sql("SELECT CASE WHEN SALARY > 8000 AND SALARY < 10000 THEN SALARY ELSE 0 END as" +
      " key FROM h2.test.employee GROUP BY key")
    checkAggregateRemoved(df3)
    checkPushedInfo(df3,
      """
        |PushedAggregates: [],
        |PushedFilters: [],
        |PushedGroupByExpressions:
        |[CASE WHEN (SALARY > 8000.00) AND (SALARY < 10000.00) THEN SALARY ELSE 0.00 END],
        |""".stripMargin.replaceAll("\n", " "))
    checkAnswer(df3, Seq(Row(0), Row(9000)))

    val df4 = spark.read
      .option("partitionColumn", "dept")
      .option("lowerBound", "0")
      .option("upperBound", "2")
      .option("numPartitions", "2")
      .table("h2.test.employee")
      .groupBy(when(($"SALARY" > 8000).and($"SALARY" < 10000), $"SALARY").otherwise(0).as("key"))
      .agg(Map.empty[String, String])
    checkAggregateRemoved(df4, false)
    checkPushedInfo(df4,
      """
        |PushedAggregates: [],
        |PushedFilters: [],
        |PushedGroupByExpressions:
        |[CASE WHEN (SALARY > 8000.00) AND (SALARY < 10000.00) THEN SALARY ELSE 0.00 END],
        |""".stripMargin.replaceAll("\n", " "))
    checkAnswer(df4, Seq(Row(0), Row(9000)))
  }

  test("scan with aggregate push-down: COUNT(col)") {
    val df = sql("SELECT COUNT(DEPT) FROM h2.test.employee")
    checkAggregateRemoved(df)
    checkPushedInfo(df, "PushedAggregates: [COUNT(DEPT)]")
    checkAnswer(df, Seq(Row(5)))
  }

  test("scan with aggregate push-down: COUNT(DISTINCT col)") {
    val df = sql("SELECT COUNT(DISTINCT DEPT) FROM h2.test.employee")
    checkAggregateRemoved(df)
    checkPushedInfo(df, "PushedAggregates: [COUNT(DISTINCT DEPT)]")
    checkAnswer(df, Seq(Row(3)))
  }

  test("scan with aggregate push-down: cannot partial push down COUNT(DISTINCT col)") {
    val df = spark.read
      .option("partitionColumn", "dept")
      .option("lowerBound", "0")
      .option("upperBound", "2")
      .option("numPartitions", "2")
      .table("h2.test.employee")
      .agg(count_distinct($"DEPT"))
    checkAggregateRemoved(df, false)
    checkAnswer(df, Seq(Row(3)))
  }

  test("scan with aggregate push-down: SUM without filer and group by") {
    val df = sql("SELECT SUM(SALARY) FROM h2.test.employee")
    checkAggregateRemoved(df)
    checkPushedInfo(df, "PushedAggregates: [SUM(SALARY)]")
    checkAnswer(df, Seq(Row(53000)))
  }

  test("scan with aggregate push-down: DISTINCT SUM without filer and group by") {
    val df = sql("SELECT SUM(DISTINCT SALARY) FROM h2.test.employee")
    checkAggregateRemoved(df)
    checkPushedInfo(df, "PushedAggregates: [SUM(DISTINCT SALARY)]")
    checkAnswer(df, Seq(Row(31000)))
  }

  test("scan with aggregate push-down: SUM with group by") {
    val df1 = sql("SELECT SUM(SALARY) FROM h2.test.employee GROUP BY DEPT")
    checkAggregateRemoved(df1)
    checkPushedInfo(df1,
      "PushedAggregates: [SUM(SALARY)]",
      "PushedFilters: []",
      "PushedGroupByExpressions: [DEPT]")
    checkAnswer(df1, Seq(Row(19000), Row(22000), Row(12000)))

    val df2 = sql(
      """
        |SELECT CASE WHEN SALARY > 8000 AND SALARY < 10000 THEN SALARY ELSE 0 END as key,
        |  SUM(SALARY) FROM h2.test.employee GROUP BY key""".stripMargin)
    checkAggregateRemoved(df2)
    checkPushedInfo(df2,
      """
        |PushedAggregates: [SUM(SALARY)],
        |PushedFilters: [],
        |PushedGroupByExpressions:
        |[CASE WHEN (SALARY > 8000.00) AND (SALARY < 10000.00) THEN SALARY ELSE 0.00 END],
        |""".stripMargin.replaceAll("\n", " "))
    checkAnswer(df2, Seq(Row(0, 44000), Row(9000, 9000)))

    val df3 = spark.read
      .option("partitionColumn", "dept")
      .option("lowerBound", "0")
      .option("upperBound", "2")
      .option("numPartitions", "2")
      .table("h2.test.employee")
      .groupBy(when(($"SALARY" > 8000).and($"SALARY" < 10000), $"SALARY").otherwise(0).as("key"))
      .agg(sum($"SALARY"))
    checkAggregateRemoved(df3, false)
    checkPushedInfo(df3,
      """
        |PushedAggregates: [SUM(SALARY)],
        |PushedFilters: [],
        |PushedGroupByExpressions:
        |[CASE WHEN (SALARY > 8000.00) AND (SALARY < 10000.00) THEN SALARY ELSE 0.00 END],
        |""".stripMargin.replaceAll("\n", " "))
    checkAnswer(df3, Seq(Row(0, 44000), Row(9000, 9000)))

    val df4 = sql(
      """
        |SELECT DEPT, CASE WHEN SALARY > 8000 AND SALARY < 10000 THEN SALARY ELSE 0 END as key,
        |  SUM(SALARY) FROM h2.test.employee GROUP BY DEPT, key""".stripMargin)
    checkAggregateRemoved(df4)
    checkPushedInfo(df4,
      """
        |PushedAggregates: [SUM(SALARY)],
        |PushedFilters: [],
        |PushedGroupByExpressions:
        |[DEPT, CASE WHEN (SALARY > 8000.00) AND (SALARY < 10000.00) THEN SALARY ELSE 0.00 END],
        |""".stripMargin.replaceAll("\n", " "))
    checkAnswer(df4, Seq(Row(1, 0, 10000), Row(1, 9000, 9000), Row(2, 0, 22000), Row(6, 0, 12000)))

    val df5 = spark.read
      .option("partitionColumn", "dept")
      .option("lowerBound", "0")
      .option("upperBound", "2")
      .option("numPartitions", "2")
      .table("h2.test.employee")
      .groupBy($"DEPT",
        when(($"SALARY" > 8000).and($"SALARY" < 10000), $"SALARY").otherwise(0)
          .as("key"))
      .agg(sum($"SALARY"))
    checkAggregateRemoved(df5, false)
    checkPushedInfo(df5,
      """
        |PushedAggregates: [SUM(SALARY)],
        |PushedFilters: [],
        |PushedGroupByExpressions:
        |[DEPT, CASE WHEN (SALARY > 8000.00) AND (SALARY < 10000.00) THEN SALARY ELSE 0.00 END],
        |""".stripMargin.replaceAll("\n", " "))
    checkAnswer(df5, Seq(Row(1, 0, 10000), Row(1, 9000, 9000), Row(2, 0, 22000), Row(6, 0, 12000)))

    val df6 = sql(
      """
        |SELECT CASE WHEN SALARY > 8000 AND is_manager <> false THEN SALARY ELSE 0 END as key,
        |  SUM(SALARY) FROM h2.test.employee GROUP BY key""".stripMargin)
    checkAggregateRemoved(df6)
    checkPushedInfo(df6,
      """
        |PushedAggregates: [SUM(SALARY)],
        |PushedFilters: [],
        |PushedGroupByExpressions:
        |[CASE WHEN (SALARY > 8000.00) AND (IS_MANAGER = true) THEN SALARY ELSE 0.00 END],
        |""".stripMargin.replaceAll("\n", " "))
    checkAnswer(df6, Seq(Row(0, 21000), Row(10000, 20000), Row(12000, 12000)))

    val df7 = sql(
      """
        |SELECT CASE WHEN SALARY > 8000 OR is_manager <> false THEN SALARY ELSE 0 END as key,
        |  SUM(SALARY) FROM h2.test.employee GROUP BY key""".stripMargin)
    checkAggregateRemoved(df7)
    checkPushedInfo(df7,
      """
        |PushedAggregates: [SUM(SALARY)],
        |PushedFilters: [],
        |PushedGroupByExpressions:
        |[CASE WHEN (SALARY > 8000.00) OR (IS_MANAGER = true) THEN SALARY ELSE 0.00 END],
        |""".stripMargin.replaceAll("\n", " "))
    checkAnswer(df7, Seq(Row(10000, 20000), Row(12000, 24000), Row(9000, 9000)))

    val df8 = sql(
      """
        |SELECT CASE WHEN NOT(is_manager <> false) THEN SALARY ELSE 0 END as key,
        |  SUM(SALARY) FROM h2.test.employee GROUP BY key""".stripMargin)
    checkAggregateRemoved(df8)
    checkPushedInfo(df8,
      """
        |PushedAggregates: [SUM(SALARY)],
        |PushedFilters: [],
        |PushedGroupByExpressions:
        |[CASE WHEN NOT (IS_MANAGER = true) THEN SALARY ELSE 0.00 END],
        |""".stripMargin.replaceAll("\n", " "))
    checkAnswer(df8, Seq(Row(0, 32000), Row(12000, 12000), Row(9000, 9000)))
  }

  test("scan with aggregate push-down: DISTINCT SUM with group by") {
    val df = sql("SELECT SUM(DISTINCT SALARY) FROM h2.test.employee GROUP BY DEPT")
    checkAggregateRemoved(df)
    checkPushedInfo(df,
      "PushedAggregates: [SUM(DISTINCT SALARY)]",
      "PushedFilters: []",
      "PushedGroupByExpressions: [DEPT]")
    checkAnswer(df, Seq(Row(19000), Row(22000), Row(12000)))
  }

  test("scan with aggregate push-down: with multiple group by columns") {
    val df = sql("SELECT MAX(SALARY), MIN(BONUS) FROM h2.test.employee WHERE dept > 0" +
      " GROUP BY DEPT, NAME")
    checkFiltersRemoved(df)
    checkAggregateRemoved(df)
    checkPushedInfo(df,
      "PushedAggregates: [MAX(SALARY), MIN(BONUS)]",
      "PushedFilters: [DEPT IS NOT NULL, DEPT > 0]",
      "PushedGroupByExpressions: [DEPT, NAME]")
    checkAnswer(df, Seq(Row(9000, 1200), Row(12000, 1200), Row(10000, 1300),
      Row(10000, 1000), Row(12000, 1200)))
  }

  test("scan with aggregate push-down: with concat multiple group key in project") {
    val df1 = sql("SELECT concat_ws('#', DEPT, NAME), MAX(SALARY) FROM h2.test.employee" +
      " WHERE dept > 0 GROUP BY DEPT, NAME")
    val filters1 = df1.queryExecution.optimizedPlan.collect {
      case f: Filter => f
    }
    assert(filters1.isEmpty)
    checkAggregateRemoved(df1)
    checkPushedInfo(df1,
      "PushedAggregates: [MAX(SALARY)]",
      "PushedFilters: [DEPT IS NOT NULL, DEPT > 0]",
      "PushedGroupByExpressions: [DEPT, NAME]")
    checkAnswer(df1, Seq(Row("1#amy", 10000), Row("1#cathy", 9000), Row("2#alex", 12000),
      Row("2#david", 10000), Row("6#jen", 12000)))

    val df2 = sql("SELECT concat_ws('#', DEPT, NAME), MAX(SALARY) + MIN(BONUS)" +
      " FROM h2.test.employee WHERE dept > 0 GROUP BY DEPT, NAME")
    val filters2 = df2.queryExecution.optimizedPlan.collect {
      case f: Filter => f
    }
    assert(filters2.isEmpty)
    checkAggregateRemoved(df2)
    checkPushedInfo(df2,
      "PushedAggregates: [MAX(SALARY), MIN(BONUS)]",
      "PushedFilters: [DEPT IS NOT NULL, DEPT > 0]",
      "PushedGroupByExpressions: [DEPT, NAME]")
    checkAnswer(df2, Seq(Row("1#amy", 11000), Row("1#cathy", 10200), Row("2#alex", 13200),
      Row("2#david", 11300), Row("6#jen", 13200)))

    val df3 = sql("SELECT concat_ws('#', DEPT, NAME), MAX(SALARY) + MIN(BONUS)" +
      " FROM h2.test.employee WHERE dept > 0 GROUP BY concat_ws('#', DEPT, NAME)")
    checkFiltersRemoved(df3)
    checkAggregateRemoved(df3, false)
    checkPushedInfo(df3, "PushedFilters: [DEPT IS NOT NULL, DEPT > 0]")
    checkAnswer(df3, Seq(Row("1#amy", 11000), Row("1#cathy", 10200), Row("2#alex", 13200),
      Row("2#david", 11300), Row("6#jen", 13200)))
  }

  test("scan with aggregate push-down: with having clause") {
    val df = sql("SELECT MAX(SALARY), MIN(BONUS) FROM h2.test.employee WHERE dept > 0" +
      " GROUP BY DEPT having MIN(BONUS) > 1000")
    // filter over aggregate not push down
    checkFiltersRemoved(df, false)
    checkAggregateRemoved(df)
    checkPushedInfo(df,
      "PushedAggregates: [MAX(SALARY), MIN(BONUS)]",
      "PushedFilters: [DEPT IS NOT NULL, DEPT > 0]",
      "PushedGroupByExpressions: [DEPT]")
    checkAnswer(df, Seq(Row(12000, 1200), Row(12000, 1200)))
  }

  test("scan with aggregate push-down: alias over aggregate") {
    val df = sql("SELECT * FROM h2.test.employee")
      .groupBy($"DEPT")
      .min("SALARY").as("total")
    checkAggregateRemoved(df)
    checkPushedInfo(df,
      "PushedAggregates: [MIN(SALARY)]",
      "PushedFilters: []",
      "PushedGroupByExpressions: [DEPT]")
    checkAnswer(df, Seq(Row(1, 9000), Row(2, 10000), Row(6, 12000)))
  }

  test("scan with aggregate push-down: order by alias over aggregate") {
    val df = spark.table("h2.test.employee")
    val query = df.select($"DEPT", $"SALARY")
      .filter($"DEPT" > 0)
      .groupBy($"DEPT")
      .agg(sum($"SALARY").as("total"))
      .filter($"total" > 1000)
      .orderBy($"total")
    checkFiltersRemoved(query, false)// filter over aggregate not pushed down
    checkAggregateRemoved(query)
    checkPushedInfo(query,
      "PushedAggregates: [SUM(SALARY)]",
      "PushedFilters: [DEPT IS NOT NULL, DEPT > 0]",
      "PushedGroupByExpressions: [DEPT]")
    checkAnswer(query, Seq(Row(6, 12000), Row(1, 19000), Row(2, 22000)))
  }

  test("scan with aggregate push-down: udf over aggregate") {
    val df = spark.table("h2.test.employee")
    val decrease = udf { (x: Double, y: Double) => x - y }
    val query = df.select(decrease(sum($"SALARY"), sum($"BONUS")).as("value"))
    checkAggregateRemoved(query)
    checkPushedInfo(query, "PushedAggregates: [SUM(SALARY), SUM(BONUS)]")
    checkAnswer(query, Seq(Row(47100.0)))
  }

  test("scan with aggregate push-down: partition columns are same as group by columns") {
    val df = spark.read
      .option("partitionColumn", "dept")
      .option("lowerBound", "0")
      .option("upperBound", "2")
      .option("numPartitions", "2")
      .table("h2.test.employee")
      .groupBy($"dept")
      .count()
    checkAggregateRemoved(df)
    checkAnswer(df, Seq(Row(1, 2), Row(2, 2), Row(6, 1)))
  }

  test("scan with aggregate push-down: VAR_POP VAR_SAMP with filter and group by") {
    val df = sql(
      """
        |SELECT
        |  VAR_POP(bonus),
        |  VAR_POP(DISTINCT bonus),
        |  VAR_SAMP(bonus),
        |  VAR_SAMP(DISTINCT bonus)
        |FROM h2.test.employee WHERE dept > 0 GROUP BY DePt""".stripMargin)
    checkFiltersRemoved(df)
    checkAggregateRemoved(df)
    checkPushedInfo(df,
      """
        |PushedAggregates: [VAR_POP(BONUS), VAR_POP(DISTINCT BONUS),
        |VAR_SAMP(BONUS), VAR_SAMP(DISTINCT BONUS)],
        |PushedFilters: [DEPT IS NOT NULL, DEPT > 0],
        |PushedGroupByExpressions: [DEPT],
        |""".stripMargin.replaceAll("\n", " "))
    checkAnswer(df, Seq(Row(10000d, 10000d, 20000d, 20000d),
      Row(2500d, 2500d, 5000d, 5000d), Row(0d, 0d, null, null)))
  }

  test("scan with aggregate push-down: STDDEV_POP STDDEV_SAMP with filter and group by") {
    val df = sql(
      """
        |SELECT
        |  STDDEV_POP(bonus),
        |  STDDEV_POP(DISTINCT bonus),
        |  STDDEV_SAMP(bonus),
        |  STDDEV_SAMP(DISTINCT bonus)
        |FROM h2.test.employee WHERE dept > 0 GROUP BY DePt""".stripMargin)
    checkFiltersRemoved(df)
    checkAggregateRemoved(df)
    checkPushedInfo(df,
      """
        |PushedAggregates: [STDDEV_POP(BONUS), STDDEV_POP(DISTINCT BONUS),
        |STDDEV_SAMP(BONUS), STDDEV_SAMP(DISTINCT BONUS)],
        |PushedFilters: [DEPT IS NOT NULL, DEPT > 0],
        |PushedGroupByExpressions: [DEPT],
        |""".stripMargin.replaceAll("\n", " "))
    checkAnswer(df, Seq(Row(100d, 100d, 141.4213562373095d, 141.4213562373095d),
      Row(50d, 50d, 70.71067811865476d, 70.71067811865476d), Row(0d, 0d, null, null)))
  }

  test("scan with aggregate push-down: COVAR_POP COVAR_SAMP with filter and group by") {
    val df1 = sql("SELECT COVAR_POP(bonus, bonus), COVAR_SAMP(bonus, bonus)" +
      " FROM h2.test.employee WHERE dept > 0 GROUP BY DePt")
    checkFiltersRemoved(df1)
    checkAggregateRemoved(df1)
    checkPushedInfo(df1,
      "PushedAggregates: [COVAR_POP(BONUS, BONUS), COVAR_SAMP(BONUS, BONUS)]",
      "PushedFilters: [DEPT IS NOT NULL, DEPT > 0]",
      "PushedGroupByExpressions: [DEPT]")
    checkAnswer(df1, Seq(Row(10000d, 20000d), Row(2500d, 5000d), Row(0d, null)))

    val df2 = sql("SELECT COVAR_POP(DISTINCT bonus, bonus), COVAR_SAMP(DISTINCT bonus, bonus)" +
      " FROM h2.test.employee WHERE dept > 0 GROUP BY DePt")
    checkFiltersRemoved(df2)
    checkAggregateRemoved(df2, false)
    checkPushedInfo(df2, "PushedFilters: [DEPT IS NOT NULL, DEPT > 0]")
    checkAnswer(df2, Seq(Row(10000d, 20000d), Row(2500d, 5000d), Row(0d, null)))
  }

  test("scan with aggregate push-down: CORR with filter and group by") {
    val df1 = sql("SELECT CORR(bonus, bonus) FROM h2.test.employee WHERE dept > 0" +
      " GROUP BY DePt")
    checkFiltersRemoved(df1)
    checkAggregateRemoved(df1)
    checkPushedInfo(df1,
      "PushedAggregates: [CORR(BONUS, BONUS)]",
      "PushedFilters: [DEPT IS NOT NULL, DEPT > 0]",
      "PushedGroupByExpressions: [DEPT]")
    checkAnswer(df1, Seq(Row(1d), Row(1d), Row(null)))

    val df2 = sql("SELECT CORR(DISTINCT bonus, bonus) FROM h2.test.employee WHERE dept > 0" +
      " GROUP BY DePt")
    checkFiltersRemoved(df2)
    checkAggregateRemoved(df2, false)
    checkPushedInfo(df2, "PushedFilters: [DEPT IS NOT NULL, DEPT > 0]")
    checkAnswer(df2, Seq(Row(1d), Row(1d), Row(null)))
  }

  test("scan with aggregate push-down: linear regression functions with filter and group by") {
    val df1 = sql(
      """
        |SELECT
        |  REGR_INTERCEPT(bonus, bonus),
        |  REGR_R2(bonus, bonus),
        |  REGR_SLOPE(bonus, bonus),
        |  REGR_SXY(bonus, bonus)
        |FROM h2.test.employee WHERE dept > 0 GROUP BY DePt""".stripMargin)
    checkFiltersRemoved(df1)
    checkAggregateRemoved(df1)
    checkPushedInfo(df1,
      """
        |PushedAggregates: [REGR_INTERCEPT(BONUS, BONUS), REGR_R2(BONUS, BONUS),
        |REGR_SLOPE(BONUS, BONUS), REGR_SXY(BONUS, BONUS)],
        |PushedFilters: [DEPT IS NOT NULL, DEPT > 0],
        |PushedGroupByExpressions: [DEPT],
        |""".stripMargin.replaceAll("\n", " "))
    checkAnswer(df1,
      Seq(Row(0.0, 1.0, 1.0, 20000.0), Row(0.0, 1.0, 1.0, 5000.0), Row(null, null, null, 0.0)))

    val df2 = sql(
      """
        |SELECT
        |  REGR_INTERCEPT(DISTINCT bonus, bonus),
        |  REGR_R2(DISTINCT bonus, bonus),
        |  REGR_SLOPE(DISTINCT bonus, bonus),
        |  REGR_SXY(DISTINCT bonus, bonus)
        |FROM h2.test.employee WHERE dept > 0 GROUP BY DePt""".stripMargin)
    checkFiltersRemoved(df2)
    checkAggregateRemoved(df2, false)
    checkPushedInfo(df2,
      "PushedFilters: [DEPT IS NOT NULL, DEPT > 0]",
      "ReadSchema:")
    checkAnswer(df2,
      Seq(Row(0.0, 1.0, 1.0, 20000.0), Row(0.0, 1.0, 1.0, 5000.0), Row(null, null, null, 0.0)))

    val df3 = sql(
      """
        |SELECT
        |  REGR_AVGX(bonus, bonus),
        |  REGR_AVGY(bonus, bonus)
        |FROM h2.test.employee WHERE dept > 0 GROUP BY DePt""".stripMargin)
    checkFiltersRemoved(df3)
    checkAggregateRemoved(df3)
    checkPushedInfo(df3,
      """
        |PushedAggregates: [AVG(CASE WHEN BONUS IS NOT NULL THEN BONUS ELSE null END)],
        |PushedFilters: [DEPT IS NOT NULL, DEPT > 0],
        |PushedGroupByExpressions: [DEPT],
        |""".stripMargin.replaceAll("\n", " "))
    checkAnswer(df3, Seq(Row(1100.0, 1100.0), Row(1200.0, 1200.0), Row(1250.0, 1250.0)))

    val df4 = sql(
      """
        |SELECT
        |  REGR_AVGX(DISTINCT bonus, bonus),
        |  REGR_AVGY(DISTINCT bonus, bonus)
        |FROM h2.test.employee WHERE dept > 0 GROUP BY DePt""".stripMargin)
    checkFiltersRemoved(df4)
    checkAggregateRemoved(df4)
    checkPushedInfo(df4,
      """
        |PushedAggregates: [AVG(DISTINCT CASE WHEN BONUS IS NOT NULL THEN BONUS ELSE null END)],
        |PushedFilters: [DEPT IS NOT NULL, DEPT > 0],
        |PushedGroupByExpressions: [DEPT],
        |""".stripMargin.replaceAll("\n", " "))
    checkAnswer(df4, Seq(Row(1100.0, 1100.0), Row(1200.0, 1200.0), Row(1250.0, 1250.0)))
  }

  test("scan with aggregate push-down: aggregate over alias push down") {
    val cols = Seq("a", "b", "c", "d", "e")
    val df1 = sql("SELECT * FROM h2.test.employee").toDF(cols: _*)
    val df2 = df1.groupBy().sum("c")
    checkAggregateRemoved(df2)
    df2.queryExecution.optimizedPlan.collect {
      case relation: DataSourceV2ScanRelation =>
        val expectedPlanFragment =
          "PushedAggregates: [SUM(SALARY)], PushedFilters: [], PushedGroupByExpressions: []"
        checkKeywordsExistsInExplain(df2, expectedPlanFragment)
        relation.scan match {
          case v1: V1ScanWrapper =>
            assert(v1.pushedDownOperators.aggregation.nonEmpty)
      }
    }
    checkAnswer(df2, Seq(Row(53000.00)))
  }

  test("scan with aggregate push-down: aggregate with partially pushed down filters" +
    "will NOT push down") {
    val df = spark.table("h2.test.employee")
    val name = udf { (x: String) => x.matches("cat|dav|amy") }
    val sub = udf { (x: String) => x.substring(0, 3) }
    val query = df.select($"SALARY", $"BONUS", sub($"NAME").as("shortName"))
      .filter("SALARY > 100")
      .filter(name($"shortName"))
      .agg(sum($"SALARY").as("sum_salary"))
    checkAggregateRemoved(query, false)
    query.queryExecution.optimizedPlan.collect {
      case relation: DataSourceV2ScanRelation => relation.scan match {
        case v1: V1ScanWrapper =>
          assert(v1.pushedDownOperators.aggregation.isEmpty)
      }
    }
    checkAnswer(query, Seq(Row(29000.0)))
  }

  test("scan with aggregate push-down: aggregate function with CASE WHEN") {
    val df = sql(
      """
        |SELECT
        |  COUNT(CASE WHEN SALARY > 8000 AND SALARY < 10000 THEN SALARY ELSE 0 END),
        |  COUNT(CASE WHEN SALARY > 8000 AND SALARY <= 13000 THEN SALARY ELSE 0 END),
        |  COUNT(CASE WHEN SALARY > 11000 OR SALARY < 10000 THEN SALARY ELSE 0 END),
        |  COUNT(CASE WHEN SALARY >= 12000 OR SALARY < 9000 THEN SALARY ELSE 0 END),
        |  COUNT(CASE WHEN SALARY >= 12000 OR NOT(SALARY >= 9000) THEN SALARY ELSE 0 END),
        |  MAX(CASE WHEN NOT(SALARY > 10000) AND SALARY >= 8000 THEN SALARY ELSE 0 END),
        |  MAX(CASE WHEN NOT(SALARY > 9000) OR SALARY > 10000 THEN SALARY ELSE 0 END),
        |  MAX(CASE WHEN NOT(SALARY > 10000) AND NOT(SALARY < 8000) THEN SALARY ELSE 0 END),
        |  MAX(CASE WHEN NOT(SALARY != 0) OR NOT(SALARY < 8000) THEN SALARY ELSE 0 END),
        |  MAX(CASE WHEN NOT(SALARY > 8000 AND SALARY < 10000) THEN 0 ELSE SALARY END),
        |  MIN(CASE WHEN NOT(SALARY > 8000 OR SALARY IS NULL) THEN SALARY ELSE 0 END),
        |  SUM(CASE WHEN SALARY > 10000 THEN 2 WHEN SALARY > 8000 THEN 1 END),
        |  AVG(CASE WHEN NOT(SALARY > 8000 OR SALARY IS NOT NULL) THEN SALARY ELSE 0 END)
        |FROM h2.test.employee GROUP BY DEPT
      """.stripMargin)
    checkAggregateRemoved(df)
    checkPushedInfo(df,
      "PushedAggregates: " +
        "[COUNT(CASE WHEN (SALARY > 8000.00) AND (SALARY < 10000.00) THEN SALARY ELSE 0.00 END), " +
        "COUNT(CASE WHEN (SALARY > 8000.00) AND (SALARY <= 13000.00) THEN SALARY ELSE 0.00 END), " +
        "COUNT(CASE WHEN (SALARY > 11000.00) OR (SALARY < 10000.00) THEN SALARY ELSE 0.00 END), " +
        "COUNT(CASE WHEN (SALARY >= 12000.00) OR (SALARY < 9000.00) THEN SALARY ELSE 0.00 END), " +
        "MAX(CASE WHEN (SALARY <= 10000.00) AND (SALARY >= 8000.00) THEN SALARY ELSE 0.00 END), " +
        "MAX(CASE WHEN (SALARY <= 9000.00) OR (SALARY > 10000.00) THEN SALARY ELSE 0.00 END), " +
        "MAX(CASE WHEN (SALARY = 0.00) OR (SALARY >= 8000.00) THEN SALARY ELSE 0.00 END), " +
        "MAX(CASE WHEN (SALARY <= 8000.00) OR (SALARY >= 10000.00) THEN 0.00 ELSE SALARY END), " +
        "MIN(CASE WHEN (SALARY <= 8000.00) AND (SALARY IS NOT NULL) THEN SALARY ELSE 0.00 END), " +
        "SUM(CASE WHEN SALARY > 10000.00 THEN 2 WHEN SALARY > 8000.00 THEN 1 END), " +
        "AVG(CASE WHEN (SALARY <= 8000.00) AND (SALARY IS NULL) THEN SALARY ELSE 0.00 END)]",
        "PushedFilters: []",
        "PushedGroupByExpressions: [DEPT],")
    checkAnswer(df, Seq(Row(1, 1, 1, 1, 1, 0d, 12000d, 0d, 12000d, 0d, 0d, 2, 0d),
      Row(2, 2, 2, 2, 2, 10000d, 12000d, 10000d, 12000d, 0d, 0d, 3, 0d),
      Row(2, 2, 2, 2, 2, 10000d, 9000d, 10000d, 10000d, 9000d, 0d, 2, 0d)))
  }

  test("scan with aggregate push-down: aggregate function with binary arithmetic") {
    Seq(false, true).foreach { ansiMode =>
      withSQLConf(SQLConf.ANSI_ENABLED.key -> ansiMode.toString) {
        val df = sql("SELECT SUM(2147483647 + DEPT) FROM h2.test.employee")
        checkAggregateRemoved(df, ansiMode)
        val expectedPlanFragment = if (ansiMode) {
          "PushedAggregates: [SUM(2147483647 + DEPT)], " +
            "PushedFilters: [], " +
            "PushedGroupByExpressions: []"
        } else {
          "PushedFilters: []"
        }
        checkPushedInfo(df, expectedPlanFragment)
        if (ansiMode) {
          val e = intercept[SparkException] {
            checkAnswer(df, Seq(Row(-10737418233L)))
          }
          assert(e.getMessage.contains(
            "org.h2.jdbc.JdbcSQLDataException: Numeric value out of range: \"2147483648\""))
        } else {
          checkAnswer(df, Seq(Row(-10737418233L)))
        }
      }
    }
  }

  test("scan with aggregate push-down: aggregate function with UDF") {
    val df = spark.table("h2.test.employee")
    val decrease = udf { (x: Double, y: Double) => x - y }
    val query = df.select(sum(decrease($"SALARY", $"BONUS")).as("value"))
    checkAggregateRemoved(query, false)
    checkPushedInfo(query, "PushedFilters: []")
    checkAnswer(query, Seq(Row(47100.0)))
  }

  test("scan with aggregate push-down: partition columns with multi group by columns") {
    val df = spark.read
      .option("partitionColumn", "dept")
      .option("lowerBound", "0")
      .option("upperBound", "2")
      .option("numPartitions", "2")
      .table("h2.test.employee")
      .groupBy($"dept", $"name")
      .count()
    checkAggregateRemoved(df, false)
    checkAnswer(df, Seq(Row(1, "amy", 1), Row(1, "cathy", 1),
      Row(2, "alex", 1), Row(2, "david", 1), Row(6, "jen", 1)))
  }

  test("scan with aggregate push-down: partition columns is different from group by columns") {
    val df = spark.read
      .option("partitionColumn", "dept")
      .option("lowerBound", "0")
      .option("upperBound", "2")
      .option("numPartitions", "2")
      .table("h2.test.employee")
      .groupBy($"name")
      .count()
    checkAggregateRemoved(df, false)
    checkAnswer(df,
      Seq(Row("alex", 1), Row("amy", 1), Row("cathy", 1), Row("david", 1), Row("jen", 1)))
  }

  test("column name with composite field") {
    checkAnswer(sql("SELECT `dept id`, `dept.id` FROM h2.test.dept"), Seq(Row(1, 1), Row(2, 1)))

    val df1 = sql("SELECT COUNT(`dept id`) FROM h2.test.dept")
    checkPushedInfo(df1, "PushedAggregates: [COUNT(`dept id`)]")
    checkAnswer(df1, Seq(Row(2)))

    val df2 = sql("SELECT `dept.id`, COUNT(`dept id`) FROM h2.test.dept GROUP BY `dept.id`")
    checkPushedInfo(df2,
      "PushedGroupByExpressions: [`dept.id`]",
      "PushedAggregates: [COUNT(`dept id`)]")
    checkAnswer(df2, Seq(Row(1, 2)))

    val df3 = sql("SELECT `dept id`, COUNT(`dept.id`) FROM h2.test.dept GROUP BY `dept id`")
    checkPushedInfo(df3,
      "PushedGroupByExpressions: [`dept id`]",
      "PushedAggregates: [COUNT(`dept.id`)]")
    checkAnswer(df3, Seq(Row(1, 1), Row(2, 1)))
  }

  test("column name with non-ascii") {
    // scalastyle:off
    checkAnswer(sql("SELECT `名` FROM h2.test.person"), Seq(Row(1), Row(2)))
    val df = sql("SELECT COUNT(`名`) FROM h2.test.person")
    checkAggregateRemoved(df)
    checkPushedInfo(df, "PushedAggregates: [COUNT(`名`)]")
    checkAnswer(df, Seq(Row(2)))
    // scalastyle:on
  }

  test("scan with aggregate push-down: complete push-down SUM, AVG, COUNT") {
    val df = spark.read
      .option("partitionColumn", "dept")
      .option("lowerBound", "0")
      .option("upperBound", "2")
      .option("numPartitions", "1")
      .table("h2.test.employee")
      .agg(sum($"SALARY").as("sum"), avg($"SALARY").as("avg"), count($"SALARY").as("count"))
    checkAggregateRemoved(df)
    checkPushedInfo(df, "PushedAggregates: [SUM(SALARY), AVG(SALARY), COUNT(SALARY)]")
    checkAnswer(df, Seq(Row(53000.00, 10600.000000, 5)))

    val df2 = spark.read
      .option("partitionColumn", "dept")
      .option("lowerBound", "0")
      .option("upperBound", "2")
      .option("numPartitions", "1")
      .table("h2.test.employee")
      .groupBy($"name")
      .agg(sum($"SALARY").as("sum"), avg($"SALARY").as("avg"), count($"SALARY").as("count"))
    checkAggregateRemoved(df)
    checkPushedInfo(df, "PushedAggregates: [SUM(SALARY), AVG(SALARY), COUNT(SALARY)]")
    checkAnswer(df2, Seq(
      Row("alex", 12000.00, 12000.000000, 1),
      Row("amy", 10000.00, 10000.000000, 1),
      Row("cathy", 9000.00, 9000.000000, 1),
      Row("david", 10000.00, 10000.000000, 1),
      Row("jen", 12000.00, 12000.000000, 1)))
  }

  test("scan with aggregate push-down: partial push-down SUM, AVG, COUNT") {
    val df = spark.read
      .option("partitionColumn", "dept")
      .option("lowerBound", "0")
      .option("upperBound", "2")
      .option("numPartitions", "2")
      .table("h2.test.employee")
      .agg(sum($"SALARY").as("sum"), avg($"SALARY").as("avg"), count($"SALARY").as("count"))
    checkAggregateRemoved(df, false)
    checkPushedInfo(df, "PushedAggregates: [SUM(SALARY), COUNT(SALARY)]")
    checkAnswer(df, Seq(Row(53000.00, 10600.000000, 5)))

    val df2 = spark.read
      .option("partitionColumn", "dept")
      .option("lowerBound", "0")
      .option("upperBound", "2")
      .option("numPartitions", "2")
      .table("h2.test.employee")
      .groupBy($"name")
      .agg(sum($"SALARY").as("sum"), avg($"SALARY").as("avg"), count($"SALARY").as("count"))
    checkAggregateRemoved(df, false)
    checkPushedInfo(df, "PushedAggregates: [SUM(SALARY), COUNT(SALARY)]")
    checkAnswer(df2, Seq(
      Row("alex", 12000.00, 12000.000000, 1),
      Row("amy", 10000.00, 10000.000000, 1),
      Row("cathy", 9000.00, 9000.000000, 1),
      Row("david", 10000.00, 10000.000000, 1),
      Row("jen", 12000.00, 12000.000000, 1)))
  }

  test("SPARK-37895: JDBC push down with delimited special identifiers") {
    val df = sql(
      """SELECT h2.test.view1.`|col1`, h2.test.view1.`|col2`, h2.test.view2.`|col3`
        |FROM h2.test.view1 LEFT JOIN h2.test.view2
        |ON h2.test.view1.`|col1` = h2.test.view2.`|col1`""".stripMargin)
    checkAnswer(df, Seq.empty[Row])
  }

  test("scan with aggregate push-down: complete push-down aggregate with alias") {
    val df = spark.table("h2.test.employee")
      .select($"DEPT", $"SALARY".as("mySalary"))
      .groupBy($"DEPT")
      .agg(sum($"mySalary").as("total"))
      .filter($"total" > 1000)
    checkAggregateRemoved(df)
    checkPushedInfo(df,
      "PushedAggregates: [SUM(SALARY)]",
      "PushedFilters: []",
      "PushedGroupByExpressions: [DEPT]")
    checkAnswer(df, Seq(Row(1, 19000.00), Row(2, 22000.00), Row(6, 12000.00)))

    val df2 = spark.table("h2.test.employee")
      .select($"DEPT".as("myDept"), $"SALARY".as("mySalary"))
      .groupBy($"myDept")
      .agg(sum($"mySalary").as("total"))
      .filter($"total" > 1000)
    checkAggregateRemoved(df2)
    checkPushedInfo(df2,
      "PushedAggregates: [SUM(SALARY)]",
      "PushedFilters: []",
      "PushedGroupByExpressions: [DEPT]")
    checkAnswer(df2, Seq(Row(1, 19000.00), Row(2, 22000.00), Row(6, 12000.00)))
  }

  test("scan with aggregate push-down: partial push-down aggregate with alias") {
    val df = spark.read
      .option("partitionColumn", "DEPT")
      .option("lowerBound", "0")
      .option("upperBound", "2")
      .option("numPartitions", "2")
      .table("h2.test.employee")
      .select($"NAME", $"SALARY".as("mySalary"))
      .groupBy($"NAME")
      .agg(sum($"mySalary").as("total"))
      .filter($"total" > 1000)
    checkAggregateRemoved(df, false)
    checkPushedInfo(df,
      "PushedAggregates: [SUM(SALARY)]",
      "PushedFilters: []",
      "PushedGroupByExpressions: [NAME]")
    checkAnswer(df, Seq(Row("alex", 12000.00), Row("amy", 10000.00),
      Row("cathy", 9000.00), Row("david", 10000.00), Row("jen", 12000.00)))

    val df2 = spark.read
      .option("partitionColumn", "DEPT")
      .option("lowerBound", "0")
      .option("upperBound", "2")
      .option("numPartitions", "2")
      .table("h2.test.employee")
      .select($"NAME".as("myName"), $"SALARY".as("mySalary"))
      .groupBy($"myName")
      .agg(sum($"mySalary").as("total"))
      .filter($"total" > 1000)
    checkAggregateRemoved(df2, false)
    checkPushedInfo(df2,
      "PushedAggregates: [SUM(SALARY)]",
      "PushedFilters: []",
      "PushedGroupByExpressions: [NAME]")
    checkAnswer(df2, Seq(Row("alex", 12000.00), Row("amy", 10000.00),
      Row("cathy", 9000.00), Row("david", 10000.00), Row("jen", 12000.00)))
  }

  test("scan with aggregate push-down: partial push-down AVG with overflow") {
    Seq(true, false).foreach { ansiEnabled =>
      withSQLConf((SQLConf.ANSI_ENABLED.key, ansiEnabled.toString)) {
        val df = spark.read
          .option("partitionColumn", "id")
          .option("lowerBound", "0")
          .option("upperBound", "2")
          .option("numPartitions", "2")
          .table("h2.test.item")
          .agg(avg($"PRICE").as("avg"))
        checkAggregateRemoved(df, false)
        checkPushedInfo(df, "PushedAggregates: [COUNT(PRICE), SUM(PRICE)]")
        if (ansiEnabled) {
          val e = intercept[SparkException] {
            df.collect()
          }
          assert(e.getCause.isInstanceOf[ArithmeticException])
          assert(e.getCause.getMessage.contains("cannot be represented as Decimal") ||
            e.getCause.getMessage.contains("Overflow in sum of decimals"))
        } else {
          checkAnswer(df, Seq(Row(null)))
        }
      }
    }
  }

  test("register dialect specific functions") {
    JdbcDialects.unregisterDialect(H2Dialect)
    try {
      JdbcDialects.registerDialect(testH2Dialect)
      val df = sql("SELECT h2.my_avg(id) FROM h2.test.people")
      checkAggregateRemoved(df)
      checkAnswer(df, Row(1) :: Nil)
      checkError(
        exception = intercept[AnalysisException] {
          checkAnswer(sql("SELECT h2.test.my_avg2(id) FROM h2.test.people"), Seq.empty)
        },
        errorClass = "UNRESOLVED_ROUTINE",
        parameters = Map(
          "routineName" -> "`h2`.`test`.`my_avg2`",
          "searchPath" -> "[`system`.`builtin`, `system`.`session`, `h2`.`default`]"),
        context = ExpectedContext(
          fragment = "h2.test.my_avg2(id)",
          start = 7,
          stop = 25))
      checkError(
        exception = intercept[AnalysisException] {
          checkAnswer(sql("SELECT h2.my_avg2(id) FROM h2.test.people"), Seq.empty)
        },
        errorClass = "UNRESOLVED_ROUTINE",
        parameters = Map(
          "routineName" -> "`h2`.`my_avg2`",
          "searchPath" -> "[`system`.`builtin`, `system`.`session`, `h2`.`default`]"),
        context = ExpectedContext(
          fragment = "h2.my_avg2(id)",
          start = 7,
          stop = 20))
    } finally {
      JdbcDialects.unregisterDialect(testH2Dialect)
      JdbcDialects.registerDialect(H2Dialect)
    }
  }

  test("scan with aggregate push-down: complete push-down UDAF") {
    JdbcDialects.unregisterDialect(H2Dialect)
    try {
      JdbcDialects.registerDialect(testH2Dialect)
      val df1 = sql("SELECT h2.my_avg(id) FROM h2.test.people")
      checkAggregateRemoved(df1)
      checkPushedInfo(df1,
        "PushedAggregates: [iavg(ID)]",
        "PushedFilters: []",
        "PushedGroupByExpressions: []")
      checkAnswer(df1, Seq(Row(1)))

      val df2 = sql("SELECT name, h2.my_avg(id) FROM h2.test.people group by name")
      checkAggregateRemoved(df2)
      checkPushedInfo(df2,
        "PushedAggregates: [iavg(ID)]",
        "PushedFilters: []",
        "PushedGroupByExpressions: [NAME]")
      checkAnswer(df2, Seq(Row("fred", 1), Row("mary", 2)))
      withSQLConf(SQLConf.ANSI_ENABLED.key -> "true") {
        val df3 = sql(
          """
            |SELECT
            |  h2.my_avg(CASE WHEN NAME = 'fred' THEN id + 1 ELSE id END)
            |FROM h2.test.people
          """.stripMargin)
        checkAggregateRemoved(df3)
        checkPushedInfo(df3,
          "PushedAggregates: [iavg(CASE WHEN NAME = 'fred' THEN ID + 1 ELSE ID END)]",
          "PushedFilters: []",
          "PushedGroupByExpressions: []")
        checkAnswer(df3, Seq(Row(2)))

        val df4 = sql(
          """
            |SELECT
            |  name,
            |  h2.my_avg(CASE WHEN NAME = 'fred' THEN id + 1 ELSE id END)
            |FROM h2.test.people
            |GROUP BY name
          """.stripMargin)
        checkAggregateRemoved(df4)
        checkPushedInfo(df4,
          "PushedAggregates: [iavg(CASE WHEN NAME = 'fred' THEN ID + 1 ELSE ID END)]",
          "PushedFilters: []",
          "PushedGroupByExpressions: [NAME]")
        checkAnswer(df4, Seq(Row("fred", 2), Row("mary", 2)))
      }
    } finally {
      JdbcDialects.unregisterDialect(testH2Dialect)
      JdbcDialects.registerDialect(H2Dialect)
    }
  }

  test("Test INDEX Using SQL") {
    val loaded = Catalogs.load("h2", conf)
    val jdbcTable = loaded.asInstanceOf[TableCatalog]
      .loadTable(Identifier.of(Array("test"), "people"))
      .asInstanceOf[SupportsIndex]
    assert(jdbcTable != null)
    assert(jdbcTable.indexExists("people_index") == false)
    val indexes1 = jdbcTable.listIndexes()
    assert(indexes1.isEmpty)

    sql(s"CREATE INDEX people_index ON TABLE h2.test.people (id)")
    checkError(
      exception = intercept[IndexAlreadyExistsException] {
        sql(s"CREATE INDEX people_index ON TABLE h2.test.people (id)")
      },
      errorClass = "INDEX_ALREADY_EXISTS",
      parameters = Map(
        "indexName" -> "people_index",
        "tableName" -> "test.people"
      )
    )
    assert(jdbcTable.indexExists("people_index"))
    val indexes2 = jdbcTable.listIndexes()
    assert(!indexes2.isEmpty)
    assert(indexes2.size == 1)
    val tableIndex = indexes2.head
    assert(tableIndex.indexName() == "people_index")

    sql(s"DROP INDEX people_index ON TABLE h2.test.people")
    checkError(
      exception = intercept[NoSuchIndexException] {
        sql(s"DROP INDEX people_index ON TABLE h2.test.people")
      },
      errorClass = "INDEX_NOT_FOUND",
      parameters = Map("indexName" -> "people_index", "tableName" -> "test.people")
    )
    assert(jdbcTable.indexExists("people_index") == false)
    val indexes3 = jdbcTable.listIndexes()
    assert(indexes3.isEmpty)
  }

  test("IDENTIFIER_TOO_MANY_NAME_PARTS: " +
    "jdbc function doesn't support identifiers consisting of more than 2 parts") {
    JdbcDialects.unregisterDialect(H2Dialect)
    try {
      JdbcDialects.registerDialect(testH2Dialect)
      checkError(
        exception = intercept[AnalysisException] {
          sql("SELECT * FROM h2.test.people where h2.db_name.schema_name.function_name()")
        },
        errorClass = "IDENTIFIER_TOO_MANY_NAME_PARTS",
        sqlState = "42601",
        parameters = Map("identifier" -> "`db_name`.`schema_name`.`function_name`")
      )
    } finally {
      JdbcDialects.unregisterDialect(testH2Dialect)
      JdbcDialects.registerDialect(H2Dialect)
    }
  }
}<|MERGE_RESOLUTION|>--- conflicted
+++ resolved
@@ -22,11 +22,8 @@
 
 import scala.util.control.NonFatal
 
-<<<<<<< HEAD
-=======
 import test.org.apache.spark.sql.connector.catalog.functions.JavaStrLen.JavaStrLenStaticMagic
 
->>>>>>> 54d5087c
 import org.apache.spark.{SparkConf, SparkException}
 import org.apache.spark.sql.{AnalysisException, DataFrame, ExplainSuiteHelper, QueryTest, Row}
 import org.apache.spark.sql.catalyst.InternalRow
@@ -43,10 +40,7 @@
 import org.apache.spark.sql.internal.SQLConf
 import org.apache.spark.sql.test.SharedSparkSession
 import org.apache.spark.sql.types.{DataType, IntegerType, StringType}
-<<<<<<< HEAD
-=======
 import org.apache.spark.unsafe.types.UTF8String
->>>>>>> 54d5087c
 import org.apache.spark.util.Utils
 
 class JDBCV2Suite extends QueryTest with SharedSparkSession with ExplainSuiteHelper {
@@ -70,13 +64,10 @@
         canonicalName match {
           case "h2.char_length" =>
             s"$funcName(${inputs.mkString(", ")})"
-<<<<<<< HEAD
-=======
           case "h2.char_length_magic" =>
             s"CHAR_LENGTH(${inputs.mkString(", ")})"
           case "strlen" =>
             s"CHAR_LENGTH(${inputs.mkString(", ")})"
->>>>>>> 54d5087c
           case _ => super.visitUserDefinedScalarFunction(funcName, canonicalName, inputs)
         }
       }
@@ -124,8 +115,6 @@
       s.length
     }
   }
-<<<<<<< HEAD
-=======
 
   case object CharLengthWithMagicMethod extends ScalarFunction[Int] {
     def invoke(str: UTF8String): Int = str.toString.length
@@ -138,7 +127,6 @@
       s.length
     }
   }
->>>>>>> 54d5087c
 
   override def sparkConf: SparkConf = super.sparkConf
     .set("spark.sql.catalog.h2", classOf[JDBCTableCatalog].getName)
@@ -225,12 +213,9 @@
     }
     H2Dialect.registerFunction("my_avg", IntegralAverage)
     H2Dialect.registerFunction("my_strlen", StrLen(CharLength))
-<<<<<<< HEAD
-=======
     H2Dialect.registerFunction("my_strlen_magic", StrLen(CharLengthWithMagicMethod))
     H2Dialect.registerFunction(
       "my_strlen_static_magic", StrLen(new JavaStrLenStaticMagic()))
->>>>>>> 54d5087c
   }
 
   override def afterAll(): Unit = {
@@ -251,7 +236,6 @@
         case _: DataSourceV2ScanRelation =>
           checkKeywordsExistsInExplain(df, expectedPlanFragment: _*)
       }
-<<<<<<< HEAD
     }
   }
 
@@ -1509,1264 +1493,6 @@
       val df1 = sql("SELECT * FROM h2.test.people where h2.my_strlen(name) > 2")
       checkFiltersRemoved(df1)
       checkPushedInfo(df1, "PushedFilters: [CHAR_LENGTH(NAME) > 2],")
-=======
-    }
-  }
-
-  // TABLESAMPLE ({integer_expression | decimal_expression} PERCENT) and
-  // TABLESAMPLE (BUCKET integer_expression OUT OF integer_expression)
-  // are tested in JDBC dialect tests because TABLESAMPLE is not supported by all the DBMS
-  test("TABLESAMPLE (integer_expression ROWS) is the same as LIMIT") {
-    val df = sql("SELECT NAME FROM h2.test.employee TABLESAMPLE (3 ROWS)")
-    checkSchemaNames(df, Seq("NAME"))
-    checkPushedInfo(df,
-      "PushedFilters: []",
-      "PushedLimit: LIMIT 3")
-    checkAnswer(df, Seq(Row("amy"), Row("alex"), Row("cathy")))
-  }
-
-  private def checkSchemaNames(df: DataFrame, names: Seq[String]): Unit = {
-    val scan = df.queryExecution.optimizedPlan.collectFirst {
-      case s: DataSourceV2ScanRelation => s
-    }.get
-    assert(scan.schema.names.sameElements(names))
-  }
-
-  private def checkLimitRemoved(df: DataFrame, removed: Boolean = true): Unit = {
-    val limits = df.queryExecution.optimizedPlan.collect {
-      case g: GlobalLimit => g
-      case limit: LocalLimit => limit
-    }
-    if (removed) {
-      assert(limits.isEmpty)
-    } else {
-      assert(limits.nonEmpty)
-    }
-  }
-
-  test("simple scan with LIMIT") {
-    val df1 = spark.read.table("h2.test.employee")
-      .where($"dept" === 1).limit(1)
-    checkLimitRemoved(df1)
-    checkPushedInfo(df1,
-      "PushedFilters: [DEPT IS NOT NULL, DEPT = 1]",
-      "PushedLimit: LIMIT 1")
-    checkAnswer(df1, Seq(Row(1, "amy", 10000.00, 1000.0, true)))
-
-    val df2 = spark.read
-      .option("partitionColumn", "dept")
-      .option("lowerBound", "0")
-      .option("upperBound", "2")
-      .option("numPartitions", "2")
-      .table("h2.test.employee")
-      .filter($"dept" > 1)
-      .limit(1)
-    checkLimitRemoved(df2, false)
-    checkPushedInfo(df2,
-      "PushedFilters: [DEPT IS NOT NULL, DEPT > 1]",
-      "PushedLimit: LIMIT 1")
-    checkAnswer(df2, Seq(Row(2, "alex", 12000.00, 1200.0, false)))
-
-    val df3 = sql("SELECT name FROM h2.test.employee WHERE dept > 1 LIMIT 1")
-    checkSchemaNames(df3, Seq("NAME"))
-    checkLimitRemoved(df3)
-    checkPushedInfo(df3,
-      "PushedFilters: [DEPT IS NOT NULL, DEPT > 1]",
-      "PushedLimit: LIMIT 1")
-    checkAnswer(df3, Seq(Row("alex")))
-
-    val df4 = spark.read
-      .table("h2.test.employee")
-      .groupBy("DEPT").sum("SALARY")
-      .limit(1)
-    checkAggregateRemoved(df4)
-    checkLimitRemoved(df4)
-    checkPushedInfo(df4,
-      "PushedAggregates: [SUM(SALARY)]",
-      "PushedGroupByExpressions: [DEPT]",
-      "PushedFilters: []",
-      "PushedLimit: LIMIT 1")
-    checkAnswer(df4, Seq(Row(1, 19000.00)))
-
-    val name = udf { (x: String) => x.matches("cat|dav|amy") }
-    val sub = udf { (x: String) => x.substring(0, 3) }
-    val df5 = spark.read
-      .table("h2.test.employee")
-      .select($"SALARY", $"BONUS", sub($"NAME").as("shortName"))
-      .filter(name($"shortName"))
-      .limit(1)
-    checkLimitRemoved(df5, false)
-    // LIMIT is pushed down only if all the filters are pushed down
-    checkPushedInfo(df5, "PushedFilters: []")
-    checkAnswer(df5, Seq(Row(10000.00, 1000.0, "amy")))
-
-    JdbcDialects.unregisterDialect(H2Dialect)
-    try {
-      JdbcDialects.registerDialect(testH2Dialect)
-      val df6 = spark.read.table("h2.test.employee")
-        .where($"dept" === 1).limit(1)
-      checkLimitRemoved(df6, false)
-      checkPushedInfo(df6, "PushedFilters: [DEPT IS NOT NULL, DEPT = 1]")
-      checkAnswer(df6, Seq(Row(1, "amy", 10000.00, 1000.0, true)))
-    } finally {
-      JdbcDialects.unregisterDialect(testH2Dialect)
-      JdbcDialects.registerDialect(H2Dialect)
-    }
-  }
-
-  private def checkOffsetRemoved(df: DataFrame, removed: Boolean = true): Unit = {
-    val offsets = df.queryExecution.optimizedPlan.collect {
-      case offset: Offset => offset
-    }
-    if (removed) {
-      assert(offsets.isEmpty)
-    } else {
-      assert(offsets.nonEmpty)
-    }
-  }
-
-  test("simple scan with OFFSET") {
-    val df1 = spark.read
-      .table("h2.test.employee")
-      .where($"dept" === 1)
-      .offset(1)
-    checkOffsetRemoved(df1)
-    checkPushedInfo(df1,
-      "PushedFilters: [DEPT IS NOT NULL, DEPT = 1]",
-      "PushedOffset: OFFSET 1")
-    checkAnswer(df1, Seq(Row(1, "cathy", 9000.00, 1200.0, false)))
-
-    val df2 = spark.read
-      .option("pushDownOffset", "false")
-      .table("h2.test.employee")
-      .where($"dept" === 1)
-      .offset(1)
-    checkOffsetRemoved(df2, false)
-    checkPushedInfo(df2,
-      "PushedFilters: [DEPT IS NOT NULL, DEPT = 1]",
-      "ReadSchema:")
-    checkAnswer(df2, Seq(Row(1, "cathy", 9000.00, 1200.0, false)))
-
-    val df3 = spark.read
-      .table("h2.test.employee")
-      .where($"dept" === 1)
-      .sort($"salary")
-      .offset(1)
-    checkOffsetRemoved(df3, false)
-    checkPushedInfo(df3,
-      "PushedFilters: [DEPT IS NOT NULL, DEPT = 1]",
-      "ReadSchema:")
-    checkAnswer(df3, Seq(Row(1, "amy", 10000.00, 1000.0, true)))
-
-    val df4 = spark.read
-      .option("partitionColumn", "dept")
-      .option("lowerBound", "0")
-      .option("upperBound", "2")
-      .option("numPartitions", "2")
-      .table("h2.test.employee")
-      .filter($"dept" > 1)
-      .offset(1)
-    checkOffsetRemoved(df4, false)
-    checkPushedInfo(df4,
-      "PushedFilters: [DEPT IS NOT NULL, DEPT > 1]",
-      "ReadSchema:")
-    checkAnswer(df4, Seq(Row(2, "david", 10000, 1300, true), Row(6, "jen", 12000, 1200, true)))
-
-    val df5 = spark.read
-      .table("h2.test.employee")
-      .groupBy("DEPT").sum("SALARY")
-      .offset(1)
-    checkAggregateRemoved(df5)
-    checkLimitRemoved(df5)
-    checkPushedInfo(df5,
-      "PushedAggregates: [SUM(SALARY)]",
-      "PushedGroupByExpressions: [DEPT]",
-      "PushedFilters: []",
-      "PushedOffset: OFFSET 1")
-    checkAnswer(df5, Seq(Row(2, 22000.00), Row(6, 12000.00)))
-
-    val name = udf { (x: String) => x.matches("cat|dav|amy") }
-    val sub = udf { (x: String) => x.substring(0, 3) }
-    val df6 = spark.read
-      .table("h2.test.employee")
-      .select($"SALARY", $"BONUS", sub($"NAME").as("shortName"))
-      .filter(name($"shortName"))
-      .offset(1)
-    checkOffsetRemoved(df6, false)
-    // OFFSET is pushed down only if all the filters are pushed down
-    checkPushedInfo(df6, "PushedFilters: []")
-    checkAnswer(df6, Seq(Row(10000.00, 1300.0, "dav"), Row(9000.00, 1200.0, "cat")))
-
-    JdbcDialects.unregisterDialect(H2Dialect)
-    try {
-      JdbcDialects.registerDialect(testH2Dialect)
-      val df7 = spark.read
-        .table("h2.test.employee")
-        .where($"dept" === 1)
-        .offset(1)
-      checkOffsetRemoved(df7, false)
-      checkPushedInfo(df7,
-        "PushedFilters: [DEPT IS NOT NULL, DEPT = 1]")
-      checkAnswer(df7, Seq(Row(1, "cathy", 9000.00, 1200.0, false)))
-    } finally {
-      JdbcDialects.unregisterDialect(testH2Dialect)
-      JdbcDialects.registerDialect(H2Dialect)
-    }
-  }
-
-  test("simple scan with LIMIT and OFFSET") {
-    val df1 = spark.read
-      .table("h2.test.employee")
-      .where($"dept" === 1)
-      .limit(2)
-      .offset(1)
-    checkLimitRemoved(df1)
-    checkOffsetRemoved(df1)
-    checkPushedInfo(df1,
-      "PushedFilters: [DEPT IS NOT NULL, DEPT = 1]",
-      "PushedLimit: LIMIT 2",
-      "PushedOffset: OFFSET 1")
-    checkAnswer(df1, Seq(Row(1, "cathy", 9000.00, 1200.0, false)))
-
-    val df2 = spark.read
-      .option("pushDownLimit", "false")
-      .table("h2.test.employee")
-      .where($"dept" === 1)
-      .limit(2)
-      .offset(1)
-    checkLimitRemoved(df2, false)
-    checkOffsetRemoved(df2, false)
-    checkPushedInfo(df2,
-      "PushedFilters: [DEPT IS NOT NULL, DEPT = 1]",
-      "ReadSchema:")
-    checkAnswer(df2, Seq(Row(1, "cathy", 9000.00, 1200.0, false)))
-
-    val df3 = spark.read
-      .option("pushDownOffset", "false")
-      .table("h2.test.employee")
-      .where($"dept" === 1)
-      .limit(2)
-      .offset(1)
-    checkLimitRemoved(df3)
-    checkOffsetRemoved(df3, false)
-    checkPushedInfo(df3,
-      "PushedFilters: [DEPT IS NOT NULL, DEPT = 1]",
-      "PushedLimit: LIMIT 2",
-      "ReadSchema:")
-    checkAnswer(df3, Seq(Row(1, "cathy", 9000.00, 1200.0, false)))
-
-    val df4 = spark.read
-      .option("pushDownLimit", "false")
-      .option("pushDownOffset", "false")
-      .table("h2.test.employee")
-      .where($"dept" === 1)
-      .limit(2)
-      .offset(1)
-    checkLimitRemoved(df4, false)
-    checkOffsetRemoved(df4, false)
-    checkPushedInfo(df4,
-      "PushedFilters: [DEPT IS NOT NULL, DEPT = 1]",
-      " ReadSchema:")
-    checkAnswer(df4, Seq(Row(1, "cathy", 9000.00, 1200.0, false)))
-
-    val df5 = spark.read
-      .table("h2.test.employee")
-      .where($"dept" === 1)
-      .sort($"salary")
-      .limit(2)
-      .offset(1)
-    checkLimitRemoved(df5)
-    checkOffsetRemoved(df5)
-    checkPushedInfo(df5,
-      "PushedFilters: [DEPT IS NOT NULL, DEPT = 1]",
-      "PushedOffset: OFFSET 1",
-      "PushedTopN: ORDER BY [SALARY ASC NULLS FIRST] LIMIT 2",
-      "ReadSchema:")
-    checkAnswer(df5, Seq(Row(1, "amy", 10000.00, 1000.0, true)))
-
-    val df6 = spark.read
-      .option("pushDownLimit", "false")
-      .table("h2.test.employee")
-      .where($"dept" === 1)
-      .sort($"salary")
-      .limit(2)
-      .offset(1)
-    checkLimitRemoved(df6, false)
-    checkOffsetRemoved(df6, false)
-    checkPushedInfo(df6,
-      "PushedFilters: [DEPT IS NOT NULL, DEPT = 1]",
-      "ReadSchema:")
-    checkAnswer(df6, Seq(Row(1, "amy", 10000.00, 1000.0, true)))
-
-    val df7 = spark.read
-      .option("pushDownOffset", "false")
-      .table("h2.test.employee")
-      .where($"dept" === 1)
-      .sort($"salary")
-      .limit(2)
-      .offset(1)
-    checkLimitRemoved(df7)
-    checkOffsetRemoved(df7, false)
-    checkPushedInfo(df7,
-      "PushedFilters: [DEPT IS NOT NULL, DEPT = 1]",
-      "PushedTopN: ORDER BY [SALARY ASC NULLS FIRST] LIMIT 2",
-      "ReadSchema:")
-    checkAnswer(df7, Seq(Row(1, "amy", 10000.00, 1000.0, true)))
-
-    val df8 = spark.read
-      .option("pushDownLimit", "false")
-      .option("pushDownOffset", "false")
-      .table("h2.test.employee")
-      .where($"dept" === 1)
-      .sort($"salary")
-      .limit(2)
-      .offset(1)
-    checkLimitRemoved(df8, false)
-    checkOffsetRemoved(df8, false)
-    checkPushedInfo(df8,
-      "PushedFilters: [DEPT IS NOT NULL, DEPT = 1]",
-      "ReadSchema:")
-    checkAnswer(df8, Seq(Row(1, "amy", 10000.00, 1000.0, true)))
-
-    val df9 = spark.read
-      .option("partitionColumn", "dept")
-      .option("lowerBound", "0")
-      .option("upperBound", "2")
-      .option("numPartitions", "2")
-      .table("h2.test.employee")
-      .filter($"dept" > 1)
-      .limit(2)
-      .offset(1)
-    checkLimitRemoved(df9, false)
-    checkOffsetRemoved(df9, false)
-    checkPushedInfo(df9,
-      "PushedFilters: [DEPT IS NOT NULL, DEPT > 1]",
-      "PushedLimit: LIMIT 2", " ReadSchema:")
-    checkAnswer(df9, Seq(Row(2, "david", 10000.00, 1300.0, true)))
-
-    val df10 = spark.read
-      .table("h2.test.employee")
-      .groupBy("DEPT").sum("SALARY")
-      .limit(2)
-      .offset(1)
-    checkAggregateRemoved(df10)
-    checkLimitRemoved(df10)
-    checkOffsetRemoved(df10)
-    checkPushedInfo(df10,
-      "PushedAggregates: [SUM(SALARY)]",
-      "PushedGroupByExpressions: [DEPT]",
-      "PushedFilters: []",
-      "PushedLimit: LIMIT 2",
-      "PushedOffset: OFFSET 1")
-    checkAnswer(df10, Seq(Row(2, 22000.00)))
-
-    val name = udf { (x: String) => x.matches("cat|dav|amy") }
-    val sub = udf { (x: String) => x.substring(0, 3) }
-    val df11 = spark.read
-      .table("h2.test.employee")
-      .select($"SALARY", $"BONUS", sub($"NAME").as("shortName"))
-      .filter(name($"shortName"))
-      .limit(2)
-      .offset(1)
-    checkLimitRemoved(df11, false)
-    checkOffsetRemoved(df11, false)
-    checkPushedInfo(df11, "PushedFilters: []")
-    checkAnswer(df11, Seq(Row(9000.00, 1200.0, "cat")))
-  }
-
-  test("simple scan with OFFSET and LIMIT") {
-    val df1 = spark.read
-      .table("h2.test.employee")
-      .where($"dept" === 1)
-      .offset(1)
-      .limit(1)
-    checkLimitRemoved(df1)
-    checkOffsetRemoved(df1)
-    checkPushedInfo(df1,
-      "[DEPT IS NOT NULL, DEPT = 1]",
-      "PushedLimit: LIMIT 2",
-      " PushedOffset: OFFSET 1")
-    checkAnswer(df1, Seq(Row(1, "cathy", 9000.00, 1200.0, false)))
-
-    val df2 = spark.read
-      .option("pushDownOffset", "false")
-      .table("h2.test.employee")
-      .where($"dept" === 1)
-      .offset(1)
-      .limit(1)
-    checkLimitRemoved(df2)
-    checkOffsetRemoved(df2, false)
-    checkPushedInfo(df2,
-      "[DEPT IS NOT NULL, DEPT = 1]",
-      "PushedLimit: LIMIT 2",
-      "ReadSchema:")
-    checkAnswer(df2, Seq(Row(1, "cathy", 9000.00, 1200.0, false)))
-
-    val df3 = spark.read
-      .option("pushDownLimit", "false")
-      .table("h2.test.employee")
-      .where($"dept" === 1)
-      .offset(1)
-      .limit(1)
-    checkLimitRemoved(df3, false)
-    checkOffsetRemoved(df3)
-    checkPushedInfo(df3,
-      "[DEPT IS NOT NULL, DEPT = 1]",
-      "PushedOffset: OFFSET 1",
-      "ReadSchema:")
-    checkAnswer(df3, Seq(Row(1, "cathy", 9000.00, 1200.0, false)))
-
-    val df4 = spark.read
-      .option("pushDownOffset", "false")
-      .option("pushDownLimit", "false")
-      .table("h2.test.employee")
-      .where($"dept" === 1)
-      .offset(1)
-      .limit(1)
-    checkLimitRemoved(df4, false)
-    checkOffsetRemoved(df4, false)
-    checkPushedInfo(df4,
-      "[DEPT IS NOT NULL, DEPT = 1]",
-      "ReadSchema:")
-    checkAnswer(df4, Seq(Row(1, "cathy", 9000.00, 1200.0, false)))
-
-    val df5 = spark.read
-      .table("h2.test.employee")
-      .where($"dept" === 1)
-      .sort($"salary")
-      .offset(1)
-      .limit(1)
-    checkLimitRemoved(df5)
-    checkOffsetRemoved(df5)
-    checkPushedInfo(df5,
-      "PushedFilters: [DEPT IS NOT NULL, DEPT = 1]",
-      "PushedOffset: OFFSET 1",
-      "PushedTopN: ORDER BY [SALARY ASC NULLS FIRST] LIMIT 2",
-      "ReadSchema:")
-    checkAnswer(df5, Seq(Row(1, "amy", 10000.00, 1000.0, true)))
-
-    val df6 = spark.read
-      .option("pushDownOffset", "false")
-      .table("h2.test.employee")
-      .where($"dept" === 1)
-      .sort($"salary")
-      .offset(1)
-      .limit(1)
-    checkLimitRemoved(df6)
-    checkOffsetRemoved(df6, false)
-    checkPushedInfo(df6,
-      "[DEPT IS NOT NULL, DEPT = 1]",
-      "PushedTopN: ORDER BY [SALARY ASC NULLS FIRST] LIMIT 2",
-      "ReadSchema:")
-    checkAnswer(df6, Seq(Row(1, "amy", 10000.00, 1000.0, true)))
-
-    val df7 = spark.read
-      .option("pushDownLimit", "false")
-      .table("h2.test.employee")
-      .where($"dept" === 1)
-      .sort($"salary")
-      .offset(1)
-      .limit(1)
-    checkLimitRemoved(df7, false)
-    checkOffsetRemoved(df7, false)
-    checkPushedInfo(df7,
-      "PushedFilters: [DEPT IS NOT NULL, DEPT = 1]",
-      "ReadSchema:")
-    checkAnswer(df7, Seq(Row(1, "amy", 10000.00, 1000.0, true)))
-
-    val df8 = spark.read
-      .option("pushDownOffset", "false")
-      .option("pushDownLimit", "false")
-      .table("h2.test.employee")
-      .where($"dept" === 1)
-      .sort($"salary")
-      .offset(1)
-      .limit(1)
-    checkLimitRemoved(df8, false)
-    checkOffsetRemoved(df8, false)
-    checkPushedInfo(df8,
-      "PushedFilters: [DEPT IS NOT NULL, DEPT = 1]",
-      "ReadSchema:")
-    checkAnswer(df8, Seq(Row(1, "amy", 10000.00, 1000.0, true)))
-
-    val df9 = spark.read
-      .option("partitionColumn", "dept")
-      .option("lowerBound", "0")
-      .option("upperBound", "2")
-      .option("numPartitions", "2")
-      .table("h2.test.employee")
-      .filter($"dept" > 1)
-      .offset(1)
-      .limit(1)
-    checkLimitRemoved(df9, false)
-    checkOffsetRemoved(df9, false)
-    checkPushedInfo(df9,
-      "PushedFilters: [DEPT IS NOT NULL, DEPT > 1]",
-      "PushedLimit: LIMIT 2",
-      "ReadSchema:")
-    checkAnswer(df9, Seq(Row(2, "david", 10000.00, 1300.0, true)))
-
-    val df10 = sql("SELECT dept, sum(salary) FROM h2.test.employee group by dept LIMIT 1 OFFSET 1")
-    checkAggregateRemoved(df10)
-    checkLimitRemoved(df10)
-    checkOffsetRemoved(df10)
-    checkPushedInfo(df10,
-      "PushedAggregates: [SUM(SALARY)]",
-      "PushedGroupByExpressions: [DEPT]",
-      "PushedFilters: []",
-      "PushedLimit: LIMIT 2",
-      "PushedOffset: OFFSET 1")
-    checkAnswer(df10, Seq(Row(2, 22000.00)))
-
-    val name = udf { (x: String) => x.matches("cat|dav|amy") }
-    val sub = udf { (x: String) => x.substring(0, 3) }
-    val df11 = spark.read
-      .table("h2.test.employee")
-      .select($"SALARY", $"BONUS", sub($"NAME").as("shortName"))
-      .filter(name($"shortName"))
-      .offset(1)
-      .limit(1)
-    checkLimitRemoved(df11, false)
-    checkOffsetRemoved(df11, false)
-    checkPushedInfo(df11, "PushedFilters: []")
-    checkAnswer(df11, Seq(Row(9000.00, 1200.0, "cat")))
-  }
-
-  private def checkSortRemoved(df: DataFrame, removed: Boolean = true): Unit = {
-    val sorts = df.queryExecution.optimizedPlan.collect {
-      case s: Sort => s
-    }
-    if (removed) {
-      assert(sorts.isEmpty)
-    } else {
-      assert(sorts.nonEmpty)
-    }
-  }
-
-  test("simple scan with top N") {
-    val df1 = spark.read
-      .table("h2.test.employee")
-      .sort("salary")
-      .limit(1)
-    checkSortRemoved(df1)
-    checkLimitRemoved(df1)
-    checkPushedInfo(df1,
-      "PushedFilters: []",
-      "PushedTopN: ORDER BY [SALARY ASC NULLS FIRST] LIMIT 1")
-    checkAnswer(df1, Seq(Row(1, "cathy", 9000.00, 1200.0, false)))
-
-    val df2 = spark.read
-      .option("partitionColumn", "dept")
-      .option("lowerBound", "0")
-      .option("upperBound", "2")
-      .option("numPartitions", "1")
-      .table("h2.test.employee")
-      .where($"dept" === 1)
-      .orderBy($"salary")
-      .limit(1)
-    checkSortRemoved(df2)
-    checkLimitRemoved(df2)
-    checkPushedInfo(df2,
-      "PushedFilters: [DEPT IS NOT NULL, DEPT = 1]",
-      "PushedTopN: ORDER BY [SALARY ASC NULLS FIRST] LIMIT 1")
-    checkAnswer(df2, Seq(Row(1, "cathy", 9000.00, 1200.0, false)))
-
-    val df3 = spark.read
-      .option("partitionColumn", "dept")
-      .option("lowerBound", "0")
-      .option("upperBound", "2")
-      .option("numPartitions", "2")
-      .table("h2.test.employee")
-      .filter($"dept" > 1)
-      .orderBy($"salary".desc)
-      .limit(1)
-    checkSortRemoved(df3, false)
-    checkLimitRemoved(df3, false)
-    checkPushedInfo(df3,
-      "PushedFilters: [DEPT IS NOT NULL, DEPT > 1]",
-      "PushedTopN: ORDER BY [SALARY DESC NULLS LAST] LIMIT 1")
-    checkAnswer(df3, Seq(Row(2, "alex", 12000.00, 1200.0, false)))
-
-    val df4 =
-      sql("SELECT name FROM h2.test.employee WHERE dept > 1 ORDER BY salary NULLS LAST LIMIT 1")
-    checkSchemaNames(df4, Seq("NAME"))
-    checkSortRemoved(df4)
-    checkLimitRemoved(df4)
-    checkPushedInfo(df4,
-      "PushedFilters: [DEPT IS NOT NULL, DEPT > 1]",
-      "PushedTopN: ORDER BY [SALARY ASC NULLS LAST] LIMIT 1")
-    checkAnswer(df4, Seq(Row("david")))
-
-    val df5 = spark.read.table("h2.test.employee")
-      .where($"dept" === 1).orderBy($"salary")
-    checkSortRemoved(df5, false)
-    checkPushedInfo(df5, "PushedFilters: [DEPT IS NOT NULL, DEPT = 1]")
-    checkAnswer(df5,
-      Seq(Row(1, "cathy", 9000.00, 1200.0, false), Row(1, "amy", 10000.00, 1000.0, true)))
-
-    val name = udf { (x: String) => x.matches("cat|dav|amy") }
-    val sub = udf { (x: String) => x.substring(0, 3) }
-    val df6 = spark.read
-      .table("h2.test.employee")
-      .select($"SALARY", $"BONUS", sub($"NAME").as("shortName"))
-      .filter(name($"shortName"))
-      .sort($"SALARY".desc)
-      .limit(1)
-    // LIMIT is pushed down only if all the filters are pushed down
-    checkSortRemoved(df6, false)
-    checkLimitRemoved(df6, false)
-    checkPushedInfo(df6, "PushedFilters: []")
-    checkAnswer(df6, Seq(Row(10000.00, 1000.0, "amy")))
-
-    val df7 = spark.read
-      .table("h2.test.employee")
-      .sort(sub($"NAME"))
-      .limit(1)
-    checkSortRemoved(df7, false)
-    checkLimitRemoved(df7, false)
-    checkPushedInfo(df7, "PushedFilters: []")
-    checkAnswer(df7, Seq(Row(2, "alex", 12000.00, 1200.0, false)))
-
-    val df8 = spark.read
-      .table("h2.test.employee")
-      .select($"DEPT", $"name", $"SALARY",
-        when(($"SALARY" > 8000).and($"SALARY" < 10000), $"salary").otherwise(0).as("key"))
-      .sort("key", "dept", "SALARY")
-      .limit(3)
-    checkSortRemoved(df8)
-    checkLimitRemoved(df8)
-    checkPushedInfo(df8,
-      "PushedFilters: []",
-      "PushedTopN: ORDER BY " +
-        "[CASE WHEN (SALARY > 8000.00) AND (SALARY < 10000.00) THEN SALARY ELSE 0.00 END" +
-        " ASC NULLS FIRST, DEPT ASC NULLS FIRST, SALARY ASC NULLS FIRST] LIMIT 3")
-    checkAnswer(df8,
-      Seq(Row(1, "amy", 10000, 0), Row(2, "david", 10000, 0), Row(2, "alex", 12000, 0)))
-
-    val df9 = spark.read
-      .option("partitionColumn", "dept")
-      .option("lowerBound", "0")
-      .option("upperBound", "2")
-      .option("numPartitions", "2")
-      .table("h2.test.employee")
-      .select($"DEPT", $"name", $"SALARY",
-        when(($"SALARY" > 8000).and($"SALARY" < 10000), $"salary").otherwise(0).as("key"))
-      .orderBy($"key", $"dept", $"SALARY")
-      .limit(3)
-    checkSortRemoved(df9, false)
-    checkLimitRemoved(df9, false)
-    checkPushedInfo(df9,
-      "PushedFilters: []",
-      "PushedTopN: ORDER BY " +
-        "[CASE WHEN (SALARY > 8000.00) AND (SALARY < 10000.00) THEN SALARY ELSE 0.00 END " +
-        "ASC NULLS FIRST, DEPT ASC NULLS FIRST, SALARY ASC NULLS FIRST] LIMIT 3")
-    checkAnswer(df9,
-      Seq(Row(1, "amy", 10000, 0), Row(2, "david", 10000, 0), Row(2, "alex", 12000, 0)))
-  }
-
-  test("simple scan with top N: order by with alias") {
-    val df1 = spark.read
-      .table("h2.test.employee")
-      .select($"NAME", $"SALARY".as("mySalary"))
-      .sort("mySalary")
-      .limit(1)
-    checkSortRemoved(df1)
-    checkPushedInfo(df1,
-      "PushedFilters: []",
-      "PushedTopN: ORDER BY [SALARY ASC NULLS FIRST] LIMIT 1")
-    checkAnswer(df1, Seq(Row("cathy", 9000.00)))
-
-    val df2 = spark.read
-      .table("h2.test.employee")
-      .select($"DEPT", $"NAME", $"SALARY".as("mySalary"))
-      .filter($"DEPT" > 1)
-      .sort("mySalary")
-      .limit(1)
-    checkSortRemoved(df2)
-    checkPushedInfo(df2,
-      "PushedFilters: [DEPT IS NOT NULL, DEPT > 1]",
-      "PushedTopN: ORDER BY [SALARY ASC NULLS FIRST] LIMIT 1")
-    checkAnswer(df2, Seq(Row(2, "david", 10000.00)))
-  }
-
-  test("scan with aggregate push-down, top N push-down and offset push-down") {
-    val df1 = spark.read
-      .table("h2.test.employee")
-      .groupBy("DEPT").sum("SALARY")
-      .orderBy("DEPT")
-
-    val paging1 = df1.offset(1).limit(1)
-    checkSortRemoved(paging1)
-    checkLimitRemoved(paging1)
-    checkPushedInfo(paging1,
-      "PushedAggregates: [SUM(SALARY)]",
-      "PushedGroupByExpressions: [DEPT]",
-      "PushedFilters: []",
-      "PushedOffset: OFFSET 1",
-      "PushedTopN: ORDER BY [DEPT ASC NULLS FIRST] LIMIT 2")
-    checkAnswer(paging1, Seq(Row(2, 22000.00)))
-
-    val topN1 = df1.limit(1)
-    checkSortRemoved(topN1)
-    checkLimitRemoved(topN1)
-    checkPushedInfo(topN1,
-      "PushedAggregates: [SUM(SALARY)]",
-      "PushedGroupByExpressions: [DEPT]",
-      "PushedFilters: []",
-      "PushedTopN: ORDER BY [DEPT ASC NULLS FIRST] LIMIT 1")
-    checkAnswer(topN1, Seq(Row(1, 19000.00)))
-
-    val df2 = spark.read
-      .table("h2.test.employee")
-      .select($"DEPT".cast("string").as("my_dept"), $"SALARY")
-      .groupBy("my_dept").sum("SALARY")
-      .orderBy("my_dept")
-
-    val paging2 = df2.offset(1).limit(1)
-    checkSortRemoved(paging2)
-    checkLimitRemoved(paging2)
-    checkPushedInfo(paging2,
-      "PushedAggregates: [SUM(SALARY)]",
-      "PushedGroupByExpressions: [CAST(DEPT AS string)]",
-      "PushedFilters: []",
-      "PushedOffset: OFFSET 1",
-      "PushedTopN: ORDER BY [CAST(DEPT AS string) ASC NULLS FIRST] LIMIT 2")
-    checkAnswer(paging2, Seq(Row("2", 22000.00)))
-
-    val topN2 = df2.limit(1)
-    checkSortRemoved(topN2)
-    checkLimitRemoved(topN2)
-    checkPushedInfo(topN2,
-      "PushedAggregates: [SUM(SALARY)]",
-      "PushedGroupByExpressions: [CAST(DEPT AS string)]",
-      "PushedFilters: []",
-      "PushedTopN: ORDER BY [CAST(DEPT AS string) ASC NULLS FIRST] LIMIT 1")
-    checkAnswer(topN2, Seq(Row("1", 19000.00)))
-
-    val df3 = spark.read
-      .table("h2.test.employee")
-      .groupBy("dept").sum("SALARY")
-      .orderBy($"dept".cast("string"))
-
-    val paging3 = df3.offset(1).limit(1)
-    checkSortRemoved(paging3)
-    checkLimitRemoved(paging3)
-    checkPushedInfo(paging3,
-      "PushedAggregates: [SUM(SALARY)]",
-      "PushedGroupByExpressions: [DEPT]",
-      "PushedFilters: []",
-      "PushedOffset: OFFSET 1",
-      "PushedTopN: ORDER BY [CAST(DEPT AS string) ASC NULLS FIRST] LIMIT 2")
-    checkAnswer(paging3, Seq(Row(2, 22000.00)))
-
-    val topN3 = df3.limit(1)
-    checkSortRemoved(topN3)
-    checkLimitRemoved(topN3)
-    checkPushedInfo(topN3,
-      "PushedAggregates: [SUM(SALARY)]",
-      "PushedGroupByExpressions: [DEPT]",
-      "PushedFilters: []",
-      "PushedTopN: ORDER BY [CAST(DEPT AS string) ASC NULLS FIRST] LIMIT 1")
-    checkAnswer(topN3, Seq(Row(1, 19000.00)))
-
-    val df4 = spark.read
-      .table("h2.test.employee")
-      .groupBy("DEPT", "IS_MANAGER").sum("SALARY")
-      .orderBy("DEPT", "IS_MANAGER")
-
-    val paging4 = df4.offset(1).limit(1)
-    checkSortRemoved(paging4)
-    checkLimitRemoved(paging4)
-    checkPushedInfo(paging4,
-      "PushedAggregates: [SUM(SALARY)]",
-      "PushedGroupByExpressions: [DEPT, IS_MANAGER]",
-      "PushedFilters: []",
-      "PushedOffset: OFFSET 1",
-      "PushedTopN: ORDER BY [DEPT ASC NULLS FIRST, IS_MANAGER ASC NULLS FIRST] LIMIT 2")
-    checkAnswer(paging4, Seq(Row(1, true, 10000.00)))
-
-    val topN4 = df4.limit(1)
-    checkSortRemoved(topN4)
-    checkLimitRemoved(topN4)
-    checkPushedInfo(topN4,
-      "PushedAggregates: [SUM(SALARY)]",
-      "PushedGroupByExpressions: [DEPT, IS_MANAGER]",
-      "PushedFilters: []",
-      "PushedTopN: ORDER BY [DEPT ASC NULLS FIRST, IS_MANAGER ASC NULLS FIRST] LIMIT 1")
-    checkAnswer(topN4, Seq(Row(1, false, 9000.00)))
-
-    val df5 = spark.read
-      .table("h2.test.employee")
-      .select($"SALARY", $"IS_MANAGER", $"DEPT".cast("string").as("my_dept"))
-      .groupBy("my_dept", "IS_MANAGER").sum("SALARY")
-      .orderBy("my_dept", "IS_MANAGER")
-
-    val paging5 = df5.offset(1).limit(1)
-    checkSortRemoved(paging5)
-    checkLimitRemoved(paging5)
-    checkPushedInfo(paging5,
-      "PushedAggregates: [SUM(SALARY)]",
-      "PushedGroupByExpressions: [CAST(DEPT AS string), IS_MANAGER]",
-      "PushedFilters: []",
-      "PushedOffset: OFFSET 1",
-      "PushedTopN: " +
-        "ORDER BY [CAST(DEPT AS string) ASC NULLS FIRST, IS_MANAGER ASC NULLS FIRST] LIMIT 2")
-    checkAnswer(paging5, Seq(Row("1", true, 10000.00)))
-
-    val topN5 = df5.limit(1)
-    checkSortRemoved(topN5)
-    checkLimitRemoved(topN5)
-    checkPushedInfo(topN5,
-      "PushedAggregates: [SUM(SALARY)]",
-      "PushedGroupByExpressions: [CAST(DEPT AS string), IS_MANAGER]",
-      "PushedFilters: []",
-      "PushedTopN: " +
-        "ORDER BY [CAST(DEPT AS string) ASC NULLS FIRST, IS_MANAGER ASC NULLS FIRST] LIMIT 1")
-    checkAnswer(topN5, Seq(Row("1", false, 9000.00)))
-
-    val df6 = spark.read
-      .table("h2.test.employee")
-      .select($"DEPT", $"SALARY")
-      .groupBy("dept").agg(sum("SALARY"))
-      .orderBy(sum("SALARY"))
-
-    val paging6 = df6.offset(1).limit(1)
-    checkSortRemoved(paging6)
-    checkLimitRemoved(paging6)
-    checkPushedInfo(paging6,
-      "PushedAggregates: [SUM(SALARY)]",
-      "PushedGroupByExpressions: [DEPT]",
-      "PushedFilters: []",
-      "PushedOffset: OFFSET 1",
-      "PushedTopN: ORDER BY [SUM(SALARY) ASC NULLS FIRST] LIMIT 2")
-    checkAnswer(paging6, Seq(Row(1, 19000.00)))
-
-    val topN6 = df6.limit(1)
-    checkSortRemoved(topN6)
-    checkLimitRemoved(topN6)
-    checkPushedInfo(topN6,
-      "PushedAggregates: [SUM(SALARY)]",
-      "PushedGroupByExpressions: [DEPT]",
-      "PushedFilters: []",
-      "PushedTopN: ORDER BY [SUM(SALARY) ASC NULLS FIRST] LIMIT 1")
-    checkAnswer(topN6, Seq(Row(6, 12000.00)))
-
-    val df7 = spark.read
-      .table("h2.test.employee")
-      .select($"DEPT", $"SALARY")
-      .groupBy("dept").agg(sum("SALARY").as("total"))
-      .orderBy("total")
-
-    val paging7 = df7.offset(1).limit(1)
-    checkSortRemoved(paging7)
-    checkLimitRemoved(paging7)
-    checkPushedInfo(paging7,
-      "PushedAggregates: [SUM(SALARY)]",
-      "PushedGroupByExpressions: [DEPT]",
-      "PushedFilters: []",
-      "PushedOffset: OFFSET 1",
-      "PushedTopN: ORDER BY [SUM(SALARY) ASC NULLS FIRST] LIMIT 2")
-    checkAnswer(paging7, Seq(Row(1, 19000.00)))
-
-    val topN7 = df7.limit(1)
-    checkSortRemoved(topN7)
-    checkLimitRemoved(topN7)
-    checkPushedInfo(topN7,
-      "PushedAggregates: [SUM(SALARY)]",
-      "PushedGroupByExpressions: [DEPT]",
-      "PushedFilters: []",
-      "PushedTopN: ORDER BY [SUM(SALARY) ASC NULLS FIRST] LIMIT 1")
-    checkAnswer(topN7, Seq(Row(6, 12000.00)))
-  }
-
-  test("scan with filter push-down") {
-    val df = spark.table("h2.test.people").filter($"id" > 1)
-    checkFiltersRemoved(df)
-    checkPushedInfo(df, "PushedFilters: [ID IS NOT NULL, ID > 1]")
-    checkAnswer(df, Row("mary", 2))
-
-    val df2 = spark.table("h2.test.employee").filter($"name".isin("amy", "cathy"))
-    checkFiltersRemoved(df2)
-    checkPushedInfo(df2, "PushedFilters: [NAME IN ('amy', 'cathy')]")
-    checkAnswer(df2, Seq(Row(1, "amy", 10000, 1000, true), Row(1, "cathy", 9000, 1200, false)))
-
-    val df3 = spark.table("h2.test.employee").filter($"name".startsWith("a"))
-    checkFiltersRemoved(df3)
-    checkPushedInfo(df3, "PushedFilters: [NAME IS NOT NULL, NAME LIKE 'a%']")
-    checkAnswer(df3, Seq(Row(1, "amy", 10000, 1000, true), Row(2, "alex", 12000, 1200, false)))
-
-    val df4 = spark.table("h2.test.employee").filter($"is_manager")
-    checkFiltersRemoved(df4)
-    checkPushedInfo(df4, "PushedFilters: [IS_MANAGER IS NOT NULL, IS_MANAGER = true]")
-    checkAnswer(df4, Seq(Row(1, "amy", 10000, 1000, true), Row(2, "david", 10000, 1300, true),
-      Row(6, "jen", 12000, 1200, true)))
-
-    val df5 = spark.table("h2.test.employee").filter($"is_manager".and($"salary" > 10000))
-    checkFiltersRemoved(df5)
-    checkPushedInfo(df5,
-      "PushedFilters: [IS_MANAGER IS NOT NULL, SALARY IS NOT NULL",
-      "IS_MANAGER = true, SALARY > 10000.00]")
-    checkAnswer(df5, Seq(Row(6, "jen", 12000, 1200, true)))
-
-    val df6 = spark.table("h2.test.employee").filter($"is_manager".or($"salary" > 10000))
-    checkFiltersRemoved(df6)
-    checkPushedInfo(df6, "PushedFilters: [(IS_MANAGER = true) OR (SALARY > 10000.00)]")
-    checkAnswer(df6, Seq(Row(1, "amy", 10000, 1000, true), Row(2, "alex", 12000, 1200, false),
-      Row(2, "david", 10000, 1300, true), Row(6, "jen", 12000, 1200, true)))
-
-    val df7 = spark.table("h2.test.employee").filter(not($"is_manager") === true)
-    checkFiltersRemoved(df7)
-    checkPushedInfo(df7, "PushedFilters: [IS_MANAGER IS NOT NULL, NOT (IS_MANAGER = true)]")
-    checkAnswer(df7, Seq(Row(1, "cathy", 9000, 1200, false), Row(2, "alex", 12000, 1200, false)))
-
-    val df8 = spark.table("h2.test.employee").filter($"is_manager" === true)
-    checkFiltersRemoved(df8)
-    checkPushedInfo(df8, "PushedFilters: [IS_MANAGER IS NOT NULL, IS_MANAGER = true]")
-    checkAnswer(df8, Seq(Row(1, "amy", 10000, 1000, true),
-      Row(2, "david", 10000, 1300, true), Row(6, "jen", 12000, 1200, true)))
-
-    val df9 = spark.table("h2.test.employee")
-      .filter(when($"dept" > 1, true).when($"is_manager", false).otherwise($"dept" > 3))
-    checkFiltersRemoved(df9)
-    checkPushedInfo(df9,
-      "PushedFilters: [CASE WHEN DEPT > 1 THEN TRUE",
-      "WHEN IS_MANAGER = true THEN FALSE ELSE DEPT > 3 END]")
-    checkAnswer(df9, Seq(Row(2, "alex", 12000, 1200, false),
-      Row(2, "david", 10000, 1300, true), Row(6, "jen", 12000, 1200, true)))
-
-    val df10 = spark.table("h2.test.people")
-      .select($"NAME".as("myName"), $"ID".as("myID"))
-      .filter($"myID" > 1)
-    checkFiltersRemoved(df10)
-    checkPushedInfo(df10, "PushedFilters: [ID IS NOT NULL, ID > 1]")
-    checkAnswer(df10, Row("mary", 2))
-
-    val df11 = sql(
-      """
-        |SELECT * FROM h2.test.employee
-        |WHERE GREATEST(bonus, 1100) > 1200 AND RAND(1) < bonus
-        |""".stripMargin)
-    checkFiltersRemoved(df11)
-    checkPushedInfo(df11, "PushedFilters: " +
-      "[BONUS IS NOT NULL, (GREATEST(BONUS, 1100.0)) > 1200.0, RAND(1) < BONUS]")
-    checkAnswer(df11, Row(2, "david", 10000, 1300, true))
-
-    val df12 = sql(
-      """
-        |SELECT * FROM h2.test.employee
-        |WHERE IF(SALARY > 10000, SALARY, LEAST(SALARY, 1000)) > 1200
-        |""".stripMargin)
-    checkFiltersRemoved(df12)
-    checkPushedInfo(df12, "PushedFilters: " +
-      "[(CASE WHEN SALARY > 10000.00 THEN SALARY ELSE LEAST(SALARY, 1000.00) END) > 1200.00]")
-    checkAnswer(df12, Seq(Row(2, "alex", 12000, 1200, false), Row(6, "jen", 12000, 1200, true)))
-
-    val df13 = spark.table("h2.test.employee")
-      .filter(logarithm($"bonus") > 7)
-      .filter(exp($"bonus") > 0)
-      .filter(pow($"bonus", 2) === 1440000)
-      .filter(sqrt($"bonus") > 34)
-      .filter(floor($"bonus") === 1200)
-      .filter(ceil($"bonus") === 1200)
-    checkFiltersRemoved(df13)
-    checkPushedInfo(df13, "PushedFilters: " +
-      "[BONUS IS NOT NULL, LN(BONUS) > 7.0, EXP(BONUS) > 0.0, (POWER(BONUS, 2.0)) = 1440000.0, " +
-      "SQRT(BONUS) > 34.0, FLOOR(BONUS) = 1200, CEIL(BONUS) = 1200],")
-    checkAnswer(df13, Seq(Row(1, "cathy", 9000, 1200, false),
-      Row(2, "alex", 12000, 1200, false), Row(6, "jen", 12000, 1200, true)))
-
-    // H2 does not support width_bucket
-    val df14 = sql(
-      """
-        |SELECT * FROM h2.test.employee
-        |WHERE width_bucket(bonus, 1, 6, 3) > 4
-        |""".stripMargin)
-    checkFiltersRemoved(df14, false)
-    checkPushedInfo(df14, "PushedFilters: [BONUS IS NOT NULL]")
-    checkAnswer(df14, Seq.empty[Row])
-
-    val df15 = spark.table("h2.test.employee")
-      .filter(logarithm(2, $"bonus") > 10)
-      .filter(log10($"bonus") > 3)
-      .filter(round($"bonus") === 1200)
-      .filter(degrees($"bonus") > 68754)
-      .filter(radians($"bonus") > 20)
-      .filter(signum($"bonus") === 1)
-    checkFiltersRemoved(df15)
-    checkPushedInfo(df15, "PushedFilters: " +
-      "[BONUS IS NOT NULL, (LOG(2.0, BONUS)) > 10.0, LOG10(BONUS) > 3.0, " +
-      "(ROUND(BONUS, 0)) = 1200.0, DEGREES(BONUS) > 68754.0, RADIANS(BONUS) > 20.0, " +
-      "SIGN(BONUS) = 1.0],")
-    checkAnswer(df15, Seq(Row(1, "cathy", 9000, 1200, false),
-      Row(2, "alex", 12000, 1200, false), Row(6, "jen", 12000, 1200, true)))
-
-    val df16 = spark.table("h2.test.employee")
-      .filter(sin($"bonus") < -0.08)
-      .filter(sinh($"bonus") > 200)
-      .filter(cos($"bonus") > 0.9)
-      .filter(cosh($"bonus") > 200)
-      .filter(tan($"bonus") < -0.08)
-      .filter(tanh($"bonus") === 1)
-      .filter(cot($"bonus") < -11)
-      .filter(asin($"bonus") > 0.1)
-      .filter(acos($"bonus") > 1.4)
-      .filter(atan($"bonus") > 1.4)
-      .filter(atan2($"bonus", $"bonus") > 0.7)
-    checkFiltersRemoved(df16)
-    checkPushedInfo(df16, "PushedFilters: [" +
-      "BONUS IS NOT NULL, SIN(BONUS) < -0.08, SINH(BONUS) > 200.0, COS(BONUS) > 0.9, " +
-      "COSH(BONUS) > 200.0, TAN(BONUS) < -0.08, TANH(BONUS) = 1.0, COT(BONUS) < -11.0, " +
-      "ASIN(BONUS) > 0.1, ACOS(BONUS) > 1.4, ATAN(BONUS) > 1.4, (ATAN2(BONUS, BONUS)) > 0.7],")
-    checkAnswer(df16, Seq(Row(1, "cathy", 9000, 1200, false),
-      Row(2, "alex", 12000, 1200, false), Row(6, "jen", 12000, 1200, true)))
-
-    // H2 does not support log2, asinh, acosh, atanh, cbrt
-    val df17 = sql(
-      """
-        |SELECT * FROM h2.test.employee
-        |WHERE log2(dept) > 2.5
-        |AND asinh(bonus / salary) > 0.09
-        |AND acosh(dept) > 2.4
-        |AND atanh(bonus / salary) > 0.1
-        |AND cbrt(dept) > 1.8
-        |""".stripMargin)
-    checkFiltersRemoved(df17, false)
-    checkPushedInfo(df17,
-      "PushedFilters: [DEPT IS NOT NULL, BONUS IS NOT NULL, SALARY IS NOT NULL]")
-    checkAnswer(df17, Seq(Row(6, "jen", 12000, 1200, true)))
-  }
-
-  test("scan with filter push-down with ansi mode") {
-    Seq(false, true).foreach { ansiMode =>
-      withSQLConf(SQLConf.ANSI_ENABLED.key -> ansiMode.toString) {
-        val df = spark.table("h2.test.people").filter($"id" + 1 > 1)
-        checkFiltersRemoved(df, ansiMode)
-        val expectedPlanFragment = if (ansiMode) {
-          "PushedFilters: [ID IS NOT NULL, (ID + 1) > 1]"
-        } else {
-          "PushedFilters: [ID IS NOT NULL]"
-        }
-        checkPushedInfo(df, expectedPlanFragment)
-        checkAnswer(df, Seq(Row("fred", 1), Row("mary", 2)))
-
-        val df2 = spark.table("h2.test.people").filter($"id" + Int.MaxValue > 1)
-        checkFiltersRemoved(df2, ansiMode)
-        val expectedPlanFragment2 = if (ansiMode) {
-          "PushedFilters: [ID IS NOT NULL, (ID + 2147483647) > 1], "
-        } else {
-          "PushedFilters: [ID IS NOT NULL], "
-        }
-        checkPushedInfo(df2, expectedPlanFragment2)
-        if (ansiMode) {
-          val e = intercept[SparkException] {
-            checkAnswer(df2, Seq.empty)
-          }
-          assert(e.getMessage.contains(
-            "org.h2.jdbc.JdbcSQLDataException: Numeric value out of range: \"2147483648\""))
-        } else {
-          checkAnswer(df2, Seq.empty)
-        }
-
-        val df3 = sql(
-          """
-            |SELECT * FROM h2.test.employee
-            |WHERE (CASE WHEN SALARY > 10000 THEN BONUS ELSE BONUS + 200 END) > 1200
-            |""".stripMargin)
-
-        checkFiltersRemoved(df3, ansiMode)
-        val expectedPlanFragment3 = if (ansiMode) {
-          "PushedFilters: [(CASE WHEN SALARY > 10000.00 THEN BONUS" +
-            " ELSE BONUS + 200.0 END) > 1200.0]"
-        } else {
-          "PushedFilters: []"
-        }
-        checkPushedInfo(df3, expectedPlanFragment3)
-        checkAnswer(df3,
-          Seq(Row(1, "cathy", 9000, 1200, false), Row(2, "david", 10000, 1300, true)))
-
-        val df4 = spark.table("h2.test.employee")
-          .filter(($"salary" > 1000d).and($"salary" < 12000d))
-        checkFiltersRemoved(df4, ansiMode)
-        val expectedPlanFragment4 = if (ansiMode) {
-          "PushedFilters: [SALARY IS NOT NULL, " +
-            "CAST(SALARY AS double) > 1000.0, CAST(SALARY AS double) < 12000.0], "
-        } else {
-          "PushedFilters: [SALARY IS NOT NULL], "
-        }
-        checkPushedInfo(df4, expectedPlanFragment4)
-        checkAnswer(df4, Seq(Row(1, "amy", 10000, 1000, true),
-          Row(1, "cathy", 9000, 1200, false), Row(2, "david", 10000, 1300, true)))
-
-        val df5 = spark.table("h2.test.employee")
-          .filter(abs($"dept" - 3) > 1)
-          .filter(coalesce($"salary", $"bonus") > 2000)
-        checkFiltersRemoved(df5, ansiMode)
-        val expectedPlanFragment5 = if (ansiMode) {
-          "PushedFilters: [DEPT IS NOT NULL, ABS(DEPT - 3) > 1, " +
-            "(COALESCE(CAST(SALARY AS double), BONUS)) > 2000.0]"
-        } else {
-          "PushedFilters: [DEPT IS NOT NULL]"
-        }
-        checkPushedInfo(df5, expectedPlanFragment5)
-        checkAnswer(df5, Seq(Row(1, "amy", 10000, 1000, true),
-          Row(1, "cathy", 9000, 1200, false), Row(6, "jen", 12000, 1200, true)))
-
-        val df6 = sql(
-          """
-            |SELECT * FROM h2.test.employee
-            |WHERE cast(bonus as string) like '%30%'
-            |AND cast(dept as byte) > 1
-            |AND cast(dept as short) > 1
-            |AND cast(bonus as decimal(20, 2)) > 1200""".stripMargin)
-        checkFiltersRemoved(df6, ansiMode)
-        val expectedPlanFragment6 = if (ansiMode) {
-          "PushedFilters: [BONUS IS NOT NULL, DEPT IS NOT NULL, " +
-            "CAST(BONUS AS string) LIKE '%30%', CAST(DEPT AS byte) > 1, " +
-            "CAST(DEPT AS short) > 1, CAST(BONUS AS decimal(20,2)) > 1200.00]"
-        } else {
-          "PushedFilters: [BONUS IS NOT NULL, DEPT IS NOT NULL, CAST(BONUS AS string) LIKE '%30%']"
-        }
-        checkPushedInfo(df6, expectedPlanFragment6)
-        checkAnswer(df6, Seq(Row(2, "david", 10000, 1300, true)))
-      }
-    }
-  }
-
-  test("scan with filter push-down with date time functions") {
-    val df1 = sql("SELECT name FROM h2.test.datetime WHERE " +
-      "dayofyear(date1) > 100 AND dayofmonth(date1) > 10 ")
-    checkFiltersRemoved(df1)
-    val expectedPlanFragment1 =
-      "PushedFilters: [DATE1 IS NOT NULL, EXTRACT(DAY_OF_YEAR FROM DATE1) > 100, " +
-        "EXTRACT(DAY FROM DATE1) > 10]"
-    checkPushedInfo(df1, expectedPlanFragment1)
-    checkAnswer(df1, Seq(Row("amy"), Row("alex")))
-
-    val df2 = sql("SELECT name FROM h2.test.datetime WHERE " +
-      "year(date1) = 2022 AND quarter(date1) = 2")
-    checkFiltersRemoved(df2)
-    val expectedPlanFragment2 =
-      "[DATE1 IS NOT NULL, EXTRACT(YEAR FROM DATE1) = 2022, " +
-        "EXTRACT(QUARTER FROM DATE1) = 2]"
-    checkPushedInfo(df2, expectedPlanFragment2)
-    checkAnswer(df2, Seq(Row("amy"), Row("alex")))
-
-    val df3 = sql("SELECT name FROM h2.test.datetime WHERE " +
-      "second(time1) = 0 AND month(date1) = 5")
-    checkFiltersRemoved(df3)
-    val expectedPlanFragment3 =
-      "PushedFilters: [TIME1 IS NOT NULL, DATE1 IS NOT NULL, " +
-        "EXTRACT(SECOND FROM TIME1) = 0, EXTRACT(MONTH FROM DATE1) = 5]"
-    checkPushedInfo(df3, expectedPlanFragment3)
-    checkAnswer(df3, Seq(Row("amy"), Row("alex")))
-
-    val df4 = sql("SELECT name FROM h2.test.datetime WHERE " +
-      "hour(time1) = 0 AND minute(time1) = 0")
-    checkFiltersRemoved(df4)
-    val expectedPlanFragment4 =
-      "PushedFilters: [TIME1 IS NOT NULL, EXTRACT(HOUR FROM TIME1) = 0, " +
-        "EXTRACT(MINUTE FROM TIME1) = 0]"
-    checkPushedInfo(df4, expectedPlanFragment4)
-    checkAnswer(df4, Seq(Row("amy"), Row("alex")))
-
-    val df5 = sql("SELECT name FROM h2.test.datetime WHERE " +
-      "extract(WEEk from date1) > 10 AND extract(YEAROFWEEK from date1) = 2022")
-    checkFiltersRemoved(df5)
-    val expectedPlanFragment5 =
-      "PushedFilters: [DATE1 IS NOT NULL, EXTRACT(WEEK FROM DATE1) > 10, " +
-        "EXTRACT(YEAR_OF_WEEK FROM DATE1) = 2022]"
-    checkPushedInfo(df5, expectedPlanFragment5)
-    checkAnswer(df5, Seq(Row("alex"), Row("amy")))
-
-    // H2 does not support
-    val df6 = sql("SELECT name FROM h2.test.datetime WHERE " +
-      "trunc(date1, 'week') = date'2022-05-16' AND date_add(date1, 1) = date'2022-05-20' " +
-      "AND datediff(date1, '2022-05-10') > 0")
-    checkFiltersRemoved(df6, false)
-    val expectedPlanFragment6 =
-      "PushedFilters: [DATE1 IS NOT NULL]"
-    checkPushedInfo(df6, expectedPlanFragment6)
-    checkAnswer(df6, Seq(Row("amy")))
-
-    val df7 = sql("SELECT name FROM h2.test.datetime WHERE " +
-      "weekday(date1) = 2")
-    checkFiltersRemoved(df7)
-    val expectedPlanFragment7 =
-      "PushedFilters: [DATE1 IS NOT NULL, (EXTRACT(DAY_OF_WEEK FROM DATE1) - 1) = 2]"
-    checkPushedInfo(df7, expectedPlanFragment7)
-    checkAnswer(df7, Seq(Row("alex")))
-
-    val df8 = sql("SELECT name FROM h2.test.datetime WHERE " +
-      "dayofweek(date1) = 4")
-    checkFiltersRemoved(df8)
-    val expectedPlanFragment8 =
-      "PushedFilters: [DATE1 IS NOT NULL, ((EXTRACT(DAY_OF_WEEK FROM DATE1) % 7) + 1) = 4]"
-    checkPushedInfo(df8, expectedPlanFragment8)
-    checkAnswer(df8, Seq(Row("alex")))
-
-    val df9 = sql("SELECT name FROM h2.test.datetime WHERE " +
-      "dayofyear(date1) > 100 order by dayofyear(date1) limit 1")
-    checkFiltersRemoved(df9)
-    val expectedPlanFragment9 =
-      "PushedFilters: [DATE1 IS NOT NULL, EXTRACT(DAY_OF_YEAR FROM DATE1) > 100], " +
-      "PushedTopN: ORDER BY [EXTRACT(DAY_OF_YEAR FROM DATE1) ASC NULLS FIRST] LIMIT 1,"
-    checkPushedInfo(df9, expectedPlanFragment9)
-    checkAnswer(df9, Seq(Row("alex")))
-  }
-
-  test("scan with filter push-down with misc functions") {
-    val df1 = sql("SELECT name FROM h2.test.binary1 WHERE " +
-      "md5(b) = '4371fe0aa613bcb081543a37d241adcb'")
-    checkFiltersRemoved(df1)
-    val expectedPlanFragment1 = "PushedFilters: [B IS NOT NULL, " +
-      "MD5(B) = '4371fe0aa613bcb081543a37d241adcb']"
-    checkPushedInfo(df1, expectedPlanFragment1)
-    checkAnswer(df1, Seq(Row("jen")))
-
-    val df2 = sql("SELECT name FROM h2.test.binary1 WHERE " +
-      "sha1(b) = 'cf355e86e8666f9300ef12e996acd5c629e0b0a1'")
-    checkFiltersRemoved(df2)
-    val expectedPlanFragment2 = "PushedFilters: [B IS NOT NULL, " +
-      "SHA1(B) = 'cf355e86e8666f9300ef12e996acd5c629e0b0a1'],"
-    checkPushedInfo(df2, expectedPlanFragment2)
-    checkAnswer(df2, Seq(Row("jen")))
-
-    val df3 = sql("SELECT name FROM h2.test.binary1 WHERE " +
-      "sha2(b, 256) = '911732d10153f859dec04627df38b19290ec707ff9f83910d061421fdc476109'")
-    checkFiltersRemoved(df3)
-    val expectedPlanFragment3 = "PushedFilters: [B IS NOT NULL, (SHA2(B, 256)) = " +
-      "'911732d10153f859dec04627df38b19290ec707ff9f83910d061421fdc476109']"
-    checkPushedInfo(df3, expectedPlanFragment3)
-    checkAnswer(df3, Seq(Row("jen")))
-
-    val df4 = sql("SELECT * FROM h2.test.employee WHERE crc32(name) = '142689369'")
-    checkFiltersRemoved(df4, false)
-    val expectedPlanFragment4 = "PushedFilters: [NAME IS NOT NULL], "
-    checkPushedInfo(df4, expectedPlanFragment4)
-    checkAnswer(df4, Seq(Row(6, "jen", 12000, 1200, true)))
-
-    val df5 = sql("SELECT name FROM h2.test.employee WHERE " +
-      "aes_encrypt(cast(null as string), name) is null")
-    checkFiltersRemoved(df5, false)
-    val expectedPlanFragment5 = "PushedFilters: [], "
-    checkPushedInfo(df5, expectedPlanFragment5)
-    checkAnswer(df5, Seq(Row("amy"), Row("cathy"), Row("alex"), Row("david"), Row("jen")))
-
-    val df6 = sql("SELECT name FROM h2.test.employee WHERE " +
-      "aes_decrypt(cast(null as binary), name) is null")
-    checkFiltersRemoved(df6, false)
-    val expectedPlanFragment6 = "PushedFilters: [], "
-    checkPushedInfo(df6, expectedPlanFragment6)
-    checkAnswer(df6, Seq(Row("amy"), Row("cathy"), Row("alex"), Row("david"), Row("jen")))
-  }
-
-  test("scan with filter push-down with UDF") {
-    JdbcDialects.unregisterDialect(H2Dialect)
-    try {
-      JdbcDialects.registerDialect(testH2Dialect)
-      val df1 = sql("SELECT * FROM h2.test.people where h2.my_strlen(name) > 2")
-      checkFiltersRemoved(df1)
-      checkPushedInfo(df1, "PushedFilters: [CHAR_LENGTH(NAME) > 2],")
       checkAnswer(df1, Seq(Row("fred", 1), Row("mary", 2)))
 
       val df2 = sql(
@@ -2818,27 +1544,18 @@
       val df1 = sql("SELECT * FROM h2.test.people where h2.my_strlen_static_magic(name) > 2")
       checkFiltersRemoved(df1)
       checkPushedInfo(df1, "PushedFilters: [strlen(NAME) > 2],")
->>>>>>> 54d5087c
       checkAnswer(df1, Seq(Row("fred", 1), Row("mary", 2)))
 
       val df2 = sql(
         """
           |SELECT *
           |FROM h2.test.people
-<<<<<<< HEAD
-          |WHERE h2.my_strlen(CASE WHEN NAME = 'fred' THEN NAME ELSE "abc" END) > 2
-          """.stripMargin)
-      checkFiltersRemoved(df2)
-      checkPushedInfo(df2,
-        "PushedFilters: [CHAR_LENGTH(CASE WHEN NAME = 'fred' THEN NAME ELSE 'abc' END) > 2],")
-=======
           |WHERE h2.my_strlen_static_magic(CASE WHEN NAME = 'fred' THEN NAME ELSE "abc" END) > 2
           """.stripMargin)
       checkFiltersRemoved(df2)
       checkPushedInfo(df2,
         "PushedFilters: [strlen(CASE WHEN NAME = 'fred' " +
           "THEN NAME ELSE 'abc' END) > 2],")
->>>>>>> 54d5087c
       checkAnswer(df2, Seq(Row("fred", 1), Row("mary", 2)))
     } finally {
       JdbcDialects.unregisterDialect(testH2Dialect)
