--- conflicted
+++ resolved
@@ -181,11 +181,7 @@
           exception = intercept[AnalysisException] {
             sql("TRUNCATE TABLE v0")
           },
-<<<<<<< HEAD
-          errorClass = "UNSUPPORTED_VIEW_OPERATION.WITHOUT_SUGGESTION",
-=======
           errorClass = "EXPECT_TABLE_NOT_VIEW.NO_ALTERNATIVE",
->>>>>>> 54d5087c
           parameters = Map(
             "viewName" -> "`spark_catalog`.`default`.`v0`",
             "operation" -> "TRUNCATE TABLE"),
@@ -202,11 +198,7 @@
           exception = intercept[AnalysisException] {
             sql("TRUNCATE TABLE v1")
           },
-<<<<<<< HEAD
-          errorClass = "UNSUPPORTED_VIEW_OPERATION.WITHOUT_SUGGESTION",
-=======
           errorClass = "EXPECT_TABLE_NOT_VIEW.NO_ALTERNATIVE",
->>>>>>> 54d5087c
           parameters = Map(
             "viewName" -> "`v1`",
             "operation" -> "TRUNCATE TABLE"),
@@ -221,11 +213,7 @@
           exception = intercept[AnalysisException] {
             sql(s"TRUNCATE TABLE $v2")
           },
-<<<<<<< HEAD
-          errorClass = "UNSUPPORTED_VIEW_OPERATION.WITHOUT_SUGGESTION",
-=======
           errorClass = "EXPECT_TABLE_NOT_VIEW.NO_ALTERNATIVE",
->>>>>>> 54d5087c
           parameters = Map(
             "viewName" -> "`global_temp`.`v2`",
             "operation" -> "TRUNCATE TABLE"),
