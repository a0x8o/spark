/*
 * Licensed to the Apache Software Foundation (ASF) under one or more
 * contributor license agreements.  See the NOTICE file distributed with
 * this work for additional information regarding copyright ownership.
 * The ASF licenses this file to You under the Apache License, Version 2.0
 * (the "License"); you may not use this file except in compliance with
 * the License.  You may obtain a copy of the License at
 *
 *    http://www.apache.org/licenses/LICENSE-2.0
 *
 * Unless required by applicable law or agreed to in writing, software
 * distributed under the License is distributed on an "AS IS" BASIS,
 * WITHOUT WARRANTIES OR CONDITIONS OF ANY KIND, either express or implied.
 * See the License for the specific language governing permissions and
 * limitations under the License.
 */

package org.apache.spark.sql

import java.io.File
import java.net.URI
import java.util.Locale

import scala.collection.mutable.ArrayBuffer

import org.apache.spark.{SparkConf, TestUtils}
import org.apache.spark.sql.catalyst.expressions.codegen.CodeGenerator
import org.apache.spark.sql.catalyst.parser.ParseException
import org.apache.spark.sql.catalyst.plans.SQLHelper
import org.apache.spark.sql.catalyst.plans.logical.{Command, LogicalPlan}
import org.apache.spark.sql.catalyst.rules.RuleExecutor
import org.apache.spark.sql.catalyst.util.{fileToString, stringToFile}
import org.apache.spark.sql.catalyst.util.DateTimeConstants.NANOS_PER_SECOND
import org.apache.spark.sql.execution.WholeStageCodegenExec
import org.apache.spark.sql.internal.SQLConf
import org.apache.spark.sql.internal.SQLConf.TimestampTypes
import org.apache.spark.sql.test.SharedSparkSession
import org.apache.spark.tags.ExtendedSQLTest
import org.apache.spark.util.Utils

// scalastyle:off line.size.limit
/**
 * End-to-end test cases for SQL queries.
 *
 * Each case is loaded from a file in "spark/sql/core/src/test/resources/sql-tests/inputs".
 * Each case has a golden result file in "spark/sql/core/src/test/resources/sql-tests/results".
 *
 * To run the entire test suite:
 * {{{
 *   build/sbt "sql/testOnly org.apache.spark.sql.SQLQueryTestSuite"
 * }}}
 *
 * To run a single test file upon change:
 * {{{
 *   build/sbt "~sql/testOnly org.apache.spark.sql.SQLQueryTestSuite -- -z inline-table.sql"
 * }}}
 *
 * To re-generate golden files for entire suite, run:
 * {{{
 *   SPARK_GENERATE_GOLDEN_FILES=1 build/sbt "sql/testOnly org.apache.spark.sql.SQLQueryTestSuite"
 * }}}
 *
 * To re-generate golden file for a single test, run:
 * {{{
 *   SPARK_GENERATE_GOLDEN_FILES=1 build/sbt "sql/testOnly org.apache.spark.sql.SQLQueryTestSuite -- -z describe.sql"
 * }}}
 *
 * The format for input files is simple:
 *  1. A list of SQL queries separated by semicolons by default. If the semicolon cannot effectively
 *     separate the SQL queries in the test file(e.g. bracketed comments), please use
 *     --QUERY-DELIMITER-START and --QUERY-DELIMITER-END. Lines starting with
 *     --QUERY-DELIMITER-START and --QUERY-DELIMITER-END represent the beginning and end of a query,
 *     respectively. Code that is not surrounded by lines that begin with --QUERY-DELIMITER-START
 *     and --QUERY-DELIMITER-END is still separated by semicolons.
 *  2. Lines starting with -- are treated as comments and ignored.
 *  3. Lines starting with --SET are used to specify the configs when running this testing file. You
 *     can set multiple configs in one --SET, using comma to separate them. Or you can use multiple
 *     --SET statements.
 *  4. Lines starting with --IMPORT are used to load queries from another test file.
 *  5. Lines starting with --CONFIG_DIM are used to specify config dimensions of this testing file.
 *     The dimension name is decided by the string after --CONFIG_DIM. For example, --CONFIG_DIM1
 *     belongs to dimension 1. One dimension can have multiple lines, each line representing one
 *     config set (one or more configs, separated by comma). Spark will run this testing file many
 *     times, each time picks one config set from each dimension, until all the combinations are
 *     tried. For example, if dimension 1 has 2 lines, dimension 2 has 3 lines, this testing file
 *     will be run 6 times (cartesian product).
 *
 * For example:
 * {{{
 *   -- this is a comment
 *   select 1, -1;
 *   select current_date;
 * }}}
 *
 * The format for golden result files look roughly like:
 * {{{
 *   -- some header information
 *
 *   -- !query
 *   select 1, -1
 *   -- !query schema
 *   struct<...schema...>
 *   -- !query output
 *   ... data row 1 ...
 *   ... data row 2 ...
 *   ...
 *
 *   -- !query
 *   ...
 * }}}
 *
 * Note that UDF tests work differently. After the test files under 'inputs/udf' directory are
 * detected, it creates three test cases:
 *
 *  - Scala UDF test case with a Scalar UDF registered as the name 'udf'.
 *
 *  - Python UDF test case with a Python UDF registered as the name 'udf'
 *    iff Python executable and pyspark are available.
 *
 *  - Scalar Pandas UDF test case with a Scalar Pandas UDF registered as the name 'udf'
 *    iff Python executable, pyspark, pandas and pyarrow are available.
 *
 * Therefore, UDF test cases should have single input and output files but executed by three
 * different types of UDFs. See 'udf/udf-inner-join.sql' as an example.
 *
 * This test suite also implements end-to-end test cases using golden files for the purposes of
 * exercising the analysis of SQL queries. The output of each test case for this suite is the string
 * representation of the logical plan returned as output from the analyzer, rather than the result
 * data from executing the query end-to-end.
 *
 * Each case has a golden result file in "spark/sql/core/src/test/resources/sql-tests/analyzer-results".
 */
// scalastyle:on line.size.limit
@ExtendedSQLTest
class SQLQueryTestSuite extends QueryTest with SharedSparkSession with SQLHelper
    with SQLQueryTestHelper {

  import IntegratedUDFTestUtils._

  protected val baseResourcePath = {
    // We use a path based on Spark home for 2 reasons:
    //   1. Maven can't get correct resource directory when resources in other jars.
    //   2. We test subclasses in the hive-thriftserver module.
    getWorkspaceFilePath("sql", "core", "src", "test", "resources", "sql-tests").toFile
  }

  protected val inputFilePath = new File(baseResourcePath, "inputs").getAbsolutePath
  protected val goldenFilePath = new File(baseResourcePath, "results").getAbsolutePath
  protected val analyzerGoldenFilePath =
    new File(baseResourcePath, "analyzer-results").getAbsolutePath

  protected override def sparkConf: SparkConf = super.sparkConf
    // Fewer shuffle partitions to speed up testing.
    .set(SQLConf.SHUFFLE_PARTITIONS, 4)
    // use Java 8 time API to handle negative years properly
    .set(SQLConf.DATETIME_JAVA8API_ENABLED, true)
    // SPARK-39564: don't print out serde to avoid introducing complicated and error-prone
    // regex magic.
    .set("spark.test.noSerdeInExplain", "true")

  // SPARK-32106 Since we add SQL test 'transform.sql' will use `cat` command,
  // here we need to ignore it.
  private val otherIgnoreList =
    if (TestUtils.testCommandAvailable("/bin/bash")) Nil else Set("transform.sql")
  /** List of test cases to ignore, in lower cases. */
  protected def ignoreList: Set[String] = Set(
    "ignored.sql" // Do NOT remove this one. It is here to test the ignore functionality.
  ) ++ otherIgnoreList

  // Create all the test cases.
  listTestCases.foreach(createScalaTestCase)

  /** A test case. */
  protected trait TestCase {
    val name: String
    val inputFile: String
    val resultFile: String
    def asAnalyzerTest(newName: String, newResultFile: String): TestCase
  }

  /**
   * traits that indicate UDF or PgSQL to trigger the code path specific to each. For instance,
   * PgSQL tests require to register some UDF functions.
   */
  protected trait PgSQLTest

  /** Trait that indicates ANSI-related tests with the ANSI mode enabled. */
  protected trait AnsiTest

  /** Trait that indicates an analyzer test that shows the analyzed plan string as output. */
  protected trait AnalyzerTest extends TestCase {
    override def asAnalyzerTest(newName: String, newResultFile: String): AnalyzerTest = this
  }

  /** Trait that indicates the default timestamp type is TimestampNTZType. */
  protected trait TimestampNTZTest

  /** Trait that indicates CTE test cases need their create view versions */
  protected trait CTETest

  protected trait UDFTest {
    val udf: TestUDF
  }

  protected trait UDTFSetTest {
    val udtfSet: TestUDTFSet
  }

  /** A regular test case. */
  protected case class RegularTestCase(
      name: String, inputFile: String, resultFile: String) extends TestCase {
    override def asAnalyzerTest(newName: String, newResultFile: String): TestCase =
      RegularAnalyzerTestCase(newName, inputFile, newResultFile)
  }

  /** An ANSI-related test case. */
  protected case class AnsiTestCase(
      name: String, inputFile: String, resultFile: String) extends TestCase with AnsiTest {
    override def asAnalyzerTest(newName: String, newResultFile: String): TestCase =
      AnsiAnalyzerTestCase(newName, inputFile, newResultFile)
  }

  /** An analyzer test that shows the analyzed plan string as output. */
  protected case class AnalyzerTestCase(
      name: String, inputFile: String, resultFile: String) extends TestCase with AnalyzerTest

  /** A PostgreSQL test case. */
  protected case class PgSQLTestCase(
      name: String, inputFile: String, resultFile: String) extends TestCase with PgSQLTest {
    override def asAnalyzerTest(newName: String, newResultFile: String): TestCase =
      PgSQLAnalyzerTestCase(newName, inputFile, newResultFile)
  }

  /** A UDF test case. */
  protected case class UDFTestCase(
      name: String,
      inputFile: String,
      resultFile: String,
      udf: TestUDF) extends TestCase with UDFTest {
    override def asAnalyzerTest(newName: String, newResultFile: String): TestCase =
      UDFAnalyzerTestCase(newName, inputFile, newResultFile, udf)
  }

  protected case class UDTFSetTestCase(
      name: String,
      inputFile: String,
      resultFile: String,
      udtfSet: TestUDTFSet) extends TestCase with UDTFSetTest {

    override def asAnalyzerTest(newName: String, newResultFile: String): TestCase =
      UDTFSetAnalyzerTestCase(newName, inputFile, newResultFile, udtfSet)
  }

  /** A UDAF test case. */
  protected case class UDAFTestCase(
      name: String,
      inputFile: String,
      resultFile: String,
      udf: TestUDF) extends TestCase with UDFTest {
    override def asAnalyzerTest(newName: String, newResultFile: String): TestCase =
      UDAFAnalyzerTestCase(newName, inputFile, newResultFile, udf)
  }

  /** A UDF PostgreSQL test case. */
  protected case class UDFPgSQLTestCase(
      name: String,
      inputFile: String,
      resultFile: String,
      udf: TestUDF) extends TestCase with UDFTest with PgSQLTest {
    override def asAnalyzerTest(newName: String, newResultFile: String): TestCase =
      UDFPgSQLAnalyzerTestCase(newName, inputFile, newResultFile, udf)
  }

  /** An date time test case with default timestamp as TimestampNTZType */
  protected case class TimestampNTZTestCase(
      name: String, inputFile: String, resultFile: String) extends TestCase with TimestampNTZTest {
    override def asAnalyzerTest(newName: String, newResultFile: String): TestCase =
      TimestampNTZAnalyzerTestCase(newName, inputFile, newResultFile)
  }

  /** A CTE test case with special handling */
  protected case class CTETestCase(name: String, inputFile: String, resultFile: String)
      extends TestCase
      with CTETest {
    override def asAnalyzerTest(newName: String, newResultFile: String): TestCase =
      CTEAnalyzerTestCase(newName, inputFile, newResultFile)
  }

  /** These are versions of the above test cases, but only exercising analysis. */
  protected case class RegularAnalyzerTestCase(
      name: String, inputFile: String, resultFile: String)
      extends AnalyzerTest
  protected case class AnsiAnalyzerTestCase(
      name: String, inputFile: String, resultFile: String)
      extends AnalyzerTest with AnsiTest
  protected case class PgSQLAnalyzerTestCase(
      name: String, inputFile: String, resultFile: String)
      extends AnalyzerTest with PgSQLTest
  protected case class UDFAnalyzerTestCase(
      name: String, inputFile: String, resultFile: String, udf: TestUDF)
      extends AnalyzerTest with UDFTest
  protected case class UDTFSetAnalyzerTestCase(
      name: String, inputFile: String, resultFile: String, udtfSet: TestUDTFSet)
      extends AnalyzerTest with UDTFSetTest
  protected case class UDAFAnalyzerTestCase(
      name: String, inputFile: String, resultFile: String, udf: TestUDF)
      extends AnalyzerTest with UDFTest
  protected case class UDFPgSQLAnalyzerTestCase(
      name: String, inputFile: String, resultFile: String, udf: TestUDF)
      extends AnalyzerTest with UDFTest with PgSQLTest
  protected case class TimestampNTZAnalyzerTestCase(
      name: String, inputFile: String, resultFile: String)
      extends AnalyzerTest with TimestampNTZTest
  protected case class CTEAnalyzerTestCase(
      name: String, inputFile: String, resultFile: String)
      extends AnalyzerTest with CTETest

  protected def createScalaTestCase(testCase: TestCase): Unit = {
    if (ignoreList.exists(t =>
        testCase.name.toLowerCase(Locale.ROOT).contains(t.toLowerCase(Locale.ROOT)))) {
      // Create a test case to ignore this case.
      ignore(testCase.name) { /* Do nothing */ }
    } else testCase match {
      case udfTestCase: UDFTest
          if udfTestCase.udf.isInstanceOf[TestPythonUDF] && !shouldTestPythonUDFs =>
        ignore(s"${testCase.name} is skipped because " +
          s"[$pythonExec] and/or pyspark were not available.") {
          /* Do nothing */
        }
      case udfTestCase: UDFTest
          if udfTestCase.udf.isInstanceOf[TestScalarPandasUDF] && !shouldTestPandasUDFs =>
        ignore(s"${testCase.name} is skipped because pyspark," +
          s"pandas and/or pyarrow were not available in [$pythonExec].") {
          /* Do nothing */
        }
      case udfTestCase: UDFTest
          if udfTestCase.udf.isInstanceOf[TestGroupedAggPandasUDF] &&
            !shouldTestPandasUDFs =>
        ignore(s"${testCase.name} is skipped because pyspark," +
          s"pandas and/or pyarrow were not available in [$pythonExec].") {
          /* Do nothing */
        }
      case _ =>
        // Create a test case to run this case.
        test(testCase.name) {
          runSqlTestCase(testCase, listTestCases)
        }
    }
  }

  /** Run a test case. */
  protected def runSqlTestCase(testCase: TestCase, listTestCases: Seq[TestCase]): Unit = {
    def splitWithSemicolon(seq: Seq[String]) = {
      seq.mkString("\n").split("(?<=[^\\\\]);")
    }

    def splitCommentsAndCodes(input: String) = input.split("\n").partition { line =>
      val newLine = line.trim
      newLine.startsWith("--") && !newLine.startsWith("--QUERY-DELIMITER")
    }

    val input = fileToString(new File(testCase.inputFile))

    val (comments, code) = splitCommentsAndCodes(input)

    // If `--IMPORT` found, load code from another test case file, then insert them
    // into the head in this test.
    val importedTestCaseName = comments.filter(_.startsWith("--IMPORT ")).map(_.substring(9))
    val importedCode = importedTestCaseName.flatMap { testCaseName =>
      listTestCases.find(_.name == testCaseName).map { testCase =>
        val input = fileToString(new File(testCase.inputFile))
        val (_, code) = splitCommentsAndCodes(input)
        code
      }
    }.flatten

    val allCode = importedCode ++ code
    val tempQueries = if (allCode.exists(_.trim.startsWith("--QUERY-DELIMITER"))) {
      // Although the loop is heavy, only used for bracketed comments test.
      val queries = new ArrayBuffer[String]
      val otherCodes = new ArrayBuffer[String]
      var tempStr = ""
      var start = false
      for (c <- allCode) {
        if (c.trim.startsWith("--QUERY-DELIMITER-START")) {
          start = true
          queries ++= splitWithSemicolon(otherCodes.toSeq)
          otherCodes.clear()
        } else if (c.trim.startsWith("--QUERY-DELIMITER-END")) {
          start = false
          queries += s"\n${tempStr.stripSuffix(";")}"
          tempStr = ""
        } else if (start) {
          tempStr += s"\n$c"
        } else {
          otherCodes += c
        }
      }
      if (otherCodes.nonEmpty) {
        queries ++= splitWithSemicolon(otherCodes.toSeq)
      }
      queries.toSeq
    } else {
      splitWithSemicolon(allCode).toSeq
    }

    // List of SQL queries to run
    val queries = tempQueries.map(_.trim).filter(_ != "").toSeq
      // Fix misplacement when comment is at the end of the query.
      .map(_.split("\n").filterNot(_.startsWith("--")).mkString("\n")).map(_.trim).filter(_ != "")

    val settingLines = comments.filter(_.startsWith("--SET ")).map(_.substring(6))
    val settings = settingLines.flatMap(_.split(",").map { kv =>
      val (conf, value) = kv.span(_ != '=')
      conf.trim -> value.substring(1).trim
    })

    if (regenerateGoldenFiles) {
      runQueries(queries, testCase, settings)
    } else {
      // A config dimension has multiple config sets, and a config set has multiple configs.
      // - config dim:     Seq[Seq[(String, String)]]
      //   - config set:   Seq[(String, String)]
      //     - config:     (String, String))
      // We need to do cartesian product for all the config dimensions, to get a list of
      // config sets, and run the query once for each config set.
      val configDimLines = comments.filter(_.startsWith("--CONFIG_DIM")).map(_.substring(12))
      val configDims = configDimLines.groupBy(_.takeWhile(_ != ' ')).mapValues { lines =>
        lines.map(_.dropWhile(_ != ' ').substring(1)).map(_.split(",").map { kv =>
          val (conf, value) = kv.span(_ != '=')
          conf.trim -> value.substring(1).trim
        }.toSeq).toSeq
      }

      val configSets = configDims.values.foldLeft(Seq(Seq[(String, String)]())) { (res, dim) =>
        dim.flatMap { configSet => res.map(_ ++ configSet) }
      }

      configSets.foreach { configSet =>
        try {
          runQueries(queries, testCase, settings ++ configSet)
        } catch {
          case e: Throwable =>
            val configs = configSet.map {
              case (k, v) => s"$k=$v"
            }
            logError(s"Error using configs: ${configs.mkString(",")}")
            throw e
        }
      }
    }
  }

  def hasNoDuplicateColumns(schema: String): Boolean = {
    val columnAndTypes = schema.replaceFirst("^struct<", "").stripSuffix(">").split(",")
    columnAndTypes.size == columnAndTypes.distinct.size
  }

  def expandCTEQueryAndCompareResult(
      session: SparkSession,
      query: String,
      output: ExecutionOutput): Unit = {
    val triggerCreateViewTest = try {
      val logicalPlan: LogicalPlan = session.sessionState.sqlParser.parsePlan(query)
      !logicalPlan.isInstanceOf[Command] &&
      output.schema.get != emptySchema &&
      hasNoDuplicateColumns(output.schema.get)
    } catch {
      case _: ParseException => return
    }

    // For non-command query with CTE, compare the results of selecting from view created on the
    // original query.
    if (triggerCreateViewTest) {
      val createView = s"CREATE temporary VIEW cte_view AS $query"
      val selectFromView = "SELECT * FROM cte_view"
      val dropViewIfExists = "DROP VIEW IF EXISTS cte_view"
      session.sql(createView)
      val (selectViewSchema, selectViewOutput) =
        handleExceptions(getNormalizedQueryExecutionResult(session, selectFromView))
      // Compare results.
      assertResult(
        output.schema.get,
        s"Schema did not match for CTE query and select from its view: \n$output") {
        selectViewSchema
      }
      assertResult(
        output.output,
        s"Result did not match for CTE query and select from its view: \n${output.sql}") {
        selectViewOutput.mkString("\n").replaceAll("\\s+$", "")
      }
      // Drop view.
      session.sql(dropViewIfExists)
    }
  }

  protected def runQueries(
      queries: Seq[String],
      testCase: TestCase,
      configSet: Seq[(String, String)]): Unit = {
    // Create a local SparkSession to have stronger isolation between different test cases.
    // This does not isolate catalog changes.
    val localSparkSession = spark.newSession()

    testCase match {
      case udfTestCase: UDFTest =>
        registerTestUDF(udfTestCase.udf, localSparkSession)
      case udtfTestCase: UDTFSetTest =>
        registerTestUDTFs(udtfTestCase.udtfSet, localSparkSession)
      case _ =>
    }

    testCase match {
      case _: PgSQLTest =>
        // booleq/boolne used by boolean.sql
        localSparkSession.udf.register("booleq", (b1: Boolean, b2: Boolean) => b1 == b2)
        localSparkSession.udf.register("boolne", (b1: Boolean, b2: Boolean) => b1 != b2)
        // vol used by boolean.sql and case.sql.
        localSparkSession.udf.register("vol", (s: String) => s)
        localSparkSession.conf.set(SQLConf.ANSI_ENABLED.key, true)
        localSparkSession.conf.set(SQLConf.LEGACY_INTERVAL_ENABLED.key, true)
      case _: AnsiTest =>
        localSparkSession.conf.set(SQLConf.ANSI_ENABLED.key, true)
      case _: TimestampNTZTest =>
        localSparkSession.conf.set(SQLConf.TIMESTAMP_TYPE.key,
          TimestampTypes.TIMESTAMP_NTZ.toString)
      case _ =>
        localSparkSession.conf.set(SQLConf.ANSI_ENABLED.key, false)
    }

    if (configSet.nonEmpty) {
      // Execute the list of set operation in order to add the desired configs
      val setOperations = configSet.map { case (key, value) => s"set $key=$value" }
      logInfo(s"Setting configs: ${setOperations.mkString(", ")}")
      setOperations.foreach(localSparkSession.sql)
    }

    // Run the SQL queries preparing them for comparison.
    val outputs: Seq[QueryTestOutput] = queries.map { sql =>
      testCase match {
        case _: AnalyzerTest =>
          val (_, output) =
            handleExceptions(getNormalizedQueryAnalysisResult(localSparkSession, sql))
<<<<<<< HEAD
          // We might need to do some query canonicalization in the future.
          AnalyzerOutput(
            sql = sql,
            schema = None,
            output = output.mkString("\n").replaceAll("\\s+$", ""))
        case _ =>
          val (schema, output) =
            handleExceptions(getNormalizedQueryExecutionResult(localSparkSession, sql))
          // We might need to do some query canonicalization in the future.
          val executionOutput = ExecutionOutput(
            sql = sql,
            schema = Some(schema),
            output = output.mkString("\n").replaceAll("\\s+$", ""))
=======
          // We do some query canonicalization now.
          AnalyzerOutput(
            sql = sql,
            schema = None,
            output = normalizeTestResults(output.mkString("\n")))
        case _ =>
          val (schema, output) =
            handleExceptions(getNormalizedQueryExecutionResult(localSparkSession, sql))
          // We do some query canonicalization now.
          val executionOutput = ExecutionOutput(
            sql = sql,
            schema = Some(schema),
            output = normalizeTestResults(output.mkString("\n")))
>>>>>>> ecee7133
          if (testCase.isInstanceOf[CTETest]) {
            expandCTEQueryAndCompareResult(localSparkSession, sql, executionOutput)
          }
          executionOutput
      }
    }

    if (regenerateGoldenFiles) {
      // Again, we are explicitly not using multi-line string due to stripMargin removing "|".
      val goldenOutput = {
        s"-- Automatically generated by ${getClass.getSimpleName}\n" +
        outputs.mkString("\n\n\n") + "\n"
      }
      val resultFile = new File(testCase.resultFile)
      val parent = resultFile.getParentFile
      if (!parent.exists()) {
        assert(parent.mkdirs(), "Could not create directory: " + parent)
      }
      stringToFile(resultFile, goldenOutput)
    }

    // This is a temporary workaround for SPARK-28894. The test names are truncated after
    // the last dot due to a bug in SBT. This makes easier to debug via Jenkins test result
    // report. See SPARK-28894.
    // See also SPARK-29127. It is difficult to see the version information in the failed test
    // cases so the version information related to Python was also added.
    val clue = testCase match {
      case udfTestCase: UDFTest
          if udfTestCase.udf.isInstanceOf[TestPythonUDF] && shouldTestPythonUDFs =>
        s"${testCase.name}${System.lineSeparator()}Python: $pythonVer${System.lineSeparator()}"
      case udfTestCase: UDFTest
          if udfTestCase.udf.isInstanceOf[TestScalarPandasUDF] && shouldTestPandasUDFs =>
        s"${testCase.name}${System.lineSeparator()}" +
          s"Python: $pythonVer Pandas: $pandasVer PyArrow: $pyarrowVer${System.lineSeparator()}"
      case udfTestCase: UDFTest
          if udfTestCase.udf.isInstanceOf[TestGroupedAggPandasUDF] &&
            shouldTestPandasUDFs =>
        s"${testCase.name}${System.lineSeparator()}" +
          s"Python: $pythonVer Pandas: $pandasVer PyArrow: $pyarrowVer${System.lineSeparator()}"
      case udtfTestCase: UDTFSetTest
          if udtfTestCase.udtfSet.udtfs.forall(_.isInstanceOf[TestPythonUDTF]) &&
            shouldTestPythonUDFs =>
        s"${testCase.name}${System.lineSeparator()}Python: $pythonVer${System.lineSeparator()}"
      case _ =>
        s"${testCase.name}${System.lineSeparator()}"
    }

    withClue(clue) {
      testCase match {
        case _: AnalyzerTest =>
          readGoldenFileAndCompareResults(testCase.resultFile, outputs, AnalyzerOutput)
        case _ =>
          readGoldenFileAndCompareResults(testCase.resultFile, outputs, ExecutionOutput)
      }
    }
  }

  protected lazy val listTestCases: Seq[TestCase] = {
    listFilesRecursively(new File(inputFilePath)).flatMap { file =>
      var resultFile = file.getAbsolutePath.replace(inputFilePath, goldenFilePath) + ".out"
      var analyzerResultFile =
        file.getAbsolutePath.replace(inputFilePath, analyzerGoldenFilePath) + ".out"
      // JDK-4511638 changes 'toString' result of Float/Double
      // JDK-8282081 changes DataTimeFormatter 'F' symbol
      if (Utils.isJavaVersionAtLeast21) {
        if (new File(resultFile + ".java21").exists()) resultFile += ".java21"
        if (new File(analyzerResultFile + ".java21").exists()) analyzerResultFile += ".java21"
      }
      val absPath = file.getAbsolutePath
      val testCaseName = absPath.stripPrefix(inputFilePath).stripPrefix(File.separator)
      val analyzerTestCaseName = s"${testCaseName}_analyzer_test"

      // Create test cases of test types that depend on the input filename.
      val newTestCases: Seq[TestCase] = if (file.getAbsolutePath.startsWith(
        s"$inputFilePath${File.separator}udf${File.separator}postgreSQL")) {
        Seq(TestScalaUDF("udf"), TestPythonUDF("udf"), TestScalarPandasUDF("udf")).map { udf =>
          UDFPgSQLTestCase(
            s"$testCaseName - ${udf.prettyName}", absPath, resultFile, udf)
        }
      } else if (file.getAbsolutePath.startsWith(s"$inputFilePath${File.separator}udf")) {
        Seq(TestScalaUDF("udf"), TestPythonUDF("udf"), TestScalarPandasUDF("udf")).map { udf =>
          UDFTestCase(
            s"$testCaseName - ${udf.prettyName}", absPath, resultFile, udf)
        }
      } else if (file.getAbsolutePath.startsWith(s"$inputFilePath${File.separator}udaf")) {
        Seq(TestGroupedAggPandasUDF("udaf")).map { udf =>
          UDAFTestCase(
            s"$testCaseName - ${udf.prettyName}", absPath, resultFile, udf)
        }
      } else if (file.getAbsolutePath.startsWith(s"$inputFilePath${File.separator}udtf")) {
        Seq(TestUDTFSet(Seq(
          TestPythonUDTF("udtf"),
          TestPythonUDTFCountSumLast,
          TestPythonUDTFLastString,
          TestPythonUDTFWithSinglePartition,
          TestPythonUDTFPartitionBy,
<<<<<<< HEAD
          TestPythonUDTFInvalidPartitionByAndWithSinglePartition,
          TestPythonUDTFInvalidOrderByWithoutPartitionBy
=======
          InvalidPartitionByAndWithSinglePartition,
          InvalidOrderByWithoutPartitionBy,
          InvalidEvalReturnsNoneToNonNullableColumnScalarType,
          InvalidEvalReturnsNoneToNonNullableColumnArrayType,
          InvalidEvalReturnsNoneToNonNullableColumnArrayElementType,
          InvalidEvalReturnsNoneToNonNullableColumnStructType,
          InvalidEvalReturnsNoneToNonNullableColumnMapType,
          InvalidTerminateReturnsNoneToNonNullableColumnScalarType,
          InvalidTerminateReturnsNoneToNonNullableColumnArrayType,
          InvalidTerminateReturnsNoneToNonNullableColumnArrayElementType,
          InvalidTerminateReturnsNoneToNonNullableColumnStructType,
          InvalidTerminateReturnsNoneToNonNullableColumnMapType
>>>>>>> ecee7133
        ))).map { udtfSet =>
          UDTFSetTestCase(
            s"$testCaseName - Python UDTFs", absPath, resultFile, udtfSet)
        }
      } else if (file.getAbsolutePath.startsWith(s"$inputFilePath${File.separator}postgreSQL")) {
        PgSQLTestCase(testCaseName, absPath, resultFile) :: Nil
      } else if (file.getAbsolutePath.startsWith(s"$inputFilePath${File.separator}ansi")) {
        AnsiTestCase(testCaseName, absPath, resultFile) :: Nil
      } else if (file.getAbsolutePath.startsWith(s"$inputFilePath${File.separator}timestampNTZ")) {
        TimestampNTZTestCase(testCaseName, absPath, resultFile) :: Nil
      } else if (file.getAbsolutePath.startsWith(s"$inputFilePath${File.separator}cte.sql")) {
        CTETestCase(testCaseName, absPath, resultFile) :: Nil
      } else {
        RegularTestCase(testCaseName, absPath, resultFile) :: Nil
      }
      // Also include a copy of each of the above test cases as an analyzer test.
      newTestCases.flatMap { test =>
        test match {
          case _: UDAFTestCase =>
            // Skip creating analyzer test cases for UDAF tests as they are hard to update locally.
            Seq(test)
          case _ =>
            Seq(
              test,
              test.asAnalyzerTest(
                newName = s"${test.name}_analyzer_test",
                newResultFile = analyzerResultFile))
        }
      }
    }.sortBy(_.name)
  }

  /** Returns all the files (not directories) in a directory, recursively. */
  protected def listFilesRecursively(path: File): Seq[File] = {
    val (dirs, files) = path.listFiles().partition(_.isDirectory)
    // Filter out test files with invalid extensions such as temp files created
    // by vi (.swp), Mac (.DS_Store) etc.
    val filteredFiles = files.filter(_.getName.endsWith(validFileExtensions))
    filteredFiles ++ dirs.flatMap(listFilesRecursively)
  }

  /** Load built-in test tables into the SparkSession. */
  protected def createTestTables(session: SparkSession): Unit = {
    import session.implicits._

    // Before creating test tables, deletes warehouse dir
    val f = new File(new URI(conf.warehousePath))
    if (f.exists()) {
      Utils.deleteRecursively(f)
    }

    (1 to 100).map(i => (i, i.toString)).toDF("key", "value")
      .repartition(1)
      .write
      .format("parquet")
      .saveAsTable("testdata")

    ((Seq(1, 2, 3), Seq(Seq(1, 2, 3))) :: (Seq(2, 3, 4), Seq(Seq(2, 3, 4))) :: Nil)
      .toDF("arraycol", "nestedarraycol")
      .write
      .format("parquet")
      .saveAsTable("arraydata")

    (Tuple1(Map(1 -> "a1", 2 -> "b1", 3 -> "c1", 4 -> "d1", 5 -> "e1")) ::
      Tuple1(Map(1 -> "a2", 2 -> "b2", 3 -> "c2", 4 -> "d2")) ::
      Tuple1(Map(1 -> "a3", 2 -> "b3", 3 -> "c3")) ::
      Tuple1(Map(1 -> "a4", 2 -> "b4")) ::
      Tuple1(Map(1 -> "a5")) :: Nil)
      .toDF("mapcol")
      .write
      .format("parquet")
      .saveAsTable("mapdata")

    session
      .read
      .format("csv")
      .options(Map("delimiter" -> "\t", "header" -> "false"))
      .schema("a int, b float")
      .load(testFile("test-data/postgresql/agg.data"))
      .write
      .format("parquet")
      .saveAsTable("aggtest")

    session
      .read
      .format("csv")
      .options(Map("delimiter" -> "\t", "header" -> "false"))
      .schema(
        """
          |unique1 int,
          |unique2 int,
          |two int,
          |four int,
          |ten int,
          |twenty int,
          |hundred int,
          |thousand int,
          |twothousand int,
          |fivethous int,
          |tenthous int,
          |odd int,
          |even int,
          |stringu1 string,
          |stringu2 string,
          |string4 string
        """.stripMargin)
      .load(testFile("test-data/postgresql/onek.data"))
      .write
      .format("parquet")
      .saveAsTable("onek")

    session
      .read
      .format("csv")
      .options(Map("delimiter" -> "\t", "header" -> "false"))
      .schema(
        """
          |unique1 int,
          |unique2 int,
          |two int,
          |four int,
          |ten int,
          |twenty int,
          |hundred int,
          |thousand int,
          |twothousand int,
          |fivethous int,
          |tenthous int,
          |odd int,
          |even int,
          |stringu1 string,
          |stringu2 string,
          |string4 string
        """.stripMargin)
      .load(testFile("test-data/postgresql/tenk.data"))
      .write
      .format("parquet")
      .saveAsTable("tenk1")
  }

  protected def removeTestTables(session: SparkSession): Unit = {
    session.sql("DROP TABLE IF EXISTS testdata")
    session.sql("DROP TABLE IF EXISTS arraydata")
    session.sql("DROP TABLE IF EXISTS mapdata")
    session.sql("DROP TABLE IF EXISTS aggtest")
    session.sql("DROP TABLE IF EXISTS onek")
    session.sql("DROP TABLE IF EXISTS tenk1")
  }

  override def beforeAll(): Unit = {
    super.beforeAll()
    createTestTables(spark)
    RuleExecutor.resetMetrics()
    CodeGenerator.resetCompileTime()
    WholeStageCodegenExec.resetCodeGenTime()
  }

  override def afterAll(): Unit = {
    try {
      removeTestTables(spark)

      // For debugging dump some statistics about how much time was spent in various optimizer rules
      logWarning(RuleExecutor.dumpTimeSpent())

      val codeGenTime = WholeStageCodegenExec.codeGenTime.toDouble / NANOS_PER_SECOND
      val compileTime = CodeGenerator.compileTime.toDouble / NANOS_PER_SECOND
      val codegenInfo =
        s"""
           |=== Metrics of Whole-stage Codegen ===
           |Total code generation time: $codeGenTime seconds
           |Total compile time: $compileTime seconds
         """.stripMargin
      logWarning(codegenInfo)
    } finally {
      super.afterAll()
    }
  }

  /**
   * Consumes contents from a single golden file and compares the expected results against the
   * output of running a query.
   */
  def readGoldenFileAndCompareResults(
      resultFile: String,
      outputs: Seq[QueryTestOutput],
      makeOutput: (String, Option[String], String) => QueryTestOutput): Unit = {
    // Read back the golden file.
    val expectedOutputs: Seq[QueryTestOutput] = {
      val goldenOutput = fileToString(new File(resultFile))
      val segments = goldenOutput.split("-- !query.*\n")

      val numSegments = outputs.map(_.numSegments).sum + 1
      assert(segments.size == numSegments,
        s"Expected $numSegments blocks in result file but got " +
          s"${segments.size}. Try regenerate the result files.")
      var curSegment = 0
<<<<<<< HEAD
=======

>>>>>>> ecee7133
      outputs.map { output =>
        val result = if (output.numSegments == 3) {
          makeOutput(
            segments(curSegment + 1).trim, // SQL
            Some(segments(curSegment + 2).trim), // Schema
<<<<<<< HEAD
            segments(curSegment + 3).replaceAll("\\s+$", "")) // Output
=======
            normalizeTestResults(segments(curSegment + 3))) // Output
>>>>>>> ecee7133
        } else {
          makeOutput(
            segments(curSegment + 1).trim, // SQL
            None, // Schema
<<<<<<< HEAD
            segments(curSegment + 2).replaceAll("\\s+$", "")) // Output
=======
            normalizeTestResults(segments(curSegment + 2))) // Output
>>>>>>> ecee7133
        }
        curSegment += output.numSegments
        result
      }
    }

    // Compare results.
    assertResult(expectedOutputs.size, s"Number of queries should be ${expectedOutputs.size}") {
      outputs.size
    }

    outputs.zip(expectedOutputs).zipWithIndex.foreach { case ((output, expected), i) =>
      assertResult(expected.sql, s"SQL query did not match for query #$i\n${expected.sql}") {
        output.sql
      }
      assertResult(expected.schema,
        s"Schema did not match for query #$i\n${expected.sql}: $output") {
        output.schema
      }
      assertResult(expected.output, s"Result did not match" +
        s" for query #$i\n${expected.sql}") {
        output.output
      }
    }
  }

<<<<<<< HEAD
=======
  /** This is a helper function to normalize non-deterministic Python error stacktraces. */
  def normalizeTestResults(output: String): String = {
    val strippedPythonErrors: String = {
      var traceback = false
      output.split("\n").filter { line: String =>
        if (line == "Traceback (most recent call last):") {
          traceback = true
        } else if (!line.startsWith(" ")) {
          traceback = false
        }
        !traceback
      }.mkString("\n")
    }
    strippedPythonErrors.replaceAll("\\s+$", "")
  }

>>>>>>> ecee7133
  /** A single SQL query's output. */
  trait QueryTestOutput {
    def sql: String
    def schema: Option[String]
    def output: String
    def numSegments: Int
  }

  /** A single SQL query's execution output. */
  case class ExecutionOutput(
      sql: String,
      schema: Option[String],
      output: String) extends QueryTestOutput {
    override def toString: String = {
      // We are explicitly not using multi-line string due to stripMargin removing "|" in output.
      s"-- !query\n" +
        sql + "\n" +
        s"-- !query schema\n" +
        schema.get + "\n" +
        s"-- !query output\n" +
        output
    }
    override def numSegments: Int = 3
  }

  /** A single SQL query's analysis results. */
  case class AnalyzerOutput(
      sql: String,
      schema: Option[String],
      output: String) extends QueryTestOutput {
    override def toString: String = {
      // We are explicitly not using multi-line string due to stripMargin removing "|" in output.
      s"-- !query\n" +
        sql + "\n" +
        s"-- !query analysis\n" +
        output
    }
    override def numSegments: Int = 2
  }
}<|MERGE_RESOLUTION|>--- conflicted
+++ resolved
@@ -541,21 +541,6 @@
         case _: AnalyzerTest =>
           val (_, output) =
             handleExceptions(getNormalizedQueryAnalysisResult(localSparkSession, sql))
-<<<<<<< HEAD
-          // We might need to do some query canonicalization in the future.
-          AnalyzerOutput(
-            sql = sql,
-            schema = None,
-            output = output.mkString("\n").replaceAll("\\s+$", ""))
-        case _ =>
-          val (schema, output) =
-            handleExceptions(getNormalizedQueryExecutionResult(localSparkSession, sql))
-          // We might need to do some query canonicalization in the future.
-          val executionOutput = ExecutionOutput(
-            sql = sql,
-            schema = Some(schema),
-            output = output.mkString("\n").replaceAll("\\s+$", ""))
-=======
           // We do some query canonicalization now.
           AnalyzerOutput(
             sql = sql,
@@ -569,7 +554,6 @@
             sql = sql,
             schema = Some(schema),
             output = normalizeTestResults(output.mkString("\n")))
->>>>>>> ecee7133
           if (testCase.isInstanceOf[CTETest]) {
             expandCTEQueryAndCompareResult(localSparkSession, sql, executionOutput)
           }
@@ -666,10 +650,6 @@
           TestPythonUDTFLastString,
           TestPythonUDTFWithSinglePartition,
           TestPythonUDTFPartitionBy,
-<<<<<<< HEAD
-          TestPythonUDTFInvalidPartitionByAndWithSinglePartition,
-          TestPythonUDTFInvalidOrderByWithoutPartitionBy
-=======
           InvalidPartitionByAndWithSinglePartition,
           InvalidOrderByWithoutPartitionBy,
           InvalidEvalReturnsNoneToNonNullableColumnScalarType,
@@ -682,7 +662,6 @@
           InvalidTerminateReturnsNoneToNonNullableColumnArrayElementType,
           InvalidTerminateReturnsNoneToNonNullableColumnStructType,
           InvalidTerminateReturnsNoneToNonNullableColumnMapType
->>>>>>> ecee7133
         ))).map { udtfSet =>
           UDTFSetTestCase(
             s"$testCaseName - Python UDTFs", absPath, resultFile, udtfSet)
@@ -879,29 +858,18 @@
         s"Expected $numSegments blocks in result file but got " +
           s"${segments.size}. Try regenerate the result files.")
       var curSegment = 0
-<<<<<<< HEAD
-=======
-
->>>>>>> ecee7133
+
       outputs.map { output =>
         val result = if (output.numSegments == 3) {
           makeOutput(
             segments(curSegment + 1).trim, // SQL
             Some(segments(curSegment + 2).trim), // Schema
-<<<<<<< HEAD
-            segments(curSegment + 3).replaceAll("\\s+$", "")) // Output
-=======
             normalizeTestResults(segments(curSegment + 3))) // Output
->>>>>>> ecee7133
         } else {
           makeOutput(
             segments(curSegment + 1).trim, // SQL
             None, // Schema
-<<<<<<< HEAD
-            segments(curSegment + 2).replaceAll("\\s+$", "")) // Output
-=======
             normalizeTestResults(segments(curSegment + 2))) // Output
->>>>>>> ecee7133
         }
         curSegment += output.numSegments
         result
@@ -928,8 +896,6 @@
     }
   }
 
-<<<<<<< HEAD
-=======
   /** This is a helper function to normalize non-deterministic Python error stacktraces. */
   def normalizeTestResults(output: String): String = {
     val strippedPythonErrors: String = {
@@ -946,7 +912,6 @@
     strippedPythonErrors.replaceAll("\\s+$", "")
   }
 
->>>>>>> ecee7133
   /** A single SQL query's output. */
   trait QueryTestOutput {
     def sql: String
