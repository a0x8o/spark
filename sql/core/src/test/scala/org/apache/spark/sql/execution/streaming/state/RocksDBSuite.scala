--- conflicted
+++ resolved
@@ -1100,11 +1100,7 @@
               db.load(0)
               db.put("a", "1")
               db.commit()
-<<<<<<< HEAD
-              db.getWriteBufferManagerAndCache
-=======
               db.getWriteBufferManagerAndCache()
->>>>>>> ecee7133
             }
 
             val remoteDir2 = dir2.getCanonicalPath
@@ -1112,11 +1108,7 @@
               db.load(0)
               db.put("a", "1")
               db.commit()
-<<<<<<< HEAD
-              db.getWriteBufferManagerAndCache
-=======
               db.getWriteBufferManagerAndCache()
->>>>>>> ecee7133
             }
 
             if (boundedMemoryUsage == "true") {
