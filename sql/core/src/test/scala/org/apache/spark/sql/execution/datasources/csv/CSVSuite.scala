--- conflicted
+++ resolved
@@ -36,11 +36,7 @@
 import org.apache.hadoop.io.compress.GzipCodec
 import org.apache.logging.log4j.Level
 
-<<<<<<< HEAD
-import org.apache.spark.{SparkConf, SparkException, SparkRuntimeException, SparkUpgradeException, TestUtils}
-=======
 import org.apache.spark.{SparkConf, SparkException, SparkFileNotFoundException, SparkRuntimeException, SparkUpgradeException, TestUtils}
->>>>>>> ecee7133
 import org.apache.spark.sql.{AnalysisException, Column, DataFrame, Encoders, QueryTest, Row}
 import org.apache.spark.sql.catalyst.csv.CSVOptions
 import org.apache.spark.sql.catalyst.util.{DateTimeTestUtils, DateTimeUtils}
@@ -1459,14 +1455,11 @@
         }
         assert(e.getCause.getCause.isInstanceOf[EOFException])
         assert(e.getCause.getCause.getMessage === "Unexpected end of input stream")
-<<<<<<< HEAD
-=======
         val e2 = intercept[SparkException] {
           spark.read.option("multiLine", true).csv(inputFile.toURI.toString).collect()
         }
         assert(e2.getCause.getCause.getCause.isInstanceOf[EOFException])
         assert(e2.getCause.getCause.getCause.getMessage === "Unexpected end of input stream")
->>>>>>> ecee7133
       }
       withSQLConf(SQLConf.IGNORE_CORRUPT_FILES.key -> "true") {
         assert(spark.read.csv(inputFile.toURI.toString).collect().isEmpty)
@@ -2784,11 +2777,7 @@
           StructType(
             StructField("f1", StringType, nullable = false) ::
             StructField("f2", StringType, nullable = false) :: Nil)
-<<<<<<< HEAD
-        ).option("mode", "DROPMALFORMED").csv(Seq("a,", "a,b").toDS),
-=======
         ).option("mode", "DROPMALFORMED").csv(Seq("a,", "a,b").toDS()),
->>>>>>> ecee7133
         Row("a", "b"))
     }
   }
@@ -2819,7 +2808,6 @@
               LocalDateTime.of(2021, 10, 1, 0, 0, 0)),
             Row(LocalDate.of(2021, 8, 18), Instant.parse("2021-08-18T21:44:30Z"),
               LocalDateTime.of(2021, 8, 18, 21, 44, 30, 123000000))))
-<<<<<<< HEAD
       }
     }
   }
@@ -2876,75 +2864,12 @@
           Row(Date.valueOf("1941-1-2")),
           Row(Date.valueOf("0293-11-7"))
         )
-=======
->>>>>>> ecee7133
       }
 
       checkAnswer(df, expected)
     }
   }
 
-<<<<<<< HEAD
-=======
-  test("SPARK-36831: Support reading and writing ANSI intervals") {
-    Seq(
-      YearMonthIntervalType() -> ((i: Int) => Period.of(i, i, 0)),
-      DayTimeIntervalType() -> ((i: Int) => Duration.ofDays(i).plusSeconds(i))
-    ).foreach { case (it, f) =>
-      val data = (1 to 10).map(i => Row(i, f(i)))
-      val schema = StructType(Array(StructField("d", IntegerType, false),
-        StructField("i", it, false)))
-      withTempPath { file =>
-        val df = spark.createDataFrame(sparkContext.parallelize(data), schema)
-        df.write.csv(file.getCanonicalPath)
-        val df2 = spark.read.csv(file.getCanonicalPath)
-        checkAnswer(df2, df.select($"d".cast(StringType), $"i".cast(StringType)).collect().toSeq)
-        val df3 = spark.read.schema(schema).csv(file.getCanonicalPath)
-        checkAnswer(df3, df.collect().toSeq)
-      }
-    }
-  }
-
-  test("SPARK-39469: Infer schema for columns with all dates") {
-    withTempPath { path =>
-      Seq(
-        "2001-09-08",
-        "1941-01-02",
-        "0293-11-07"
-      ).toDF()
-        .repartition(1)
-        .write.text(path.getAbsolutePath)
-
-      val options = Map(
-        "header" -> "false",
-        "inferSchema" -> "true",
-        "timestampFormat" -> "yyyy-MM-dd'T'HH:mm:ss")
-
-      val df = spark.read
-        .format("csv")
-        .options(options)
-        .load(path.getAbsolutePath)
-
-      val expected = if (SQLConf.get.legacyTimeParserPolicy == LegacyBehaviorPolicy.LEGACY) {
-        // When legacy parser is enabled, `preferDate` will be disabled
-        Seq(
-          Row("2001-09-08"),
-          Row("1941-01-02"),
-          Row("0293-11-07")
-        )
-      } else {
-        Seq(
-          Row(Date.valueOf("2001-9-8")),
-          Row(Date.valueOf("1941-1-2")),
-          Row(Date.valueOf("0293-11-7"))
-        )
-      }
-
-      checkAnswer(df, expected)
-    }
-  }
-
->>>>>>> ecee7133
   test("SPARK-40474: Infer schema for columns with a mix of dates and timestamp") {
     withTempPath { path =>
       Seq(
