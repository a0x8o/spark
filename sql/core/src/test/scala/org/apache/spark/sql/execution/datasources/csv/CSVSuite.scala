--- conflicted
+++ resolved
@@ -36,11 +36,7 @@
 import org.apache.hadoop.io.compress.GzipCodec
 import org.apache.logging.log4j.Level
 
-<<<<<<< HEAD
-import org.apache.spark.{SparkConf, SparkException, SparkUpgradeException, TestUtils}
-=======
 import org.apache.spark.{SparkConf, SparkException, SparkRuntimeException, SparkUpgradeException, TestUtils}
->>>>>>> 11e30a61
 import org.apache.spark.sql.{AnalysisException, Column, DataFrame, Encoders, QueryTest, Row}
 import org.apache.spark.sql.catalyst.csv.CSVOptions
 import org.apache.spark.sql.catalyst.util.{DateTimeTestUtils, DateTimeUtils}
@@ -374,16 +370,11 @@
           .load(testFile(carsFile)).collect()
       }
 
-<<<<<<< HEAD
-      assert(exception.getMessage.contains("Malformed CSV record"))
-      assert(ExceptionUtils.getRootCause(exception).isInstanceOf[RuntimeException])
-=======
       checkError(
         exception = ExceptionUtils.getRootCause(exception).asInstanceOf[SparkRuntimeException],
         errorClass = "MALFORMED_CSV_RECORD",
         parameters = Map("badRecord" -> "2015,Chevy,Volt")
       )
->>>>>>> 11e30a61
     }
   }
 
@@ -2808,7 +2799,6 @@
               LocalDateTime.of(2021, 10, 1, 0, 0, 0)),
             Row(LocalDate.of(2021, 8, 18), Instant.parse("2021-08-18T21:44:30Z"),
               LocalDateTime.of(2021, 8, 18, 21, 44, 30, 123000000))))
-<<<<<<< HEAD
       }
     }
   }
@@ -2963,162 +2953,6 @@
     }
   }
 
-=======
-      }
-    }
-  }
-
-  test("SPARK-36831: Support reading and writing ANSI intervals") {
-    Seq(
-      YearMonthIntervalType() -> ((i: Int) => Period.of(i, i, 0)),
-      DayTimeIntervalType() -> ((i: Int) => Duration.ofDays(i).plusSeconds(i))
-    ).foreach { case (it, f) =>
-      val data = (1 to 10).map(i => Row(i, f(i)))
-      val schema = StructType(Array(StructField("d", IntegerType, false),
-        StructField("i", it, false)))
-      withTempPath { file =>
-        val df = spark.createDataFrame(sparkContext.parallelize(data), schema)
-        df.write.csv(file.getCanonicalPath)
-        val df2 = spark.read.csv(file.getCanonicalPath)
-        checkAnswer(df2, df.select($"d".cast(StringType), $"i".cast(StringType)).collect().toSeq)
-        val df3 = spark.read.schema(schema).csv(file.getCanonicalPath)
-        checkAnswer(df3, df.collect().toSeq)
-      }
-    }
-  }
-
-  test("SPARK-39469: Infer schema for columns with all dates") {
-    withTempPath { path =>
-      Seq(
-        "2001-09-08",
-        "1941-01-02",
-        "0293-11-07"
-      ).toDF()
-        .repartition(1)
-        .write.text(path.getAbsolutePath)
-
-      val options = Map(
-        "header" -> "false",
-        "inferSchema" -> "true",
-        "timestampFormat" -> "yyyy-MM-dd'T'HH:mm:ss")
-
-      val df = spark.read
-        .format("csv")
-        .options(options)
-        .load(path.getAbsolutePath)
-
-      val expected = if (SQLConf.get.legacyTimeParserPolicy == LegacyBehaviorPolicy.LEGACY) {
-        // When legacy parser is enabled, `prefersDate` will be disabled
-        Seq(
-          Row("2001-09-08"),
-          Row("1941-01-02"),
-          Row("0293-11-07")
-        )
-      } else {
-        Seq(
-          Row(Date.valueOf("2001-9-8")),
-          Row(Date.valueOf("1941-1-2")),
-          Row(Date.valueOf("0293-11-7"))
-        )
-      }
-
-      checkAnswer(df, expected)
-    }
-  }
-
-  test("SPARK-40474: Infer schema for columns with a mix of dates and timestamp") {
-    withTempPath { path =>
-      Seq(
-        "1765-03-28",
-        "1423-11-12T23:41:00",
-        "2016-01-28T20:00:00"
-      ).toDF()
-        .repartition(1)
-        .write.text(path.getAbsolutePath)
-
-      if (SQLConf.get.legacyTimeParserPolicy == LegacyBehaviorPolicy.LEGACY) {
-        val options = Map(
-          "header" -> "false",
-          "inferSchema" -> "true",
-          "timestampFormat" -> "yyyy-MM-dd'T'HH:mm:ss")
-        val df = spark.read
-          .format("csv")
-          .options(options)
-          .load(path.getAbsolutePath)
-        val expected = Seq(
-          Row(Timestamp.valueOf("1765-03-28 00:00:00.0")),
-          Row(Timestamp.valueOf("1423-11-12 23:41:00.0")),
-          Row(Timestamp.valueOf("2016-01-28 20:00:00.0"))
-        )
-        checkAnswer(df, expected)
-      } else {
-        // When timestampFormat is specified, infer and parse the column as strings
-        val options1 = Map(
-          "header" -> "false",
-          "inferSchema" -> "true",
-          "timestampFormat" -> "yyyy-MM-dd'T'HH:mm:ss")
-        val df1 = spark.read
-          .format("csv")
-          .options(options1)
-          .load(path.getAbsolutePath)
-        val expected1 = Seq(
-          Row("1765-03-28"),
-          Row("1423-11-12T23:41:00"),
-          Row("2016-01-28T20:00:00")
-        )
-        checkAnswer(df1, expected1)
-
-        // When timestampFormat is not specified, infer and parse the column as
-        // timestamp type if possible
-        val options2 = Map(
-          "header" -> "false",
-          "inferSchema" -> "true")
-        val df2 = spark.read
-          .format("csv")
-          .options(options2)
-          .load(path.getAbsolutePath)
-        val expected2 = Seq(
-          Row(Timestamp.valueOf("1765-03-28 00:00:00.0")),
-          Row(Timestamp.valueOf("1423-11-12 23:41:00.0")),
-          Row(Timestamp.valueOf("2016-01-28 20:00:00.0"))
-        )
-        checkAnswer(df2, expected2)
-      }
-    }
-  }
-
-  test("SPARK-39904: Parse incorrect timestamp values") {
-    withTempPath { path =>
-      Seq(
-        "2020-02-01 12:34:56",
-        "2020-02-02",
-        "invalid"
-      ).toDF()
-        .repartition(1)
-        .write.text(path.getAbsolutePath)
-
-      val schema = new StructType()
-        .add("ts", TimestampType)
-
-      val output = spark.read
-        .schema(schema)
-        .csv(path.getAbsolutePath)
-
-      if (SQLConf.get.legacyTimeParserPolicy != LegacyBehaviorPolicy.LEGACY) {
-        // When legacy parser is enabled, `prefersDate` will be disabled
-        checkAnswer(
-          output,
-          Seq(
-            Row(Timestamp.valueOf("2020-02-01 12:34:56")),
-            Row(Timestamp.valueOf("2020-02-02 00:00:00")),
-            Row(null)
-          )
-        )
-      }
-    }
-  }
-
->>>>>>> 11e30a61
   test("SPARK-39731: Correctly parse dates and timestamps with yyyyMMdd pattern") {
     withTempPath { path =>
       Seq(
