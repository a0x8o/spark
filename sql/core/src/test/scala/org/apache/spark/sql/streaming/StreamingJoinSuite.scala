/*
 * Licensed to the Apache Software Foundation (ASF) under one or more
 * contributor license agreements.  See the NOTICE file distributed with
 * this work for additional information regarding copyright ownership.
 * The ASF licenses this file to You under the Apache License, Version 2.0
 * (the "License"); you may not use this file except in compliance with
 * the License.  You may obtain a copy of the License at
 *
 *    http://www.apache.org/licenses/LICENSE-2.0
 *
 * Unless required by applicable law or agreed to in writing, software
 * distributed under the License is distributed on an "AS IS" BASIS,
 * WITHOUT WARRANTIES OR CONDITIONS OF ANY KIND, either express or implied.
 * See the License for the specific language governing permissions and
 * limitations under the License.
 */

package org.apache.spark.sql.streaming

import java.io.File
import java.lang.{Integer => JInteger}
import java.sql.Timestamp
import java.util.{Locale, UUID}

import scala.util.Random

import org.apache.commons.io.FileUtils
import org.scalatest.BeforeAndAfter

import org.apache.spark.scheduler.ExecutorCacheTaskLocation
import org.apache.spark.sql.{DataFrame, Row, SparkSession}
import org.apache.spark.sql.catalyst.expressions.{AttributeReference, Expression}
import org.apache.spark.sql.catalyst.plans.physical.HashPartitioning
import org.apache.spark.sql.execution.exchange.ShuffleExchangeExec
import org.apache.spark.sql.execution.streaming.{MemoryStream, StatefulOperatorStateInfo, StreamingSymmetricHashJoinExec, StreamingSymmetricHashJoinHelper}
import org.apache.spark.sql.execution.streaming.state.{RocksDBStateStoreProvider, StateStore, StateStoreProviderId}
import org.apache.spark.sql.functions._
import org.apache.spark.sql.internal.SQLConf
import org.apache.spark.tags.SlowSQLTest
import org.apache.spark.util.Utils

abstract class StreamingJoinSuite
  extends StreamTest with StateStoreMetricsTest with BeforeAndAfter {

  import testImplicits._

  before {
    SparkSession.setActiveSession(spark)  // set this before force initializing 'joinExec'
    spark.streams.stateStoreCoordinator   // initialize the lazy coordinator
  }

  after {
    StateStore.stop()
  }

  protected def setupStream(prefix: String, multiplier: Int): (MemoryStream[Int], DataFrame) = {
    val input = MemoryStream[Int]
    val df = input.toDF()
      .select(
        $"value" as "key",
        timestamp_seconds($"value")  as s"${prefix}Time",
        ($"value" * multiplier) as s"${prefix}Value")
      .withWatermark(s"${prefix}Time", "10 seconds")

    (input, df)
  }

  protected def setupWindowedJoin(joinType: String)
    : (MemoryStream[Int], MemoryStream[Int], DataFrame) = {

    val (input1, df1) = setupStream("left", 2)
    val (input2, df2) = setupStream("right", 3)
    val windowed1 = df1
      .select($"key", window($"leftTime", "10 second"), $"leftValue")
    val windowed2 = df2
      .select($"key", window($"rightTime", "10 second"), $"rightValue")
    val joined = windowed1.join(windowed2, Seq("key", "window"), joinType)
    val select = if (joinType == "left_semi") {
      joined.select($"key", $"window.end".cast("long"), $"leftValue")
    } else {
      joined.select($"key", $"window.end".cast("long"), $"leftValue",
        $"rightValue")
    }

    (input1, input2, select)
  }

  protected def setupWindowedJoinWithLeftCondition(joinType: String)
    : (MemoryStream[Int], MemoryStream[Int], DataFrame) = {

    val (leftInput, df1) = setupStream("left", 2)
    val (rightInput, df2) = setupStream("right", 3)
    // Use different schemas to ensure the null row is being generated from the correct side.
    val left = df1.select($"key", window($"leftTime", "10 second"),
      $"leftValue")
    val right = df2.select($"key", window($"rightTime", "10 second"),
      $"rightValue".cast("string"))

    val joined = left.join(
      right,
      left("key") === right("key")
        && left("window") === right("window")
        && $"leftValue" > 4,
      joinType)

    val select = if (joinType == "left_semi") {
      joined.select(left("key"), left("window.end").cast("long"), $"leftValue")
    } else if (joinType == "left_outer") {
      joined.select(left("key"), left("window.end").cast("long"), $"leftValue",
        $"rightValue")
    } else if (joinType == "right_outer") {
      joined.select(right("key"), right("window.end").cast("long"), $"leftValue",
        $"rightValue")
    } else {
      joined.select(left("key"), left("window.end").cast("long"), $"leftValue",
        right("key"), right("window.end").cast("long"), $"rightValue")
    }

    (leftInput, rightInput, select)
  }

  protected def setupWindowedJoinWithRightCondition(joinType: String)
    : (MemoryStream[Int], MemoryStream[Int], DataFrame) = {

    val (leftInput, df1) = setupStream("left", 2)
    val (rightInput, df2) = setupStream("right", 3)
    // Use different schemas to ensure the null row is being generated from the correct side.
    val left = df1.select($"key", window($"leftTime", "10 second"),
      $"leftValue")
    val right = df2.select($"key", window($"rightTime", "10 second"),
      $"rightValue".cast("string"))

    val joined = left.join(
      right,
      left("key") === right("key")
        && left("window") === right("window")
        && $"rightValue".cast("int") > 7,
      joinType)

    val select = if (joinType == "left_semi") {
      joined.select(left("key"), left("window.end").cast("long"), $"leftValue")
    } else if (joinType == "left_outer") {
      joined.select(left("key"), left("window.end").cast("long"), $"leftValue",
        $"rightValue")
    } else if (joinType == "right_outer") {
      joined.select(right("key"), right("window.end").cast("long"), $"leftValue",
        $"rightValue")
    } else {
      joined.select(left("key"), left("window.end").cast("long"), $"leftValue",
        right("key"), right("window.end").cast("long"), $"rightValue")
    }

    (leftInput, rightInput, select)
  }

  protected def setupJoinWithRangeCondition(
      joinType: String,
      watermark: String = "10 seconds",
      lowerBound: String = "interval 5 seconds",
      upperBound: String = "interval 5 seconds")
    : (MemoryStream[(Int, Int)], MemoryStream[(Int, Int)], DataFrame) = {

    val leftInput = MemoryStream[(Int, Int)]
    val rightInput = MemoryStream[(Int, Int)]

<<<<<<< HEAD
    val df1 = leftInput.toDF.toDF("leftKey", "time")
=======
    val df1 = leftInput.toDF().toDF("leftKey", "time")
>>>>>>> ecee7133
      .select($"leftKey", timestamp_seconds($"time") as "leftTime",
        ($"leftKey" * 2) as "leftValue")
      .withWatermark("leftTime", watermark)

<<<<<<< HEAD
    val df2 = rightInput.toDF.toDF("rightKey", "time")
=======
    val df2 = rightInput.toDF().toDF("rightKey", "time")
>>>>>>> ecee7133
      .select($"rightKey", timestamp_seconds($"time") as "rightTime",
        ($"rightKey" * 3) as "rightValue")
      .withWatermark("rightTime", watermark)

    val joined =
      df1.join(
        df2,
        expr("leftKey = rightKey AND " +
          s"leftTime BETWEEN rightTime - $lowerBound AND rightTime + $upperBound"),
        joinType)

    val select = if (joinType == "left_semi") {
      joined.select($"leftKey", $"leftTime".cast("int"))
    } else {
      joined.select($"leftKey", $"rightKey", $"leftTime".cast("int"),
        $"rightTime".cast("int"))
    }

    (leftInput, rightInput, select)
  }

  protected def setupSelfJoin(joinType: String)
    : (MemoryStream[(Int, Long)], DataFrame) = {

    val inputStream = MemoryStream[(Int, Long)]

    val df = inputStream.toDS()
      .select(col("_1").as("value"), timestamp_seconds($"_2").as("timestamp"))

    val leftStream = df.select(col("value").as("leftId"), col("timestamp").as("leftTime"))

    val rightStream = df
      // Introduce misses for ease of debugging
      .where(col("value") % 2 === 0)
      .select(col("value").as("rightId"), col("timestamp").as("rightTime"))

    val joined = leftStream
      .withWatermark("leftTime", "5 seconds")
      .join(
        rightStream.withWatermark("rightTime", "5 seconds"),
        expr("leftId = rightId AND rightTime >= leftTime AND " +
          "rightTime <= leftTime + interval 5 seconds"),
        joinType)

    val select = if (joinType == "left_semi") {
      joined.select(col("leftId"), col("leftTime").cast("int"))
    } else {
      joined.select(col("leftId"), col("leftTime").cast("int"),
        col("rightId"), col("rightTime").cast("int"))
    }

    (inputStream, select)
  }
}

@SlowSQLTest
class StreamingInnerJoinSuite extends StreamingJoinSuite {

  import testImplicits._
  test("stream stream inner join on non-time column") {
    val input1 = MemoryStream[Int]
    val input2 = MemoryStream[Int]

<<<<<<< HEAD
    val df1 = input1.toDF.select($"value" as "key", ($"value" * 2) as "leftValue")
    val df2 = input2.toDF.select($"value" as "key", ($"value" * 3) as "rightValue")
=======
    val df1 = input1.toDF().select($"value" as "key", ($"value" * 2) as "leftValue")
    val df2 = input2.toDF().select($"value" as "key", ($"value" * 3) as "rightValue")
>>>>>>> ecee7133
    val joined = df1.join(df2, "key")

    testStream(joined)(
      AddData(input1, 1),
      CheckAnswer(),
      AddData(input2, 1, 10),       // 1 arrived on input1 first, then input2, should join
      CheckNewAnswer((1, 2, 3)),
      AddData(input1, 10),          // 10 arrived on input2 first, then input1, should join
      CheckNewAnswer((10, 20, 30)),
      AddData(input2, 1),           // another 1 in input2 should join with 1 input1
      CheckNewAnswer((1, 2, 3)),
      StopStream,
      StartStream(),
      AddData(input1, 1), // multiple 1s should be kept in state causing multiple (1, 2, 3)
      CheckNewAnswer((1, 2, 3), (1, 2, 3)),
      StopStream,
      StartStream(),
      AddData(input1, 100),
      AddData(input2, 100),
      CheckNewAnswer((100, 200, 300))
    )
  }

  test("stream stream inner join on windows - without watermark") {
    val input1 = MemoryStream[Int]
    val input2 = MemoryStream[Int]

<<<<<<< HEAD
    val df1 = input1.toDF
=======
    val df1 = input1.toDF()
>>>>>>> ecee7133
      .select($"value" as "key", timestamp_seconds($"value") as "timestamp",
        ($"value" * 2) as "leftValue")
      .select($"key", window($"timestamp", "10 second"), $"leftValue")

<<<<<<< HEAD
    val df2 = input2.toDF
=======
    val df2 = input2.toDF()
>>>>>>> ecee7133
      .select($"value" as "key", timestamp_seconds($"value") as "timestamp",
        ($"value" * 3) as "rightValue")
      .select($"key", window($"timestamp", "10 second"), $"rightValue")

    val joined = df1.join(df2, Seq("key", "window"))
      .select($"key", $"window.end".cast("long"), $"leftValue", $"rightValue")

    testStream(joined)(
      AddData(input1, 1),
      CheckNewAnswer(),
      AddData(input2, 1),
      CheckNewAnswer((1, 10, 2, 3)),
      StopStream,
      StartStream(),
      AddData(input1, 25),
      CheckNewAnswer(),
      StopStream,
      StartStream(),
      AddData(input2, 25),
      CheckNewAnswer((25, 30, 50, 75)),
      AddData(input1, 1),
      CheckNewAnswer((1, 10, 2, 3)),      // State for 1 still around as there is no watermark
      StopStream,
      StartStream(),
      AddData(input1, 5),
      CheckNewAnswer(),
      AddData(input2, 5),
      CheckNewAnswer((5, 10, 10, 15))     // No filter by any watermark
    )
  }

  test("stream stream inner join on windows - with watermark") {
    val input1 = MemoryStream[Int]
    val input2 = MemoryStream[Int]

<<<<<<< HEAD
    val df1 = input1.toDF
=======
    val df1 = input1.toDF()
>>>>>>> ecee7133
      .select($"value" as "key", timestamp_seconds($"value") as "timestamp",
        ($"value" * 2) as "leftValue")
      .withWatermark("timestamp", "10 seconds")
      .select($"key", window($"timestamp", "10 second"), $"leftValue")

<<<<<<< HEAD
    val df2 = input2.toDF
=======
    val df2 = input2.toDF()
>>>>>>> ecee7133
      .select($"value" as "key", timestamp_seconds($"value") as "timestamp",
        ($"value" * 3) as "rightValue")
      .select($"key", window($"timestamp", "10 second"), $"rightValue")

    val joined = df1.join(df2, Seq("key", "window"))
      .select($"key", $"window.end".cast("long"), $"leftValue", $"rightValue")

    testStream(joined)(
      AddData(input1, 1),
      CheckAnswer(),
      assertNumStateRows(total = 1, updated = 1),

      AddData(input2, 1),
      CheckAnswer((1, 10, 2, 3)),
      assertNumStateRows(total = 2, updated = 1),
      StopStream,
      StartStream(),

      AddData(input1, 25),
      CheckNewAnswer(),   // watermark = 15, no-data-batch should remove 2 rows having window=[0,10]
      assertNumStateRows(total = 1, updated = 1),

      AddData(input2, 25),
      CheckNewAnswer((25, 30, 50, 75)),
      assertNumStateRows(total = 2, updated = 1),
      StopStream,
      StartStream(),

      AddData(input2, 1),
      CheckNewAnswer(),                             // Should not join as < 15 removed
      assertNumStateRows(total = 2, updated = 0),   // row not add as 1 < state key watermark = 15

      AddData(input1, 5),
      CheckNewAnswer(),                             // Same reason as above
      assertNumStateRows(total = 2, updated = 0, droppedByWatermark = 1)
    )
  }

  test("stream stream inner join with time range - with watermark - one side condition") {
    import org.apache.spark.sql.functions._

    val leftInput = MemoryStream[(Int, Int)]
    val rightInput = MemoryStream[(Int, Int)]

<<<<<<< HEAD
    val df1 = leftInput.toDF.toDF("leftKey", "time")
=======
    val df1 = leftInput.toDF().toDF("leftKey", "time")
>>>>>>> ecee7133
      .select($"leftKey", timestamp_seconds($"time") as "leftTime",
        ($"leftKey" * 2) as "leftValue")
      .withWatermark("leftTime", "10 seconds")

<<<<<<< HEAD
    val df2 = rightInput.toDF.toDF("rightKey", "time")
=======
    val df2 = rightInput.toDF().toDF("rightKey", "time")
>>>>>>> ecee7133
      .select($"rightKey", timestamp_seconds($"time") as "rightTime",
        ($"rightKey" * 3) as "rightValue")
      .withWatermark("rightTime", "10 seconds")

    val joined =
      df1.join(df2, expr("leftKey = rightKey AND leftTime < rightTime - interval 5 seconds"))
        .select($"leftKey", $"leftTime".cast("int"), $"rightTime".cast("int"))

    testStream(joined)(
      AddData(leftInput, (1, 5)),
      CheckAnswer(),
      AddData(rightInput, (1, 11)),
      CheckNewAnswer((1, 5, 11)),
      AddData(rightInput, (1, 10)),
      CheckNewAnswer(), // no match as leftTime 5 is not < rightTime 10 - 5
      assertNumStateRows(total = 3, updated = 3),

      // Increase event time watermark to 20s by adding data with time = 30s on both inputs
      AddData(leftInput, (1, 3), (1, 30)),
      CheckNewAnswer((1, 3, 10), (1, 3, 11)),
      assertNumStateRows(total = 5, updated = 2),
      AddData(rightInput, (0, 30)),
      CheckNewAnswer(),

      // event time watermark:    max event time - 10   ==>   30 - 10 = 20
      // so left side going to only receive data where leftTime > 20
      // right side state constraint:    20 < leftTime < rightTime - 5   ==>   rightTime > 25
      // right state where rightTime <= 25 will be cleared, (1, 11) and (1, 10) removed
      assertNumStateRows(total = 4, updated = 1),

      // New data to right input should match with left side (1, 3) and (1, 5), as left state should
      // not be cleared. But rows rightTime <= 20 should be filtered due to event time watermark and
      // state rows with rightTime <= 25 should be removed from state.
      // (1, 20) ==> filtered by event time watermark = 20
      // (1, 21) ==> passed filter, matched with left (1, 3) and (1, 5), not added to state
      //             as 21 < state watermark = 25
      // (1, 28) ==> passed filter, matched with left (1, 3) and (1, 5), added to state
      AddData(rightInput, (1, 20), (1, 21), (1, 28)),
      CheckNewAnswer((1, 3, 21), (1, 5, 21), (1, 3, 28), (1, 5, 28)),
      assertNumStateRows(total = 5, updated = 1, droppedByWatermark = 1),

      // New data to left input with leftTime <= 20 should be filtered due to event time watermark
      AddData(leftInput, (1, 20), (1, 21)),
      CheckNewAnswer((1, 21, 28)),
      assertNumStateRows(total = 6, updated = 1, droppedByWatermark = 1)
    )
  }

  test("stream stream inner join with time range - with watermark - two side conditions") {
    import org.apache.spark.sql.functions._

    val leftInput = MemoryStream[(Int, Int)]
    val rightInput = MemoryStream[(Int, Int)]

<<<<<<< HEAD
    val df1 = leftInput.toDF.toDF("leftKey", "time")
=======
    val df1 = leftInput.toDF().toDF("leftKey", "time")
>>>>>>> ecee7133
      .select($"leftKey", timestamp_seconds($"time") as "leftTime",
        ($"leftKey" * 2) as "leftValue")
      .withWatermark("leftTime", "20 seconds")

<<<<<<< HEAD
    val df2 = rightInput.toDF.toDF("rightKey", "time")
=======
    val df2 = rightInput.toDF().toDF("rightKey", "time")
>>>>>>> ecee7133
      .select($"rightKey", timestamp_seconds($"time") as "rightTime",
        ($"rightKey" * 3) as "rightValue")
      .withWatermark("rightTime", "30 seconds")

    val condition = expr(
      "leftKey = rightKey AND " +
        "leftTime BETWEEN rightTime - interval 10 seconds AND rightTime + interval 5 seconds")

    // This translates to leftTime <= rightTime + 5 seconds AND leftTime >= rightTime - 10 seconds
    // So given leftTime, rightTime has to be BETWEEN leftTime - 5 seconds AND leftTime + 10 seconds
    //
    //  =============== * ======================== * ============================== * ==> leftTime
    //                  |                          |                                |
    //     |<---- 5s -->|<------ 10s ------>|      |<------ 10s ------>|<---- 5s -->|
    //     |                                |                          |
    //  == * ============================== * =========>============== * ===============> rightTime
    //
    // E.g.
    //      if rightTime = 60, then it matches only leftTime = [50, 65]
    //      if leftTime = 20, then it match only with rightTime = [15, 30]
    //
    // State value predicates
    //   left side:
    //     values allowed:  leftTime >= rightTime - 10s   ==>   leftTime > eventTimeWatermark - 10
    //     drop state where leftTime < eventTime - 10
    //   right side:
    //     values allowed:  rightTime >= leftTime - 5s   ==>   rightTime > eventTimeWatermark - 5
    //     drop state where rightTime < eventTime - 5

    val joined =
      df1.join(df2, condition).select($"leftKey", $"leftTime".cast("int"),
        $"rightTime".cast("int"))

    testStream(joined)(
      // If leftTime = 20, then it match only with rightTime = [15, 30]
      AddData(leftInput, (1, 20)),
      CheckAnswer(),
      AddData(rightInput, (1, 14), (1, 15), (1, 25), (1, 26), (1, 30), (1, 31)),
      CheckNewAnswer((1, 20, 15), (1, 20, 25), (1, 20, 26), (1, 20, 30)),
      assertNumStateRows(total = 7, updated = 7),

      // If rightTime = 60, then it matches only leftTime = [50, 65]
      AddData(rightInput, (1, 60)),
      CheckNewAnswer(),                // matches with nothing on the left
      AddData(leftInput, (1, 49), (1, 50), (1, 65), (1, 66)),
      CheckNewAnswer((1, 50, 60), (1, 65, 60)),

      // Event time watermark = min(left: 66 - delay 20 = 46, right: 60 - delay 30 = 30) = 30
      // Left state value watermark = 30 - 10 = slightly less than 20 (since condition has <=)
      //    Should drop < 20 from left, i.e., none
      // Right state value watermark = 30 - 5 = slightly less than 25 (since condition has <=)
      //    Should drop < 25 from the right, i.e., 14 and 15
      assertNumStateRows(total = 10, updated = 5), // 12 - 2 removed

      AddData(leftInput, (1, 30), (1, 31)),     // 30 should not be processed or added to state
      CheckNewAnswer((1, 31, 26), (1, 31, 30), (1, 31, 31)),
      assertNumStateRows(total = 11, updated = 1, droppedByWatermark = 1),  // only 31 added

      // Advance the watermark
      AddData(rightInput, (1, 80)),
      CheckNewAnswer(),
      // Event time watermark = min(left: 66 - delay 20 = 46, right: 80 - delay 30 = 50) = 46
      // Left state value watermark = 46 - 10 = slightly less than 36 (since condition has <=)
      //    Should drop < 36 from left, i.e., 20, 31 (30 was not added)
      // Right state value watermark = 46 - 5 = slightly less than 41 (since condition has <=)
      //    Should drop < 41 from the right, i.e., 25, 26, 30, 31
      assertNumStateRows(total = 6, updated = 1),  // 12 - 6 removed

      AddData(rightInput, (1, 46), (1, 50)),     // 46 should not be processed or added to state
      CheckNewAnswer((1, 49, 50), (1, 50, 50)),
      assertNumStateRows(total = 7, updated = 1, droppedByWatermark = 1)   // 50 added
    )
  }

  testQuietly("stream stream inner join without equality predicate") {
    val input1 = MemoryStream[Int]
    val input2 = MemoryStream[Int]

<<<<<<< HEAD
    val df1 = input1.toDF
      .select($"value" as "leftKey", ($"value" * 2) as "leftValue")
    val df2 = input2.toDF
=======
    val df1 = input1.toDF()
      .select($"value" as "leftKey", ($"value" * 2) as "leftValue")
    val df2 = input2.toDF()
>>>>>>> ecee7133
      .select($"value" as "rightKey", ($"value" * 3) as "rightValue")
    val joined = df1.join(df2, expr("leftKey < rightKey"))
    val e = intercept[Exception] {
      val q = joined.writeStream.format("memory").queryName("test").start()
      input1.addData(1)
      q.awaitTermination(10000)
    }
    assert(e.toString.contains("Stream-stream join without equality predicate is not supported"))
  }

  test("stream stream self join") {
    val input = MemoryStream[Int]
    val df = input.toDF()
    val join =
      df.select($"value" % 5 as "key", $"value").join(
        df.select($"value" % 5 as "key", $"value"), "key")

    testStream(join)(
      AddData(input, 1, 2),
      CheckAnswer((1, 1, 1), (2, 2, 2)),
      StopStream,
      StartStream(),
      AddData(input, 3, 6),
      /*
      (1, 1)     (1, 1)
      (2, 2)  x  (2, 2)  =  (1, 1, 1), (1, 1, 6), (2, 2, 2), (1, 6, 1), (1, 6, 6)
      (1, 6)     (1, 6)
      */
      CheckAnswer((3, 3, 3), (1, 1, 1), (1, 1, 6), (2, 2, 2), (1, 6, 1), (1, 6, 6)))
  }

  test("locality preferences of StateStoreAwareZippedRDD") {
    import StreamingSymmetricHashJoinHelper._

    withTempDir { tempDir =>
      val queryId = UUID.randomUUID
      val opId = 0
      val path =
        Utils.createDirectory(tempDir.getAbsolutePath, Random.nextFloat().toString).toString
      val stateInfo = StatefulOperatorStateInfo(path, queryId, opId, 0L, 5)

      implicit val sqlContext = spark.sqlContext
      val coordinatorRef = sqlContext.streams.stateStoreCoordinator
      val numPartitions = 5
      val storeNames = Seq("name1", "name2")

      val partitionAndStoreNameToLocation = {
        for (partIndex <- 0 until numPartitions; storeName <- storeNames) yield {
          (partIndex, storeName) -> s"host-$partIndex-$storeName"
        }
      }.toMap
      partitionAndStoreNameToLocation.foreach { case ((partIndex, storeName), hostName) =>
        val providerId = StateStoreProviderId(stateInfo, partIndex, storeName)
        coordinatorRef.reportActiveInstance(providerId, hostName, s"exec-$hostName", Seq.empty)
        require(
          coordinatorRef.getLocation(providerId) ===
            Some(ExecutorCacheTaskLocation(hostName, s"exec-$hostName").toString))
      }

      val rdd1 = spark.sparkContext.makeRDD(1 to 10, numPartitions)
      val rdd2 = spark.sparkContext.makeRDD((1 to 10).map(_.toString), numPartitions)
      val rdd = rdd1.stateStoreAwareZipPartitions(rdd2, stateInfo, storeNames, coordinatorRef) {
        (_, left, right) => left.zip(right)
      }
      require(rdd.partitions.length === numPartitions)
      for (partIndex <- 0 until numPartitions) {
        val expectedLocations = storeNames.map { storeName =>
          val hostName = partitionAndStoreNameToLocation((partIndex, storeName))
          ExecutorCacheTaskLocation(hostName, s"exec-$hostName").toString
        }.toSet
        assert(rdd.preferredLocations(rdd.partitions(partIndex)).toSet === expectedLocations)
      }
    }
  }

  test("join between three streams") {
    val input1 = MemoryStream[Int]
    val input2 = MemoryStream[Int]
    val input3 = MemoryStream[Int]

<<<<<<< HEAD
    val df1 = input1.toDF.select($"value" as "leftKey", ($"value" * 2) as "leftValue")
    val df2 = input2.toDF
      .select($"value" as "middleKey", ($"value" * 3) as "middleValue")
    val df3 = input3.toDF
=======
    val df1 = input1.toDF().select($"value" as "leftKey", ($"value" * 2) as "leftValue")
    val df2 = input2.toDF()
      .select($"value" as "middleKey", ($"value" * 3) as "middleValue")
    val df3 = input3.toDF()
>>>>>>> ecee7133
      .select($"value" as "rightKey", ($"value" * 5) as "rightValue")

    val joined = df1.join(df2, expr("leftKey = middleKey")).join(df3, expr("rightKey = middleKey"))

    testStream(joined)(
      AddData(input1, 1, 5),
      AddData(input2, 1, 5, 10),
      AddData(input3, 5, 10),
      CheckNewAnswer((5, 10, 5, 15, 5, 25)))
  }

  test("streaming join should require StatefulOpClusteredDistribution from children") {
    val input1 = MemoryStream[Int]
    val input2 = MemoryStream[Int]

<<<<<<< HEAD
    val df1 = input1.toDF
      .select($"value" as Symbol("a"), $"value" * 2 as Symbol("b"))
    val df2 = input2.toDF
=======
    val df1 = input1.toDF()
      .select($"value" as Symbol("a"), $"value" * 2 as Symbol("b"))
    val df2 = input2.toDF()
>>>>>>> ecee7133
      .select($"value" as Symbol("a"), $"value" * 2 as Symbol("b"))
      .repartition($"b")
    val joined = df1.join(df2, Seq("a", "b")).select($"a")

    testStream(joined)(
      AddData(input1, 1.to(1000): _*),
      AddData(input2, 1.to(1000): _*),
      CheckAnswer(1.to(1000): _*),
      Execute { query =>
        // Verify the query plan
        def partitionExpressionsColumns(expressions: Seq[Expression]): Seq[String] = {
          expressions.flatMap {
            case ref: AttributeReference => Some(ref.name)
          }
        }

        val numPartitions = spark.sqlContext.conf.getConf(SQLConf.SHUFFLE_PARTITIONS)

        assert(query.lastExecution.executedPlan.collect {
          case j @ StreamingSymmetricHashJoinExec(_, _, _, _, _, _, _, _, _,
            ShuffleExchangeExec(opA: HashPartitioning, _, _, _),
            ShuffleExchangeExec(opB: HashPartitioning, _, _, _))
              if partitionExpressionsColumns(opA.expressions) === Seq("a", "b")
                && partitionExpressionsColumns(opB.expressions) === Seq("a", "b")
                && opA.numPartitions == numPartitions && opB.numPartitions == numPartitions => j
        }.size == 1)
      })
  }

  test("SPARK-26187 restore the stream-stream inner join query from Spark 2.4") {
    val inputStream = MemoryStream[(Int, Long)]
    val df = inputStream.toDS()
      .select(col("_1").as("value"), timestamp_seconds($"_2").as("timestamp"))

    val leftStream = df.select(col("value").as("leftId"), col("timestamp").as("leftTime"))

    val rightStream = df
      // Introduce misses for ease of debugging
      .where(col("value") % 2 === 0)
      .select(col("value").as("rightId"), col("timestamp").as("rightTime"))

    val query = leftStream
      .withWatermark("leftTime", "5 seconds")
      .join(
        rightStream.withWatermark("rightTime", "5 seconds"),
        expr("rightId = leftId AND rightTime >= leftTime AND " +
          "rightTime <= leftTime + interval 5 seconds"),
        joinType = "inner")
      .select(col("leftId"), col("leftTime").cast("int"),
        col("rightId"), col("rightTime").cast("int"))

    val resourceUri = this.getClass.getResource(
      "/structured-streaming/checkpoint-version-2.4.0-streaming-join/").toURI
    val checkpointDir = Utils.createTempDir().getCanonicalFile
    // Copy the checkpoint to a temp dir to prevent changes to the original.
    // Not doing this will lead to the test passing on the first run, but fail subsequent runs.
    FileUtils.copyDirectory(new File(resourceUri), checkpointDir)
    inputStream.addData((1, 1L), (2, 2L), (3, 3L), (4, 4L), (5, 5L))

    testStream(query)(
      StartStream(checkpointLocation = checkpointDir.getAbsolutePath),
      /*
      Note: The checkpoint was generated using the following input in Spark version 2.4.0
      AddData(inputStream, (1, 1L), (2, 2L), (3, 3L), (4, 4L), (5, 5L)),
      // batch 1 - global watermark = 0
      // states
      // left: (1, 1L), (2, 2L), (3, 3L), (4, 4L), (5, 5L)
      // right: (2, 2L), (4, 4L)
      CheckNewAnswer((2, 2L, 2, 2L), (4, 4L, 4, 4L)),
      assertNumStateRows(7, 7),
      */
      AddData(inputStream, (6, 6L), (7, 7L), (8, 8L), (9, 9L), (10, 10L)),
      // batch 2: same result as above test
      CheckNewAnswer((6, 6L, 6, 6L), (8, 8L, 8, 8L), (10, 10L, 10, 10L)),
      assertNumStateRows(11, 6),
      Execute { query =>
        // Verify state format = 1
        val f = query.lastExecution.executedPlan.collect {
          case f: StreamingSymmetricHashJoinExec => f
        }
        assert(f.size == 1)
        assert(f.head.stateFormatVersion == 1)
      }
    )
  }

  test("SPARK-35896: metrics in StateOperatorProgress are output correctly") {
    val input1 = MemoryStream[Int]
    val input2 = MemoryStream[Int]

<<<<<<< HEAD
    val df1 = input1.toDF
=======
    val df1 = input1.toDF()
>>>>>>> ecee7133
      .select($"value" as "key", timestamp_seconds($"value") as "timestamp",
        ($"value" * 2) as "leftValue")
      .withWatermark("timestamp", "10 seconds")
      .select($"key", window($"timestamp", "10 second"), $"leftValue")

<<<<<<< HEAD
    val df2 = input2.toDF
=======
    val df2 = input2.toDF()
>>>>>>> ecee7133
      .select($"value" as "key", timestamp_seconds($"value") as "timestamp",
        ($"value" * 3) as "rightValue")
      .select($"key", window($"timestamp", "10 second"), $"rightValue")

    val joined = df1.join(df2, Seq("key", "window"))
      .select($"key", $"window.end".cast("long"), $"leftValue", $"rightValue")

    testStream(joined)(
      StartStream(additionalConfs = Map(SQLConf.SHUFFLE_PARTITIONS.key -> "3")),
      AddData(input1, 1),
      CheckAnswer(),
      assertStateOperatorProgressMetric(operatorName = "symmetricHashJoin",
        numShufflePartitions = 3, numStateStoreInstances = 3 * 4),

      AddData(input2, 1),
      CheckAnswer((1, 10, 2, 3)),
      assertNumStateRows(
        total = Seq(2), updated = Seq(1), droppedByWatermark = Seq(0), removed = Some(Seq(0))),

      AddData(input1, 25),
      CheckNewAnswer(),   // watermark = 15, no-data-batch should remove 2 rows having window=[0,10]
      assertNumStateRows(
        total = Seq(1), updated = Seq(1), droppedByWatermark = Seq(0), removed = Some(Seq(2))),

      AddData(input2, 25),
      CheckNewAnswer((25, 30, 50, 75)),
      assertNumStateRows(
        total = Seq(2), updated = Seq(1), droppedByWatermark = Seq(0), removed = Some(Seq(0)))
    )
  }

  test("joining non-nullable left join key with nullable right join key") {
    val input1 = MemoryStream[Int]
    val input2 = MemoryStream[JInteger]

    val joined = testForJoinKeyNullability(input1.toDF(), input2.toDF())
    testStream(joined)(
      AddData(input1, 1, 5),
      AddData(input2, JInteger.valueOf(1), JInteger.valueOf(5), JInteger.valueOf(10), null),
      CheckNewAnswer(Row(1, 1, 2, 3), Row(5, 5, 10, 15))
    )
  }

  test("joining nullable left join key with non-nullable right join key") {
    val input1 = MemoryStream[JInteger]
    val input2 = MemoryStream[Int]

    val joined = testForJoinKeyNullability(input1.toDF(), input2.toDF())
    testStream(joined)(
      AddData(input1, JInteger.valueOf(1), JInteger.valueOf(5), JInteger.valueOf(10), null),
      AddData(input2, 1, 5),
      CheckNewAnswer(Row(1, 1, 2, 3), Row(5, 5, 10, 15))
    )
  }

  test("joining nullable left join key with nullable right join key") {
    val input1 = MemoryStream[JInteger]
    val input2 = MemoryStream[JInteger]

    val joined = testForJoinKeyNullability(input1.toDF(), input2.toDF())
    testStream(joined)(
      AddData(input1, JInteger.valueOf(1), JInteger.valueOf(5), JInteger.valueOf(10), null),
      AddData(input2, JInteger.valueOf(1), JInteger.valueOf(5), null),
      CheckNewAnswer(
        Row(JInteger.valueOf(1), JInteger.valueOf(1), JInteger.valueOf(2), JInteger.valueOf(3)),
        Row(JInteger.valueOf(5), JInteger.valueOf(5), JInteger.valueOf(10), JInteger.valueOf(15)),
        Row(null, null, null, null))
    )
  }

  private def testForJoinKeyNullability(left: DataFrame, right: DataFrame): DataFrame = {
    val df1 = left.selectExpr("value as leftKey", "value * 2 as leftValue")
    val df2 = right.selectExpr("value as rightKey", "value * 3 as rightValue")

    df1.join(df2, expr("leftKey <=> rightKey"))
      .select("leftKey", "rightKey", "leftValue", "rightValue")
  }
}


@SlowSQLTest
class StreamingOuterJoinSuite extends StreamingJoinSuite {

  import testImplicits._
  import org.apache.spark.sql.functions._

  test("left outer early state exclusion on left") {
    val (leftInput, rightInput, joined) = setupWindowedJoinWithLeftCondition("left_outer")

    testStream(joined)(
      MultiAddData(leftInput, 1, 2, 3)(rightInput, 3, 4, 5),
      // The left rows with leftValue <= 4 should generate their outer join row now and
      // not get added to the state.
      CheckNewAnswer(Row(3, 10, 6, "9"), Row(1, 10, 2, null), Row(2, 10, 4, null)),
      assertNumStateRows(total = 4, updated = 4),
      // We shouldn't get more outer join rows when the watermark advances.
      MultiAddData(leftInput, 20)(rightInput, 21),
      CheckNewAnswer(),
      AddData(rightInput, 20),
      CheckNewAnswer((20, 30, 40, "60"))
    )
  }

  test("left outer early state exclusion on right") {
    val (leftInput, rightInput, joined) = setupWindowedJoinWithRightCondition("left_outer")

    testStream(joined)(
      MultiAddData(leftInput, 3, 4, 5)(rightInput, 1, 2, 3),
      // The right rows with rightValue <= 7 should never be added to the state.
      CheckNewAnswer(Row(3, 10, 6, "9")),     // rightValue = 9 > 7 hence joined and added to state
      assertNumStateRows(total = 4, updated = 4),
      // When the watermark advances, we get the outer join rows just as we would if they
      // were added but didn't match the full join condition.
      MultiAddData(leftInput, 20)(rightInput, 21),  // watermark = 10, no-data-batch computes nulls
      CheckNewAnswer(Row(4, 10, 8, null), Row(5, 10, 10, null)),
      AddData(rightInput, 20),
      CheckNewAnswer(Row(20, 30, 40, "60"))
    )
  }

  test("right outer early state exclusion on left") {
    val (leftInput, rightInput, joined) = setupWindowedJoinWithLeftCondition("right_outer")

    testStream(joined)(
      MultiAddData(leftInput, 1, 2, 3)(rightInput, 3, 4, 5),
      // The left rows with leftValue <= 4 should never be added to the state.
      CheckNewAnswer(Row(3, 10, 6, "9")),     // leftValue = 7 > 4 hence joined and added to state
      assertNumStateRows(total = 4, updated = 4),
      // When the watermark advances, we get the outer join rows just as we would if they
      // were added but didn't match the full join condition.
      MultiAddData(leftInput, 20)(rightInput, 21), // watermark = 10, no-data-batch computes nulls
      CheckNewAnswer(Row(4, 10, null, "12"), Row(5, 10, null, "15")),
      AddData(rightInput, 20),
      CheckNewAnswer(Row(20, 30, 40, "60"))
    )
  }

  test("right outer early state exclusion on right") {
    val (leftInput, rightInput, joined) = setupWindowedJoinWithRightCondition("right_outer")

    testStream(joined)(
      MultiAddData(leftInput, 3, 4, 5)(rightInput, 1, 2, 3),
      // The right rows with rightValue <= 7 should generate their outer join row now and
      // not get added to the state.
      CheckNewAnswer(Row(3, 10, 6, "9"), Row(1, 10, null, "3"), Row(2, 10, null, "6")),
      assertNumStateRows(total = 4, updated = 4),
      // We shouldn't get more outer join rows when the watermark advances.
      MultiAddData(leftInput, 20)(rightInput, 21),
      CheckNewAnswer(),
      AddData(rightInput, 20),
      CheckNewAnswer((20, 30, 40, "60"))
    )
  }

  test("windowed left outer join") {
    val (leftInput, rightInput, joined) = setupWindowedJoin("left_outer")

    testStream(joined)(
      // Test inner part of the join.
      MultiAddData(leftInput, 1, 2, 3, 4, 5)(rightInput, 3, 4, 5, 6, 7),
      CheckNewAnswer((3, 10, 6, 9), (4, 10, 8, 12), (5, 10, 10, 15)),

      MultiAddData(leftInput, 21)(rightInput, 22), // watermark = 11, no-data-batch computes nulls
      CheckNewAnswer(Row(1, 10, 2, null), Row(2, 10, 4, null)),
      assertNumStateRows(total = 2, updated = 12),

      AddData(leftInput, 22),
      CheckNewAnswer(Row(22, 30, 44, 66)),
      assertNumStateRows(total = 3, updated = 1)
    )
  }

  test("windowed right outer join") {
    val (leftInput, rightInput, joined) = setupWindowedJoin("right_outer")

    testStream(joined)(
      // Test inner part of the join.
      MultiAddData(leftInput, 1, 2, 3, 4, 5)(rightInput, 3, 4, 5, 6, 7),
      CheckNewAnswer((3, 10, 6, 9), (4, 10, 8, 12), (5, 10, 10, 15)),

      MultiAddData(leftInput, 21)(rightInput, 22), // watermark = 11, no-data-batch computes nulls
      CheckNewAnswer(Row(6, 10, null, 18), Row(7, 10, null, 21)),
      assertNumStateRows(total = 2, updated = 12),

      AddData(leftInput, 22),
      CheckNewAnswer(Row(22, 30, 44, 66)),
      assertNumStateRows(total = 3, updated = 1)
    )
  }

  Seq(
    ("left_outer", Row(3, null, 5, null)),
    ("right_outer", Row(null, 2, null, 5))
  ).foreach { case (joinType: String, outerResult) =>
    test(s"${joinType.replaceAllLiterally("_", " ")} with watermark range condition") {
      val (leftInput, rightInput, joined) = setupJoinWithRangeCondition(joinType)

      testStream(joined)(
        AddData(leftInput, (1, 5), (3, 5)),
        CheckAnswer(),
        AddData(rightInput, (1, 10), (2, 5)),
        CheckNewAnswer((1, 1, 5, 10)),
        AddData(rightInput, (1, 11)),
        CheckNewAnswer(), // no match as left time is too low
        assertNumStateRows(total = 5, updated = 5),

        // Increase event time watermark to 20s by adding data with time = 30s on both inputs
        AddData(leftInput, (1, 7), (1, 30)),
        CheckNewAnswer((1, 1, 7, 10), (1, 1, 7, 11)),
        assertNumStateRows(total = 7, updated = 2),
        AddData(rightInput, (0, 30)), // watermark = 30 - 10 = 20, no-data-batch computes nulls
        CheckNewAnswer(outerResult),
        assertNumStateRows(total = 2, updated = 1)
      )

      Seq(
        ("10 minutes",
          "interval 3 minutes 30 seconds"),
        ("10 minutes",
          "interval '3:30' minute to second")).foreach { case (watermark, bound) =>
        val (leftInput2, rightInput2, joined2) =
          setupJoinWithRangeCondition(
            joinType,
            watermark,
            bound,
            bound)

        testStream(joined2)(
          AddData(leftInput2, (1, 210), (3, 5)),
          CheckAnswer(),
          AddData(rightInput2, (1, 300), (2, 5)),
          CheckNewAnswer((1, 1, 210, 300)),
          AddData(rightInput2, (1, 450)),
          CheckNewAnswer(),
          assertNumStateRows(total = 5, updated = 5),
          AddData(leftInput2, (1, 260), (1, 1800)),
          CheckNewAnswer((1, 1, 260, 300), (1, 1, 260, 450)),
          assertNumStateRows(total = 7, updated = 2),
          AddData(rightInput2, (0, 1800)),
          CheckNewAnswer(outerResult),
          assertNumStateRows(total = 2, updated = 1)
        )
      }
    }
  }

  // When the join condition isn't true, the outer null rows must be generated, even if the join
  // keys themselves have a match.
  test("left outer join with non-key condition violated") {
    val (leftInput, simpleLeftDf) = setupStream("left", 2)
    val (rightInput, simpleRightDf) = setupStream("right", 3)

    val left = simpleLeftDf
      .select($"key", window($"leftTime", "10 second"), $"leftValue")
    val right = simpleRightDf
      .select($"key", window($"rightTime", "10 second"), $"rightValue")

    val joined = left.join(
        right,
        left("key") === right("key") && left("window") === right("window") &&
          $"leftValue" > 10 &&
          ($"rightValue" < 300 || $"rightValue" > 1000),
        "left_outer")
      .select(left("key"), left("window.end").cast("long"), $"leftValue",
        $"rightValue")

    testStream(joined)(
      // leftValue <= 10 should generate outer join rows even though it matches right keys
      MultiAddData(leftInput, 1, 2, 3)(rightInput, 1, 2, 3),
      CheckNewAnswer(Row(1, 10, 2, null), Row(2, 10, 4, null), Row(3, 10, 6, null)),
      assertNumStateRows(total = 3, updated = 3), // only right 1, 2, 3 added

      MultiAddData(leftInput, 20)(rightInput, 21), // watermark = 10, no-data-batch cleared < 10
      CheckNewAnswer(),
      assertNumStateRows(total = 2, updated = 2),  // only 20 and 21 left in state

      AddData(rightInput, 20),
      CheckNewAnswer(Row(20, 30, 40, 60)),
      assertNumStateRows(total = 3, updated = 1),

      // leftValue and rightValue both satisfying condition should not generate outer join rows
      MultiAddData(leftInput, 40, 41)(rightInput, 40, 41), // watermark = 31
      CheckNewAnswer((40, 50, 80, 120), (41, 50, 82, 123)),
      assertNumStateRows(total = 4, updated = 4),   // only left 40, 41 + right 40,41 left in state

      MultiAddData(leftInput, 70)(rightInput, 71), // watermark = 60
      CheckNewAnswer(),
      assertNumStateRows(total = 2, updated = 2), // only 70, 71 left in state

      AddData(rightInput, 70),
      CheckNewAnswer((70, 80, 140, 210)),
      assertNumStateRows(total = 3, updated = 1),

      // rightValue between 300 and 1000 should generate outer join rows even though it matches left
      MultiAddData(leftInput, 101, 102, 103)(rightInput, 101, 102, 103), // watermark = 91
      CheckNewAnswer(),
      assertNumStateRows(total = 6, updated = 3), // only 101 - 103 left in state

      MultiAddData(leftInput, 1000)(rightInput, 1001),
      CheckNewAnswer(
        Row(101, 110, 202, null),
        Row(102, 110, 204, null),
        Row(103, 110, 206, null)),
      assertNumStateRows(total = 2, updated = 2)
    )
  }

  test("SPARK-26187 self left outer join should not return outer nulls for already matched rows") {
    val (inputStream, query) = setupSelfJoin("left_outer")

    testStream(query)(
      AddData(inputStream, (1, 1L), (2, 2L), (3, 3L), (4, 4L), (5, 5L)),
      // batch 1 - global watermark = 0
      // states
      // left: (1, 1L), (2, 2L), (3, 3L), (4, 4L), (5, 5L)
      // right: (2, 2L), (4, 4L)
      CheckNewAnswer((2, 2L, 2, 2L), (4, 4L, 4, 4L)),
      assertNumStateRows(7, 7),

      AddData(inputStream, (6, 6L), (7, 7L), (8, 8L), (9, 9L), (10, 10L)),
      // batch 2 - global watermark = 5
      // states
      // left: (1, 1L), (2, 2L), (3, 3L), (4, 4L), (5, 5L), (6, 6L), (7, 7L), (8, 8L),
      //       (9, 9L), (10, 10L)
      // right: (6, 6L), (8, 8L), (10, 10L)
      // states evicted
      // left: nothing (it waits for 5 seconds more than watermark due to join condition)
      // right: (2, 2L), (4, 4L)
      // NOTE: look for evicted rows in right which are not evicted from left - they were
      // properly joined in batch 1
      CheckNewAnswer((6, 6L, 6, 6L), (8, 8L, 8, 8L), (10, 10L, 10, 10L)),
      assertNumStateRows(13, 8),

      AddData(inputStream, (11, 11L), (12, 12L), (13, 13L), (14, 14L), (15, 15L)),
      // batch 3
      // - global watermark = 9 <= min(9, 10)
      // states
      // left: (4, 4L), (5, 5L), (6, 6L), (7, 7L), (8, 8L), (9, 9L), (10, 10L), (11, 11L),
      //       (12, 12L), (13, 13L), (14, 14L), (15, 15L)
      // right: (10, 10L), (12, 12L), (14, 14L)
      // states evicted
      // left: (1, 1L), (2, 2L), (3, 3L)
      // right: (6, 6L), (8, 8L)
      CheckNewAnswer(
        Row(12, 12L, 12, 12L), Row(14, 14L, 14, 14L),
        Row(1, 1L, null, null), Row(3, 3L, null, null)),
      assertNumStateRows(15, 7)
    )
  }

  test("SPARK-26187 self right outer join should not return outer nulls for already matched rows") {
    val inputStream = MemoryStream[(Int, Long)]

    val df = inputStream.toDS()
      .select(col("_1").as("value"), timestamp_seconds($"_2").as("timestamp"))

    // we're just flipping "left" and "right" from left outer join and apply right outer join

    val leftStream = df
      // Introduce misses for ease of debugging
      .where(col("value") % 2 === 0)
      .select(col("value").as("leftId"), col("timestamp").as("leftTime"))

    val rightStream = df.select(col("value").as("rightId"), col("timestamp").as("rightTime"))

    val query = leftStream
      .withWatermark("leftTime", "5 seconds")
      .join(
        rightStream.withWatermark("rightTime", "5 seconds"),
        expr("leftId = rightId AND leftTime >= rightTime AND " +
          "leftTime <= rightTime + interval 5 seconds"),
        joinType = "rightOuter")
      .select(col("leftId"), col("leftTime").cast("int"),
        col("rightId"), col("rightTime").cast("int"))

    // we can just flip left and right in the explanation of left outer query test
    // to assume the status of right outer query, hence skip explaining here
    testStream(query)(
      AddData(inputStream, (1, 1L), (2, 2L), (3, 3L), (4, 4L), (5, 5L)),
      CheckNewAnswer((2, 2L, 2, 2L), (4, 4L, 4, 4L)),
      assertNumStateRows(7, 7),

      AddData(inputStream, (6, 6L), (7, 7L), (8, 8L), (9, 9L), (10, 10L)),
      CheckNewAnswer((6, 6L, 6, 6L), (8, 8L, 8, 8L), (10, 10L, 10, 10L)),
      assertNumStateRows(13, 8),

      AddData(inputStream, (11, 11L), (12, 12L), (13, 13L), (14, 14L), (15, 15L)),
      CheckNewAnswer(
        Row(12, 12L, 12, 12L), Row(14, 14L, 14, 14L),
        Row(null, null, 1, 1L), Row(null, null, 3, 3L)),
      assertNumStateRows(15, 7)
    )
  }

  test("SPARK-26187 restore the stream-stream outer join query from Spark 2.4") {
    val inputStream = MemoryStream[(Int, Long)]
    val df = inputStream.toDS()
      .select(col("_1").as("value"), timestamp_seconds($"_2").as("timestamp"))

    val leftStream = df.select(col("value").as("leftId"), col("timestamp").as("leftTime"))

    val rightStream = df
      // Introduce misses for ease of debugging
      .where(col("value") % 2 === 0)
      .select(col("value").as("rightId"), col("timestamp").as("rightTime"))

    val query = leftStream
      .withWatermark("leftTime", "5 seconds")
      .join(
        rightStream.withWatermark("rightTime", "5 seconds"),
        expr("rightId = leftId AND rightTime >= leftTime AND " +
          "rightTime <= leftTime + interval 5 seconds"),
        joinType = "leftOuter")
      .select(col("leftId"), col("leftTime").cast("int"),
        col("rightId"), col("rightTime").cast("int"))

    val resourceUri = this.getClass.getResource(
      "/structured-streaming/checkpoint-version-2.4.0-streaming-join/").toURI
    val checkpointDir = Utils.createTempDir().getCanonicalFile
    // Copy the checkpoint to a temp dir to prevent changes to the original.
    // Not doing this will lead to the test passing on the first run, but fail subsequent runs.
    FileUtils.copyDirectory(new File(resourceUri), checkpointDir)
    inputStream.addData((1, 1L), (2, 2L), (3, 3L), (4, 4L), (5, 5L))

    /*
      Note: The checkpoint was generated using the following input in Spark version 2.4.0
      AddData(inputStream, (1, 1L), (2, 2L), (3, 3L), (4, 4L), (5, 5L)),
      // batch 1 - global watermark = 0
      // states
      // left: (1, 1L), (2, 2L), (3, 3L), (4, 4L), (5, 5L)
      // right: (2, 2L), (4, 4L)
      CheckNewAnswer((2, 2L, 2, 2L), (4, 4L, 4, 4L)),
      assertNumStateRows(7, 7),
      */

    // we just fail the query if the checkpoint was create from less than Spark 3.0
    val e = intercept[StreamingQueryException] {
      val writer = query.writeStream.format("console")
        .option("checkpointLocation", checkpointDir.getAbsolutePath).start()
      inputStream.addData((7, 7L), (8, 8L))
      eventually(timeout(streamingTimeout)) {
        assert(writer.exception.isDefined)
      }
      throw writer.exception.get
    }
    assert(e.getMessage.toLowerCase(Locale.ROOT)
      .contains("the query is using stream-stream leftouter join with state format version 1"))
  }

  test("SPARK-29438: ensure UNION doesn't lead stream-stream join to use shifted partition IDs") {
    def constructUnionDf(desiredPartitionsForInput1: Int)
        : (MemoryStream[Int], MemoryStream[Int], MemoryStream[Int], DataFrame) = {
      val input1 = MemoryStream[Int](desiredPartitionsForInput1)
      val df1 = input1.toDF()
        .select(
          $"value" as "key",
          $"value" as "leftValue",
          $"value" as "rightValue")
      val (input2, df2) = setupStream("left", 2)
      val (input3, df3) = setupStream("right", 3)

      val joined = df2
        .join(df3,
          df2("key") === df3("key") && df2("leftTime") === df3("rightTime"),
          "inner")
        .select(df2("key"), $"leftValue", $"rightValue")

      (input1, input2, input3, df1.union(joined))
    }

    withTempDir { tempDir =>
      val (input1, input2, input3, unionDf) = constructUnionDf(2)

      testStream(unionDf)(
        StartStream(checkpointLocation = tempDir.getAbsolutePath),
        MultiAddData(
          (input1, Seq(11, 12, 13)),
          (input2, Seq(11, 12, 13, 14, 15)),
          (input3, Seq(13, 14, 15, 16, 17))),
        CheckNewAnswer(Row(11, 11, 11), Row(12, 12, 12), Row(13, 13, 13), Row(13, 26, 39),
          Row(14, 28, 42), Row(15, 30, 45)),
        StopStream
      )

      // We're restoring the query with different number of partitions in left side of UNION,
      // which leads right side of union to have mismatched partition IDs if it relies on
      // TaskContext.partitionId(). SPARK-29438 fixes this issue to not rely on it.

      val (newInput1, newInput2, newInput3, newUnionDf) = constructUnionDf(3)

      newInput1.addData(11, 12, 13)
      newInput2.addData(11, 12, 13, 14, 15)
      newInput3.addData(13, 14, 15, 16, 17)

      testStream(newUnionDf)(
        StartStream(checkpointLocation = tempDir.getAbsolutePath),
        MultiAddData(
          (newInput1, Seq(21, 22, 23)),
          (newInput2, Seq(21, 22, 23, 24, 25)),
          (newInput3, Seq(23, 24, 25, 26, 27))),
        CheckNewAnswer(Row(21, 21, 21), Row(22, 22, 22), Row(23, 23, 23), Row(23, 46, 69),
          Row(24, 48, 72), Row(25, 50, 75))
      )
    }
  }

  test("SPARK-32148 stream-stream join regression on Spark 3.0.0") {
    val input1 = MemoryStream[(Timestamp, String, String)]
    val df1 = input1.toDF()
      .selectExpr("_1 as eventTime", "_2 as id", "_3 as comment")
      .withWatermark(s"eventTime", "2 minutes")

    val input2 = MemoryStream[(Timestamp, String, String)]
    val df2 = input2.toDF()
      .selectExpr("_1 as eventTime", "_2 as id", "_3 as name")
      .withWatermark(s"eventTime", "4 minutes")

    val joined = df1.as("left")
      .join(df2.as("right"),
        expr("""
               |left.id = right.id AND left.eventTime BETWEEN
               |  right.eventTime - INTERVAL 30 seconds AND
               |  right.eventTime + INTERVAL 30 seconds
             """.stripMargin),
        joinType = "leftOuter")

    val inputDataForInput1 = Seq(
      (Timestamp.valueOf("2020-01-01 00:00:00"), "abc", "has no join partner"),
      (Timestamp.valueOf("2020-01-02 00:00:00"), "abc", "joined with A"),
      (Timestamp.valueOf("2020-01-02 01:00:00"), "abc", "joined with B"))

    val inputDataForInput2 = Seq(
      (Timestamp.valueOf("2020-01-02 00:00:10"), "abc", "A"),
      (Timestamp.valueOf("2020-01-02 00:59:59"), "abc", "B"),
      (Timestamp.valueOf("2020-01-02 02:00:00"), "abc", "C"))

    val expectedOutput = Seq(
      (Timestamp.valueOf("2020-01-01 00:00:00"), "abc", "has no join partner", null, null, null),
      (Timestamp.valueOf("2020-01-02 00:00:00"), "abc", "joined with A",
        Timestamp.valueOf("2020-01-02 00:00:10"), "abc", "A"),
      (Timestamp.valueOf("2020-01-02 01:00:00"), "abc", "joined with B",
        Timestamp.valueOf("2020-01-02 00:59:59"), "abc", "B"))

    testStream(joined)(
      MultiAddData((input1, inputDataForInput1), (input2, inputDataForInput2)),
      CheckNewAnswer(expectedOutput.head, expectedOutput.tail: _*)
    )
  }

  test("left-outer: joining non-nullable left join key with nullable right join key") {
    val input1 = MemoryStream[(Int, Int)]
    val input2 = MemoryStream[(JInteger, Int)]

    val joined = testForLeftOuterJoinKeyNullability(input1.toDF(), input2.toDF())

    testStream(joined)(
      AddData(input1, (1, 1), (1, 2), (1, 3), (1, 4), (1, 5)),
      AddData(input2,
        (JInteger.valueOf(1), 3),
        (JInteger.valueOf(1), 4),
        (JInteger.valueOf(1), 5),
        (JInteger.valueOf(1), 6)
      ),
      CheckNewAnswer(
        Row(1, 1, 3, 3, 10, 6, 9),
        Row(1, 1, 4, 4, 10, 8, 12),
        Row(1, 1, 5, 5, 10, 10, 15)),
      AddData(input1, (1, 21)),
      // right-null join
      AddData(input2, (JInteger.valueOf(1), 22)), // watermark = 11, no-data-batch computes nulls
      CheckNewAnswer(
        Row(1, null, 1, null, 10, 2, null),
        Row(1, null, 2, null, 10, 4, null)
      )
    )
  }

  test("left-outer: joining nullable left join key with non-nullable right join key") {
    val input1 = MemoryStream[(JInteger, Int)]
    val input2 = MemoryStream[(Int, Int)]

    val joined = testForLeftOuterJoinKeyNullability(input1.toDF(), input2.toDF())

    testStream(joined)(
      AddData(input1,
        (JInteger.valueOf(1), 1),
        (null, 2),
        (JInteger.valueOf(1), 3),
        (JInteger.valueOf(1), 4),
        (JInteger.valueOf(1), 5)),
      AddData(input2, (1, 3), (1, 4), (1, 5), (1, 6)),
      CheckNewAnswer(
        Row(1, 1, 3, 3, 10, 6, 9),
        Row(1, 1, 4, 4, 10, 8, 12),
        Row(1, 1, 5, 5, 10, 10, 15)),
      // right-null join
      AddData(input1, (JInteger.valueOf(1), 21)),
      AddData(input2, (1, 22)), // watermark = 11, no-data-batch computes nulls
      CheckNewAnswer(
        Row(1, null, 1, null, 10, 2, null),
        Row(null, null, 2, null, 10, 4, null)
      )
    )
  }

  test("left-outer: joining nullable left join key with nullable right join key") {
    val input1 = MemoryStream[(JInteger, Int)]
    val input2 = MemoryStream[(JInteger, Int)]

    val joined = testForLeftOuterJoinKeyNullability(input1.toDF(), input2.toDF())

    testStream(joined)(
      AddData(input1,
        (JInteger.valueOf(1), 1),
        (null, 2),
        (JInteger.valueOf(1), 3),
        (null, 4),
        (JInteger.valueOf(1), 5)),
      AddData(input2,
        (JInteger.valueOf(1), 3),
        (null, 4),
        (JInteger.valueOf(1), 5),
        (JInteger.valueOf(1), 6)),
      CheckNewAnswer(
        Row(1, 1, 3, 3, 10, 6, 9),
        Row(null, null, 4, 4, 10, 8, 12),
        Row(1, 1, 5, 5, 10, 10, 15)),
      // right-null join
      AddData(input1, (JInteger.valueOf(1), 21)),
      AddData(input2, (JInteger.valueOf(1), 22)), // watermark = 11, no-data-batch computes nulls
      CheckNewAnswer(
        Row(1, null, 1, null, 10, 2, null),
        Row(null, null, 2, null, 10, 4, null)
      )
    )
  }

  private def testForLeftOuterJoinKeyNullability(left: DataFrame, right: DataFrame): DataFrame = {
    val df1 = left
      .selectExpr("_1 as leftKey1", "_2 as leftKey2", "timestamp_seconds(_2) as leftTime",
        "_2 * 2 as leftValue")
      .withWatermark("leftTime", "10 seconds")
    val df2 = right
      .selectExpr(
        "_1 as rightKey1", "_2 as rightKey2", "timestamp_seconds(_2) as rightTime",
        "_2 * 3 as rightValue")
      .withWatermark("rightTime", "10 seconds")

    val windowed1 = df1.select($"leftKey1", $"leftKey2",
      window($"leftTime", "10 second").as(Symbol("leftWindow")), $"leftValue")
    val windowed2 = df2.select($"rightKey1", $"rightKey2",
      window($"rightTime", "10 second").as(Symbol("rightWindow")), $"rightValue")
    windowed1.join(windowed2,
      expr("leftKey1 <=> rightKey1 AND leftKey2 = rightKey2 AND leftWindow = rightWindow"),
      "left_outer"
    ).select($"leftKey1", $"rightKey1", $"leftKey2", $"rightKey2",
      $"leftWindow.end".cast("long"), $"leftValue", $"rightValue")
  }

  test("SPARK-38684: outer join works correctly even if processing input rows and " +
    "evicting state rows for same grouping key happens in the same micro-batch") {

    // The test is to demonstrate the correctness issue in outer join before SPARK-38684.
    withSQLConf(
      SQLConf.STREAMING_NO_DATA_MICRO_BATCHES_ENABLED.key -> "false",
      SQLConf.STATE_STORE_PROVIDER_CLASS.key -> classOf[RocksDBStateStoreProvider].getName) {

      val input1 = MemoryStream[(Timestamp, String, String)]
<<<<<<< HEAD
      val df1 = input1.toDF
=======
      val df1 = input1.toDF()
>>>>>>> ecee7133
        .selectExpr("_1 as eventTime", "_2 as id", "_3 as comment")
        .withWatermark("eventTime", "0 second")

      val input2 = MemoryStream[(Timestamp, String, String)]
<<<<<<< HEAD
      val df2 = input2.toDF
=======
      val df2 = input2.toDF()
>>>>>>> ecee7133
        .selectExpr("_1 as eventTime", "_2 as id", "_3 as comment")
        .withWatermark("eventTime", "0 second")

      val joined = df1.as("left")
        .join(df2.as("right"),
          expr("""
                 |left.id = right.id AND left.eventTime BETWEEN
                 |  right.eventTime - INTERVAL 30 seconds AND
                 |  right.eventTime + INTERVAL 30 seconds
             """.stripMargin),
          joinType = "leftOuter")

      testStream(joined)(
        MultiAddData(
          (input1, Seq((Timestamp.valueOf("2020-01-02 00:00:00"), "abc", "left in batch 1"))),
          (input2, Seq((Timestamp.valueOf("2020-01-02 00:01:00"), "abc", "right in batch 1")))
        ),
        CheckNewAnswer(),
        MultiAddData(
          (input1, Seq((Timestamp.valueOf("2020-01-02 01:00:00"), "abc", "left in batch 2"))),
          (input2, Seq((Timestamp.valueOf("2020-01-02 01:01:00"), "abc", "right in batch 2")))
        ),
        // watermark advanced to "2020-01-02 00:00:00"
        CheckNewAnswer(),
        AddData(input1, (Timestamp.valueOf("2020-01-02 01:30:00"), "abc", "left in batch 3")),
        // watermark advanced to "2020-01-02 01:00:00"
        CheckNewAnswer(
          (Timestamp.valueOf("2020-01-02 00:00:00"), "abc", "left in batch 1", null, null, null)
        ),
        // left side state should still contain "left in batch 2" and "left in batch 3"
        // we should see both rows in the left side since
        // - "left in batch 2" is going to be evicted in this batch
        // - "left in batch 3" is going to be matched with new row in right side
        AddData(input2,
          (Timestamp.valueOf("2020-01-02 01:30:10"), "abc", "match with left in batch 3")),
        // watermark advanced to "2020-01-02 01:01:00"
        CheckNewAnswer(
          (Timestamp.valueOf("2020-01-02 01:00:00"), "abc", "left in batch 2",
            null, null, null),
          (Timestamp.valueOf("2020-01-02 01:30:00"), "abc", "left in batch 3",
            Timestamp.valueOf("2020-01-02 01:30:10"), "abc", "match with left in batch 3")
        )
      )
    }
  }
}

@SlowSQLTest
class StreamingFullOuterJoinSuite extends StreamingJoinSuite {

  test("windowed full outer join") {
    val (leftInput, rightInput, joined) = setupWindowedJoin("full_outer")

    testStream(joined)(
      MultiAddData(leftInput, 1, 2, 3, 4, 5)(rightInput, 3, 4, 5, 6, 7),
      CheckNewAnswer(Row(3, 10, 6, 9), Row(4, 10, 8, 12), Row(5, 10, 10, 15)),
      // states
      // left: 1, 2, 3, 4 ,5
      // right: 3, 4, 5, 6, 7
      assertNumStateRows(total = 10, updated = 10),
      MultiAddData(leftInput, 21)(rightInput, 22),
      // Watermark = 11, should remove rows having window=[0,10].
      CheckNewAnswer(Row(1, 10, 2, null), Row(2, 10, 4, null), Row(6, 10, null, 18),
        Row(7, 10, null, 21)),
      // states
      // left: 21
      // right: 22
      //
      // states evicted
      // left: 1, 2, 3, 4 ,5 (below watermark)
      // right: 3, 4, 5, 6, 7 (below watermark)
      assertNumStateRows(total = 2, updated = 2),
      AddData(leftInput, 22),
      CheckNewAnswer(Row(22, 30, 44, 66)),
      // states
      // left: 21, 22
      // right: 22
      assertNumStateRows(total = 3, updated = 1),
      StopStream,
      StartStream(),

      AddData(leftInput, 1),
      // Row not add as 1 < state key watermark = 12.
      CheckNewAnswer(),
      // states
      // left: 21, 22
      // right: 22
      assertNumStateRows(total = 3, updated = 0, droppedByWatermark = 1),
      AddData(rightInput, 5),
      // Row not add as 5 < state key watermark = 12.
      CheckNewAnswer(),
      // states
      // left: 21, 22
      // right: 22
      assertNumStateRows(total = 3, updated = 0, droppedByWatermark = 1)
    )
  }

  test("full outer early state exclusion on left") {
    val (leftInput, rightInput, joined) = setupWindowedJoinWithLeftCondition("full_outer")

    testStream(joined)(
      MultiAddData(leftInput, 1, 2, 3)(rightInput, 3, 4, 5),
      // The left rows with leftValue <= 4 should generate their outer join rows now and
      // not get added to the state.
      CheckNewAnswer(Row(1, 10, 2, null, null, null), Row(2, 10, 4, null, null, null),
        Row(3, 10, 6, 3, 10, "9")),
      // states
      // left: 3
      // right: 3, 4, 5
      assertNumStateRows(total = 4, updated = 4),
      // Generate outer join result for all non-matched rows when the watermark advances.
      MultiAddData(leftInput, 20)(rightInput, 21),
      CheckNewAnswer(Row(null, null, null, 4, 10, "12"), Row(null, null, null, 5, 10, "15")),
      // states
      // left: 20
      // right: 21
      //
      // states evicted
      // left: 3 (below watermark)
      // right: 3, 4, 5 (below watermark)
      assertNumStateRows(total = 2, updated = 2),
      AddData(rightInput, 20),
      CheckNewAnswer(Row(20, 30, 40, 20, 30, "60")),
      // states
      // left: 20
      // right: 21, 20
      assertNumStateRows(total = 3, updated = 1)
    )
  }

  test("full outer early state exclusion on right") {
    val (leftInput, rightInput, joined) = setupWindowedJoinWithRightCondition("full_outer")

    testStream(joined)(
      MultiAddData(leftInput, 3, 4, 5)(rightInput, 1, 2, 3),
      // The right rows with rightValue <= 7 should generate their outer join rows now,
      // and never be added to the state.
      // The right row with rightValue = 9 > 7, hence joined and added to state.
      CheckNewAnswer(Row(null, null, null, 1, 10, "3"), Row(null, null, null, 2, 10, "6"),
        Row(3, 10, 6, 3, 10, "9")),
      // states
      // left: 3, 4, 5
      // right: 3
      assertNumStateRows(total = 4, updated = 4),
      // Generate outer join result for all non-matched rows when the watermark advances.
      MultiAddData(leftInput, 20)(rightInput, 21),
      CheckNewAnswer(Row(4, 10, 8, null, null, null), Row(5, 10, 10, null, null, null)),
      // states
      // left: 20
      // right: 21
      //
      // states evicted
      // left: 3, 4, 5 (below watermark)
      // right: 3 (below watermark)
      assertNumStateRows(total = 2, updated = 2),
      AddData(rightInput, 20),
      CheckNewAnswer(Row(20, 30, 40, 20, 30, "60")),
      // states
      // left: 20
      // right: 21, 20
      assertNumStateRows(total = 3, updated = 1)
    )
  }

  test("full outer join with watermark range condition") {
    val (leftInput, rightInput, joined) = setupJoinWithRangeCondition("full_outer")

    testStream(joined)(
      AddData(leftInput, (1, 5), (3, 5)),
      CheckNewAnswer(),
      // states
      // left: (1, 5), (3, 5)
      // right: nothing
      assertNumStateRows(total = 2, updated = 2),
      AddData(rightInput, (1, 10), (2, 5)),
      // Match left row in the state.
      CheckNewAnswer(Row(1, 1, 5, 10)),
      // states
      // left: (1, 5), (3, 5)
      // right: (1, 10), (2, 5)
      assertNumStateRows(total = 4, updated = 2),
      AddData(rightInput, (1, 9)),
      // Match left row in the state.
      CheckNewAnswer(Row(1, 1, 5, 9)),
      // states
      // left: (1, 5), (3, 5)
      // right: (1, 10), (2, 5), (1, 9)
      assertNumStateRows(total = 5, updated = 1),
      // Increase event time watermark to 20s by adding data with time = 30s on both inputs.
      AddData(leftInput, (1, 7), (1, 30)),
      CheckNewAnswer(Row(1, 1, 7, 9), Row(1, 1, 7, 10)),
      // states
      // left: (1, 5), (3, 5), (1, 7), (1, 30)
      // right: (1, 10), (2, 5), (1, 9)
      assertNumStateRows(total = 7, updated = 2),
      // Watermark = 30 - 10 = 20, no matched row.
      // Generate outer join result for all non-matched rows when the watermark advances.
      AddData(rightInput, (0, 30)),
      CheckNewAnswer(Row(3, null, 5, null), Row(null, 2, null, 5)),
      // states
      // left: (1, 30)
      // right: (0, 30)
      //
      // states evicted
      // left: (1, 5), (3, 5), (1, 5) (below watermark = 20)
      // right: (1, 10), (2, 5), (1, 9) (below watermark = 20)
      assertNumStateRows(total = 2, updated = 1)
    )
  }

  test("self full outer join") {
    val (inputStream, query) = setupSelfJoin("full_outer")

    testStream(query)(
      AddData(inputStream, (1, 1L), (2, 2L), (3, 3L), (4, 4L), (5, 5L)),
      CheckNewAnswer(Row(2, 2L, 2, 2L), Row(4, 4L, 4, 4L)),
      // batch 1 - global watermark = 0
      // states
      // left: (1, 1L), (2, 2L), (3, 3L), (4, 4L), (5, 5L)
      // right: (2, 2L), (4, 4L)
      assertNumStateRows(total = 7, updated = 7),
      AddData(inputStream, (6, 6L), (7, 7L), (8, 8L), (9, 9L), (10, 10L)),
      CheckNewAnswer(Row(6, 6L, 6, 6L), Row(8, 8L, 8, 8L), Row(10, 10L, 10, 10L)),
      // batch 2 - global watermark = 5
      // states
      // left: (1, 1L), (2, 2L), (3, 3L), (4, 4L), (5, 5L), (6, 6L), (7, 7L), (8, 8L),
      //       (9, 9L), (10, 10L)
      // right: (6, 6L), (8, 8L), (10, 10L)
      //
      // states evicted
      // left: nothing (it waits for 5 seconds more than watermark due to join condition)
      // right: (2, 2L), (4, 4L)
      assertNumStateRows(total = 13, updated = 8),
      AddData(inputStream, (11, 11L), (12, 12L), (13, 13L), (14, 14L), (15, 15L)),
      CheckNewAnswer(Row(12, 12L, 12, 12L), Row(14, 14L, 14, 14L), Row(1, 1L, null, null),
        Row(3, 3L, null, null)),
      // batch 3 - global watermark = 9
      // states
      // left: (4, 4L), (5, 5L), (6, 6L), (7, 7L), (8, 8L), (9, 9L), (10, 10L), (11, 11L),
      //       (12, 12L), (13, 13L), (14, 14L), (15, 15L)
      // right: (10, 10L), (12, 12L), (14, 14L)
      //
      // states evicted
      // left: (1, 1L), (2, 2L), (3, 3L)
      // right: (6, 6L), (8, 8L)
      assertNumStateRows(total = 15, updated = 7)
    )
  }
}

@SlowSQLTest
class StreamingLeftSemiJoinSuite extends StreamingJoinSuite {

  import testImplicits._

  test("windowed left semi join") {
    val (leftInput, rightInput, joined) = setupWindowedJoin("left_semi")

    testStream(joined)(
      MultiAddData(leftInput, 1, 2, 3, 4, 5)(rightInput, 3, 4, 5, 6, 7),
      CheckNewAnswer(Row(3, 10, 6), Row(4, 10, 8), Row(5, 10, 10)),
      // states
      // left: 1, 2, 3, 4 ,5
      // right: 3, 4, 5, 6, 7
      assertNumStateRows(total = 10, updated = 10),
      MultiAddData(leftInput, 21)(rightInput, 22),
      // Watermark = 11, should remove rows having window=[0,10].
      CheckNewAnswer(),
      // states
      // left: 21
      // right: 22
      //
      // states evicted
      // left: 1, 2, 3, 4 ,5 (below watermark)
      // right: 3, 4, 5, 6, 7 (below watermark)
      assertNumStateRows(total = 2, updated = 2),
      AddData(leftInput, 22),
      CheckNewAnswer(Row(22, 30, 44)),
      // Unlike inner/outer joins, given left input row matches with right input row,
      // we don't buffer the matched left input row to the state store.
      //
      // states
      // left: 21
      // right: 22
      assertNumStateRows(total = 2, updated = 0),
      StopStream,
      StartStream(),

      AddData(leftInput, 1),
      // Row not add as 1 < state key watermark = 12.
      CheckNewAnswer(),
      // states
      // left: 21
      // right: 22
      assertNumStateRows(total = 2, updated = 0, droppedByWatermark = 1),
      AddData(rightInput, 5),
      // Row not add as 5 < state key watermark = 12.
      CheckNewAnswer(),
      // states
      // left: 21
      // right: 22
      assertNumStateRows(total = 2, updated = 0, droppedByWatermark = 1)
    )
  }

  test("left semi early state exclusion on left") {
    val (leftInput, rightInput, joined) = setupWindowedJoinWithLeftCondition("left_semi")

    testStream(joined)(
      MultiAddData(leftInput, 1, 2, 3)(rightInput, 3, 4, 5),
      // The left rows with leftValue <= 4 should not generate their semi join rows and
      // not get added to the state.
      CheckNewAnswer(Row(3, 10, 6)),
      // states
      // left: 3
      // right: 3, 4, 5
      assertNumStateRows(total = 4, updated = 4),
      // We shouldn't get more semi join rows when the watermark advances.
      MultiAddData(leftInput, 20)(rightInput, 21),
      CheckNewAnswer(),
      // states
      // left: 20
      // right: 21
      //
      // states evicted
      // left: 3 (below watermark)
      // right: 3, 4, 5 (below watermark)
      assertNumStateRows(total = 2, updated = 2),
      AddData(rightInput, 20),
      CheckNewAnswer((20, 30, 40)),
      // states
      // left: 20
      // right: 21, 20
      assertNumStateRows(total = 3, updated = 1)
    )
  }

  test("left semi early state exclusion on right") {
    val (leftInput, rightInput, joined) = setupWindowedJoinWithRightCondition("left_semi")

    testStream(joined)(
      MultiAddData(leftInput, 3, 4, 5)(rightInput, 1, 2, 3),
      // The right rows with rightValue <= 7 should never be added to the state.
      // The right row with rightValue = 9 > 7, hence joined and added to state.
      CheckNewAnswer(Row(3, 10, 6)),
      // states
      // left: 3, 4, 5
      // right: 3
      assertNumStateRows(total = 4, updated = 4),
      // We shouldn't get more semi join rows when the watermark advances.
      MultiAddData(leftInput, 20)(rightInput, 21),
      CheckNewAnswer(),
      // states
      // left: 20
      // right: 21
      //
      // states evicted
      // left: 3, 4, 5 (below watermark)
      // right: 3 (below watermark)
      assertNumStateRows(total = 2, updated = 2),
      AddData(rightInput, 20),
      CheckNewAnswer((20, 30, 40)),
      // states
      // left: 20
      // right: 21, 20
      assertNumStateRows(total = 3, updated = 1)
    )
  }

  test("left semi join with watermark range condition") {
    val (leftInput, rightInput, joined) = setupJoinWithRangeCondition("left_semi")

    testStream(joined)(
      AddData(leftInput, (1, 5), (3, 5)),
      CheckNewAnswer(),
      // states
      // left: (1, 5), (3, 5)
      // right: nothing
      assertNumStateRows(total = 2, updated = 2),
      AddData(rightInput, (1, 10), (2, 5)),
      // Match left row in the state.
      CheckNewAnswer((1, 5)),
      // states
      // left: (1, 5), (3, 5)
      // right: (1, 10), (2, 5)
      assertNumStateRows(total = 4, updated = 2),
      AddData(rightInput, (1, 9)),
      // No match as left row is already matched.
      CheckNewAnswer(),
      // states
      // left: (1, 5), (3, 5)
      // right: (1, 10), (2, 5), (1, 9)
      assertNumStateRows(total = 5, updated = 1),
      // Increase event time watermark to 20s by adding data with time = 30s on both inputs.
      AddData(leftInput, (1, 7), (1, 30)),
      CheckNewAnswer((1, 7)),
      // states
      // left: (1, 5), (3, 5), (1, 30)
      // right: (1, 10), (2, 5), (1, 9)
      assertNumStateRows(total = 6, updated = 1),
      // Watermark = 30 - 10 = 20, no matched row.
      AddData(rightInput, (0, 30)),
      CheckNewAnswer(),
      // states
      // left: (1, 30)
      // right: (0, 30)
      //
      // states evicted
      // left: (1, 5), (3, 5) (below watermark = 20)
      // right: (1, 10), (2, 5), (1, 9) (below watermark = 20)
      assertNumStateRows(total = 2, updated = 1)
    )
  }

  test("self left semi join") {
    val (inputStream, query) = setupSelfJoin("left_semi")

    testStream(query)(
      AddData(inputStream, (1, 1L), (2, 2L), (3, 3L), (4, 4L), (5, 5L)),
      CheckNewAnswer((2, 2), (4, 4)),
      // batch 1 - global watermark = 0
      // states
      // left: (2, 2L), (4, 4L)
      //       (left rows with value % 2 != 0 is filtered per [[PushPredicateThroughJoin]])
      // right: (2, 2L), (4, 4L)
      //       (right rows with value % 2 != 0 is filtered per [[PushPredicateThroughJoin]])
      assertNumStateRows(total = 4, updated = 4),
      AddData(inputStream, (6, 6L), (7, 7L), (8, 8L), (9, 9L), (10, 10L)),
      CheckNewAnswer((6, 6), (8, 8), (10, 10)),
      // batch 2 - global watermark = 5
      // states
      // left: (2, 2L), (4, 4L), (6, 6L), (8, 8L), (10, 10L)
      // right: (6, 6L), (8, 8L), (10, 10L)
      //
      // states evicted
      // left: nothing (it waits for 5 seconds more than watermark due to join condition)
      // right: (2, 2L), (4, 4L)
      assertNumStateRows(total = 8, updated = 6),
      AddData(inputStream, (11, 11L), (12, 12L), (13, 13L), (14, 14L), (15, 15L)),
      CheckNewAnswer((12, 12), (14, 14)),
      // batch 3 - global watermark = 9
      // states
      // left: (4, 4L), (6, 6L), (8, 8L), (10, 10L), (12, 12L), (14, 14L)
      // right: (10, 10L), (12, 12L), (14, 14L)
      //
      // states evicted
      // left: (2, 2L)
      // right: (6, 6L), (8, 8L)
      assertNumStateRows(total = 9, updated = 4)
    )
  }
}<|MERGE_RESOLUTION|>--- conflicted
+++ resolved
@@ -163,20 +163,12 @@
     val leftInput = MemoryStream[(Int, Int)]
     val rightInput = MemoryStream[(Int, Int)]
 
-<<<<<<< HEAD
-    val df1 = leftInput.toDF.toDF("leftKey", "time")
-=======
     val df1 = leftInput.toDF().toDF("leftKey", "time")
->>>>>>> ecee7133
       .select($"leftKey", timestamp_seconds($"time") as "leftTime",
         ($"leftKey" * 2) as "leftValue")
       .withWatermark("leftTime", watermark)
 
-<<<<<<< HEAD
-    val df2 = rightInput.toDF.toDF("rightKey", "time")
-=======
     val df2 = rightInput.toDF().toDF("rightKey", "time")
->>>>>>> ecee7133
       .select($"rightKey", timestamp_seconds($"time") as "rightTime",
         ($"rightKey" * 3) as "rightValue")
       .withWatermark("rightTime", watermark)
@@ -240,13 +232,8 @@
     val input1 = MemoryStream[Int]
     val input2 = MemoryStream[Int]
 
-<<<<<<< HEAD
-    val df1 = input1.toDF.select($"value" as "key", ($"value" * 2) as "leftValue")
-    val df2 = input2.toDF.select($"value" as "key", ($"value" * 3) as "rightValue")
-=======
     val df1 = input1.toDF().select($"value" as "key", ($"value" * 2) as "leftValue")
     val df2 = input2.toDF().select($"value" as "key", ($"value" * 3) as "rightValue")
->>>>>>> ecee7133
     val joined = df1.join(df2, "key")
 
     testStream(joined)(
@@ -274,20 +261,12 @@
     val input1 = MemoryStream[Int]
     val input2 = MemoryStream[Int]
 
-<<<<<<< HEAD
-    val df1 = input1.toDF
-=======
     val df1 = input1.toDF()
->>>>>>> ecee7133
       .select($"value" as "key", timestamp_seconds($"value") as "timestamp",
         ($"value" * 2) as "leftValue")
       .select($"key", window($"timestamp", "10 second"), $"leftValue")
 
-<<<<<<< HEAD
-    val df2 = input2.toDF
-=======
     val df2 = input2.toDF()
->>>>>>> ecee7133
       .select($"value" as "key", timestamp_seconds($"value") as "timestamp",
         ($"value" * 3) as "rightValue")
       .select($"key", window($"timestamp", "10 second"), $"rightValue")
@@ -323,21 +302,13 @@
     val input1 = MemoryStream[Int]
     val input2 = MemoryStream[Int]
 
-<<<<<<< HEAD
-    val df1 = input1.toDF
-=======
     val df1 = input1.toDF()
->>>>>>> ecee7133
       .select($"value" as "key", timestamp_seconds($"value") as "timestamp",
         ($"value" * 2) as "leftValue")
       .withWatermark("timestamp", "10 seconds")
       .select($"key", window($"timestamp", "10 second"), $"leftValue")
 
-<<<<<<< HEAD
-    val df2 = input2.toDF
-=======
     val df2 = input2.toDF()
->>>>>>> ecee7133
       .select($"value" as "key", timestamp_seconds($"value") as "timestamp",
         ($"value" * 3) as "rightValue")
       .select($"key", window($"timestamp", "10 second"), $"rightValue")
@@ -382,20 +353,12 @@
     val leftInput = MemoryStream[(Int, Int)]
     val rightInput = MemoryStream[(Int, Int)]
 
-<<<<<<< HEAD
-    val df1 = leftInput.toDF.toDF("leftKey", "time")
-=======
     val df1 = leftInput.toDF().toDF("leftKey", "time")
->>>>>>> ecee7133
       .select($"leftKey", timestamp_seconds($"time") as "leftTime",
         ($"leftKey" * 2) as "leftValue")
       .withWatermark("leftTime", "10 seconds")
 
-<<<<<<< HEAD
-    val df2 = rightInput.toDF.toDF("rightKey", "time")
-=======
     val df2 = rightInput.toDF().toDF("rightKey", "time")
->>>>>>> ecee7133
       .select($"rightKey", timestamp_seconds($"time") as "rightTime",
         ($"rightKey" * 3) as "rightValue")
       .withWatermark("rightTime", "10 seconds")
@@ -450,20 +413,12 @@
     val leftInput = MemoryStream[(Int, Int)]
     val rightInput = MemoryStream[(Int, Int)]
 
-<<<<<<< HEAD
-    val df1 = leftInput.toDF.toDF("leftKey", "time")
-=======
     val df1 = leftInput.toDF().toDF("leftKey", "time")
->>>>>>> ecee7133
       .select($"leftKey", timestamp_seconds($"time") as "leftTime",
         ($"leftKey" * 2) as "leftValue")
       .withWatermark("leftTime", "20 seconds")
 
-<<<<<<< HEAD
-    val df2 = rightInput.toDF.toDF("rightKey", "time")
-=======
     val df2 = rightInput.toDF().toDF("rightKey", "time")
->>>>>>> ecee7133
       .select($"rightKey", timestamp_seconds($"time") as "rightTime",
         ($"rightKey" * 3) as "rightValue")
       .withWatermark("rightTime", "30 seconds")
@@ -542,15 +497,9 @@
     val input1 = MemoryStream[Int]
     val input2 = MemoryStream[Int]
 
-<<<<<<< HEAD
-    val df1 = input1.toDF
-      .select($"value" as "leftKey", ($"value" * 2) as "leftValue")
-    val df2 = input2.toDF
-=======
     val df1 = input1.toDF()
       .select($"value" as "leftKey", ($"value" * 2) as "leftValue")
     val df2 = input2.toDF()
->>>>>>> ecee7133
       .select($"value" as "rightKey", ($"value" * 3) as "rightValue")
     val joined = df1.join(df2, expr("leftKey < rightKey"))
     val e = intercept[Exception] {
@@ -631,17 +580,10 @@
     val input2 = MemoryStream[Int]
     val input3 = MemoryStream[Int]
 
-<<<<<<< HEAD
-    val df1 = input1.toDF.select($"value" as "leftKey", ($"value" * 2) as "leftValue")
-    val df2 = input2.toDF
-      .select($"value" as "middleKey", ($"value" * 3) as "middleValue")
-    val df3 = input3.toDF
-=======
     val df1 = input1.toDF().select($"value" as "leftKey", ($"value" * 2) as "leftValue")
     val df2 = input2.toDF()
       .select($"value" as "middleKey", ($"value" * 3) as "middleValue")
     val df3 = input3.toDF()
->>>>>>> ecee7133
       .select($"value" as "rightKey", ($"value" * 5) as "rightValue")
 
     val joined = df1.join(df2, expr("leftKey = middleKey")).join(df3, expr("rightKey = middleKey"))
@@ -657,15 +599,9 @@
     val input1 = MemoryStream[Int]
     val input2 = MemoryStream[Int]
 
-<<<<<<< HEAD
-    val df1 = input1.toDF
-      .select($"value" as Symbol("a"), $"value" * 2 as Symbol("b"))
-    val df2 = input2.toDF
-=======
     val df1 = input1.toDF()
       .select($"value" as Symbol("a"), $"value" * 2 as Symbol("b"))
     val df2 = input2.toDF()
->>>>>>> ecee7133
       .select($"value" as Symbol("a"), $"value" * 2 as Symbol("b"))
       .repartition($"b")
     val joined = df1.join(df2, Seq("a", "b")).select($"a")
@@ -756,21 +692,13 @@
     val input1 = MemoryStream[Int]
     val input2 = MemoryStream[Int]
 
-<<<<<<< HEAD
-    val df1 = input1.toDF
-=======
     val df1 = input1.toDF()
->>>>>>> ecee7133
       .select($"value" as "key", timestamp_seconds($"value") as "timestamp",
         ($"value" * 2) as "leftValue")
       .withWatermark("timestamp", "10 seconds")
       .select($"key", window($"timestamp", "10 second"), $"leftValue")
 
-<<<<<<< HEAD
-    val df2 = input2.toDF
-=======
     val df2 = input2.toDF()
->>>>>>> ecee7133
       .select($"value" as "key", timestamp_seconds($"value") as "timestamp",
         ($"value" * 3) as "rightValue")
       .select($"key", window($"timestamp", "10 second"), $"rightValue")
@@ -1439,20 +1367,12 @@
       SQLConf.STATE_STORE_PROVIDER_CLASS.key -> classOf[RocksDBStateStoreProvider].getName) {
 
       val input1 = MemoryStream[(Timestamp, String, String)]
-<<<<<<< HEAD
-      val df1 = input1.toDF
-=======
       val df1 = input1.toDF()
->>>>>>> ecee7133
         .selectExpr("_1 as eventTime", "_2 as id", "_3 as comment")
         .withWatermark("eventTime", "0 second")
 
       val input2 = MemoryStream[(Timestamp, String, String)]
-<<<<<<< HEAD
-      val df2 = input2.toDF
-=======
       val df2 = input2.toDF()
->>>>>>> ecee7133
         .selectExpr("_1 as eventTime", "_2 as id", "_3 as comment")
         .withWatermark("eventTime", "0 second")
 
