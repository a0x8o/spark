/*
 * Licensed to the Apache Software Foundation (ASF) under one or more
 * contributor license agreements.  See the NOTICE file distributed with
 * this work for additional information regarding copyright ownership.
 * The ASF licenses this file to You under the Apache License, Version 2.0
 * (the "License"); you may not use this file except in compliance with
 * the License.  You may obtain a copy of the License at
 *
 *    http://www.apache.org/licenses/LICENSE-2.0
 *
 * Unless required by applicable law or agreed to in writing, software
 * distributed under the License is distributed on an "AS IS" BASIS,
 * WITHOUT WARRANTIES OR CONDITIONS OF ANY KIND, either express or implied.
 * See the License for the specific language governing permissions and
 * limitations under the License.
 */
package org.apache.spark.sql.execution.datasources.v2.jdbc

import java.sql.{Connection, DriverManager}
import java.util.Properties

import org.apache.logging.log4j.Level

import org.apache.spark.{SparkConf, SparkIllegalArgumentException}
import org.apache.spark.sql.{AnalysisException, QueryTest, Row}
import org.apache.spark.sql.catalyst.analysis.{NoSuchNamespaceException, TableAlreadyExistsException}
import org.apache.spark.sql.catalyst.parser.ParseException
import org.apache.spark.sql.catalyst.util.CharVarcharUtils
<<<<<<< HEAD
=======
import org.apache.spark.sql.execution.columnar.InMemoryTableScanExec
>>>>>>> 54d5087c
import org.apache.spark.sql.internal.SQLConf
import org.apache.spark.sql.test.SharedSparkSession
import org.apache.spark.sql.types._
import org.apache.spark.util.Utils

class JDBCTableCatalogSuite extends QueryTest with SharedSparkSession {

  val tempDir = Utils.createTempDir()
  val url = s"jdbc:h2:${tempDir.getCanonicalPath};user=testUser;password=testPass"
  val defaultMetadata = new MetadataBuilder().putLong("scale", 0).build()

  override def sparkConf: SparkConf = super.sparkConf
    .set("spark.sql.catalog.h2", classOf[JDBCTableCatalog].getName)
    .set("spark.sql.catalog.h2.url", url)
    .set("spark.sql.catalog.h2.driver", "org.h2.Driver")

  private def withConnection[T](f: Connection => T): T = {
    val conn = DriverManager.getConnection(url, new Properties())
    try {
      f(conn)
    } finally {
      conn.close()
    }
  }

  override def beforeAll(): Unit = {
    super.beforeAll()
    Utils.classForName("org.h2.Driver")
    withConnection { conn =>
      conn.prepareStatement("""CREATE SCHEMA "test"""").executeUpdate()
      conn.prepareStatement(
        """CREATE TABLE "test"."people" (name TEXT(32) NOT NULL, id INTEGER NOT NULL)""")
        .executeUpdate()
    }
  }

  override def afterAll(): Unit = {
    Utils.deleteRecursively(tempDir)
    super.afterAll()
  }

  test("show tables") {
    checkAnswer(sql("SHOW TABLES IN h2.test"), Seq(Row("test", "people", false)))
    // Check not existing namespace
    checkAnswer(sql("SHOW TABLES IN h2.bad_test"), Seq())
  }

  test("drop a table and test whether the table exists") {
    withConnection { conn =>
      conn.prepareStatement("""CREATE TABLE "test"."to_drop" (id INTEGER)""").executeUpdate()
    }
    checkAnswer(sql("SHOW TABLES IN h2.test"),
      Seq(Row("test", "to_drop", false), Row("test", "people", false)))
    sql("DROP TABLE h2.test.to_drop")
    checkAnswer(sql("SHOW TABLES IN h2.test"), Seq(Row("test", "people", false)))
    Seq(
      "h2.test.not_existing_table" -> "`h2`.`test`.`not_existing_table`",
      "h2.bad_test.not_existing_table" -> "`h2`.`bad_test`.`not_existing_table`"
    ).foreach { case (table, expected) =>
      val e = intercept[AnalysisException] {
        sql(s"DROP TABLE $table")
      }
      checkErrorTableNotFound(e, expected)
    }
  }

  test("rename a table") {
    withTable("h2.test.dst_table") {
      withConnection { conn =>
        conn.prepareStatement("""CREATE TABLE "test"."src_table" (id INTEGER)""").executeUpdate()
      }
      checkAnswer(
        sql("SHOW TABLES IN h2.test"),
        Seq(Row("test", "src_table", false), Row("test", "people", false)))
      sql("ALTER TABLE h2.test.src_table RENAME TO test.dst_table")
      checkAnswer(
        sql("SHOW TABLES IN h2.test"),
        Seq(Row("test", "dst_table", false), Row("test", "people", false)))
    }
    // Rename not existing table or namespace
    val exp1 = intercept[AnalysisException] {
      sql("ALTER TABLE h2.test.not_existing_table RENAME TO test.dst_table")
    }
    checkErrorTableNotFound(exp1, "`h2`.`test`.`not_existing_table`",
      ExpectedContext("h2.test.not_existing_table", 12, 11 + "h2.test.not_existing_table".length))
    val exp2 = intercept[AnalysisException] {
      sql("ALTER TABLE h2.bad_test.not_existing_table RENAME TO test.dst_table")
    }
    checkErrorTableNotFound(exp2, "`h2`.`bad_test`.`not_existing_table`",
      ExpectedContext("h2.bad_test.not_existing_table", 12,
        11 + "h2.bad_test.not_existing_table".length))
    // Rename to an existing table
    withTable("h2.test.dst_table") {
      withConnection { conn =>
        conn.prepareStatement("""CREATE TABLE "test"."dst_table" (id INTEGER)""").executeUpdate()
      }
      withTable("h2.test.src_table") {
        withConnection { conn =>
          conn.prepareStatement("""CREATE TABLE "test"."src_table" (id INTEGER)""").executeUpdate()
        }
        val exp = intercept[TableAlreadyExistsException] {
          sql("ALTER TABLE h2.test.src_table RENAME TO test.dst_table")
        }
        checkErrorTableAlreadyExists(exp, "`dst_table`")
      }
    }
  }

  test("load a table") {
    val t = spark.table("h2.test.people")
    val expectedSchema = new StructType()
      .add("NAME", VarcharType(32), true, defaultMetadata)
      .add("ID", IntegerType, true, defaultMetadata)
    assert(t.schema === CharVarcharUtils.replaceCharVarcharWithStringInSchema(expectedSchema))
    Seq(
      "h2.test.not_existing_table" -> "`h2`.`test`.`not_existing_table`",
      "h2.bad_test.not_existing_table" -> "`h2`.`bad_test`.`not_existing_table`"
    ).foreach { case (table, expected) =>
      val e = intercept[AnalysisException] {
        spark.table(table).schema
      }
      checkErrorTableNotFound(e, expected)
    }
  }

  test("create a table") {
    withTable("h2.test.new_table") {
      sql("CREATE TABLE h2.test.new_table(i INT, j STRING)")
      checkAnswer(
        sql("SHOW TABLES IN h2.test"),
        Seq(Row("test", "people", false), Row("test", "new_table", false)))
    }
    withTable("h2.test.new_table") {
      sql("CREATE TABLE h2.test.new_table(i INT, j STRING)")
      val e = intercept[AnalysisException] {
        sql("CREATE TABLE h2.test.new_table(i INT, j STRING)")
      }
      checkErrorTableAlreadyExists(e, "`test`.`new_table`")
    }
    val exp = intercept[NoSuchNamespaceException] {
      sql("CREATE TABLE h2.bad_test.new_table(i INT, j STRING)")
    }
    checkError(exp,
      errorClass = "SCHEMA_NOT_FOUND",
      parameters = Map("schemaName" -> "`bad_test`"))
  }

  test("ALTER TABLE ... add column") {
    val tableName = "h2.test.alt_table"
    withTable(tableName) {
      sql(s"CREATE TABLE $tableName (ID INTEGER)")
      sql(s"ALTER TABLE $tableName ADD COLUMNS (C1 INTEGER, C2 STRING)")
      var t = spark.table(tableName)
      var expectedSchema = new StructType()
        .add("ID", IntegerType, true, defaultMetadata)
        .add("C1", IntegerType, true, defaultMetadata)
        .add("C2", StringType, true, defaultMetadata)
      assert(t.schema === expectedSchema)
      sql(s"ALTER TABLE $tableName ADD COLUMNS (c3 DOUBLE)")
      t = spark.table(tableName)
      expectedSchema = expectedSchema.add("c3", DoubleType, true, defaultMetadata)
      assert(t.schema === expectedSchema)
      // Add already existing column
      checkError(
        exception = intercept[AnalysisException] {
          sql(s"ALTER TABLE $tableName ADD COLUMNS (c3 DOUBLE)")
        },
        errorClass = "FIELDS_ALREADY_EXISTS",
        parameters = Map(
          "op" -> "add",
          "fieldNames" -> "`c3`",
          "struct" -> "\"STRUCT<ID: INT, C1: INT, C2: STRING, c3: DOUBLE>\""),
        context = ExpectedContext(
          fragment = s"ALTER TABLE $tableName ADD COLUMNS (c3 DOUBLE)",
          start = 0,
          stop = 52)
      )
    }
    // Add a column to not existing table and namespace
    Seq(
      "h2.test.not_existing_table" -> "`h2`.`test`.`not_existing_table`",
      "h2.bad_test.not_existing_table" -> "`h2`.`bad_test`.`not_existing_table`"
    ).foreach { case (table, expected) =>
      val e = intercept[AnalysisException] {
        sql(s"ALTER TABLE $table ADD COLUMNS (C4 STRING)")
      }
      checkErrorTableNotFound(e, expected,
        ExpectedContext(table, 12, 11 + table.length))
    }
  }

  test("ALTER TABLE ... rename column") {
    val tableName = "h2.test.alt_table"
    withTable(tableName) {
      sql(s"CREATE TABLE $tableName (id INTEGER, C0 INTEGER)")
      sql(s"ALTER TABLE $tableName RENAME COLUMN id TO C")
      val t = spark.table(tableName)
      val expectedSchema = new StructType()
        .add("C", IntegerType, true, defaultMetadata)
        .add("C0", IntegerType, true, defaultMetadata)
      assert(t.schema === expectedSchema)
      // Rename to already existing column
      checkError(
        exception = intercept[AnalysisException] {
          sql(s"ALTER TABLE $tableName RENAME COLUMN C TO C0")
        },
        errorClass = "FIELDS_ALREADY_EXISTS",
        parameters = Map(
          "op" -> "rename",
          "fieldNames" -> "`C0`",
          "struct" -> "\"STRUCT<C: INT, C0: INT>\""),
        context = ExpectedContext(
          fragment = s"ALTER TABLE $tableName RENAME COLUMN C TO C0",
          start = 0,
          stop = 50)
      )
    }
    // Rename a column in not existing table and namespace
    Seq(
      "h2.test.not_existing_table" -> "`h2`.`test`.`not_existing_table`",
      "h2.bad_test.not_existing_table" -> "`h2`.`bad_test`.`not_existing_table`"
    ).foreach { case (table, expected) =>
      val e = intercept[AnalysisException] {
        sql(s"ALTER TABLE $table RENAME COLUMN ID TO C")
      }
      checkErrorTableNotFound(e, expected,
        ExpectedContext(table, 12, 11 + table.length))
    }
  }

  test("ALTER TABLE ... drop column") {
    val tableName = "h2.test.alt_table"
    withTable(tableName) {
      sql(s"CREATE TABLE $tableName (C1 INTEGER, C2 INTEGER, c3 INTEGER)")
      sql(s"ALTER TABLE $tableName DROP COLUMN C1")
      sql(s"ALTER TABLE $tableName DROP COLUMN c3")
      val t = spark.table(tableName)
      val expectedSchema = new StructType().add("C2", IntegerType, true, defaultMetadata)
      assert(t.schema === expectedSchema)
      // Drop not existing column
      val msg = intercept[AnalysisException] {
        sql(s"ALTER TABLE $tableName DROP COLUMN bad_column")
      }.getMessage
      assert(msg.contains("Missing field bad_column in table h2.test.alt_table"))
    }
    // Drop a column to not existing table and namespace
    Seq(
      "h2.test.not_existing_table" -> "`h2`.`test`.`not_existing_table`",
      "h2.bad_test.not_existing_table" -> "`h2`.`bad_test`.`not_existing_table`"
    ).foreach { case (table, expected) =>
      val e = intercept[AnalysisException] {
        sql(s"ALTER TABLE $table DROP COLUMN C1")
      }
      checkErrorTableNotFound(e, expected,
        ExpectedContext(table, 12, 11 + table.length))
    }
  }

  test("ALTER TABLE ... update column type") {
    val tableName = "h2.test.alt_table"
    withTable(tableName) {
      sql(s"CREATE TABLE $tableName (ID INTEGER, deptno INTEGER)")
      sql(s"ALTER TABLE $tableName ALTER COLUMN id TYPE DOUBLE")
      sql(s"ALTER TABLE $tableName ALTER COLUMN deptno TYPE DOUBLE")
      val t = spark.table(tableName)
      val expectedSchema = new StructType()
        .add("ID", DoubleType, true, defaultMetadata)
        .add("deptno", DoubleType, true, defaultMetadata)
      assert(t.schema === expectedSchema)
      // Update not existing column
      val msg1 = intercept[AnalysisException] {
        sql(s"ALTER TABLE $tableName ALTER COLUMN bad_column TYPE DOUBLE")
      }.getMessage
      assert(msg1.contains("Missing field bad_column in table h2.test.alt_table"))
      // Update column to wrong type
      checkError(
        exception = intercept[ParseException] {
          sql(s"ALTER TABLE $tableName ALTER COLUMN id TYPE bad_type")
        },
        errorClass = "UNSUPPORTED_DATATYPE",
        parameters = Map("typeName" -> "\"BAD_TYPE\""),
        context = ExpectedContext("bad_type", 51, 58))
    }
    // Update column type in not existing table and namespace
    Seq(
      "h2.test.not_existing_table" -> "`h2`.`test`.`not_existing_table`",
      "h2.bad_test.not_existing_table" -> "`h2`.`bad_test`.`not_existing_table`"
    ).foreach { case (table, expected) =>
      val e = intercept[AnalysisException] {
        sql(s"ALTER TABLE $table ALTER COLUMN id TYPE DOUBLE")
      }
      checkErrorTableNotFound(e, expected,
        ExpectedContext(table, 12, 11 + table.length))
    }
  }

  test("ALTER TABLE ... update column nullability") {
    val tableName = "h2.test.alt_table"
    withTable(tableName) {
      sql(s"CREATE TABLE $tableName (ID INTEGER NOT NULL, deptno INTEGER NOT NULL)")
      sql(s"ALTER TABLE $tableName ALTER COLUMN ID DROP NOT NULL")
      sql(s"ALTER TABLE $tableName ALTER COLUMN deptno DROP NOT NULL")
      val t = spark.table(tableName)
      val expectedSchema = new StructType()
        .add("ID", IntegerType, true, defaultMetadata)
        .add("deptno", IntegerType, true, defaultMetadata)
      assert(t.schema === expectedSchema)
      // Update nullability of not existing column
      val msg = intercept[AnalysisException] {
        sql(s"ALTER TABLE $tableName ALTER COLUMN bad_column DROP NOT NULL")
      }.getMessage
      assert(msg.contains("Missing field bad_column in table h2.test.alt_table"))
    }
    // Update column nullability in not existing table and namespace
    Seq(
      "h2.test.not_existing_table" -> "`h2`.`test`.`not_existing_table`",
      "h2.bad_test.not_existing_table" -> "`h2`.`bad_test`.`not_existing_table`"
    ).foreach { case (table, expected) =>
      val e = intercept[AnalysisException] {
        sql(s"ALTER TABLE $table ALTER COLUMN ID DROP NOT NULL")
      }
      checkErrorTableNotFound(e, expected,
        ExpectedContext(table, 12, 11 + table.length))
    }
  }

  test("ALTER TABLE ... update column comment not supported") {
    val tableName = "h2.test.alt_table"
    withTable(tableName) {
      sql(s"CREATE TABLE $tableName (ID INTEGER)")
      val exp = intercept[AnalysisException] {
        sql(s"ALTER TABLE $tableName ALTER COLUMN ID COMMENT 'test'")
      }
      assert(exp.getErrorClass === "_LEGACY_ERROR_TEMP_1305")
      assert("Unsupported TableChange (.*) in JDBC catalog\\.".r.pattern.matcher(exp.getMessage)
        .matches())
      // Update comment for not existing column
      val msg = intercept[AnalysisException] {
        sql(s"ALTER TABLE $tableName ALTER COLUMN bad_column COMMENT 'test'")
      }.getMessage
      assert(msg.contains("Missing field bad_column in table h2.test.alt_table"))
    }
    // Update column comments in not existing table and namespace
    Seq(
      "h2.test.not_existing_table" -> "`h2`.`test`.`not_existing_table`",
      "h2.bad_test.not_existing_table" -> "`h2`.`bad_test`.`not_existing_table`"
    ).foreach { case (table, expected) =>
      val e = intercept[AnalysisException] {
        sql(s"ALTER TABLE $table ALTER COLUMN ID COMMENT 'test'")
      }
      checkErrorTableNotFound(e, expected,
        ExpectedContext(table, 12, 11 + table.length))
    }
  }

  test("ALTER TABLE case sensitivity") {
    val tableName = "h2.test.alt_table"
    withTable(tableName) {
      sql(s"CREATE TABLE $tableName (c1 INTEGER NOT NULL, c2 INTEGER)")
      var t = spark.table(tableName)
      var expectedSchema = new StructType()
        .add("c1", IntegerType, true, defaultMetadata)
        .add("c2", IntegerType, true, defaultMetadata)
      assert(t.schema === expectedSchema)

      withSQLConf(SQLConf.CASE_SENSITIVE.key -> "true") {
        val msg = intercept[AnalysisException] {
          sql(s"ALTER TABLE $tableName RENAME COLUMN C2 TO c3")
        }.getMessage
        assert(msg.contains("Missing field C2 in table h2.test.alt_table"))
      }

      withSQLConf(SQLConf.CASE_SENSITIVE.key -> "false") {
        sql(s"ALTER TABLE $tableName RENAME COLUMN C2 TO c3")
        expectedSchema = new StructType()
          .add("c1", IntegerType, true, defaultMetadata)
          .add("c3", IntegerType, true, defaultMetadata)
        t = spark.table(tableName)
        assert(t.schema === expectedSchema)
      }

      withSQLConf(SQLConf.CASE_SENSITIVE.key -> "true") {
        val msg = intercept[AnalysisException] {
          sql(s"ALTER TABLE $tableName DROP COLUMN C3")
        }.getMessage
        assert(msg.contains("Missing field C3 in table h2.test.alt_table"))
      }

      withSQLConf(SQLConf.CASE_SENSITIVE.key -> "false") {
        sql(s"ALTER TABLE $tableName DROP COLUMN C3")
        expectedSchema = new StructType().add("c1", IntegerType, true, defaultMetadata)
        t = spark.table(tableName)
        assert(t.schema === expectedSchema)
      }

      withSQLConf(SQLConf.CASE_SENSITIVE.key -> "true") {
        val msg = intercept[AnalysisException] {
          sql(s"ALTER TABLE $tableName ALTER COLUMN C1 TYPE DOUBLE")
        }.getMessage
        assert(msg.contains("Missing field C1 in table h2.test.alt_table"))
      }

      withSQLConf(SQLConf.CASE_SENSITIVE.key -> "false") {
        sql(s"ALTER TABLE $tableName ALTER COLUMN C1 TYPE DOUBLE")
        expectedSchema = new StructType().add("c1", DoubleType, true, defaultMetadata)
        t = spark.table(tableName)
        assert(t.schema === expectedSchema)
      }

      withSQLConf(SQLConf.CASE_SENSITIVE.key -> "true") {
        val msg = intercept[AnalysisException] {
          sql(s"ALTER TABLE $tableName ALTER COLUMN C1 DROP NOT NULL")
        }.getMessage
        assert(msg.contains("Missing field C1 in table h2.test.alt_table"))
      }

      withSQLConf(SQLConf.CASE_SENSITIVE.key -> "false") {
        sql(s"ALTER TABLE $tableName ALTER COLUMN C1 DROP NOT NULL")
        expectedSchema = new StructType().add("c1", DoubleType, true, defaultMetadata)
        t = spark.table(tableName)
        assert(t.schema === expectedSchema)
      }
    }
  }

  test("CREATE TABLE with table comment") {
    withTable("h2.test.new_table") {
      val logAppender = new LogAppender("table comment")
      withLogAppender(logAppender) {
        sql("CREATE TABLE h2.test.new_table(i INT, j STRING) COMMENT 'this is a comment'")
      }
      val createCommentWarning = logAppender.loggingEvents
        .filter(_.getLevel == Level.WARN)
        .map(_.getMessage.getFormattedMessage)
        .exists(_.contains("Cannot create JDBC table comment"))
      assert(createCommentWarning === false)
    }
  }

  test("CREATE TABLE with table property") {
    withTable("h2.test.new_table") {
      val m = intercept[AnalysisException] {
        sql("CREATE TABLE h2.test.new_table(i INT, j STRING)" +
          " TBLPROPERTIES('ENGINE'='tableEngineName')")
      }.cause.get.getMessage
      assert(m.contains("\"TABLEENGINENAME\" not found"))
    }
  }

  test("SPARK-42904: CREATE TABLE with char/varchar") {
    withTable("h2.test.new_table") {
      sql("CREATE TABLE h2.test.new_table(c CHAR(10), v VARCHAR(100))")
      checkAnswer(sql("SHOW TABLES IN h2.test LIKE 'new*'"), Row("test", "new_table", false))
    }
  }

  test("SPARK-42904: CREATE TABLE with char/varchar with invalid char length") {
    val e = intercept[AnalysisException]{
      sql("CREATE TABLE h2.test.new_table(c CHAR(1000000001))")
    }
    assert(e.getCause.getMessage.contains("1000000001"))
  }

  test("SPARK-42955: Skip classifyException and wrap AnalysisException for SparkThrowable") {
    checkError(
      exception = intercept[SparkIllegalArgumentException](
        sql("CREATE TABLE h2.test.new_table(c array<int>)")
      ),
      errorClass = "_LEGACY_ERROR_TEMP_2082",
      parameters = Map("catalogString" -> "array<int>")
    )
  }

  test("SPARK-42916: Keep Char/Varchar meta information on the read-side") {
    val tableName = "h2.test.alt_table"
    withTable(tableName) {
      sql(s"CREATE TABLE $tableName (ID CHAR(10), deptno VARCHAR(20))")
      sql(s"ALTER TABLE $tableName ALTER COLUMN deptno TYPE VARCHAR(30)")
      val t = spark.table(tableName)
      val expected = new StructType()
        .add("ID", CharType(10), true, defaultMetadata)
        .add("deptno", VarcharType(30), true, defaultMetadata)
      val replaced = CharVarcharUtils.replaceCharVarcharWithStringInSchema(expected)
      assert(t.schema === replaced)
    }
  }
<<<<<<< HEAD
=======

  test("SPARK-45449: Cache Invalidation Issue with JDBC Table") {
    withTable("h2.test.cache_t") {
      withConnection { conn =>
        conn.prepareStatement(
          """CREATE TABLE "test"."cache_t" (id decimal(25) PRIMARY KEY NOT NULL,
            |name TEXT(32) NOT NULL)""".stripMargin).executeUpdate()
      }
      sql("INSERT OVERWRITE h2.test.cache_t SELECT 1 AS id, 'a' AS name")
      sql("CACHE TABLE t1 SELECT id, name FROM h2.test.cache_t")
      val plan = sql("select * from t1").queryExecution.sparkPlan
      assert(plan.isInstanceOf[InMemoryTableScanExec])
    }
  }
>>>>>>> 54d5087c
}<|MERGE_RESOLUTION|>--- conflicted
+++ resolved
@@ -26,10 +26,7 @@
 import org.apache.spark.sql.catalyst.analysis.{NoSuchNamespaceException, TableAlreadyExistsException}
 import org.apache.spark.sql.catalyst.parser.ParseException
 import org.apache.spark.sql.catalyst.util.CharVarcharUtils
-<<<<<<< HEAD
-=======
 import org.apache.spark.sql.execution.columnar.InMemoryTableScanExec
->>>>>>> 54d5087c
 import org.apache.spark.sql.internal.SQLConf
 import org.apache.spark.sql.test.SharedSparkSession
 import org.apache.spark.sql.types._
@@ -516,8 +513,6 @@
       assert(t.schema === replaced)
     }
   }
-<<<<<<< HEAD
-=======
 
   test("SPARK-45449: Cache Invalidation Issue with JDBC Table") {
     withTable("h2.test.cache_t") {
@@ -532,5 +527,4 @@
       assert(plan.isInstanceOf[InMemoryTableScanExec])
     }
   }
->>>>>>> 54d5087c
 }