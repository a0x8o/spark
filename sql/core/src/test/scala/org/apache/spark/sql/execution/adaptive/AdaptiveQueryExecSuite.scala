/*
 * Licensed to the Apache Software Foundation (ASF) under one or more
 * contributor license agreements.  See the NOTICE file distributed with
 * this work for additional information regarding copyright ownership.
 * The ASF licenses this file to You under the Apache License, Version 2.0
 * (the "License"); you may not use this file except in compliance with
 * the License.  You may obtain a copy of the License at
 *
 *    http://www.apache.org/licenses/LICENSE-2.0
 *
 * Unless required by applicable law or agreed to in writing, software
 * distributed under the License is distributed on an "AS IS" BASIS,
 * WITHOUT WARRANTIES OR CONDITIONS OF ANY KIND, either express or implied.
 * See the License for the specific language governing permissions and
 * limitations under the License.
 */

package org.apache.spark.sql.execution.adaptive

import java.io.File
import java.net.URI

import org.apache.logging.log4j.Level
import org.scalatest.PrivateMethodTester
import org.scalatest.time.SpanSugar._

import org.apache.spark.SparkException
import org.apache.spark.scheduler.{SparkListener, SparkListenerEvent, SparkListenerJobStart}
import org.apache.spark.sql.{Dataset, QueryTest, Row, SparkSession, Strategy}
import org.apache.spark.sql.catalyst.optimizer.{BuildLeft, BuildRight}
import org.apache.spark.sql.catalyst.plans.logical.{Aggregate, LogicalPlan}
import org.apache.spark.sql.execution.{CollectLimitExec, ColumnarToRowExec, LocalTableScanExec, PartialReducerPartitionSpec, QueryExecution, ReusedSubqueryExec, ShuffledRowRDD, SortExec, SparkPlan, SparkPlanInfo, UnionExec}
import org.apache.spark.sql.execution.aggregate.BaseAggregateExec
import org.apache.spark.sql.execution.columnar.InMemoryTableScanExec
import org.apache.spark.sql.execution.command.DataWritingCommandExec
import org.apache.spark.sql.execution.datasources.noop.NoopDataSource
import org.apache.spark.sql.execution.datasources.v2.V2TableWriteExec
import org.apache.spark.sql.execution.exchange.{BroadcastExchangeExec, ENSURE_REQUIREMENTS, Exchange, REPARTITION_BY_COL, REPARTITION_BY_NUM, ReusedExchangeExec, ShuffleExchangeExec, ShuffleExchangeLike, ShuffleOrigin}
import org.apache.spark.sql.execution.joins.{BaseJoinExec, BroadcastHashJoinExec, BroadcastNestedLoopJoinExec, ShuffledHashJoinExec, ShuffledJoin, SortMergeJoinExec}
import org.apache.spark.sql.execution.metric.SQLShuffleReadMetricsReporter
import org.apache.spark.sql.execution.ui.{SparkListenerSQLAdaptiveExecutionUpdate, SparkListenerSQLAdaptiveSQLMetricUpdates, SparkListenerSQLExecutionStart}
import org.apache.spark.sql.functions._
import org.apache.spark.sql.internal.SQLConf
import org.apache.spark.sql.internal.SQLConf.PartitionOverwriteMode
import org.apache.spark.sql.test.SharedSparkSession
import org.apache.spark.sql.test.SQLTestData.TestData
import org.apache.spark.sql.types.{IntegerType, StructType}
import org.apache.spark.sql.util.QueryExecutionListener
import org.apache.spark.tags.SlowSQLTest
import org.apache.spark.util.Utils

@SlowSQLTest
class AdaptiveQueryExecSuite
  extends QueryTest
  with SharedSparkSession
  with AdaptiveSparkPlanHelper
  with PrivateMethodTester {

  import testImplicits._

  setupTestData()

  private def runAdaptiveAndVerifyResult(query: String): (SparkPlan, SparkPlan) = {
    var finalPlanCnt = 0
    var hasMetricsEvent = false
    val listener = new SparkListener {
      override def onOtherEvent(event: SparkListenerEvent): Unit = {
        event match {
          case SparkListenerSQLAdaptiveExecutionUpdate(_, _, sparkPlanInfo) =>
            if (sparkPlanInfo.simpleString.startsWith(
              "AdaptiveSparkPlan isFinalPlan=true")) {
              finalPlanCnt += 1
            }
          case _: SparkListenerSQLAdaptiveSQLMetricUpdates =>
            hasMetricsEvent = true
          case _ => // ignore other events
        }
      }
    }
    spark.sparkContext.addSparkListener(listener)

    val dfAdaptive = sql(query)
    val planBefore = dfAdaptive.queryExecution.executedPlan
    assert(planBefore.toString.startsWith("AdaptiveSparkPlan isFinalPlan=false"))
    val result = dfAdaptive.collect()
    withSQLConf(SQLConf.ADAPTIVE_EXECUTION_ENABLED.key -> "false") {
      val df = sql(query)
      checkAnswer(df, result)
    }
    val planAfter = dfAdaptive.queryExecution.executedPlan
    assert(planAfter.toString.startsWith("AdaptiveSparkPlan isFinalPlan=true"))
    val adaptivePlan = planAfter.asInstanceOf[AdaptiveSparkPlanExec].executedPlan

    spark.sparkContext.listenerBus.waitUntilEmpty()
    // AQE will post `SparkListenerSQLAdaptiveExecutionUpdate` twice in case of subqueries that
    // exist out of query stages.
    val expectedFinalPlanCnt = adaptivePlan.find(_.subqueries.nonEmpty).map(_ => 2).getOrElse(1)
    assert(finalPlanCnt == expectedFinalPlanCnt)
    spark.sparkContext.removeSparkListener(listener)

    val expectedMetrics = findInMemoryTable(planAfter).nonEmpty ||
      subqueriesAll(planAfter).nonEmpty
    assert(hasMetricsEvent == expectedMetrics)

    val exchanges = adaptivePlan.collect {
      case e: Exchange => e
    }
    assert(exchanges.isEmpty, "The final plan should not contain any Exchange node.")
    (dfAdaptive.queryExecution.sparkPlan, adaptivePlan)
  }

  private def findTopLevelBroadcastHashJoin(plan: SparkPlan): Seq[BroadcastHashJoinExec] = {
    collect(plan) {
      case j: BroadcastHashJoinExec => j
    }
  }

  def findTopLevelBroadcastNestedLoopJoin(plan: SparkPlan): Seq[BaseJoinExec] = {
    collect(plan) {
      case j: BroadcastNestedLoopJoinExec => j
    }
  }

  private def findTopLevelSortMergeJoin(plan: SparkPlan): Seq[SortMergeJoinExec] = {
    collect(plan) {
      case j: SortMergeJoinExec => j
    }
  }

  private def findTopLevelShuffledHashJoin(plan: SparkPlan): Seq[ShuffledHashJoinExec] = {
    collect(plan) {
      case j: ShuffledHashJoinExec => j
    }
  }

  private def findTopLevelBaseJoin(plan: SparkPlan): Seq[BaseJoinExec] = {
    collect(plan) {
      case j: BaseJoinExec => j
    }
  }

  private def findTopLevelSort(plan: SparkPlan): Seq[SortExec] = {
    collect(plan) {
      case s: SortExec => s
    }
  }

  private def findTopLevelAggregate(plan: SparkPlan): Seq[BaseAggregateExec] = {
    collect(plan) {
      case agg: BaseAggregateExec => agg
    }
  }

  private def findTopLevelLimit(plan: SparkPlan): Seq[CollectLimitExec] = {
    collect(plan) {
      case l: CollectLimitExec => l
    }
  }

  private def findReusedExchange(plan: SparkPlan): Seq[ReusedExchangeExec] = {
    collectWithSubqueries(plan) {
      case ShuffleQueryStageExec(_, e: ReusedExchangeExec, _) => e
      case BroadcastQueryStageExec(_, e: ReusedExchangeExec, _) => e
    }
  }

  private def findReusedSubquery(plan: SparkPlan): Seq[ReusedSubqueryExec] = {
    collectWithSubqueries(plan) {
      case e: ReusedSubqueryExec => e
    }
  }

  private def findInMemoryTable(plan: SparkPlan): Seq[InMemoryTableScanExec] = {
    collect(plan) {
      case c: InMemoryTableScanExec
          if c.relation.cachedPlan.isInstanceOf[AdaptiveSparkPlanExec] => c
    }
  }

  private def checkNumLocalShuffleReads(
      plan: SparkPlan, numShufflesWithoutLocalRead: Int = 0): Unit = {
    val numShuffles = collect(plan) {
      case s: ShuffleQueryStageExec => s
    }.length

    val numLocalReads = collect(plan) {
      case read: AQEShuffleReadExec if read.isLocalRead => read
    }
    numLocalReads.foreach { r =>
      val rdd = r.execute()
      val parts = rdd.partitions
      assert(parts.forall(rdd.preferredLocations(_).nonEmpty))
    }
    assert(numShuffles === (numLocalReads.length + numShufflesWithoutLocalRead))
  }

  private def checkInitialPartitionNum(df: Dataset[_], numPartition: Int): Unit = {
    // repartition obeys initialPartitionNum when adaptiveExecutionEnabled
    val plan = df.queryExecution.executedPlan
    assert(plan.isInstanceOf[AdaptiveSparkPlanExec])
    val shuffle = plan.asInstanceOf[AdaptiveSparkPlanExec].executedPlan.collect {
      case s: ShuffleExchangeExec => s
    }
    assert(shuffle.size == 1)
    assert(shuffle(0).outputPartitioning.numPartitions == numPartition)
  }

  test("Change merge join to broadcast join") {
    withSQLConf(
        SQLConf.ADAPTIVE_EXECUTION_ENABLED.key -> "true",
        SQLConf.AUTO_BROADCASTJOIN_THRESHOLD.key -> "80") {
      val (plan, adaptivePlan) = runAdaptiveAndVerifyResult(
        "SELECT * FROM testData join testData2 ON key = a where value = '1'")
      val smj = findTopLevelSortMergeJoin(plan)
      assert(smj.size == 1)
      val bhj = findTopLevelBroadcastHashJoin(adaptivePlan)
      assert(bhj.size == 1)
      checkNumLocalShuffleReads(adaptivePlan)
    }
  }

  test("Change broadcast join to merge join") {
    withTable("t1", "t2") {
      withSQLConf(
          SQLConf.AUTO_BROADCASTJOIN_THRESHOLD.key -> "10000",
          SQLConf.ADAPTIVE_AUTO_BROADCASTJOIN_THRESHOLD.key -> "-1",
          SQLConf.SHUFFLE_PARTITIONS.key -> "1") {
        sql("CREATE TABLE t1 USING PARQUET AS SELECT 1 c1")
        sql("CREATE TABLE t2 USING PARQUET AS SELECT 1 c1")
        val (plan, adaptivePlan) = runAdaptiveAndVerifyResult(
          """
            |SELECT * FROM (
            | SELECT distinct c1 from t1
            | ) tmp1 JOIN (
            |  SELECT distinct c1 from t2
            | ) tmp2 ON tmp1.c1 = tmp2.c1
            |""".stripMargin)
        assert(findTopLevelBroadcastHashJoin(plan).size == 1)
        assert(findTopLevelBroadcastHashJoin(adaptivePlan).isEmpty)
        assert(findTopLevelSortMergeJoin(adaptivePlan).size == 1)
      }
    }
  }

  test("Reuse the parallelism of coalesced shuffle in local shuffle read") {
    withSQLConf(
      SQLConf.ADAPTIVE_EXECUTION_ENABLED.key -> "true",
      SQLConf.AUTO_BROADCASTJOIN_THRESHOLD.key -> "80",
      SQLConf.ADVISORY_PARTITION_SIZE_IN_BYTES.key -> "10") {
      val (plan, adaptivePlan) = runAdaptiveAndVerifyResult(
        "SELECT * FROM testData join testData2 ON key = a where value = '1'")
      val smj = findTopLevelSortMergeJoin(plan)
      assert(smj.size == 1)
      val bhj = findTopLevelBroadcastHashJoin(adaptivePlan)
      assert(bhj.size == 1)
      val localReads = collect(adaptivePlan) {
        case read: AQEShuffleReadExec if read.isLocalRead => read
      }
      assert(localReads.length == 2)
      val localShuffleRDD0 = localReads(0).execute().asInstanceOf[ShuffledRowRDD]
      val localShuffleRDD1 = localReads(1).execute().asInstanceOf[ShuffledRowRDD]
      // The pre-shuffle partition size is [0, 0, 0, 72, 0]
      // We exclude the 0-size partitions, so only one partition, advisoryParallelism = 1
      // the final parallelism is
      // advisoryParallelism = 1 since advisoryParallelism < numMappers
      // and the partitions length is 1
      assert(localShuffleRDD0.getPartitions.length == 1)
      // The pre-shuffle partition size is [0, 72, 0, 72, 126]
      // We exclude the 0-size partitions, so only 3 partition, advisoryParallelism = 3
      // the final parallelism is
      // advisoryParallelism / numMappers: 3/2 = 1 since advisoryParallelism >= numMappers
      // and the partitions length is 1 * numMappers = 2
      assert(localShuffleRDD1.getPartitions.length == 2)
    }
  }

  test("Reuse the default parallelism in local shuffle read") {
    withSQLConf(
      SQLConf.ADAPTIVE_EXECUTION_ENABLED.key -> "true",
      SQLConf.AUTO_BROADCASTJOIN_THRESHOLD.key -> "80",
      SQLConf.COALESCE_PARTITIONS_ENABLED.key -> "false") {
      val (plan, adaptivePlan) = runAdaptiveAndVerifyResult(
        "SELECT * FROM testData join testData2 ON key = a where value = '1'")
      val smj = findTopLevelSortMergeJoin(plan)
      assert(smj.size == 1)
      val bhj = findTopLevelBroadcastHashJoin(adaptivePlan)
      assert(bhj.size == 1)
      val localReads = collect(adaptivePlan) {
        case read: AQEShuffleReadExec if read.isLocalRead => read
      }
      assert(localReads.length == 2)
      val localShuffleRDD0 = localReads(0).execute().asInstanceOf[ShuffledRowRDD]
      val localShuffleRDD1 = localReads(1).execute().asInstanceOf[ShuffledRowRDD]
      // the final parallelism is math.max(1, numReduces / numMappers): math.max(1, 5/2) = 2
      // and the partitions length is 2 * numMappers = 4
      assert(localShuffleRDD0.getPartitions.length == 4)
      // the final parallelism is math.max(1, numReduces / numMappers): math.max(1, 5/2) = 2
      // and the partitions length is 2 * numMappers = 4
      assert(localShuffleRDD1.getPartitions.length == 4)
    }
  }

  test("Empty stage coalesced to 1-partition RDD") {
    withSQLConf(
      SQLConf.ADAPTIVE_EXECUTION_ENABLED.key -> "true",
      SQLConf.COALESCE_PARTITIONS_ENABLED.key -> "true",
      SQLConf.ADAPTIVE_OPTIMIZER_EXCLUDED_RULES.key -> AQEPropagateEmptyRelation.ruleName) {
      val df1 = spark.range(10).withColumn("a", $"id")
      val df2 = spark.range(10).withColumn("b", $"id")
      withSQLConf(SQLConf.AUTO_BROADCASTJOIN_THRESHOLD.key -> "-1") {
        val testDf = df1.where($"a" > 10)
          .join(df2.where($"b" > 10), Seq("id"), "left_outer")
          .groupBy($"a").count()
        checkAnswer(testDf, Seq())
        val plan = testDf.queryExecution.executedPlan
        assert(find(plan)(_.isInstanceOf[SortMergeJoinExec]).isDefined)
        val coalescedReads = collect(plan) {
          case r: AQEShuffleReadExec => r
        }
        assert(coalescedReads.length == 3)
        coalescedReads.foreach(r => assert(r.partitionSpecs.length == 1))
      }

      withSQLConf(SQLConf.AUTO_BROADCASTJOIN_THRESHOLD.key -> "1") {
        val testDf = df1.where($"a" > 10)
          .join(df2.where($"b" > 10), Seq("id"), "left_outer")
          .groupBy($"a").count()
        checkAnswer(testDf, Seq())
        val plan = testDf.queryExecution.executedPlan
        assert(find(plan)(_.isInstanceOf[BroadcastHashJoinExec]).isDefined)
        val coalescedReads = collect(plan) {
          case r: AQEShuffleReadExec => r
        }
        assert(coalescedReads.length == 3, s"$plan")
        coalescedReads.foreach(r => assert(r.isLocalRead || r.partitionSpecs.length == 1))
      }
    }
  }

  test("Scalar subquery") {
    withSQLConf(
        SQLConf.ADAPTIVE_EXECUTION_ENABLED.key -> "true",
        SQLConf.AUTO_BROADCASTJOIN_THRESHOLD.key -> "80") {
      val (plan, adaptivePlan) = runAdaptiveAndVerifyResult(
        "SELECT * FROM testData join testData2 ON key = a " +
        "where value = (SELECT max(a) from testData3)")
      val smj = findTopLevelSortMergeJoin(plan)
      assert(smj.size == 1)
      val bhj = findTopLevelBroadcastHashJoin(adaptivePlan)
      assert(bhj.size == 1)
      checkNumLocalShuffleReads(adaptivePlan)
    }
  }

  test("Scalar subquery in later stages") {
    withSQLConf(
        SQLConf.ADAPTIVE_EXECUTION_ENABLED.key -> "true",
        SQLConf.AUTO_BROADCASTJOIN_THRESHOLD.key -> "80") {
      val (plan, adaptivePlan) = runAdaptiveAndVerifyResult(
        "SELECT * FROM testData join testData2 ON key = a " +
        "where (value + a) = (SELECT max(a) from testData3)")
      val smj = findTopLevelSortMergeJoin(plan)
      assert(smj.size == 1)
      val bhj = findTopLevelBroadcastHashJoin(adaptivePlan)
      assert(bhj.size == 1)

      checkNumLocalShuffleReads(adaptivePlan)
    }
  }

  test("multiple joins") {
    withSQLConf(
        SQLConf.ADAPTIVE_EXECUTION_ENABLED.key -> "true",
        SQLConf.AUTO_BROADCASTJOIN_THRESHOLD.key -> "80") {
      val (plan, adaptivePlan) = runAdaptiveAndVerifyResult(
        """
          |WITH t4 AS (
          |  SELECT * FROM lowercaseData t2 JOIN testData3 t3 ON t2.n = t3.a where t2.n = '1'
          |)
          |SELECT * FROM testData
          |JOIN testData2 t2 ON key = t2.a
          |JOIN t4 ON t2.b = t4.a
          |WHERE value = 1
        """.stripMargin)
      val smj = findTopLevelSortMergeJoin(plan)
      assert(smj.size == 3)
      val bhj = findTopLevelBroadcastHashJoin(adaptivePlan)
      assert(bhj.size == 3)

      // A possible resulting query plan:
      // BroadcastHashJoin
      // +- BroadcastExchange
      //    +- LocalShuffleReader*
      //       +- ShuffleExchange
      //          +- BroadcastHashJoin
      //             +- BroadcastExchange
      //                +- LocalShuffleReader*
      //                   +- ShuffleExchange
      //             +- LocalShuffleReader*
      //                +- ShuffleExchange
      // +- BroadcastHashJoin
      //    +- LocalShuffleReader*
      //       +- ShuffleExchange
      //    +- BroadcastExchange
      //       +-LocalShuffleReader*
      //             +- ShuffleExchange

      // After applied the 'OptimizeShuffleWithLocalRead' rule, we can convert all the four
      // shuffle read to local shuffle read in the bottom two 'BroadcastHashJoin'.
      // For the top level 'BroadcastHashJoin', the probe side is not shuffle query stage
      // and the build side shuffle query stage is also converted to local shuffle read.
      checkNumLocalShuffleReads(adaptivePlan)
    }
  }

  test("multiple joins with aggregate") {
    withSQLConf(
        SQLConf.ADAPTIVE_EXECUTION_ENABLED.key -> "true",
        SQLConf.AUTO_BROADCASTJOIN_THRESHOLD.key -> "80") {
      val (plan, adaptivePlan) = runAdaptiveAndVerifyResult(
        """
          |WITH t4 AS (
          |  SELECT * FROM lowercaseData t2 JOIN (
          |    select a, sum(b) from testData3 group by a
          |  ) t3 ON t2.n = t3.a where t2.n = '1'
          |)
          |SELECT * FROM testData
          |JOIN testData2 t2 ON key = t2.a
          |JOIN t4 ON t2.b = t4.a
          |WHERE value = 1
        """.stripMargin)
      val smj = findTopLevelSortMergeJoin(plan)
      assert(smj.size == 3)
      val bhj = findTopLevelBroadcastHashJoin(adaptivePlan)
      assert(bhj.size == 3)

      // A possible resulting query plan:
      // BroadcastHashJoin
      // +- BroadcastExchange
      //    +- LocalShuffleReader*
      //       +- ShuffleExchange
      //          +- BroadcastHashJoin
      //             +- BroadcastExchange
      //                +- LocalShuffleReader*
      //                   +- ShuffleExchange
      //             +- LocalShuffleReader*
      //                +- ShuffleExchange
      // +- BroadcastHashJoin
      //    +- LocalShuffleReader*
      //       +- ShuffleExchange
      //    +- BroadcastExchange
      //       +-HashAggregate
      //          +- CoalescedShuffleReader
      //             +- ShuffleExchange

      // The shuffle added by Aggregate can't apply local read.
      checkNumLocalShuffleReads(adaptivePlan, 1)
    }
  }

  test("multiple joins with aggregate 2") {
    withSQLConf(
        SQLConf.ADAPTIVE_EXECUTION_ENABLED.key -> "true",
        SQLConf.AUTO_BROADCASTJOIN_THRESHOLD.key -> "500") {
      val (plan, adaptivePlan) = runAdaptiveAndVerifyResult(
        """
          |WITH t4 AS (
          |  SELECT * FROM lowercaseData t2 JOIN (
          |    select a, max(b) b from testData2 group by a
          |  ) t3 ON t2.n = t3.b
          |)
          |SELECT * FROM testData
          |JOIN testData2 t2 ON key = t2.a
          |JOIN t4 ON value = t4.a
          |WHERE value = 1
        """.stripMargin)
      val smj = findTopLevelSortMergeJoin(plan)
      assert(smj.size == 3)
      val bhj = findTopLevelBroadcastHashJoin(adaptivePlan)
      assert(bhj.size == 3)

      // A possible resulting query plan:
      // BroadcastHashJoin
      // +- BroadcastExchange
      //    +- LocalShuffleReader*
      //       +- ShuffleExchange
      //          +- BroadcastHashJoin
      //             +- BroadcastExchange
      //                +- LocalShuffleReader*
      //                   +- ShuffleExchange
      //             +- LocalShuffleReader*
      //                +- ShuffleExchange
      // +- BroadcastHashJoin
      //    +- Filter
      //       +- HashAggregate
      //          +- CoalescedShuffleReader
      //             +- ShuffleExchange
      //    +- BroadcastExchange
      //       +-LocalShuffleReader*
      //           +- ShuffleExchange

      // The shuffle added by Aggregate can't apply local read.
      checkNumLocalShuffleReads(adaptivePlan, 1)
    }
  }

  test("Exchange reuse") {
    withSQLConf(
        SQLConf.ADAPTIVE_EXECUTION_ENABLED.key -> "true",
        SQLConf.AUTO_BROADCASTJOIN_THRESHOLD.key -> "80") {
      val (plan, adaptivePlan) = runAdaptiveAndVerifyResult(
        "SELECT value FROM testData join testData2 ON key = a " +
        "join (SELECT value v from testData join testData3 ON key = a) on value = v")
      val smj = findTopLevelSortMergeJoin(plan)
      assert(smj.size == 3)
      val bhj = findTopLevelBroadcastHashJoin(adaptivePlan)
      assert(bhj.size == 2)
      // There is still a SMJ, and its two shuffles can't apply local read.
      checkNumLocalShuffleReads(adaptivePlan, 2)
      // Even with local shuffle read, the query stage reuse can also work.
      val ex = findReusedExchange(adaptivePlan)
      assert(ex.size == 1)
    }
  }

  test("Exchange reuse with subqueries") {
    withSQLConf(
        SQLConf.ADAPTIVE_EXECUTION_ENABLED.key -> "true",
        SQLConf.AUTO_BROADCASTJOIN_THRESHOLD.key -> "80") {
      val (plan, adaptivePlan) = runAdaptiveAndVerifyResult(
        "SELECT a FROM testData join testData2 ON key = a " +
        "where value = (SELECT max(a) from testData join testData2 ON key = a)")
      val smj = findTopLevelSortMergeJoin(plan)
      assert(smj.size == 1)
      val bhj = findTopLevelBroadcastHashJoin(adaptivePlan)
      assert(bhj.size == 1)
      checkNumLocalShuffleReads(adaptivePlan)
      // Even with local shuffle read, the query stage reuse can also work.
      val ex = findReusedExchange(adaptivePlan)
      assert(ex.size == 1)
    }
  }

  test("Exchange reuse across subqueries") {
    withSQLConf(
        SQLConf.ADAPTIVE_EXECUTION_ENABLED.key -> "true",
        SQLConf.AUTO_BROADCASTJOIN_THRESHOLD.key -> "80",
        SQLConf.SUBQUERY_REUSE_ENABLED.key -> "false") {
      val (plan, adaptivePlan) = runAdaptiveAndVerifyResult(
        "SELECT a FROM testData join testData2 ON key = a " +
        "where value >= (SELECT max(a) from testData join testData2 ON key = a) " +
        "and a <= (SELECT max(a) from testData join testData2 ON key = a)")
      val smj = findTopLevelSortMergeJoin(plan)
      assert(smj.size == 1)
      val bhj = findTopLevelBroadcastHashJoin(adaptivePlan)
      assert(bhj.size == 1)
      checkNumLocalShuffleReads(adaptivePlan)
      // Even with local shuffle read, the query stage reuse can also work.
      val ex = findReusedExchange(adaptivePlan)
      assert(ex.nonEmpty)
      val sub = findReusedSubquery(adaptivePlan)
      assert(sub.isEmpty)
    }
  }

  test("Subquery reuse") {
    withSQLConf(
        SQLConf.ADAPTIVE_EXECUTION_ENABLED.key -> "true",
        SQLConf.AUTO_BROADCASTJOIN_THRESHOLD.key -> "80") {
      val (plan, adaptivePlan) = runAdaptiveAndVerifyResult(
        "SELECT a FROM testData join testData2 ON key = a " +
        "where value >= (SELECT max(a) from testData join testData2 ON key = a) " +
        "and a <= (SELECT max(a) from testData join testData2 ON key = a)")
      val smj = findTopLevelSortMergeJoin(plan)
      assert(smj.size == 1)
      val bhj = findTopLevelBroadcastHashJoin(adaptivePlan)
      assert(bhj.size == 1)
      checkNumLocalShuffleReads(adaptivePlan)
      // Even with local shuffle read, the query stage reuse can also work.
      val ex = findReusedExchange(adaptivePlan)
      assert(ex.isEmpty)
      val sub = findReusedSubquery(adaptivePlan)
      assert(sub.nonEmpty)
    }
  }

  test("Broadcast exchange reuse across subqueries") {
    withSQLConf(
        SQLConf.ADAPTIVE_EXECUTION_ENABLED.key -> "true",
        SQLConf.AUTO_BROADCASTJOIN_THRESHOLD.key -> "20000000",
        SQLConf.SUBQUERY_REUSE_ENABLED.key -> "false") {
      val (plan, adaptivePlan) = runAdaptiveAndVerifyResult(
        "SELECT a FROM testData join testData2 ON key = a " +
        "where value >= (" +
        "SELECT /*+ broadcast(testData2) */ max(key) from testData join testData2 ON key = a) " +
        "and a <= (" +
        "SELECT /*+ broadcast(testData2) */ max(value) from testData join testData2 ON key = a)")
      val smj = findTopLevelSortMergeJoin(plan)
      assert(smj.size == 1)
      val bhj = findTopLevelBroadcastHashJoin(adaptivePlan)
      assert(bhj.size == 1)
      checkNumLocalShuffleReads(adaptivePlan)
      // Even with local shuffle read, the query stage reuse can also work.
      val ex = findReusedExchange(adaptivePlan)
      assert(ex.nonEmpty)
      assert(ex.head.child.isInstanceOf[BroadcastExchangeExec])
      val sub = findReusedSubquery(adaptivePlan)
      assert(sub.isEmpty)
    }
  }

  test("Union/Except/Intersect queries") {
    withSQLConf(SQLConf.ADAPTIVE_EXECUTION_ENABLED.key -> "true") {
      runAdaptiveAndVerifyResult(
        """
          |SELECT * FROM testData
          |EXCEPT
          |SELECT * FROM testData2
          |UNION ALL
          |SELECT * FROM testData
          |INTERSECT ALL
          |SELECT * FROM testData2
        """.stripMargin)
    }
  }

  test("Subquery de-correlation in Union queries") {
    withSQLConf(SQLConf.ADAPTIVE_EXECUTION_ENABLED.key -> "true") {
      withTempView("a", "b") {
        Seq("a" -> 2, "b" -> 1).toDF("id", "num").createTempView("a")
        Seq("a" -> 2, "b" -> 1).toDF("id", "num").createTempView("b")

        runAdaptiveAndVerifyResult(
          """
            |SELECT id,num,source FROM (
            |  SELECT id, num, 'a' as source FROM a
            |  UNION ALL
            |  SELECT id, num, 'b' as source FROM b
            |) AS c WHERE c.id IN (SELECT id FROM b WHERE num = 2)
          """.stripMargin)
      }
    }
  }

  test("Avoid plan change if cost is greater") {
    val origPlan = sql("SELECT * FROM testData " +
      "join testData2 t2 ON key = t2.a " +
      "join testData2 t3 on t2.a = t3.a where t2.b = 1").queryExecution.executedPlan

    withSQLConf(
      SQLConf.ADAPTIVE_EXECUTION_ENABLED.key -> "true",
      SQLConf.AUTO_BROADCASTJOIN_THRESHOLD.key -> "80",
      SQLConf.BROADCAST_HASH_JOIN_OUTPUT_PARTITIONING_EXPAND_LIMIT.key -> "0") {
      val (plan, adaptivePlan) = runAdaptiveAndVerifyResult(
        "SELECT * FROM testData " +
          "join testData2 t2 ON key = t2.a " +
          "join testData2 t3 on t2.a = t3.a where t2.b = 1")
      val smj = findTopLevelSortMergeJoin(plan)
      assert(smj.size == 2)
      val smj2 = findTopLevelSortMergeJoin(adaptivePlan)
      assert(smj2.size == 2, origPlan.toString)
    }
  }

  test("Change merge join to broadcast join without local shuffle read") {
    withSQLConf(
      SQLConf.ADAPTIVE_EXECUTION_ENABLED.key -> "true",
      SQLConf.LOCAL_SHUFFLE_READER_ENABLED.key -> "true",
      SQLConf.AUTO_BROADCASTJOIN_THRESHOLD.key -> "40") {
      val (plan, adaptivePlan) = runAdaptiveAndVerifyResult(
        """
          |SELECT * FROM testData t1 join testData2 t2
          |ON t1.key = t2.a join testData3 t3 on t2.a = t3.a
          |where t1.value = 1
        """.stripMargin
      )
      val smj = findTopLevelSortMergeJoin(plan)
      assert(smj.size == 2)
      val bhj = findTopLevelBroadcastHashJoin(adaptivePlan)
      assert(bhj.size == 1)
      // There is still a SMJ, and its two shuffles can't apply local read.
      checkNumLocalShuffleReads(adaptivePlan, 2)
    }
  }

  test("Avoid changing merge join to broadcast join if too many empty partitions on build plan") {
    withSQLConf(
      SQLConf.ADAPTIVE_EXECUTION_ENABLED.key -> "true",
      SQLConf.NON_EMPTY_PARTITION_RATIO_FOR_BROADCAST_JOIN.key -> "0.5") {
      // `testData` is small enough to be broadcast but has empty partition ratio over the config.
      withSQLConf(SQLConf.AUTO_BROADCASTJOIN_THRESHOLD.key -> "80") {
        val (plan, adaptivePlan) = runAdaptiveAndVerifyResult(
          "SELECT * FROM testData join testData2 ON key = a where value = '1'")
        val smj = findTopLevelSortMergeJoin(plan)
        assert(smj.size == 1)
        val bhj = findTopLevelBroadcastHashJoin(adaptivePlan)
        assert(bhj.isEmpty)
      }
      // It is still possible to broadcast `testData2`.
      withSQLConf(SQLConf.AUTO_BROADCASTJOIN_THRESHOLD.key -> "2000") {
        val (plan, adaptivePlan) = runAdaptiveAndVerifyResult(
          "SELECT * FROM testData join testData2 ON key = a where value = '1'")
        val smj = findTopLevelSortMergeJoin(plan)
        assert(smj.size == 1)
        val bhj = findTopLevelBroadcastHashJoin(adaptivePlan)
        assert(bhj.size == 1)
        assert(bhj.head.buildSide == BuildRight)
      }
    }
  }
  test("SPARK-37753: Allow changing outer join to broadcast join even if too many empty" +
    " partitions on broadcast side") {
    withSQLConf(
      SQLConf.ADAPTIVE_EXECUTION_ENABLED.key -> "true",
      SQLConf.NON_EMPTY_PARTITION_RATIO_FOR_BROADCAST_JOIN.key -> "0.5") {
      // `testData` is small enough to be broadcast but has empty partition ratio over the config.
      withSQLConf(SQLConf.AUTO_BROADCASTJOIN_THRESHOLD.key -> "80") {
        val (plan, adaptivePlan) = runAdaptiveAndVerifyResult(
          "SELECT * FROM (select * from testData where value = '1') td" +
            " right outer join testData2 ON key = a")
        val smj = findTopLevelSortMergeJoin(plan)
        assert(smj.size == 1)
        val bhj = findTopLevelBroadcastHashJoin(adaptivePlan)
        assert(bhj.size == 1)
      }
    }
  }

  test("SPARK-37753: Inhibit broadcast in left outer join when there are many empty" +
    " partitions on outer/left side") {
    // if the right side is completed first and the left side is still being executed,
    // the right side does not know whether there are many empty partitions on the left side,
    // so there is no demote, and then the right side is broadcast in the planning stage.
    // so retry several times here to avoid unit test failure.
    eventually(timeout(15.seconds), interval(500.milliseconds)) {
      withSQLConf(
        SQLConf.ADAPTIVE_EXECUTION_ENABLED.key -> "true",
        SQLConf.NON_EMPTY_PARTITION_RATIO_FOR_BROADCAST_JOIN.key -> "0.5") {
        // `testData` is small enough to be broadcast but has empty partition ratio over the config.
        withSQLConf(SQLConf.AUTO_BROADCASTJOIN_THRESHOLD.key -> "200") {
          val (plan, adaptivePlan) = runAdaptiveAndVerifyResult(
            "SELECT * FROM (select * from testData where value = '1') td" +
              " left outer join testData2 ON key = a")
          val smj = findTopLevelSortMergeJoin(plan)
          assert(smj.size == 1)
          val bhj = findTopLevelBroadcastHashJoin(adaptivePlan)
          assert(bhj.isEmpty)
        }
      }
    }
  }

  test("SPARK-29906: AQE should not introduce extra shuffle for outermost limit") {
    var numStages = 0
    val listener = new SparkListener {
      override def onJobStart(jobStart: SparkListenerJobStart): Unit = {
        numStages = jobStart.stageInfos.length
      }
    }
    try {
      withSQLConf(SQLConf.ADAPTIVE_EXECUTION_ENABLED.key -> "true") {
        spark.sparkContext.addSparkListener(listener)
        spark.range(0, 100, 1, numPartitions = 10).take(1)
        spark.sparkContext.listenerBus.waitUntilEmpty()
        // Should be only one stage since there is no shuffle.
        assert(numStages == 1)
      }
    } finally {
      spark.sparkContext.removeSparkListener(listener)
    }
  }

  test("SPARK-30524: Do not optimize skew join if introduce additional shuffle") {
    withSQLConf(
      SQLConf.ADAPTIVE_EXECUTION_ENABLED.key -> "true",
      SQLConf.AUTO_BROADCASTJOIN_THRESHOLD.key -> "-1",
      SQLConf.SKEW_JOIN_SKEWED_PARTITION_THRESHOLD.key -> "100",
      SQLConf.ADVISORY_PARTITION_SIZE_IN_BYTES.key -> "100") {
      withTempView("skewData1", "skewData2") {
        spark
          .range(0, 1000, 1, 10)
          .selectExpr("id % 3 as key1", "id as value1")
          .createOrReplaceTempView("skewData1")
        spark
          .range(0, 1000, 1, 10)
          .selectExpr("id % 1 as key2", "id as value2")
          .createOrReplaceTempView("skewData2")

        def checkSkewJoin(query: String, optimizeSkewJoin: Boolean): Unit = {
          val (_, innerAdaptivePlan) = runAdaptiveAndVerifyResult(query)
          val innerSmj = findTopLevelSortMergeJoin(innerAdaptivePlan)
          assert(innerSmj.size == 1 && innerSmj.head.isSkewJoin == optimizeSkewJoin)
        }

        checkSkewJoin(
          "SELECT key1 FROM skewData1 JOIN skewData2 ON key1 = key2", true)
        // Additional shuffle introduced, so disable the "OptimizeSkewedJoin" optimization
        checkSkewJoin(
          "SELECT key1 FROM skewData1 JOIN skewData2 ON key1 = key2 GROUP BY key1", false)
      }
    }
  }

  test("SPARK-29544: adaptive skew join with different join types") {
    Seq("SHUFFLE_MERGE", "SHUFFLE_HASH").foreach { joinHint =>
      def getJoinNode(plan: SparkPlan): Seq[ShuffledJoin] = if (joinHint == "SHUFFLE_MERGE") {
        findTopLevelSortMergeJoin(plan)
      } else {
        findTopLevelShuffledHashJoin(plan)
      }
      withSQLConf(
        SQLConf.ADAPTIVE_EXECUTION_ENABLED.key -> "true",
        SQLConf.AUTO_BROADCASTJOIN_THRESHOLD.key -> "-1",
        SQLConf.COALESCE_PARTITIONS_MIN_PARTITION_NUM.key -> "1",
        SQLConf.SHUFFLE_PARTITIONS.key -> "100",
        SQLConf.SKEW_JOIN_SKEWED_PARTITION_THRESHOLD.key -> "800",
        SQLConf.ADVISORY_PARTITION_SIZE_IN_BYTES.key -> "800") {
        withTempView("skewData1", "skewData2") {
          spark
            .range(0, 1000, 1, 10)
            .select(
              when($"id" < 250, 249)
                .when($"id" >= 750, 1000)
                .otherwise($"id").as("key1"),
              $"id" as "value1")
            .createOrReplaceTempView("skewData1")
          spark
            .range(0, 1000, 1, 10)
            .select(
              when($"id" < 250, 249)
                .otherwise($"id").as("key2"),
              $"id" as "value2")
            .createOrReplaceTempView("skewData2")

          def checkSkewJoin(
              joins: Seq[ShuffledJoin],
              leftSkewNum: Int,
              rightSkewNum: Int): Unit = {
            assert(joins.size == 1 && joins.head.isSkewJoin)
            assert(joins.head.left.collect {
              case r: AQEShuffleReadExec => r
            }.head.partitionSpecs.collect {
              case p: PartialReducerPartitionSpec => p.reducerIndex
            }.distinct.length == leftSkewNum)
            assert(joins.head.right.collect {
              case r: AQEShuffleReadExec => r
            }.head.partitionSpecs.collect {
              case p: PartialReducerPartitionSpec => p.reducerIndex
            }.distinct.length == rightSkewNum)
          }

          // skewed inner join optimization
          val (_, innerAdaptivePlan) = runAdaptiveAndVerifyResult(
            s"SELECT /*+ $joinHint(skewData1) */ * FROM skewData1 " +
              "JOIN skewData2 ON key1 = key2")
          val inner = getJoinNode(innerAdaptivePlan)
          checkSkewJoin(inner, 2, 1)

          // skewed left outer join optimization
          val (_, leftAdaptivePlan) = runAdaptiveAndVerifyResult(
            s"SELECT /*+ $joinHint(skewData2) */ * FROM skewData1 " +
              "LEFT OUTER JOIN skewData2 ON key1 = key2")
          val leftJoin = getJoinNode(leftAdaptivePlan)
          checkSkewJoin(leftJoin, 2, 0)

          // skewed right outer join optimization
          val (_, rightAdaptivePlan) = runAdaptiveAndVerifyResult(
            s"SELECT /*+ $joinHint(skewData1) */ * FROM skewData1 " +
              "RIGHT OUTER JOIN skewData2 ON key1 = key2")
          val rightJoin = getJoinNode(rightAdaptivePlan)
          checkSkewJoin(rightJoin, 0, 1)
        }
      }
    }
  }

  test("SPARK-30291: AQE should catch the exceptions when doing materialize") {
    withSQLConf(
      SQLConf.ADAPTIVE_EXECUTION_ENABLED.key -> "true") {
      withTable("bucketed_table") {
        val df1 =
          (0 until 50).map(i => (i % 5, i % 13, i.toString)).toDF("i", "j", "k").as("df1")
        df1.write.format("parquet").bucketBy(8, "i").saveAsTable("bucketed_table")
        val warehouseFilePath = new URI(spark.sessionState.conf.warehousePath).getPath
        val tableDir = new File(warehouseFilePath, "bucketed_table")
        Utils.deleteRecursively(tableDir)
        df1.write.parquet(tableDir.getAbsolutePath)

        val aggregated = spark.table("bucketed_table").groupBy("i").count()
        val error = intercept[SparkException] {
          aggregated.count()
        }
        assert(error.getErrorClass === "INVALID_BUCKET_FILE")
        assert(error.getMessage contains "Invalid bucket file")
      }
    }
  }

  test("SPARK-30403: AQE should handle InSubquery") {
    withSQLConf(
      SQLConf.ADAPTIVE_EXECUTION_ENABLED.key -> "true",
      SQLConf.DECORRELATE_PREDICATE_SUBQUERIES_IN_JOIN_CONDITION.key -> "false") {
      runAdaptiveAndVerifyResult("SELECT * FROM testData LEFT OUTER join testData2" +
        " ON key = a  AND key NOT IN (select a from testData3) where value = '1'"
      )
    }
  }

  test("force apply AQE") {
    withSQLConf(
      SQLConf.ADAPTIVE_EXECUTION_ENABLED.key -> "true",
      SQLConf.ADAPTIVE_EXECUTION_FORCE_APPLY.key -> "true") {
      val plan = sql("SELECT * FROM testData").queryExecution.executedPlan
      assert(plan.isInstanceOf[AdaptiveSparkPlanExec])
    }
  }

  test("SPARK-30719: do not log warning if intentionally skip AQE") {
    val testAppender = new LogAppender("aqe logging warning test when skip")
    withLogAppender(testAppender) {
      withSQLConf(
        SQLConf.ADAPTIVE_EXECUTION_ENABLED.key -> "true") {
        val plan = sql("SELECT * FROM testData").queryExecution.executedPlan
        assert(!plan.isInstanceOf[AdaptiveSparkPlanExec])
      }
    }
    assert(!testAppender.loggingEvents
      .exists(msg => msg.getMessage.getFormattedMessage.contains(
        s"${SQLConf.ADAPTIVE_EXECUTION_ENABLED.key} is" +
        s" enabled but is not supported for")))
  }

  test("test log level") {
    def verifyLog(expectedLevel: Level): Unit = {
      val logAppender = new LogAppender("adaptive execution")
      logAppender.setThreshold(expectedLevel)
      withLogAppender(
        logAppender,
        loggerNames = Seq(AdaptiveSparkPlanExec.getClass.getName.dropRight(1)),
        level = Some(Level.TRACE)) {
        withSQLConf(
          SQLConf.ADAPTIVE_EXECUTION_ENABLED.key -> "true",
          SQLConf.AUTO_BROADCASTJOIN_THRESHOLD.key -> "80") {
          sql("SELECT * FROM testData join testData2 ON key = a where value = '1'").collect()
        }
      }
      Seq("Plan changed", "Final plan").foreach { msg =>
        assert(
          logAppender.loggingEvents.exists { event =>
            event.getMessage.getFormattedMessage.contains(msg) && event.getLevel == expectedLevel
          })
      }
    }

    // Verify default log level
    verifyLog(Level.DEBUG)

    // Verify custom log level
    val levels = Seq(
      "TRACE" -> Level.TRACE,
      "trace" -> Level.TRACE,
      "DEBUG" -> Level.DEBUG,
      "debug" -> Level.DEBUG,
      "INFO" -> Level.INFO,
      "info" -> Level.INFO,
      "WARN" -> Level.WARN,
      "warn" -> Level.WARN,
      "ERROR" -> Level.ERROR,
      "error" -> Level.ERROR,
      "deBUG" -> Level.DEBUG)

    levels.foreach { level =>
      withSQLConf(SQLConf.ADAPTIVE_EXECUTION_LOG_LEVEL.key -> level._1) {
        verifyLog(level._2)
      }
    }
  }

  test("tree string output") {
    withSQLConf(SQLConf.ADAPTIVE_EXECUTION_ENABLED.key -> "true") {
      val df = sql("SELECT * FROM testData join testData2 ON key = a where value = '1'")
      val planBefore = df.queryExecution.executedPlan
      assert(!planBefore.toString.contains("== Current Plan =="))
      assert(!planBefore.toString.contains("== Initial Plan =="))
      df.collect()
      val planAfter = df.queryExecution.executedPlan
      assert(planAfter.toString.contains("== Final Plan =="))
      assert(planAfter.toString.contains("== Initial Plan =="))
    }
  }

  test("SPARK-31384: avoid NPE in OptimizeSkewedJoin when there's 0 partition plan") {
    withSQLConf(SQLConf.ADAPTIVE_EXECUTION_ENABLED.key -> "true",
      SQLConf.AUTO_BROADCASTJOIN_THRESHOLD.key -> "-1") {
      withTempView("t2") {
        // create DataFrame with 0 partition
        spark.createDataFrame(sparkContext.emptyRDD[Row], new StructType().add("b", IntegerType))
          .createOrReplaceTempView("t2")
        // should run successfully without NPE
        runAdaptiveAndVerifyResult("SELECT * FROM testData2 t1 left semi join t2 ON t1.a=t2.b")
      }
    }
  }

  test("SPARK-34682: AQEShuffleReadExec operating on canonicalized plan") {
    withSQLConf(SQLConf.ADAPTIVE_EXECUTION_ENABLED.key -> "true") {
      val (_, adaptivePlan) = runAdaptiveAndVerifyResult(
        "SELECT key FROM testData GROUP BY key")
      val reads = collect(adaptivePlan) {
        case r: AQEShuffleReadExec => r
      }
      assert(reads.length == 1)
      val read = reads.head
      val c = read.canonicalized.asInstanceOf[AQEShuffleReadExec]
      // we can't just call execute() because that has separate checks for canonicalized plans
      val ex = intercept[IllegalStateException] {
        val doExecute = PrivateMethod[Unit](Symbol("doExecute"))
        c.invokePrivate(doExecute())
      }
      assert(ex.getMessage === "operating on canonicalized plan")
    }
  }

  test("metrics of the shuffle read") {
    withSQLConf(SQLConf.ADAPTIVE_EXECUTION_ENABLED.key -> "true") {
      val (_, adaptivePlan) = runAdaptiveAndVerifyResult(
        "SELECT key FROM testData GROUP BY key")
      val reads = collect(adaptivePlan) {
        case r: AQEShuffleReadExec => r
      }
      assert(reads.length == 1)
      val read = reads.head
      assert(!read.isLocalRead)
      assert(!read.hasSkewedPartition)
      assert(read.hasCoalescedPartition)
      assert(read.metrics.keys.toSeq.sorted == Seq(
        "numCoalescedPartitions", "numPartitions", "partitionDataSize"))
      assert(read.metrics("numCoalescedPartitions").value == 1)
      assert(read.metrics("numPartitions").value == read.partitionSpecs.length)
      assert(read.metrics("partitionDataSize").value > 0)

      withSQLConf(SQLConf.AUTO_BROADCASTJOIN_THRESHOLD.key -> "80") {
        val (_, adaptivePlan) = runAdaptiveAndVerifyResult(
          "SELECT * FROM testData join testData2 ON key = a where value = '1'")
        val join = collect(adaptivePlan) {
          case j: BroadcastHashJoinExec => j
        }.head
        assert(join.buildSide == BuildLeft)

        val reads = collect(join.right) {
          case r: AQEShuffleReadExec => r
        }
        assert(reads.length == 1)
        val read = reads.head
        assert(read.isLocalRead)
        assert(read.metrics.keys.toSeq == Seq("numPartitions"))
        assert(read.metrics("numPartitions").value == read.partitionSpecs.length)
      }

      withSQLConf(
        SQLConf.AUTO_BROADCASTJOIN_THRESHOLD.key -> "-1",
        SQLConf.SHUFFLE_PARTITIONS.key -> "100",
        SQLConf.SKEW_JOIN_SKEWED_PARTITION_THRESHOLD.key -> "800",
        SQLConf.ADVISORY_PARTITION_SIZE_IN_BYTES.key -> "1000") {
        withTempView("skewData1", "skewData2") {
          spark
            .range(0, 1000, 1, 10)
            .select(
              when($"id" < 250, 249)
                .when($"id" >= 750, 1000)
                .otherwise($"id").as("key1"),
              $"id" as "value1")
            .createOrReplaceTempView("skewData1")
          spark
            .range(0, 1000, 1, 10)
            .select(
              when($"id" < 250, 249)
                .otherwise($"id").as("key2"),
              $"id" as "value2")
            .createOrReplaceTempView("skewData2")
          val (_, adaptivePlan) = runAdaptiveAndVerifyResult(
            "SELECT * FROM skewData1 join skewData2 ON key1 = key2")
          val reads = collect(adaptivePlan) {
            case r: AQEShuffleReadExec => r
          }
          reads.foreach { read =>
            assert(!read.isLocalRead)
            assert(read.hasCoalescedPartition)
            assert(read.hasSkewedPartition)
            assert(read.metrics.contains("numSkewedPartitions"))
          }
          assert(reads(0).metrics("numSkewedPartitions").value == 2)
          assert(reads(0).metrics("numSkewedSplits").value == 11)
          assert(reads(1).metrics("numSkewedPartitions").value == 1)
          assert(reads(1).metrics("numSkewedSplits").value == 9)
        }
      }
    }
  }

  test("control a plan explain mode in listeners via SQLConf") {

    def checkPlanDescription(mode: String, expected: Seq[String]): Unit = {
      var checkDone = false
      val listener = new SparkListener {
        override def onOtherEvent(event: SparkListenerEvent): Unit = {
          event match {
            case SparkListenerSQLAdaptiveExecutionUpdate(_, planDescription, _) =>
              assert(expected.forall(planDescription.contains))
              checkDone = true
            case _ => // ignore other events
          }
        }
      }
      spark.sparkContext.addSparkListener(listener)
      withSQLConf(SQLConf.UI_EXPLAIN_MODE.key -> mode,
          SQLConf.ADAPTIVE_EXECUTION_ENABLED.key -> "true",
          SQLConf.AUTO_BROADCASTJOIN_THRESHOLD.key -> "80") {
        val dfAdaptive = sql("SELECT * FROM testData JOIN testData2 ON key = a WHERE value = '1'")
        try {
          checkAnswer(dfAdaptive, Row(1, "1", 1, 1) :: Row(1, "1", 1, 2) :: Nil)
          spark.sparkContext.listenerBus.waitUntilEmpty()
          assert(checkDone)
        } finally {
          spark.sparkContext.removeSparkListener(listener)
        }
      }
    }

    Seq(("simple", Seq("== Physical Plan ==")),
        ("extended", Seq("== Parsed Logical Plan ==", "== Analyzed Logical Plan ==",
          "== Optimized Logical Plan ==", "== Physical Plan ==")),
        ("codegen", Seq("WholeStageCodegen subtrees")),
        ("cost", Seq("== Optimized Logical Plan ==", "Statistics(sizeInBytes")),
        ("formatted", Seq("== Physical Plan ==", "Output", "Arguments"))).foreach {
      case (mode, expected) =>
        checkPlanDescription(mode, expected)
    }
  }

  test("SPARK-30953: InsertAdaptiveSparkPlan should apply AQE on child plan of v2 write commands") {
    withSQLConf(SQLConf.ADAPTIVE_EXECUTION_ENABLED.key -> "true",
      SQLConf.ADAPTIVE_EXECUTION_FORCE_APPLY.key -> "true") {
      var plan: SparkPlan = null
      val listener = new QueryExecutionListener {
        override def onSuccess(funcName: String, qe: QueryExecution, durationNs: Long): Unit = {
          plan = qe.executedPlan
        }
        override def onFailure(
          funcName: String, qe: QueryExecution, exception: Exception): Unit = {}
      }
      spark.listenerManager.register(listener)
      withTable("t1") {
        val format = classOf[NoopDataSource].getName
        Seq((0, 1)).toDF("x", "y").write.format(format).mode("overwrite").save()

        sparkContext.listenerBus.waitUntilEmpty()
        assert(plan.isInstanceOf[V2TableWriteExec])
        assert(plan.asInstanceOf[V2TableWriteExec].child.isInstanceOf[AdaptiveSparkPlanExec])

        spark.listenerManager.unregister(listener)
      }
    }
  }

  test("SPARK-37287: apply AQE on child plan of a v1 write command") {
    Seq(true, false).foreach { enabled =>
      withSQLConf(SQLConf.ADAPTIVE_EXECUTION_ENABLED.key -> "true",
        SQLConf.ADAPTIVE_EXECUTION_FORCE_APPLY.key -> "true",
        SQLConf.PLANNED_WRITE_ENABLED.key -> enabled.toString) {
        withTable("t1") {
          var checkDone = false
          val listener = new SparkListener {
            override def onOtherEvent(event: SparkListenerEvent): Unit = {
              event match {
                case SparkListenerSQLAdaptiveExecutionUpdate(_, _, planInfo) =>
                  if (enabled) {
                    assert(planInfo.nodeName == "AdaptiveSparkPlan")
                    assert(planInfo.children.size == 1)
                    assert(planInfo.children.head.nodeName ==
                      "Execute InsertIntoHadoopFsRelationCommand")
                  } else {
                    assert(planInfo.nodeName == "Execute InsertIntoHadoopFsRelationCommand")
                  }
                  checkDone = true
                case _ => // ignore other events
              }
            }
          }
          spark.sparkContext.addSparkListener(listener)
          try {
            sql("CREATE TABLE t1 USING parquet AS SELECT 1 col").collect()
            spark.sparkContext.listenerBus.waitUntilEmpty()
            assert(checkDone)
          } finally {
            spark.sparkContext.removeSparkListener(listener)
          }
        }
      }
    }
  }

  test("AQE should set active session during execution") {
    withSQLConf(SQLConf.ADAPTIVE_EXECUTION_ENABLED.key -> "true") {
      val df = spark.range(10).select(sum($"id"))
      assert(df.queryExecution.executedPlan.isInstanceOf[AdaptiveSparkPlanExec])
      SparkSession.setActiveSession(null)
      checkAnswer(df, Seq(Row(45)))
      SparkSession.setActiveSession(spark) // recover the active session.
    }
  }

  test("No deadlock in UI update") {
    object TestStrategy extends Strategy {
      def apply(plan: LogicalPlan): Seq[SparkPlan] = plan match {
        case _: Aggregate =>
          withSQLConf(
            SQLConf.ADAPTIVE_EXECUTION_ENABLED.key -> "true",
            SQLConf.ADAPTIVE_EXECUTION_FORCE_APPLY.key -> "true") {
            spark.range(5).rdd
          }
          Nil
        case _ => Nil
      }
    }

    withSQLConf(
      SQLConf.ADAPTIVE_EXECUTION_ENABLED.key -> "true",
      SQLConf.ADAPTIVE_EXECUTION_FORCE_APPLY.key -> "true") {
      try {
        spark.experimental.extraStrategies = TestStrategy :: Nil
        val df = spark.range(10).groupBy($"id").count()
        df.collect()
      } finally {
        spark.experimental.extraStrategies = Nil
      }
    }
  }

  test("SPARK-31658: SQL UI should show write commands") {
    withSQLConf(SQLConf.ADAPTIVE_EXECUTION_ENABLED.key -> "true",
      SQLConf.ADAPTIVE_EXECUTION_FORCE_APPLY.key -> "true") {
      withTable("t1") {
        var commands: Seq[SparkPlanInfo] = Seq.empty
        val listener = new SparkListener {
          override def onOtherEvent(event: SparkListenerEvent): Unit = {
            event match {
              case start: SparkListenerSQLExecutionStart =>
                commands = commands ++ Seq(start.sparkPlanInfo)
              case _ => // ignore other events
            }
          }
        }
        spark.sparkContext.addSparkListener(listener)
        try {
          sql("CREATE TABLE t1 USING parquet AS SELECT 1 col").collect()
          spark.sparkContext.listenerBus.waitUntilEmpty()
          assert(commands.size == 3)
          assert(commands.head.nodeName == "Execute CreateDataSourceTableAsSelectCommand")
          assert(commands(1).nodeName == "AdaptiveSparkPlan")
          assert(commands(1).children.size == 1)
          assert(commands(1).children.head.nodeName == "Execute InsertIntoHadoopFsRelationCommand")
          assert(commands(2).nodeName == "CommandResult")
        } finally {
          spark.sparkContext.removeSparkListener(listener)
        }
      }
    }
  }

  test("SPARK-31220, SPARK-32056: repartition by expression with AQE") {
    Seq(true, false).foreach { enableAQE =>
      withSQLConf(
        SQLConf.ADAPTIVE_EXECUTION_ENABLED.key -> enableAQE.toString,
        SQLConf.COALESCE_PARTITIONS_ENABLED.key -> "true",
        SQLConf.COALESCE_PARTITIONS_INITIAL_PARTITION_NUM.key -> "10",
        SQLConf.SHUFFLE_PARTITIONS.key -> "10") {

        val df1 = spark.range(10).repartition($"id")
        val df2 = spark.range(10).repartition($"id" + 1)

        val partitionsNum1 = df1.rdd.collectPartitions().length
        val partitionsNum2 = df2.rdd.collectPartitions().length

        if (enableAQE) {
          assert(partitionsNum1 < 10)
          assert(partitionsNum2 < 10)

          checkInitialPartitionNum(df1, 10)
          checkInitialPartitionNum(df2, 10)
        } else {
          assert(partitionsNum1 === 10)
          assert(partitionsNum2 === 10)
        }


        // Don't coalesce partitions if the number of partitions is specified.
        val df3 = spark.range(10).repartition(10, $"id")
        val df4 = spark.range(10).repartition(10)
        assert(df3.rdd.collectPartitions().length == 10)
        assert(df4.rdd.collectPartitions().length == 10)
      }
    }
  }

  test("SPARK-31220, SPARK-32056: repartition by range with AQE") {
    Seq(true, false).foreach { enableAQE =>
      withSQLConf(
        SQLConf.ADAPTIVE_EXECUTION_ENABLED.key -> enableAQE.toString,
        SQLConf.COALESCE_PARTITIONS_ENABLED.key -> "true",
        SQLConf.COALESCE_PARTITIONS_INITIAL_PARTITION_NUM.key -> "10",
        SQLConf.SHUFFLE_PARTITIONS.key -> "10") {

        val df1 = spark.range(10).toDF().repartitionByRange($"id".asc)
        val df2 = spark.range(10).toDF().repartitionByRange(($"id" + 1).asc)

        val partitionsNum1 = df1.rdd.collectPartitions().length
        val partitionsNum2 = df2.rdd.collectPartitions().length

        if (enableAQE) {
          assert(partitionsNum1 < 10)
          assert(partitionsNum2 < 10)

          checkInitialPartitionNum(df1, 10)
          checkInitialPartitionNum(df2, 10)
        } else {
          assert(partitionsNum1 === 10)
          assert(partitionsNum2 === 10)
        }

        // Don't coalesce partitions if the number of partitions is specified.
        val df3 = spark.range(10).repartitionByRange(10, $"id".asc)
        assert(df3.rdd.collectPartitions().length == 10)
      }
    }
  }

  test("SPARK-31220, SPARK-32056: repartition using sql and hint with AQE") {
    Seq(true, false).foreach { enableAQE =>
      withTempView("test") {
        withSQLConf(
          SQLConf.ADAPTIVE_EXECUTION_ENABLED.key -> enableAQE.toString,
          SQLConf.COALESCE_PARTITIONS_ENABLED.key -> "true",
          SQLConf.COALESCE_PARTITIONS_INITIAL_PARTITION_NUM.key -> "10",
          SQLConf.SHUFFLE_PARTITIONS.key -> "10") {

          spark.range(10).toDF().createTempView("test")

          val df1 = spark.sql("SELECT /*+ REPARTITION(id) */ * from test")
          val df2 = spark.sql("SELECT /*+ REPARTITION_BY_RANGE(id) */ * from test")
          val df3 = spark.sql("SELECT * from test DISTRIBUTE BY id")
          val df4 = spark.sql("SELECT * from test CLUSTER BY id")

          val partitionsNum1 = df1.rdd.collectPartitions().length
          val partitionsNum2 = df2.rdd.collectPartitions().length
          val partitionsNum3 = df3.rdd.collectPartitions().length
          val partitionsNum4 = df4.rdd.collectPartitions().length

          if (enableAQE) {
            assert(partitionsNum1 < 10)
            assert(partitionsNum2 < 10)
            assert(partitionsNum3 < 10)
            assert(partitionsNum4 < 10)

            checkInitialPartitionNum(df1, 10)
            checkInitialPartitionNum(df2, 10)
            checkInitialPartitionNum(df3, 10)
            checkInitialPartitionNum(df4, 10)
          } else {
            assert(partitionsNum1 === 10)
            assert(partitionsNum2 === 10)
            assert(partitionsNum3 === 10)
            assert(partitionsNum4 === 10)
          }

          // Don't coalesce partitions if the number of partitions is specified.
          val df5 = spark.sql("SELECT /*+ REPARTITION(10, id) */ * from test")
          val df6 = spark.sql("SELECT /*+ REPARTITION_BY_RANGE(10, id) */ * from test")
          assert(df5.rdd.collectPartitions().length == 10)
          assert(df6.rdd.collectPartitions().length == 10)
        }
      }
    }
  }

  test("SPARK-32573: Eliminate NAAJ when BuildSide is HashedRelationWithAllNullKeys") {
    withSQLConf(
      SQLConf.ADAPTIVE_EXECUTION_ENABLED.key -> "true",
      SQLConf.AUTO_BROADCASTJOIN_THRESHOLD.key -> Long.MaxValue.toString) {
      val (plan, adaptivePlan) = runAdaptiveAndVerifyResult(
        "SELECT * FROM testData2 t1 WHERE t1.b NOT IN (SELECT b FROM testData3)")
      val bhj = findTopLevelBroadcastHashJoin(plan)
      assert(bhj.size == 1)
      val join = findTopLevelBaseJoin(adaptivePlan)
      assert(join.isEmpty)
      checkNumLocalShuffleReads(adaptivePlan)
    }
  }

  test("SPARK-32717: AQEOptimizer should respect excludedRules configuration") {
    withSQLConf(
      SQLConf.ADAPTIVE_EXECUTION_ENABLED.key -> "true",
      SQLConf.AUTO_BROADCASTJOIN_THRESHOLD.key -> Long.MaxValue.toString,
      // This test is a copy of test(SPARK-32573), in order to test the configuration
      // `spark.sql.adaptive.optimizer.excludedRules` works as expect.
      SQLConf.ADAPTIVE_OPTIMIZER_EXCLUDED_RULES.key -> AQEPropagateEmptyRelation.ruleName) {
      val (plan, adaptivePlan) = runAdaptiveAndVerifyResult(
        "SELECT * FROM testData2 t1 WHERE t1.b NOT IN (SELECT b FROM testData3)")
      val bhj = findTopLevelBroadcastHashJoin(plan)
      assert(bhj.size == 1)
      val join = findTopLevelBaseJoin(adaptivePlan)
      // this is different compares to test(SPARK-32573) due to the rule
      // `EliminateUnnecessaryJoin` has been excluded.
      assert(join.nonEmpty)
      checkNumLocalShuffleReads(adaptivePlan)
    }
  }

  test("SPARK-32649: Eliminate inner and semi join to empty relation") {
    withSQLConf(
      SQLConf.ADAPTIVE_EXECUTION_ENABLED.key -> "true",
      SQLConf.AUTO_BROADCASTJOIN_THRESHOLD.key -> "80") {
      Seq(
        // inner join (small table at right side)
        "SELECT * FROM testData t1 join testData3 t2 ON t1.key = t2.a WHERE t2.b = 1",
        // inner join (small table at left side)
        "SELECT * FROM testData3 t1 join testData t2 ON t1.a = t2.key WHERE t1.b = 1",
        // left semi join
        "SELECT * FROM testData t1 left semi join testData3 t2 ON t1.key = t2.a AND t2.b = 1"
      ).foreach(query => {
        val (plan, adaptivePlan) = runAdaptiveAndVerifyResult(query)
        val smj = findTopLevelSortMergeJoin(plan)
        assert(smj.size == 1)
        val join = findTopLevelBaseJoin(adaptivePlan)
        assert(join.isEmpty)
        checkNumLocalShuffleReads(adaptivePlan)
      })
    }
  }

  test("SPARK-34533: Eliminate left anti join to empty relation") {
    withSQLConf(
      SQLConf.ADAPTIVE_EXECUTION_ENABLED.key -> "true") {
      Seq(
        // broadcast non-empty right side
        ("SELECT /*+ broadcast(testData3) */ * FROM testData LEFT ANTI JOIN testData3", true),
        // broadcast empty right side
        ("SELECT /*+ broadcast(emptyTestData) */ * FROM testData LEFT ANTI JOIN emptyTestData",
          true),
        // broadcast left side
        ("SELECT /*+ broadcast(testData) */ * FROM testData LEFT ANTI JOIN testData3", false)
      ).foreach { case (query, isEliminated) =>
        val (plan, adaptivePlan) = runAdaptiveAndVerifyResult(query)
        assert(findTopLevelBaseJoin(plan).size == 1)
        assert(findTopLevelBaseJoin(adaptivePlan).isEmpty == isEliminated)
      }
    }
  }

  test("SPARK-34781: Eliminate left semi/anti join to its left side") {
    withSQLConf(
      SQLConf.ADAPTIVE_EXECUTION_ENABLED.key -> "true") {
      Seq(
        // left semi join and non-empty right side
        ("SELECT * FROM testData LEFT SEMI JOIN testData3", true),
        // left semi join, non-empty right side and non-empty join condition
        ("SELECT * FROM testData t1 LEFT SEMI JOIN testData3 t2 ON t1.key = t2.a", false),
        // left anti join and empty right side
        ("SELECT * FROM testData LEFT ANTI JOIN emptyTestData", true),
        // left anti join, empty right side and non-empty join condition
        ("SELECT * FROM testData t1 LEFT ANTI JOIN emptyTestData t2 ON t1.key = t2.key", true)
      ).foreach { case (query, isEliminated) =>
        val (plan, adaptivePlan) = runAdaptiveAndVerifyResult(query)
        assert(findTopLevelBaseJoin(plan).size == 1)
        assert(findTopLevelBaseJoin(adaptivePlan).isEmpty == isEliminated)
      }
    }
  }

  test("SPARK-35455: Unify empty relation optimization between normal and AQE optimizer " +
    "- single join") {
    withSQLConf(SQLConf.ADAPTIVE_EXECUTION_ENABLED.key -> "true",
      SQLConf.AUTO_BROADCASTJOIN_THRESHOLD.key -> "-1") {
      Seq(
        // left semi join and empty left side
        ("SELECT * FROM (SELECT * FROM testData WHERE value = '0')t1 LEFT SEMI JOIN " +
          "testData2 t2 ON t1.key = t2.a", true),
        // left anti join and empty left side
        ("SELECT * FROM (SELECT * FROM testData WHERE value = '0')t1 LEFT ANTI JOIN " +
          "testData2 t2 ON t1.key = t2.a", true),
        // left outer join and empty left side
        ("SELECT * FROM (SELECT * FROM testData WHERE key = 0)t1 LEFT JOIN testData2 t2 ON " +
          "t1.key = t2.a", true),
        // left outer join and non-empty left side
        ("SELECT * FROM testData t1 LEFT JOIN testData2 t2 ON " +
          "t1.key = t2.a", false),
        // right outer join and empty right side
        ("SELECT * FROM testData t1 RIGHT JOIN (SELECT * FROM testData2 WHERE b = 0)t2 ON " +
          "t1.key = t2.a", true),
        // right outer join and non-empty right side
        ("SELECT * FROM testData t1 RIGHT JOIN testData2 t2 ON " +
          "t1.key = t2.a", false),
        // full outer join and both side empty
        ("SELECT * FROM (SELECT * FROM testData WHERE key = 0)t1 FULL JOIN " +
          "(SELECT * FROM testData2 WHERE b = 0)t2 ON t1.key = t2.a", true),
        // full outer join and left side empty right side non-empty
        ("SELECT * FROM (SELECT * FROM testData WHERE key = 0)t1 FULL JOIN " +
          "testData2 t2 ON t1.key = t2.a", true)
      ).foreach { case (query, isEliminated) =>
        val (plan, adaptivePlan) = runAdaptiveAndVerifyResult(query)
        assert(findTopLevelBaseJoin(plan).size == 1)
        assert(findTopLevelBaseJoin(adaptivePlan).isEmpty == isEliminated, adaptivePlan)
      }
    }
  }

  test("SPARK-35455: Unify empty relation optimization between normal and AQE optimizer " +
    "- multi join") {
    withSQLConf(SQLConf.ADAPTIVE_EXECUTION_ENABLED.key -> "true",
      SQLConf.AUTO_BROADCASTJOIN_THRESHOLD.key -> "-1") {
      Seq(
        """
         |SELECT * FROM testData t1
         | JOIN (SELECT * FROM testData2 WHERE b = 0) t2 ON t1.key = t2.a
         | LEFT JOIN testData2 t3 ON t1.key = t3.a
         |""".stripMargin,
        """
         |SELECT * FROM (SELECT * FROM testData WHERE key = 0) t1
         | LEFT ANTI JOIN testData2 t2
         | FULL JOIN (SELECT * FROM testData2 WHERE b = 0) t3 ON t1.key = t3.a
         |""".stripMargin,
        """
         |SELECT * FROM testData t1
         | LEFT SEMI JOIN (SELECT * FROM testData2 WHERE b = 0)
         | RIGHT JOIN testData2 t3 on t1.key = t3.a
         |""".stripMargin
      ).foreach { query =>
        val (plan, adaptivePlan) = runAdaptiveAndVerifyResult(query)
        assert(findTopLevelBaseJoin(plan).size == 2)
        assert(findTopLevelBaseJoin(adaptivePlan).isEmpty)
      }
    }
  }

  test("SPARK-35585: Support propagate empty relation through project/filter") {
    withSQLConf(SQLConf.ADAPTIVE_EXECUTION_ENABLED.key -> "true",
      SQLConf.AUTO_BROADCASTJOIN_THRESHOLD.key -> "-1") {
      val (plan1, adaptivePlan1) = runAdaptiveAndVerifyResult(
        "SELECT key FROM testData WHERE key = 0 ORDER BY key, value")
      assert(findTopLevelSort(plan1).size == 1)
      assert(stripAQEPlan(adaptivePlan1).isInstanceOf[LocalTableScanExec])

      val (plan2, adaptivePlan2) = runAdaptiveAndVerifyResult(
       "SELECT key FROM (SELECT * FROM testData WHERE value = 'no_match' ORDER BY key)" +
         " WHERE key > rand()")
      assert(findTopLevelSort(plan2).size == 1)
      assert(stripAQEPlan(adaptivePlan2).isInstanceOf[LocalTableScanExec])
    }
  }

  test("SPARK-35442: Support propagate empty relation through aggregate") {
    withSQLConf(SQLConf.ADAPTIVE_EXECUTION_ENABLED.key -> "true") {
      val (plan1, adaptivePlan1) = runAdaptiveAndVerifyResult(
        "SELECT key, count(*) FROM testData WHERE value = 'no_match' GROUP BY key")
      assert(!plan1.isInstanceOf[LocalTableScanExec])
      assert(stripAQEPlan(adaptivePlan1).isInstanceOf[LocalTableScanExec])

      val (plan2, adaptivePlan2) = runAdaptiveAndVerifyResult(
        "SELECT key, count(*) FROM testData WHERE value = 'no_match' GROUP BY key limit 1")
      assert(!plan2.isInstanceOf[LocalTableScanExec])
      assert(stripAQEPlan(adaptivePlan2).isInstanceOf[LocalTableScanExec])

      val (plan3, adaptivePlan3) = runAdaptiveAndVerifyResult(
        "SELECT count(*) FROM testData WHERE value = 'no_match'")
      assert(!plan3.isInstanceOf[LocalTableScanExec])
      assert(!stripAQEPlan(adaptivePlan3).isInstanceOf[LocalTableScanExec])
    }
  }

  test("SPARK-35442: Support propagate empty relation through union") {
    def checkNumUnion(plan: SparkPlan, numUnion: Int): Unit = {
      assert(
        collect(plan) {
          case u: UnionExec => u
        }.size == numUnion)
    }

    withSQLConf(SQLConf.ADAPTIVE_EXECUTION_ENABLED.key -> "true") {
      val (plan1, adaptivePlan1) = runAdaptiveAndVerifyResult(
        """
          |SELECT key, count(*) FROM testData WHERE value = 'no_match' GROUP BY key
          |UNION ALL
          |SELECT key, 1 FROM testData
          |""".stripMargin)
      checkNumUnion(plan1, 1)
      checkNumUnion(adaptivePlan1, 0)
      assert(!stripAQEPlan(adaptivePlan1).isInstanceOf[LocalTableScanExec])

      val (plan2, adaptivePlan2) = runAdaptiveAndVerifyResult(
        """
          |SELECT key, count(*) FROM testData WHERE value = 'no_match' GROUP BY key
          |UNION ALL
          |SELECT /*+ REPARTITION */ key, 1 FROM testData WHERE value = 'no_match'
          |""".stripMargin)
      checkNumUnion(plan2, 1)
      checkNumUnion(adaptivePlan2, 0)
      assert(stripAQEPlan(adaptivePlan2).isInstanceOf[LocalTableScanExec])
    }
  }

  test("SPARK-32753: Only copy tags to node with no tags") {
    withSQLConf(SQLConf.ADAPTIVE_EXECUTION_ENABLED.key -> "true") {
      withTempView("v1") {
        spark.range(10).union(spark.range(10)).createOrReplaceTempView("v1")

        val (_, adaptivePlan) = runAdaptiveAndVerifyResult(
          "SELECT id FROM v1 GROUP BY id DISTRIBUTE BY id")
        assert(collect(adaptivePlan) {
          case s: ShuffleExchangeExec => s
        }.length == 1)
      }
    }
  }

  test("Logging plan changes for AQE") {
    val testAppender = new LogAppender("plan changes")
    withLogAppender(testAppender) {
      withSQLConf(
          SQLConf.PLAN_CHANGE_LOG_LEVEL.key -> "INFO",
          SQLConf.ADAPTIVE_EXECUTION_ENABLED.key -> "true",
          SQLConf.AUTO_BROADCASTJOIN_THRESHOLD.key -> "80") {
        sql("SELECT * FROM testData JOIN testData2 ON key = a " +
          "WHERE value = (SELECT max(a) FROM testData3)").collect()
      }
      Seq("=== Result of Batch AQE Preparations ===",
          "=== Result of Batch AQE Post Stage Creation ===",
          "=== Result of Batch AQE Replanning ===",
          "=== Result of Batch AQE Query Stage Optimization ===").foreach { expectedMsg =>
        assert(testAppender.loggingEvents.exists(
          _.getMessage.getFormattedMessage.contains(expectedMsg)))
      }
    }
  }

  test("SPARK-32932: Do not use local shuffle read at final stage on write command") {
    withSQLConf(SQLConf.PARTITION_OVERWRITE_MODE.key -> PartitionOverwriteMode.DYNAMIC.toString,
      SQLConf.SHUFFLE_PARTITIONS.key -> "5",
      SQLConf.ADAPTIVE_EXECUTION_ENABLED.key -> "true") {
      val data = for (
        i <- 1L to 10L;
        j <- 1L to 3L
      ) yield (i, j)

      val df = data.toDF("i", "j").repartition($"j")
      var noLocalread: Boolean = false
      val listener = new QueryExecutionListener {
        override def onSuccess(funcName: String, qe: QueryExecution, durationNs: Long): Unit = {
          stripAQEPlan(qe.executedPlan) match {
            case plan @ (_: DataWritingCommandExec | _: V2TableWriteExec) =>
              noLocalread = collect(plan) {
                case exec: AQEShuffleReadExec if exec.isLocalRead => exec
              }.isEmpty
            case _ => // ignore other events
          }
        }
        override def onFailure(funcName: String, qe: QueryExecution,
          exception: Exception): Unit = {}
      }
      spark.listenerManager.register(listener)

      withTable("t") {
        df.write.partitionBy("j").saveAsTable("t")
        sparkContext.listenerBus.waitUntilEmpty()
        assert(noLocalread)
        noLocalread = false
      }

      // Test DataSource v2
      val format = classOf[NoopDataSource].getName
      df.write.format(format).mode("overwrite").save()
      sparkContext.listenerBus.waitUntilEmpty()
      assert(noLocalread)
      noLocalread = false

      spark.listenerManager.unregister(listener)
    }
  }

  test("SPARK-33494: Do not use local shuffle read for repartition") {
    withSQLConf(SQLConf.ADAPTIVE_EXECUTION_ENABLED.key -> "true") {
      val df = spark.table("testData").repartition($"key")
      df.collect()
      // local shuffle read breaks partitioning and shouldn't be used for repartition operation
      // which is specified by users.
      checkNumLocalShuffleReads(df.queryExecution.executedPlan, numShufflesWithoutLocalRead = 1)
    }
  }

  test("SPARK-33551: Do not use AQE shuffle read for repartition") {
    def hasRepartitionShuffle(plan: SparkPlan): Boolean = {
      find(plan) {
        case s: ShuffleExchangeLike =>
          s.shuffleOrigin == REPARTITION_BY_COL || s.shuffleOrigin == REPARTITION_BY_NUM
        case _ => false
      }.isDefined
    }

    def checkBHJ(
        df: Dataset[Row],
        optimizeOutRepartition: Boolean,
        probeSideLocalRead: Boolean,
        probeSideCoalescedRead: Boolean): Unit = {
      df.collect()
      val plan = df.queryExecution.executedPlan
      // There should be only one shuffle that can't do local read, which is either the top shuffle
      // from repartition, or BHJ probe side shuffle.
      checkNumLocalShuffleReads(plan, 1)
      assert(hasRepartitionShuffle(plan) == !optimizeOutRepartition)
      val bhj = findTopLevelBroadcastHashJoin(plan)
      assert(bhj.length == 1)

      // Build side should do local read.
      val buildSide = find(bhj.head.left)(_.isInstanceOf[AQEShuffleReadExec])
      assert(buildSide.isDefined)
      assert(buildSide.get.asInstanceOf[AQEShuffleReadExec].isLocalRead)

      val probeSide = find(bhj.head.right)(_.isInstanceOf[AQEShuffleReadExec])
      if (probeSideLocalRead || probeSideCoalescedRead) {
        assert(probeSide.isDefined)
        if (probeSideLocalRead) {
          assert(probeSide.get.asInstanceOf[AQEShuffleReadExec].isLocalRead)
        } else {
          assert(probeSide.get.asInstanceOf[AQEShuffleReadExec].hasCoalescedPartition)
        }
      } else {
        assert(probeSide.isEmpty)
      }
    }

    def checkSMJ(
        df: Dataset[Row],
        optimizeOutRepartition: Boolean,
        optimizeSkewJoin: Boolean,
        coalescedRead: Boolean): Unit = {
      df.collect()
      val plan = df.queryExecution.executedPlan
      assert(hasRepartitionShuffle(plan) == !optimizeOutRepartition)
      val smj = findTopLevelSortMergeJoin(plan)
      assert(smj.length == 1)
      assert(smj.head.isSkewJoin == optimizeSkewJoin)
      val aqeReads = collect(smj.head) {
        case c: AQEShuffleReadExec => c
      }
      if (coalescedRead || optimizeSkewJoin) {
        assert(aqeReads.length == 2)
        if (coalescedRead) assert(aqeReads.forall(_.hasCoalescedPartition))
      } else {
        assert(aqeReads.isEmpty)
      }
    }

    withSQLConf(SQLConf.ADAPTIVE_EXECUTION_ENABLED.key -> "true",
      SQLConf.SHUFFLE_PARTITIONS.key -> "5") {
      val df = sql(
        """
          |SELECT * FROM (
          |  SELECT * FROM testData WHERE key = 1
          |)
          |RIGHT OUTER JOIN testData2
          |ON CAST(value AS INT) = b
        """.stripMargin)

      withSQLConf(SQLConf.AUTO_BROADCASTJOIN_THRESHOLD.key -> "80") {
        // Repartition with no partition num specified.
        checkBHJ(df.repartition($"b"),
          // The top shuffle from repartition is optimized out.
          optimizeOutRepartition = true, probeSideLocalRead = false, probeSideCoalescedRead = true)

        // Repartition with default partition num (5 in test env) specified.
        checkBHJ(df.repartition(5, $"b"),
          // The top shuffle from repartition is optimized out
          // The final plan must have 5 partitions, no optimization can be made to the probe side.
          optimizeOutRepartition = true, probeSideLocalRead = false, probeSideCoalescedRead = false)

        // Repartition with non-default partition num specified.
        checkBHJ(df.repartition(4, $"b"),
          // The top shuffle from repartition is not optimized out
          optimizeOutRepartition = false, probeSideLocalRead = true, probeSideCoalescedRead = true)

        // Repartition by col and project away the partition cols
        checkBHJ(df.repartition($"b").select($"key"),
          // The top shuffle from repartition is not optimized out
          optimizeOutRepartition = false, probeSideLocalRead = true, probeSideCoalescedRead = true)
      }

      // Force skew join
      withSQLConf(SQLConf.AUTO_BROADCASTJOIN_THRESHOLD.key -> "-1",
        SQLConf.SKEW_JOIN_ENABLED.key -> "true",
        SQLConf.SKEW_JOIN_SKEWED_PARTITION_THRESHOLD.key -> "1",
        SQLConf.SKEW_JOIN_SKEWED_PARTITION_FACTOR.key -> "0",
        SQLConf.ADVISORY_PARTITION_SIZE_IN_BYTES.key -> "10") {
        // Repartition with no partition num specified.
        checkSMJ(df.repartition($"b"),
          // The top shuffle from repartition is optimized out.
          optimizeOutRepartition = true, optimizeSkewJoin = false, coalescedRead = true)

        // Repartition with default partition num (5 in test env) specified.
        checkSMJ(df.repartition(5, $"b"),
          // The top shuffle from repartition is optimized out.
          // The final plan must have 5 partitions, can't do coalesced read.
          optimizeOutRepartition = true, optimizeSkewJoin = false, coalescedRead = false)

        // Repartition with non-default partition num specified.
        checkSMJ(df.repartition(4, $"b"),
          // The top shuffle from repartition is not optimized out.
          optimizeOutRepartition = false, optimizeSkewJoin = true, coalescedRead = false)

        // Repartition by col and project away the partition cols
        checkSMJ(df.repartition($"b").select($"key"),
          // The top shuffle from repartition is not optimized out.
          optimizeOutRepartition = false, optimizeSkewJoin = true, coalescedRead = false)
      }
    }
  }

  test("SPARK-34091: Batch shuffle fetch in AQE partition coalescing") {
    withSQLConf(
      SQLConf.ADAPTIVE_EXECUTION_ENABLED.key -> "true",
      SQLConf.SHUFFLE_PARTITIONS.key -> "10",
      SQLConf.FETCH_SHUFFLE_BLOCKS_IN_BATCH.key -> "true") {
      withTable("t1") {
        spark.range(100).selectExpr("id + 1 as a").write.format("parquet").saveAsTable("t1")
        val query = "SELECT SUM(a) FROM t1 GROUP BY a"
        val (_, adaptivePlan) = runAdaptiveAndVerifyResult(query)
        val metricName = SQLShuffleReadMetricsReporter.LOCAL_BLOCKS_FETCHED
        val blocksFetchedMetric = collectFirst(adaptivePlan) {
          case p if p.metrics.contains(metricName) => p.metrics(metricName)
        }
        assert(blocksFetchedMetric.isDefined)
        val blocksFetched = blocksFetchedMetric.get.value
        withSQLConf(SQLConf.FETCH_SHUFFLE_BLOCKS_IN_BATCH.key -> "false") {
          val (_, adaptivePlan2) = runAdaptiveAndVerifyResult(query)
          val blocksFetchedMetric2 = collectFirst(adaptivePlan2) {
            case p if p.metrics.contains(metricName) => p.metrics(metricName)
          }
          assert(blocksFetchedMetric2.isDefined)
          val blocksFetched2 = blocksFetchedMetric2.get.value
          assert(blocksFetched < blocksFetched2)
        }
      }
    }
  }

  test("SPARK-33933: Materialize BroadcastQueryStage first in AQE") {
    val testAppender = new LogAppender("aqe query stage materialization order test")
    testAppender.setThreshold(Level.DEBUG)
    val df = spark.range(1000).select($"id" % 26, $"id" % 10)
      .toDF("index", "pv")
    val dim = Range(0, 26).map(x => (x, ('a' + x).toChar.toString))
      .toDF("index", "name")
    val testDf = df.groupBy("index")
      .agg(sum($"pv").alias("pv"))
      .join(dim, Seq("index"))
    val loggerNames =
      Seq(classOf[BroadcastQueryStageExec].getName, classOf[ShuffleQueryStageExec].getName)
    withLogAppender(testAppender, loggerNames, level = Some(Level.DEBUG)) {
      withSQLConf(SQLConf.ADAPTIVE_EXECUTION_ENABLED.key -> "true") {
        val result = testDf.collect()
        assert(result.length == 26)
      }
    }
    val materializeLogs = testAppender.loggingEvents
      .map(_.getMessage.getFormattedMessage)
      .filter(_.startsWith("Materialize query stage"))
      .toArray
    assert(materializeLogs(0).startsWith("Materialize query stage BroadcastQueryStageExec"))
    assert(materializeLogs(1).startsWith("Materialize query stage ShuffleQueryStageExec"))
  }

  test("SPARK-34899: Use origin plan if we can not coalesce shuffle partition") {
    def checkNoCoalescePartitions(ds: Dataset[Row], origin: ShuffleOrigin): Unit = {
      assert(collect(ds.queryExecution.executedPlan) {
        case s: ShuffleExchangeExec if s.shuffleOrigin == origin && s.numPartitions == 2 => s
      }.size == 1)
      ds.collect()
      val plan = ds.queryExecution.executedPlan
      assert(collect(plan) {
        case c: AQEShuffleReadExec => c
      }.isEmpty)
      assert(collect(plan) {
        case s: ShuffleExchangeExec if s.shuffleOrigin == origin && s.numPartitions == 2 => s
      }.size == 1)
      checkAnswer(ds, testData)
    }

    withSQLConf(SQLConf.ADAPTIVE_EXECUTION_ENABLED.key -> "true",
      SQLConf.COALESCE_PARTITIONS_ENABLED.key -> "true",
      // Pick a small value so that no coalesce can happen.
      SQLConf.ADVISORY_PARTITION_SIZE_IN_BYTES.key -> "100",
      SQLConf.COALESCE_PARTITIONS_MIN_PARTITION_NUM.key -> "1",
      SQLConf.SHUFFLE_PARTITIONS.key -> "2") {
      val df = spark.sparkContext.parallelize(
        (1 to 100).map(i => TestData(i, i.toString)), 10).toDF()

      // partition size [1420, 1420]
      checkNoCoalescePartitions(df.repartition($"key"), REPARTITION_BY_COL)
      // partition size [1140, 1119]
      checkNoCoalescePartitions(df.sort($"key"), ENSURE_REQUIREMENTS)
    }
  }

  test("SPARK-34980: Support coalesce partition through union") {
    def checkResultPartition(
        df: Dataset[Row],
        numUnion: Int,
        numShuffleReader: Int,
        numPartition: Int): Unit = {
      df.collect()
      assert(collect(df.queryExecution.executedPlan) {
        case u: UnionExec => u
      }.size == numUnion)
      assert(collect(df.queryExecution.executedPlan) {
        case r: AQEShuffleReadExec => r
      }.size === numShuffleReader)
      assert(df.rdd.partitions.length === numPartition)
    }

    Seq(true, false).foreach { combineUnionEnabled =>
      val combineUnionConfig = if (combineUnionEnabled) {
        SQLConf.OPTIMIZER_EXCLUDED_RULES.key -> ""
      } else {
        SQLConf.OPTIMIZER_EXCLUDED_RULES.key ->
          "org.apache.spark.sql.catalyst.optimizer.CombineUnions"
      }
      // advisory partition size 1048576 has no special meaning, just a big enough value
      withSQLConf(SQLConf.ADAPTIVE_EXECUTION_ENABLED.key -> "true",
          SQLConf.COALESCE_PARTITIONS_ENABLED.key -> "true",
          SQLConf.ADVISORY_PARTITION_SIZE_IN_BYTES.key -> "1048576",
          SQLConf.COALESCE_PARTITIONS_MIN_PARTITION_NUM.key -> "1",
          SQLConf.SHUFFLE_PARTITIONS.key -> "10",
          combineUnionConfig) {
        withTempView("t1", "t2") {
          spark.sparkContext.parallelize((1 to 10).map(i => TestData(i, i.toString)), 2)
            .toDF().createOrReplaceTempView("t1")
          spark.sparkContext.parallelize((1 to 10).map(i => TestData(i, i.toString)), 4)
            .toDF().createOrReplaceTempView("t2")

          // positive test that could be coalesced
          checkResultPartition(
            sql("""
                |SELECT key, count(*) FROM t1 GROUP BY key
                |UNION ALL
                |SELECT * FROM t2
              """.stripMargin),
            numUnion = 1,
            numShuffleReader = 1,
            numPartition = 1 + 4)

          checkResultPartition(
            sql("""
                |SELECT key, count(*) FROM t1 GROUP BY key
                |UNION ALL
                |SELECT * FROM t2
                |UNION ALL
                |SELECT * FROM t1
              """.stripMargin),
            numUnion = if (combineUnionEnabled) 1 else 2,
            numShuffleReader = 1,
            numPartition = 1 + 4 + 2)

          checkResultPartition(
            sql("""
                |SELECT /*+ merge(t2) */ t1.key, t2.key FROM t1 JOIN t2 ON t1.key = t2.key
                |UNION ALL
                |SELECT key, count(*) FROM t2 GROUP BY key
                |UNION ALL
                |SELECT * FROM t1
              """.stripMargin),
            numUnion = if (combineUnionEnabled) 1 else 2,
            numShuffleReader = 3,
            numPartition = 1 + 1 + 2)

          // negative test
          checkResultPartition(
            sql("SELECT * FROM t1 UNION ALL SELECT * FROM t2"),
            numUnion = if (combineUnionEnabled) 1 else 1,
            numShuffleReader = 0,
            numPartition = 2 + 4
          )
        }
      }
    }
  }

  test("SPARK-35239: Coalesce shuffle partition should handle empty input RDD") {
    withTable("t") {
      withSQLConf(SQLConf.COALESCE_PARTITIONS_MIN_PARTITION_NUM.key -> "1",
        SQLConf.SHUFFLE_PARTITIONS.key -> "2",
        SQLConf.ADAPTIVE_OPTIMIZER_EXCLUDED_RULES.key -> AQEPropagateEmptyRelation.ruleName) {
        spark.sql("CREATE TABLE t (c1 int) USING PARQUET")
        val (_, adaptive) = runAdaptiveAndVerifyResult("SELECT c1, count(*) FROM t GROUP BY c1")
        assert(
          collect(adaptive) {
            case c @ AQEShuffleReadExec(_, partitionSpecs) if partitionSpecs.length == 1 =>
              assert(c.hasCoalescedPartition)
              c
          }.length == 1
        )
      }
    }
  }

  test("SPARK-35264: Support AQE side broadcastJoin threshold") {
    withTempView("t1", "t2") {
      def checkJoinStrategy(shouldBroadcast: Boolean): Unit = {
        withSQLConf(SQLConf.AUTO_BROADCASTJOIN_THRESHOLD.key -> "-1") {
          val (origin, adaptive) = runAdaptiveAndVerifyResult(
            "SELECT t1.c1, t2.c1 FROM t1 JOIN t2 ON t1.c1 = t2.c1")
          assert(findTopLevelSortMergeJoin(origin).size == 1)
          if (shouldBroadcast) {
            assert(findTopLevelBroadcastHashJoin(adaptive).size == 1)
          } else {
            assert(findTopLevelSortMergeJoin(adaptive).size == 1)
          }
        }
      }

      // t1: 1600 bytes
      // t2: 160 bytes
      spark.sparkContext.parallelize(
        (1 to 100).map(i => TestData(i, i.toString)), 10)
        .toDF("c1", "c2").createOrReplaceTempView("t1")
      spark.sparkContext.parallelize(
        (1 to 10).map(i => TestData(i, i.toString)), 5)
        .toDF("c1", "c2").createOrReplaceTempView("t2")

      checkJoinStrategy(false)
      withSQLConf(SQLConf.ADAPTIVE_AUTO_BROADCASTJOIN_THRESHOLD.key -> "-1") {
        checkJoinStrategy(false)
      }

      withSQLConf(SQLConf.ADAPTIVE_AUTO_BROADCASTJOIN_THRESHOLD.key -> "160") {
        checkJoinStrategy(true)
      }
    }
  }

  test("SPARK-35264: Support AQE side shuffled hash join formula") {
    withTempView("t1", "t2") {
      def checkJoinStrategy(shouldShuffleHashJoin: Boolean): Unit = {
        Seq("100", "100000").foreach { size =>
          withSQLConf(SQLConf.ADVISORY_PARTITION_SIZE_IN_BYTES.key -> size) {
            val (origin1, adaptive1) = runAdaptiveAndVerifyResult(
              "SELECT t1.c1, t2.c1 FROM t1 JOIN t2 ON t1.c1 = t2.c1")
            assert(findTopLevelSortMergeJoin(origin1).size === 1)
            if (shouldShuffleHashJoin && size.toInt < 100000) {
              val shj = findTopLevelShuffledHashJoin(adaptive1)
              assert(shj.size === 1)
              assert(shj.head.buildSide == BuildRight)
            } else {
              assert(findTopLevelSortMergeJoin(adaptive1).size === 1)
            }
          }
        }
        // respect user specified join hint
        val (origin2, adaptive2) = runAdaptiveAndVerifyResult(
          "SELECT /*+ MERGE(t1) */ t1.c1, t2.c1 FROM t1 JOIN t2 ON t1.c1 = t2.c1")
        assert(findTopLevelSortMergeJoin(origin2).size === 1)
        assert(findTopLevelSortMergeJoin(adaptive2).size === 1)
      }

      spark.sparkContext.parallelize(
        (1 to 100).map(i => TestData(i, i.toString)), 10)
        .toDF("c1", "c2").createOrReplaceTempView("t1")
      spark.sparkContext.parallelize(
        (1 to 10).map(i => TestData(i, i.toString)), 5)
        .toDF("c1", "c2").createOrReplaceTempView("t2")

      // t1 partition size: [926, 729, 731]
      // t2 partition size: [318, 120, 0]
      withSQLConf(SQLConf.SHUFFLE_PARTITIONS.key -> "3",
        SQLConf.AUTO_BROADCASTJOIN_THRESHOLD.key -> "-1",
        SQLConf.PREFER_SORTMERGEJOIN.key -> "true") {
        // check default value
        checkJoinStrategy(false)
        withSQLConf(SQLConf.ADAPTIVE_MAX_SHUFFLE_HASH_JOIN_LOCAL_MAP_THRESHOLD.key -> "400") {
          checkJoinStrategy(true)
        }
        withSQLConf(SQLConf.ADAPTIVE_MAX_SHUFFLE_HASH_JOIN_LOCAL_MAP_THRESHOLD.key -> "300") {
          checkJoinStrategy(false)
        }
        withSQLConf(SQLConf.ADAPTIVE_MAX_SHUFFLE_HASH_JOIN_LOCAL_MAP_THRESHOLD.key -> "1000") {
          checkJoinStrategy(true)
        }
      }
    }
  }

  test("SPARK-35650: Coalesce number of partitions by AEQ") {
    withSQLConf(SQLConf.COALESCE_PARTITIONS_MIN_PARTITION_NUM.key -> "1") {
      Seq("REPARTITION", "REBALANCE(key)")
        .foreach {repartition =>
          val query = s"SELECT /*+ $repartition */ * FROM testData"
          val (_, adaptivePlan) = runAdaptiveAndVerifyResult(query)
          collect(adaptivePlan) {
            case r: AQEShuffleReadExec => r
          } match {
            case Seq(aqeShuffleRead) =>
              assert(aqeShuffleRead.partitionSpecs.size === 1)
              assert(!aqeShuffleRead.isLocalRead)
            case _ =>
              fail("There should be a AQEShuffleReadExec")
          }
        }
    }
  }

  test("SPARK-35650: Use local shuffle read if can not coalesce number of partitions") {
    withSQLConf(SQLConf.COALESCE_PARTITIONS_ENABLED.key -> "false") {
      val query = "SELECT /*+ REPARTITION */ * FROM testData"
      val (_, adaptivePlan) = runAdaptiveAndVerifyResult(query)
      collect(adaptivePlan) {
        case r: AQEShuffleReadExec => r
      } match {
        case Seq(aqeShuffleRead) =>
          assert(aqeShuffleRead.partitionSpecs.size === 4)
          assert(aqeShuffleRead.isLocalRead)
        case _ =>
          fail("There should be a AQEShuffleReadExec")
      }
    }
  }

  test("SPARK-35725: Support optimize skewed partitions in RebalancePartitions") {
    withTempView("v") {
      withSQLConf(
        SQLConf.ADAPTIVE_EXECUTION_ENABLED.key -> "true",
        SQLConf.COALESCE_PARTITIONS_ENABLED.key -> "true",
        SQLConf.ADAPTIVE_OPTIMIZE_SKEWS_IN_REBALANCE_PARTITIONS_ENABLED.key -> "true",
        SQLConf.AUTO_BROADCASTJOIN_THRESHOLD.key -> "-1",
        SQLConf.SHUFFLE_PARTITIONS.key -> "5",
        SQLConf.COALESCE_PARTITIONS_MIN_PARTITION_NUM.key -> "1") {

        spark.sparkContext.parallelize(
          (1 to 10).map(i => TestData(if (i > 4) 5 else i, i.toString)), 3)
          .toDF("c1", "c2").createOrReplaceTempView("v")

        def checkPartitionNumber(
            query: String, skewedPartitionNumber: Int, totalNumber: Int): Unit = {
          val (_, adaptive) = runAdaptiveAndVerifyResult(query)
          val read = collect(adaptive) {
            case read: AQEShuffleReadExec => read
          }
          assert(read.size == 1)
          assert(read.head.partitionSpecs.count(_.isInstanceOf[PartialReducerPartitionSpec]) ==
            skewedPartitionNumber)
          assert(read.head.partitionSpecs.size == totalNumber)
        }

        withSQLConf(SQLConf.ADVISORY_PARTITION_SIZE_IN_BYTES.key -> "150") {
          // partition size [0,258,72,72,72]
          checkPartitionNumber("SELECT /*+ REBALANCE(c1) */ * FROM v", 2, 4)
          // partition size [144,72,144,72,72,144,72]
          checkPartitionNumber("SELECT /*+ REBALANCE */ * FROM v", 6, 7)
        }

        // no skewed partition should be optimized
        withSQLConf(SQLConf.ADVISORY_PARTITION_SIZE_IN_BYTES.key -> "10000") {
          checkPartitionNumber("SELECT /*+ REBALANCE(c1) */ * FROM v", 0, 1)
        }
      }
    }
  }

  test("SPARK-35888: join with a 0-partition table") {
    withSQLConf(SQLConf.ADAPTIVE_EXECUTION_ENABLED.key -> "true",
      SQLConf.COALESCE_PARTITIONS_MIN_PARTITION_NUM.key -> "1",
      SQLConf.AUTO_BROADCASTJOIN_THRESHOLD.key -> "-1",
      SQLConf.ADAPTIVE_OPTIMIZER_EXCLUDED_RULES.key -> AQEPropagateEmptyRelation.ruleName) {
      withTempView("t2") {
        // create a temp view with 0 partition
        spark.createDataFrame(sparkContext.emptyRDD[Row], new StructType().add("b", IntegerType))
          .createOrReplaceTempView("t2")
        val (_, adaptive) =
          runAdaptiveAndVerifyResult("SELECT * FROM testData2 t1 left semi join t2 ON t1.a=t2.b")
        val aqeReads = collect(adaptive) {
          case c: AQEShuffleReadExec => c
        }
        assert(aqeReads.length == 2)
        aqeReads.foreach { c =>
          val stats = c.child.asInstanceOf[QueryStageExec].getRuntimeStatistics
          assert(stats.sizeInBytes >= 0)
          assert(stats.rowCount.get >= 0)
        }
      }
    }
  }

  test("SPARK-33832: Support optimize skew join even if introduce extra shuffle") {
    withSQLConf(
      SQLConf.ADAPTIVE_EXECUTION_ENABLED.key -> "true",
      SQLConf.ADAPTIVE_OPTIMIZE_SKEWS_IN_REBALANCE_PARTITIONS_ENABLED.key -> "false",
      SQLConf.AUTO_BROADCASTJOIN_THRESHOLD.key -> "-1",
      SQLConf.SKEW_JOIN_SKEWED_PARTITION_THRESHOLD.key -> "100",
      SQLConf.ADVISORY_PARTITION_SIZE_IN_BYTES.key -> "100",
      SQLConf.COALESCE_PARTITIONS_MIN_PARTITION_NUM.key -> "1",
      SQLConf.SHUFFLE_PARTITIONS.key -> "10",
      SQLConf.ADAPTIVE_FORCE_OPTIMIZE_SKEWED_JOIN.key -> "true") {
      withTempView("skewData1", "skewData2") {
        spark
          .range(0, 1000, 1, 10)
          .selectExpr("id % 3 as key1", "id as value1")
          .createOrReplaceTempView("skewData1")
        spark
          .range(0, 1000, 1, 10)
          .selectExpr("id % 1 as key2", "id as value2")
          .createOrReplaceTempView("skewData2")

        // check if optimized skewed join does not satisfy the required distribution
        Seq(true, false).foreach { hasRequiredDistribution =>
          Seq(true, false).foreach { hasPartitionNumber =>
            val repartition = if (hasRequiredDistribution) {
              s"/*+ repartition(${ if (hasPartitionNumber) "10," else ""}key1) */"
            } else {
              ""
            }

            // check required distribution and extra shuffle
            val (_, adaptive1) =
              runAdaptiveAndVerifyResult(s"SELECT $repartition key1 FROM skewData1 " +
                s"JOIN skewData2 ON key1 = key2 GROUP BY key1")
            val shuffles1 = collect(adaptive1) {
              case s: ShuffleExchangeExec => s
            }
            assert(shuffles1.size == 3)
            // shuffles1.head is the top-level shuffle under the Aggregate operator
            assert(shuffles1.head.shuffleOrigin == ENSURE_REQUIREMENTS)
            val smj1 = findTopLevelSortMergeJoin(adaptive1)
            assert(smj1.size == 1 && smj1.head.isSkewJoin)

            // only check required distribution
            val (_, adaptive2) =
              runAdaptiveAndVerifyResult(s"SELECT $repartition key1 FROM skewData1 " +
                s"JOIN skewData2 ON key1 = key2")
            val shuffles2 = collect(adaptive2) {
              case s: ShuffleExchangeExec => s
            }
            if (hasRequiredDistribution) {
              assert(shuffles2.size == 3)
              val finalShuffle = shuffles2.head
              if (hasPartitionNumber) {
                assert(finalShuffle.shuffleOrigin == REPARTITION_BY_NUM)
              } else {
                assert(finalShuffle.shuffleOrigin == REPARTITION_BY_COL)
              }
            } else {
              assert(shuffles2.size == 2)
            }
            val smj2 = findTopLevelSortMergeJoin(adaptive2)
            assert(smj2.size == 1 && smj2.head.isSkewJoin)
          }
        }
      }
    }
  }

  test("SPARK-35968: AQE coalescing should not produce too small partitions by default") {
    withSQLConf(SQLConf.ADAPTIVE_EXECUTION_ENABLED.key -> "true") {
      val (_, adaptive) =
        runAdaptiveAndVerifyResult("SELECT sum(id) FROM RANGE(10) GROUP BY id % 3")
      val coalesceRead = collect(adaptive) {
        case r: AQEShuffleReadExec if r.hasCoalescedPartition => r
      }
      assert(coalesceRead.length == 1)
      // RANGE(10) is a very small dataset and AQE coalescing should produce one partition.
      assert(coalesceRead.head.partitionSpecs.length == 1)
    }
  }

  test("SPARK-35794: Allow custom plugin for cost evaluator") {
    CostEvaluator.instantiate(
      classOf[SimpleShuffleSortCostEvaluator].getCanonicalName, spark.sparkContext.getConf)
    intercept[IllegalArgumentException] {
      CostEvaluator.instantiate(
        classOf[InvalidCostEvaluator].getCanonicalName, spark.sparkContext.getConf)
    }

    withSQLConf(
      SQLConf.ADAPTIVE_EXECUTION_ENABLED.key -> "true",
      SQLConf.AUTO_BROADCASTJOIN_THRESHOLD.key -> "80") {
      val query = "SELECT * FROM testData join testData2 ON key = a where value = '1'"

      withSQLConf(SQLConf.ADAPTIVE_CUSTOM_COST_EVALUATOR_CLASS.key ->
        "org.apache.spark.sql.execution.adaptive.SimpleShuffleSortCostEvaluator") {
        val (plan, adaptivePlan) = runAdaptiveAndVerifyResult(query)
        val smj = findTopLevelSortMergeJoin(plan)
        assert(smj.size == 1)
        val bhj = findTopLevelBroadcastHashJoin(adaptivePlan)
        assert(bhj.size == 1)
        checkNumLocalShuffleReads(adaptivePlan)
      }

      withSQLConf(SQLConf.ADAPTIVE_CUSTOM_COST_EVALUATOR_CLASS.key ->
        "org.apache.spark.sql.execution.adaptive.InvalidCostEvaluator") {
        intercept[IllegalArgumentException] {
          runAdaptiveAndVerifyResult(query)
        }
      }
    }
  }

  test("SPARK-36020: Check logical link in remove redundant projects") {
    withTempView("t") {
      spark.range(10).selectExpr("id % 10 as key", "cast(id * 2 as int) as a",
        "cast(id * 3 as int) as b", "array(id, id + 1, id + 3) as c").createOrReplaceTempView("t")
      withSQLConf(SQLConf.AUTO_BROADCASTJOIN_THRESHOLD.key -> "-1",
        SQLConf.ADAPTIVE_AUTO_BROADCASTJOIN_THRESHOLD.key -> "800") {
        val query =
          """
            |WITH tt AS (
            | SELECT key, a, b, explode(c) AS c FROM t
            |)
            |SELECT t1.key, t1.c, t2.key, t2.c
            |FROM (SELECT a, b, c, key FROM tt WHERE a > 1) t1
            |JOIN (SELECT a, b, c, key FROM tt) t2
            |  ON t1.key = t2.key
            |""".stripMargin
        val (origin, adaptive) = runAdaptiveAndVerifyResult(query)
        assert(findTopLevelSortMergeJoin(origin).size == 1)
        assert(findTopLevelBroadcastHashJoin(adaptive).size == 1)
      }
    }
  }

  test("SPARK-35874: AQE Shuffle should wait for its subqueries to finish before materializing") {
    withSQLConf(SQLConf.ADAPTIVE_EXECUTION_ENABLED.key -> "true") {
      val query = "SELECT b FROM testData2 DISTRIBUTE BY (b, (SELECT max(key) FROM testData))"
      runAdaptiveAndVerifyResult(query)
    }
  }

  test("SPARK-36032: Use inputPlan instead of currentPhysicalPlan to initialize logical link") {
    withTempView("v") {
      spark.sparkContext.parallelize(
        (1 to 10).map(i => TestData(i, i.toString)), 2)
        .toDF("c1", "c2").createOrReplaceTempView("v")

      Seq("-1", "10000").foreach { aqeBhj =>
        withSQLConf(SQLConf.ADAPTIVE_EXECUTION_ENABLED.key -> "true",
          SQLConf.AUTO_BROADCASTJOIN_THRESHOLD.key -> "-1",
          SQLConf.ADAPTIVE_AUTO_BROADCASTJOIN_THRESHOLD.key -> aqeBhj,
          SQLConf.SHUFFLE_PARTITIONS.key -> "1") {
          val (origin, adaptive) = runAdaptiveAndVerifyResult(
            """
              |SELECT * FROM v t1 JOIN (
              | SELECT c1 + 1 as c3 FROM v
              |)t2 ON t1.c1 = t2.c3
              |SORT BY c1
          """.stripMargin)
          if (aqeBhj.toInt < 0) {
            // 1 sort since spark plan has no shuffle for SMJ
            assert(findTopLevelSort(origin).size == 1)
            // 2 sorts in SMJ
            assert(findTopLevelSort(adaptive).size == 2)
          } else {
            assert(findTopLevelSort(origin).size == 1)
            // 1 sort at top node and BHJ has no sort
            assert(findTopLevelSort(adaptive).size == 1)
          }
        }
      }
    }
  }

  test("SPARK-36424: Support eliminate limits in AQE Optimizer") {
    withTempView("v") {
      spark.sparkContext.parallelize(
        (1 to 10).map(i => TestData(i, if (i > 2) "2" else i.toString)), 2)
        .toDF("c1", "c2").createOrReplaceTempView("v")

      withSQLConf(SQLConf.ADAPTIVE_EXECUTION_ENABLED.key -> "true",
        SQLConf.SHUFFLE_PARTITIONS.key -> "3") {
        val (origin1, adaptive1) = runAdaptiveAndVerifyResult(
          """
            |SELECT c2, sum(c1) FROM v GROUP BY c2 LIMIT 5
          """.stripMargin)
        assert(findTopLevelLimit(origin1).size == 1)
        assert(findTopLevelLimit(adaptive1).isEmpty)

        // eliminate limit through filter
        val (origin2, adaptive2) = runAdaptiveAndVerifyResult(
          """
            |SELECT c2, sum(c1) FROM v GROUP BY c2 HAVING sum(c1) > 1 LIMIT 5
          """.stripMargin)
        assert(findTopLevelLimit(origin2).size == 1)
        assert(findTopLevelLimit(adaptive2).isEmpty)

        // The strategy of Eliminate Limits batch should be fixedPoint
        val (origin3, adaptive3) = runAdaptiveAndVerifyResult(
          """
            |SELECT * FROM (SELECT c1 + c2 FROM (SELECT DISTINCT * FROM v LIMIT 10086)) LIMIT 20
          """.stripMargin
        )
        assert(findTopLevelLimit(origin3).size == 1)
        assert(findTopLevelLimit(adaptive3).isEmpty)
<<<<<<< HEAD
      }
    }
  }

  test("SPARK-37063: OptimizeSkewInRebalancePartitions support optimize non-root node") {
    withTempView("v") {
      withSQLConf(
        SQLConf.ADAPTIVE_OPTIMIZE_SKEWS_IN_REBALANCE_PARTITIONS_ENABLED.key -> "true",
        SQLConf.SHUFFLE_PARTITIONS.key -> "1",
        SQLConf.COALESCE_PARTITIONS_MIN_PARTITION_NUM.key -> "1") {
        spark.sparkContext.parallelize(
          (1 to 10).map(i => TestData(if (i > 2) 2 else i, i.toString)), 2)
          .toDF("c1", "c2").createOrReplaceTempView("v")

        def checkRebalance(query: String, numShufflePartitions: Int): Unit = {
          val (_, adaptive) = runAdaptiveAndVerifyResult(query)
          assert(adaptive.collect {
            case sort: SortExec => sort
          }.size == 1)
          val read = collect(adaptive) {
            case read: AQEShuffleReadExec => read
          }
          assert(read.size == 1)
          assert(read.head.partitionSpecs.forall(_.isInstanceOf[PartialReducerPartitionSpec]))
          assert(read.head.partitionSpecs.size == numShufflePartitions)
        }

        withSQLConf(SQLConf.ADVISORY_PARTITION_SIZE_IN_BYTES.key -> "50") {
          checkRebalance("SELECT /*+ REBALANCE(c1) */ * FROM v SORT BY c1", 2)
          checkRebalance("SELECT /*+ REBALANCE */ * FROM v SORT BY c1", 2)
        }
      }
    }
  }

  test("SPARK-37357: Add small partition factor for rebalance partitions") {
    withTempView("v") {
      withSQLConf(
        SQLConf.ADAPTIVE_OPTIMIZE_SKEWS_IN_REBALANCE_PARTITIONS_ENABLED.key -> "true",
        SQLConf.SHUFFLE_PARTITIONS.key -> "1") {
        spark.sparkContext.parallelize(
          (1 to 8).map(i => TestData(if (i > 2) 2 else i, i.toString)), 3)
          .toDF("c1", "c2").createOrReplaceTempView("v")

        def checkAQEShuffleReadExists(query: String, exists: Boolean): Unit = {
          val (_, adaptive) = runAdaptiveAndVerifyResult(query)
          assert(
            collect(adaptive) {
              case read: AQEShuffleReadExec => read
            }.nonEmpty == exists)
        }

        withSQLConf(SQLConf.ADVISORY_PARTITION_SIZE_IN_BYTES.key -> "200") {
          withSQLConf(SQLConf.ADAPTIVE_REBALANCE_PARTITIONS_SMALL_PARTITION_FACTOR.key -> "0.5") {
            // block size: [88, 97, 97]
            checkAQEShuffleReadExists("SELECT /*+ REBALANCE(c1) */ * FROM v", false)
          }
          withSQLConf(SQLConf.ADAPTIVE_REBALANCE_PARTITIONS_SMALL_PARTITION_FACTOR.key -> "0.2") {
            // block size: [88, 97, 97]
            checkAQEShuffleReadExists("SELECT /*+ REBALANCE(c1) */ * FROM v", true)
          }
        }
      }
    }
  }

  test("SPARK-37742: AQE reads invalid InMemoryRelation stats and mistakenly plans BHJ") {
    withSQLConf(
      SQLConf.ADAPTIVE_EXECUTION_ENABLED.key -> "true",
      SQLConf.AUTO_BROADCASTJOIN_THRESHOLD.key -> "1048584",
      SQLConf.ADAPTIVE_OPTIMIZER_EXCLUDED_RULES.key -> AQEPropagateEmptyRelation.ruleName) {
      // Spark estimates a string column as 20 bytes so with 60k rows, these relations should be
      // estimated at ~120m bytes which is greater than the broadcast join threshold.
      val joinKeyOne = "00112233445566778899"
      val joinKeyTwo = "11223344556677889900"
      Seq.fill(60000)(joinKeyOne).toDF("key")
        .createOrReplaceTempView("temp")
      Seq.fill(60000)(joinKeyTwo).toDF("key")
        .createOrReplaceTempView("temp2")

      Seq(joinKeyOne).toDF("key").createOrReplaceTempView("smallTemp")
      spark.sql("SELECT key as newKey FROM temp").persist()

      // This query is trying to set up a situation where there are three joins.
      // The first join will join the cached relation with a smaller relation.
      // The first join is expected to be a broadcast join since the smaller relation will
      // fit under the broadcast join threshold.
      // The second join will join the first join with another relation and is expected
      // to remain as a sort-merge join.
      // The third join will join the cached relation with another relation and is expected
      // to remain as a sort-merge join.
      val query =
      s"""
         |SELECT t3.newKey
         |FROM
         |  (SELECT t1.newKey
         |  FROM (SELECT key as newKey FROM temp) as t1
         |        JOIN
         |        (SELECT key FROM smallTemp) as t2
         |        ON t1.newKey = t2.key
         |  ) as t3
         |  JOIN
         |  (SELECT key FROM temp2) as t4
         |  ON t3.newKey = t4.key
         |UNION
         |SELECT t1.newKey
         |FROM
         |    (SELECT key as newKey FROM temp) as t1
         |    JOIN
         |    (SELECT key FROM temp2) as t2
         |    ON t1.newKey = t2.key
         |""".stripMargin
      val df = spark.sql(query)
      df.collect()
      val adaptivePlan = df.queryExecution.executedPlan
      val bhj = findTopLevelBroadcastHashJoin(adaptivePlan)
      assert(bhj.length == 1)
    }
  }

  test("SPARK-37328: skew join with 3 tables") {
    withSQLConf(
      SQLConf.ADAPTIVE_EXECUTION_ENABLED.key -> "true",
      SQLConf.AUTO_BROADCASTJOIN_THRESHOLD.key -> "-1",
      SQLConf.SKEW_JOIN_SKEWED_PARTITION_THRESHOLD.key -> "100",
      SQLConf.ADVISORY_PARTITION_SIZE_IN_BYTES.key -> "100",
      SQLConf.COALESCE_PARTITIONS_MIN_PARTITION_NUM.key -> "1",
      SQLConf.SHUFFLE_PARTITIONS.key -> "10") {
      withTempView("skewData1", "skewData2", "skewData3") {
        spark
          .range(0, 1000, 1, 10)
          .selectExpr("id % 3 as key1", "id % 3 as value1")
          .createOrReplaceTempView("skewData1")
        spark
          .range(0, 1000, 1, 10)
          .selectExpr("id % 1 as key2", "id as value2")
          .createOrReplaceTempView("skewData2")
        spark
          .range(0, 1000, 1, 10)
          .selectExpr("id % 1 as key3", "id as value3")
          .createOrReplaceTempView("skewData3")

        // skewedJoin doesn't happen in last stage
        val (_, adaptive1) =
          runAdaptiveAndVerifyResult("SELECT key1 FROM skewData1 JOIN skewData2 ON key1 = key2 " +
            "JOIN skewData3 ON value2 = value3")
        val shuffles1 = collect(adaptive1) {
          case s: ShuffleExchangeExec => s
        }
        assert(shuffles1.size == 4)
        val smj1 = findTopLevelSortMergeJoin(adaptive1)
        assert(smj1.size == 2 && smj1.last.isSkewJoin && !smj1.head.isSkewJoin)

        // Query has two skewJoin in two continuous stages.
        val (_, adaptive2) =
          runAdaptiveAndVerifyResult("SELECT key1 FROM skewData1 JOIN skewData2 ON key1 = key2 " +
            "JOIN skewData3 ON value1 = value3")
        val shuffles2 = collect(adaptive2) {
          case s: ShuffleExchangeExec => s
        }
        assert(shuffles2.size == 4)
        val smj2 = findTopLevelSortMergeJoin(adaptive2)
        assert(smj2.size == 2 && smj2.forall(_.isSkewJoin))
      }
    }
  }

  test("SPARK-37652: optimize skewed join through union") {
    withSQLConf(
      SQLConf.ADAPTIVE_EXECUTION_ENABLED.key -> "true",
      SQLConf.AUTO_BROADCASTJOIN_THRESHOLD.key -> "-1",
      SQLConf.SKEW_JOIN_SKEWED_PARTITION_THRESHOLD.key -> "100",
      SQLConf.ADVISORY_PARTITION_SIZE_IN_BYTES.key -> "100") {
      withTempView("skewData1", "skewData2") {
        spark
          .range(0, 1000, 1, 10)
          .selectExpr("id % 3 as key1", "id as value1")
          .createOrReplaceTempView("skewData1")
        spark
          .range(0, 1000, 1, 10)
          .selectExpr("id % 1 as key2", "id as value2")
          .createOrReplaceTempView("skewData2")

        def checkSkewJoin(query: String, joinNums: Int, optimizeSkewJoinNums: Int): Unit = {
          val (_, innerAdaptivePlan) = runAdaptiveAndVerifyResult(query)
          val joins = findTopLevelSortMergeJoin(innerAdaptivePlan)
          val optimizeSkewJoins = joins.filter(_.isSkewJoin)
          assert(joins.size == joinNums && optimizeSkewJoins.size == optimizeSkewJoinNums)
        }

        // skewJoin union skewJoin
        checkSkewJoin(
          "SELECT key1 FROM skewData1 JOIN skewData2 ON key1 = key2 " +
            "UNION ALL SELECT key2 FROM skewData1 JOIN skewData2 ON key1 = key2", 2, 2)

        // skewJoin union aggregate
        checkSkewJoin(
          "SELECT key1 FROM skewData1 JOIN skewData2 ON key1 = key2 " +
            "UNION ALL SELECT key2 FROM skewData2 GROUP BY key2", 1, 1)

        // skewJoin1 union (skewJoin2 join aggregate)
        // skewJoin2 will lead to extra shuffles, but skew1 cannot be optimized
         checkSkewJoin(
          "SELECT key1 FROM skewData1 JOIN skewData2 ON key1 = key2 UNION ALL " +
            "SELECT key1 from (SELECT key1 FROM skewData1 JOIN skewData2 ON key1 = key2) tmp1 " +
            "JOIN (SELECT key2 FROM skewData2 GROUP BY key2) tmp2 ON key1 = key2", 3, 0)
      }
    }
  }

=======
      }
    }
  }

  test("SPARK-37063: OptimizeSkewInRebalancePartitions support optimize non-root node") {
    withTempView("v") {
      withSQLConf(
        SQLConf.ADAPTIVE_OPTIMIZE_SKEWS_IN_REBALANCE_PARTITIONS_ENABLED.key -> "true",
        SQLConf.SHUFFLE_PARTITIONS.key -> "1",
        SQLConf.COALESCE_PARTITIONS_MIN_PARTITION_NUM.key -> "1") {
        spark.sparkContext.parallelize(
          (1 to 10).map(i => TestData(if (i > 2) 2 else i, i.toString)), 2)
          .toDF("c1", "c2").createOrReplaceTempView("v")

        def checkRebalance(query: String, numShufflePartitions: Int): Unit = {
          val (_, adaptive) = runAdaptiveAndVerifyResult(query)
          assert(adaptive.collect {
            case sort: SortExec => sort
          }.size == 1)
          val read = collect(adaptive) {
            case read: AQEShuffleReadExec => read
          }
          assert(read.size == 1)
          assert(read.head.partitionSpecs.forall(_.isInstanceOf[PartialReducerPartitionSpec]))
          assert(read.head.partitionSpecs.size == numShufflePartitions)
        }

        withSQLConf(SQLConf.ADVISORY_PARTITION_SIZE_IN_BYTES.key -> "50") {
          checkRebalance("SELECT /*+ REBALANCE(c1) */ * FROM v SORT BY c1", 2)
          checkRebalance("SELECT /*+ REBALANCE */ * FROM v SORT BY c1", 2)
        }
      }
    }
  }

  test("SPARK-37357: Add small partition factor for rebalance partitions") {
    withTempView("v") {
      withSQLConf(
        SQLConf.ADAPTIVE_OPTIMIZE_SKEWS_IN_REBALANCE_PARTITIONS_ENABLED.key -> "true",
        SQLConf.SHUFFLE_PARTITIONS.key -> "1") {
        spark.sparkContext.parallelize(
          (1 to 8).map(i => TestData(if (i > 2) 2 else i, i.toString)), 3)
          .toDF("c1", "c2").createOrReplaceTempView("v")

        def checkAQEShuffleReadExists(query: String, exists: Boolean): Unit = {
          val (_, adaptive) = runAdaptiveAndVerifyResult(query)
          assert(
            collect(adaptive) {
              case read: AQEShuffleReadExec => read
            }.nonEmpty == exists)
        }

        withSQLConf(SQLConf.ADVISORY_PARTITION_SIZE_IN_BYTES.key -> "200") {
          withSQLConf(SQLConf.ADAPTIVE_REBALANCE_PARTITIONS_SMALL_PARTITION_FACTOR.key -> "0.5") {
            // block size: [88, 97, 97]
            checkAQEShuffleReadExists("SELECT /*+ REBALANCE(c1) */ * FROM v", false)
          }
          withSQLConf(SQLConf.ADAPTIVE_REBALANCE_PARTITIONS_SMALL_PARTITION_FACTOR.key -> "0.2") {
            // block size: [88, 97, 97]
            checkAQEShuffleReadExists("SELECT /*+ REBALANCE(c1) */ * FROM v", true)
          }
        }
      }
    }
  }

  test("SPARK-37742: AQE reads invalid InMemoryRelation stats and mistakenly plans BHJ") {
    withSQLConf(
      SQLConf.ADAPTIVE_EXECUTION_ENABLED.key -> "true",
      SQLConf.AUTO_BROADCASTJOIN_THRESHOLD.key -> "1048584",
      SQLConf.ADAPTIVE_OPTIMIZER_EXCLUDED_RULES.key -> AQEPropagateEmptyRelation.ruleName) {
      // Spark estimates a string column as 20 bytes so with 60k rows, these relations should be
      // estimated at ~120m bytes which is greater than the broadcast join threshold.
      val joinKeyOne = "00112233445566778899"
      val joinKeyTwo = "11223344556677889900"
      Seq.fill(60000)(joinKeyOne).toDF("key")
        .createOrReplaceTempView("temp")
      Seq.fill(60000)(joinKeyTwo).toDF("key")
        .createOrReplaceTempView("temp2")

      Seq(joinKeyOne).toDF("key").createOrReplaceTempView("smallTemp")
      spark.sql("SELECT key as newKey FROM temp").persist()

      // This query is trying to set up a situation where there are three joins.
      // The first join will join the cached relation with a smaller relation.
      // The first join is expected to be a broadcast join since the smaller relation will
      // fit under the broadcast join threshold.
      // The second join will join the first join with another relation and is expected
      // to remain as a sort-merge join.
      // The third join will join the cached relation with another relation and is expected
      // to remain as a sort-merge join.
      val query =
      s"""
         |SELECT t3.newKey
         |FROM
         |  (SELECT t1.newKey
         |  FROM (SELECT key as newKey FROM temp) as t1
         |        JOIN
         |        (SELECT key FROM smallTemp) as t2
         |        ON t1.newKey = t2.key
         |  ) as t3
         |  JOIN
         |  (SELECT key FROM temp2) as t4
         |  ON t3.newKey = t4.key
         |UNION
         |SELECT t1.newKey
         |FROM
         |    (SELECT key as newKey FROM temp) as t1
         |    JOIN
         |    (SELECT key FROM temp2) as t2
         |    ON t1.newKey = t2.key
         |""".stripMargin
      val df = spark.sql(query)
      df.collect()
      val adaptivePlan = df.queryExecution.executedPlan
      val bhj = findTopLevelBroadcastHashJoin(adaptivePlan)
      assert(bhj.length == 1)
    }
  }

  test("SPARK-37328: skew join with 3 tables") {
    withSQLConf(
      SQLConf.ADAPTIVE_EXECUTION_ENABLED.key -> "true",
      SQLConf.AUTO_BROADCASTJOIN_THRESHOLD.key -> "-1",
      SQLConf.SKEW_JOIN_SKEWED_PARTITION_THRESHOLD.key -> "100",
      SQLConf.ADVISORY_PARTITION_SIZE_IN_BYTES.key -> "100",
      SQLConf.COALESCE_PARTITIONS_MIN_PARTITION_NUM.key -> "1",
      SQLConf.SHUFFLE_PARTITIONS.key -> "10") {
      withTempView("skewData1", "skewData2", "skewData3") {
        spark
          .range(0, 1000, 1, 10)
          .selectExpr("id % 3 as key1", "id % 3 as value1")
          .createOrReplaceTempView("skewData1")
        spark
          .range(0, 1000, 1, 10)
          .selectExpr("id % 1 as key2", "id as value2")
          .createOrReplaceTempView("skewData2")
        spark
          .range(0, 1000, 1, 10)
          .selectExpr("id % 1 as key3", "id as value3")
          .createOrReplaceTempView("skewData3")

        // skewedJoin doesn't happen in last stage
        val (_, adaptive1) =
          runAdaptiveAndVerifyResult("SELECT key1 FROM skewData1 JOIN skewData2 ON key1 = key2 " +
            "JOIN skewData3 ON value2 = value3")
        val shuffles1 = collect(adaptive1) {
          case s: ShuffleExchangeExec => s
        }
        assert(shuffles1.size == 4)
        val smj1 = findTopLevelSortMergeJoin(adaptive1)
        assert(smj1.size == 2 && smj1.last.isSkewJoin && !smj1.head.isSkewJoin)

        // Query has two skewJoin in two continuous stages.
        val (_, adaptive2) =
          runAdaptiveAndVerifyResult("SELECT key1 FROM skewData1 JOIN skewData2 ON key1 = key2 " +
            "JOIN skewData3 ON value1 = value3")
        val shuffles2 = collect(adaptive2) {
          case s: ShuffleExchangeExec => s
        }
        assert(shuffles2.size == 4)
        val smj2 = findTopLevelSortMergeJoin(adaptive2)
        assert(smj2.size == 2 && smj2.forall(_.isSkewJoin))
      }
    }
  }

  test("SPARK-37652: optimize skewed join through union") {
    withSQLConf(
      SQLConf.ADAPTIVE_EXECUTION_ENABLED.key -> "true",
      SQLConf.AUTO_BROADCASTJOIN_THRESHOLD.key -> "-1",
      SQLConf.SKEW_JOIN_SKEWED_PARTITION_THRESHOLD.key -> "100",
      SQLConf.ADVISORY_PARTITION_SIZE_IN_BYTES.key -> "100") {
      withTempView("skewData1", "skewData2") {
        spark
          .range(0, 1000, 1, 10)
          .selectExpr("id % 3 as key1", "id as value1")
          .createOrReplaceTempView("skewData1")
        spark
          .range(0, 1000, 1, 10)
          .selectExpr("id % 1 as key2", "id as value2")
          .createOrReplaceTempView("skewData2")

        def checkSkewJoin(query: String, joinNums: Int, optimizeSkewJoinNums: Int): Unit = {
          val (_, innerAdaptivePlan) = runAdaptiveAndVerifyResult(query)
          val joins = findTopLevelSortMergeJoin(innerAdaptivePlan)
          val optimizeSkewJoins = joins.filter(_.isSkewJoin)
          assert(joins.size == joinNums && optimizeSkewJoins.size == optimizeSkewJoinNums)
        }

        // skewJoin union skewJoin
        checkSkewJoin(
          "SELECT key1 FROM skewData1 JOIN skewData2 ON key1 = key2 " +
            "UNION ALL SELECT key2 FROM skewData1 JOIN skewData2 ON key1 = key2", 2, 2)

        // skewJoin union aggregate
        checkSkewJoin(
          "SELECT key1 FROM skewData1 JOIN skewData2 ON key1 = key2 " +
            "UNION ALL SELECT key2 FROM skewData2 GROUP BY key2", 1, 1)

        // skewJoin1 union (skewJoin2 join aggregate)
        // skewJoin2 will lead to extra shuffles, but skew1 cannot be optimized
         checkSkewJoin(
          "SELECT key1 FROM skewData1 JOIN skewData2 ON key1 = key2 UNION ALL " +
            "SELECT key1 from (SELECT key1 FROM skewData1 JOIN skewData2 ON key1 = key2) tmp1 " +
            "JOIN (SELECT key2 FROM skewData2 GROUP BY key2) tmp2 ON key1 = key2", 3, 0)
      }
    }
  }

>>>>>>> ecee7133
  test("SPARK-38162: Optimize one row plan in AQE Optimizer") {
    withTempView("v") {
      spark.sparkContext.parallelize(
        (1 to 4).map(i => TestData(i, i.toString)), 2)
        .toDF("c1", "c2").createOrReplaceTempView("v")

      // remove sort
      val (origin1, adaptive1) = runAdaptiveAndVerifyResult(
        """
          |SELECT * FROM v where c1 = 1 order by c1, c2
          |""".stripMargin)
      assert(findTopLevelSort(origin1).size == 1)
      assert(findTopLevelSort(adaptive1).isEmpty)

      // convert group only aggregate to project
      val (origin2, adaptive2) = runAdaptiveAndVerifyResult(
        """
          |SELECT distinct c1 FROM (SELECT /*+ repartition(c1) */ * FROM v where c1 = 1)
          |""".stripMargin)
      assert(findTopLevelAggregate(origin2).size == 2)
      assert(findTopLevelAggregate(adaptive2).isEmpty)

      // remove distinct in aggregate
      val (origin3, adaptive3) = runAdaptiveAndVerifyResult(
        """
          |SELECT sum(distinct c1) FROM (SELECT /*+ repartition(c1) */ * FROM v where c1 = 1)
          |""".stripMargin)
      assert(findTopLevelAggregate(origin3).size == 4)
      assert(findTopLevelAggregate(adaptive3).size == 2)

      // do not optimize if the aggregate is inside query stage
      val (origin4, adaptive4) = runAdaptiveAndVerifyResult(
        """
          |SELECT distinct c1 FROM v where c1 = 1
          |""".stripMargin)
      assert(findTopLevelAggregate(origin4).size == 2)
      assert(findTopLevelAggregate(adaptive4).size == 2)

      val (origin5, adaptive5) = runAdaptiveAndVerifyResult(
        """
          |SELECT sum(distinct c1) FROM v where c1 = 1
          |""".stripMargin)
      assert(findTopLevelAggregate(origin5).size == 4)
      assert(findTopLevelAggregate(adaptive5).size == 4)
    }
  }

  test("SPARK-39551: Invalid plan check - invalid broadcast query stage") {
    withSQLConf(
      SQLConf.ADAPTIVE_EXECUTION_ENABLED.key -> "true") {
      val (_, adaptivePlan) = runAdaptiveAndVerifyResult(
        """
          |SELECT /*+ BROADCAST(t3) */ t3.b, count(t3.a) FROM testData2 t1
          |INNER JOIN testData2 t2
          |ON t1.b = t2.b AND t1.a = 0
          |RIGHT OUTER JOIN testData2 t3
          |ON t1.a > t3.a
          |GROUP BY t3.b
        """.stripMargin
      )
      assert(findTopLevelBroadcastNestedLoopJoin(adaptivePlan).size == 1)
    }
  }

  test("SPARK-39915: Dataset.repartition(N) may not create N partitions") {
    withSQLConf(SQLConf.SHUFFLE_PARTITIONS.key -> "6") {
      // partitioning:  HashPartitioning
      // shuffleOrigin: REPARTITION_BY_NUM
      assert(spark.range(0).repartition(5, $"id").rdd.getNumPartitions == 5)
      // shuffleOrigin: REPARTITION_BY_COL
      // The minimum partition number after AQE coalesce is 1
      assert(spark.range(0).repartition($"id").rdd.getNumPartitions == 1)
      // through project
      assert(spark.range(0).selectExpr("id % 3 as c1", "id % 7 as c2")
        .repartition(5, $"c1").select($"c2").rdd.getNumPartitions == 5)

      // partitioning:  RangePartitioning
      // shuffleOrigin: REPARTITION_BY_NUM
      // The minimum partition number of RangePartitioner is 1
      assert(spark.range(0).repartitionByRange(5, $"id").rdd.getNumPartitions == 1)
      // shuffleOrigin: REPARTITION_BY_COL
      assert(spark.range(0).repartitionByRange($"id").rdd.getNumPartitions == 1)

      // partitioning:  RoundRobinPartitioning
      // shuffleOrigin: REPARTITION_BY_NUM
      assert(spark.range(0).repartition(5).rdd.getNumPartitions == 5)
      // shuffleOrigin: REBALANCE_PARTITIONS_BY_NONE
      assert(spark.range(0).repartition().rdd.getNumPartitions == 0)
      // through project
      assert(spark.range(0).selectExpr("id % 3 as c1", "id % 7 as c2")
        .repartition(5).select($"c2").rdd.getNumPartitions == 5)

      // partitioning:  SinglePartition
      assert(spark.range(0).repartition(1).rdd.getNumPartitions == 1)
    }
  }

  test("SPARK-39915: Ensure the output partitioning is user-specified") {
    withSQLConf(SQLConf.SHUFFLE_PARTITIONS.key -> "3",
        SQLConf.AUTO_BROADCASTJOIN_THRESHOLD.key -> "-1") {
      val df1 = spark.range(1).selectExpr("id as c1")
      val df2 = spark.range(1).selectExpr("id as c2")
      val df = df1.join(df2, col("c1") === col("c2")).repartition(3, col("c1"))
      assert(df.rdd.getNumPartitions == 3)
    }
  }

  test("SPARK-42778: QueryStageExec should respect supportsRowBased") {
    withSQLConf(SQLConf.ADAPTIVE_EXECUTION_FORCE_APPLY.key -> "true") {
      withTempView("t") {
        Seq(1).toDF("c1").createOrReplaceTempView("t")
        spark.catalog.cacheTable("t")
        val df = spark.table("t")
        df.collect()
        assert(collect(df.queryExecution.executedPlan) {
          case c: ColumnarToRowExec => c
        }.isEmpty)
      }
    }
  }

  test("SPARK-42101: Apply AQE if contains nested AdaptiveSparkPlanExec") {
    withSQLConf(SQLConf.CAN_CHANGE_CACHED_PLAN_OUTPUT_PARTITIONING.key -> "true") {
      val df = spark.range(3).repartition().cache()
      assert(df.sortWithinPartitions("id")
        .queryExecution.executedPlan.isInstanceOf[AdaptiveSparkPlanExec])
    }
  }

  test("SPARK-42101: Make AQE support InMemoryTableScanExec") {
    withSQLConf(
        SQLConf.CAN_CHANGE_CACHED_PLAN_OUTPUT_PARTITIONING.key -> "true",
        SQLConf.AUTO_BROADCASTJOIN_THRESHOLD.key -> "-1") {
      val df1 = spark.range(10).selectExpr("cast(id as string) c1")
      val df2 = spark.range(10).selectExpr("cast(id as string) c2")
      val cached = df1.join(df2, $"c1" === $"c2").cache()

      def checkShuffleAndSort(firstAccess: Boolean): Unit = {
        val df = cached.groupBy("c1").agg(max($"c2"))
        val initialExecutedPlan = df.queryExecution.executedPlan
        assert(collect(initialExecutedPlan) {
          case s: ShuffleExchangeLike => s
        }.size == (if (firstAccess) 1 else 0))
        assert(collect(initialExecutedPlan) {
          case s: SortExec => s
        }.size == (if (firstAccess) 2 else 0))
        assert(collect(initialExecutedPlan) {
          case i: InMemoryTableScanExec => i
        }.head.isMaterialized != firstAccess)

        df.collect()
        val finalExecutedPlan = df.queryExecution.executedPlan
        assert(collect(finalExecutedPlan) {
          case s: ShuffleExchangeLike => s
        }.isEmpty)
        assert(collect(finalExecutedPlan) {
          case s: SortExec => s
        }.isEmpty)
        assert(collect(initialExecutedPlan) {
          case i: InMemoryTableScanExec => i
        }.head.isMaterialized)
      }

      // first access cache
      checkShuffleAndSort(firstAccess = true)

      // access a materialized cache
      checkShuffleAndSort(firstAccess = false)
    }
  }

  test("SPARK-42101: Do not coalesce shuffle partition if other side is TableCacheQueryStage") {
    withSQLConf(SQLConf.SHUFFLE_PARTITIONS.key -> "3",
        SQLConf.AUTO_BROADCASTJOIN_THRESHOLD.key -> "-1",
        SQLConf.CAN_CHANGE_CACHED_PLAN_OUTPUT_PARTITIONING.key -> "true",
        SQLConf.COALESCE_PARTITIONS_MIN_PARTITION_NUM.key -> "1") {
      withTempView("v1", "v2") {
        Seq(1, 2).toDF("c1").repartition(3, $"c1").cache().createOrReplaceTempView("v1")
        Seq(1, 2).toDF("c2").createOrReplaceTempView("v2")

        val df = spark.sql("SELECT * FROM v1 JOIN v2 ON v1.c1 = v2.c2")
        df.collect()
        val finalPlan = df.queryExecution.executedPlan
        assert(collect(finalPlan) {
          case q: ShuffleQueryStageExec => q
        }.size == 1)
        assert(collect(finalPlan) {
          case r: AQEShuffleReadExec => r
        }.isEmpty)
      }
    }
  }

  test("SPARK-42101: Coalesce shuffle partition with union even if exists TableCacheQueryStage") {
    withSQLConf(SQLConf.CAN_CHANGE_CACHED_PLAN_OUTPUT_PARTITIONING.key -> "true",
        SQLConf.COALESCE_PARTITIONS_MIN_PARTITION_NUM.key -> "1") {
      val cached = Seq(1).toDF("c").cache()
      val df = Seq(2).toDF("c").repartition($"c").unionAll(cached)
      df.collect()
      assert(collect(df.queryExecution.executedPlan) {
        case r @ AQEShuffleReadExec(_: ShuffleQueryStageExec, _) => r
      }.size == 1)
      assert(collect(df.queryExecution.executedPlan) {
        case c: TableCacheQueryStageExec => c
      }.size == 1)
    }
  }

  test("SPARK-43026: Apply AQE with non-exchange table cache") {
    withSQLConf(SQLConf.CAN_CHANGE_CACHED_PLAN_OUTPUT_PARTITIONING.key -> "true") {
      val df = spark.range(0).cache()
      df.collect()
      assert(df.queryExecution.executedPlan.isInstanceOf[AdaptiveSparkPlanExec])
      assert(df.queryExecution.executedPlan.asInstanceOf[AdaptiveSparkPlanExec]
        .executedPlan.isInstanceOf[LocalTableScanExec])
    }
  }

  test("SPARK-43376: Improve reuse subquery with table cache") {
    withSQLConf(SQLConf.CAN_CHANGE_CACHED_PLAN_OUTPUT_PARTITIONING.key -> "true") {
      withTable("t1", "t2") {
        withCache("t1") {
          Seq(1).toDF("c1").cache().createOrReplaceTempView("t1")
          Seq(2).toDF("c2").createOrReplaceTempView("t2")

          val (_, adaptive) = runAdaptiveAndVerifyResult(
            "SELECT * FROM t1 WHERE c1 < (SELECT c2 FROM t2)")
          assert(findReusedSubquery(adaptive).size == 1)
        }
      }
    }
  }

  test("SPARK-44040: Fix compute stats when AggregateExec nodes above QueryStageExec") {
    val emptyDf = spark.range(1).where("false")
    val aggDf1 = emptyDf.agg(sum("id").as("id")).withColumn("name", lit("df1"))
    val aggDf2 = emptyDf.agg(sum("id").as("id")).withColumn("name", lit("df2"))
    val unionDF = aggDf1.union(aggDf2)
<<<<<<< HEAD
    checkAnswer(unionDF.select("id").distinct, Seq(Row(null)))
=======
    checkAnswer(unionDF.select("id").distinct(), Seq(Row(null)))
>>>>>>> ecee7133
  }
}

/**
 * Invalid implementation class for [[CostEvaluator]].
 */
private class InvalidCostEvaluator() {}

/**
 * A simple [[CostEvaluator]] to count number of [[ShuffleExchangeLike]] and [[SortExec]].
 */
private case class SimpleShuffleSortCostEvaluator() extends CostEvaluator {
  override def evaluateCost(plan: SparkPlan): Cost = {
    val cost = plan.collect {
      case s: ShuffleExchangeLike => s
      case s: SortExec => s
    }.size
    SimpleCost(cost)
  }
}<|MERGE_RESOLUTION|>--- conflicted
+++ resolved
@@ -2403,7 +2403,6 @@
         )
         assert(findTopLevelLimit(origin3).size == 1)
         assert(findTopLevelLimit(adaptive3).isEmpty)
-<<<<<<< HEAD
       }
     }
   }
@@ -2614,218 +2613,6 @@
     }
   }
 
-=======
-      }
-    }
-  }
-
-  test("SPARK-37063: OptimizeSkewInRebalancePartitions support optimize non-root node") {
-    withTempView("v") {
-      withSQLConf(
-        SQLConf.ADAPTIVE_OPTIMIZE_SKEWS_IN_REBALANCE_PARTITIONS_ENABLED.key -> "true",
-        SQLConf.SHUFFLE_PARTITIONS.key -> "1",
-        SQLConf.COALESCE_PARTITIONS_MIN_PARTITION_NUM.key -> "1") {
-        spark.sparkContext.parallelize(
-          (1 to 10).map(i => TestData(if (i > 2) 2 else i, i.toString)), 2)
-          .toDF("c1", "c2").createOrReplaceTempView("v")
-
-        def checkRebalance(query: String, numShufflePartitions: Int): Unit = {
-          val (_, adaptive) = runAdaptiveAndVerifyResult(query)
-          assert(adaptive.collect {
-            case sort: SortExec => sort
-          }.size == 1)
-          val read = collect(adaptive) {
-            case read: AQEShuffleReadExec => read
-          }
-          assert(read.size == 1)
-          assert(read.head.partitionSpecs.forall(_.isInstanceOf[PartialReducerPartitionSpec]))
-          assert(read.head.partitionSpecs.size == numShufflePartitions)
-        }
-
-        withSQLConf(SQLConf.ADVISORY_PARTITION_SIZE_IN_BYTES.key -> "50") {
-          checkRebalance("SELECT /*+ REBALANCE(c1) */ * FROM v SORT BY c1", 2)
-          checkRebalance("SELECT /*+ REBALANCE */ * FROM v SORT BY c1", 2)
-        }
-      }
-    }
-  }
-
-  test("SPARK-37357: Add small partition factor for rebalance partitions") {
-    withTempView("v") {
-      withSQLConf(
-        SQLConf.ADAPTIVE_OPTIMIZE_SKEWS_IN_REBALANCE_PARTITIONS_ENABLED.key -> "true",
-        SQLConf.SHUFFLE_PARTITIONS.key -> "1") {
-        spark.sparkContext.parallelize(
-          (1 to 8).map(i => TestData(if (i > 2) 2 else i, i.toString)), 3)
-          .toDF("c1", "c2").createOrReplaceTempView("v")
-
-        def checkAQEShuffleReadExists(query: String, exists: Boolean): Unit = {
-          val (_, adaptive) = runAdaptiveAndVerifyResult(query)
-          assert(
-            collect(adaptive) {
-              case read: AQEShuffleReadExec => read
-            }.nonEmpty == exists)
-        }
-
-        withSQLConf(SQLConf.ADVISORY_PARTITION_SIZE_IN_BYTES.key -> "200") {
-          withSQLConf(SQLConf.ADAPTIVE_REBALANCE_PARTITIONS_SMALL_PARTITION_FACTOR.key -> "0.5") {
-            // block size: [88, 97, 97]
-            checkAQEShuffleReadExists("SELECT /*+ REBALANCE(c1) */ * FROM v", false)
-          }
-          withSQLConf(SQLConf.ADAPTIVE_REBALANCE_PARTITIONS_SMALL_PARTITION_FACTOR.key -> "0.2") {
-            // block size: [88, 97, 97]
-            checkAQEShuffleReadExists("SELECT /*+ REBALANCE(c1) */ * FROM v", true)
-          }
-        }
-      }
-    }
-  }
-
-  test("SPARK-37742: AQE reads invalid InMemoryRelation stats and mistakenly plans BHJ") {
-    withSQLConf(
-      SQLConf.ADAPTIVE_EXECUTION_ENABLED.key -> "true",
-      SQLConf.AUTO_BROADCASTJOIN_THRESHOLD.key -> "1048584",
-      SQLConf.ADAPTIVE_OPTIMIZER_EXCLUDED_RULES.key -> AQEPropagateEmptyRelation.ruleName) {
-      // Spark estimates a string column as 20 bytes so with 60k rows, these relations should be
-      // estimated at ~120m bytes which is greater than the broadcast join threshold.
-      val joinKeyOne = "00112233445566778899"
-      val joinKeyTwo = "11223344556677889900"
-      Seq.fill(60000)(joinKeyOne).toDF("key")
-        .createOrReplaceTempView("temp")
-      Seq.fill(60000)(joinKeyTwo).toDF("key")
-        .createOrReplaceTempView("temp2")
-
-      Seq(joinKeyOne).toDF("key").createOrReplaceTempView("smallTemp")
-      spark.sql("SELECT key as newKey FROM temp").persist()
-
-      // This query is trying to set up a situation where there are three joins.
-      // The first join will join the cached relation with a smaller relation.
-      // The first join is expected to be a broadcast join since the smaller relation will
-      // fit under the broadcast join threshold.
-      // The second join will join the first join with another relation and is expected
-      // to remain as a sort-merge join.
-      // The third join will join the cached relation with another relation and is expected
-      // to remain as a sort-merge join.
-      val query =
-      s"""
-         |SELECT t3.newKey
-         |FROM
-         |  (SELECT t1.newKey
-         |  FROM (SELECT key as newKey FROM temp) as t1
-         |        JOIN
-         |        (SELECT key FROM smallTemp) as t2
-         |        ON t1.newKey = t2.key
-         |  ) as t3
-         |  JOIN
-         |  (SELECT key FROM temp2) as t4
-         |  ON t3.newKey = t4.key
-         |UNION
-         |SELECT t1.newKey
-         |FROM
-         |    (SELECT key as newKey FROM temp) as t1
-         |    JOIN
-         |    (SELECT key FROM temp2) as t2
-         |    ON t1.newKey = t2.key
-         |""".stripMargin
-      val df = spark.sql(query)
-      df.collect()
-      val adaptivePlan = df.queryExecution.executedPlan
-      val bhj = findTopLevelBroadcastHashJoin(adaptivePlan)
-      assert(bhj.length == 1)
-    }
-  }
-
-  test("SPARK-37328: skew join with 3 tables") {
-    withSQLConf(
-      SQLConf.ADAPTIVE_EXECUTION_ENABLED.key -> "true",
-      SQLConf.AUTO_BROADCASTJOIN_THRESHOLD.key -> "-1",
-      SQLConf.SKEW_JOIN_SKEWED_PARTITION_THRESHOLD.key -> "100",
-      SQLConf.ADVISORY_PARTITION_SIZE_IN_BYTES.key -> "100",
-      SQLConf.COALESCE_PARTITIONS_MIN_PARTITION_NUM.key -> "1",
-      SQLConf.SHUFFLE_PARTITIONS.key -> "10") {
-      withTempView("skewData1", "skewData2", "skewData3") {
-        spark
-          .range(0, 1000, 1, 10)
-          .selectExpr("id % 3 as key1", "id % 3 as value1")
-          .createOrReplaceTempView("skewData1")
-        spark
-          .range(0, 1000, 1, 10)
-          .selectExpr("id % 1 as key2", "id as value2")
-          .createOrReplaceTempView("skewData2")
-        spark
-          .range(0, 1000, 1, 10)
-          .selectExpr("id % 1 as key3", "id as value3")
-          .createOrReplaceTempView("skewData3")
-
-        // skewedJoin doesn't happen in last stage
-        val (_, adaptive1) =
-          runAdaptiveAndVerifyResult("SELECT key1 FROM skewData1 JOIN skewData2 ON key1 = key2 " +
-            "JOIN skewData3 ON value2 = value3")
-        val shuffles1 = collect(adaptive1) {
-          case s: ShuffleExchangeExec => s
-        }
-        assert(shuffles1.size == 4)
-        val smj1 = findTopLevelSortMergeJoin(adaptive1)
-        assert(smj1.size == 2 && smj1.last.isSkewJoin && !smj1.head.isSkewJoin)
-
-        // Query has two skewJoin in two continuous stages.
-        val (_, adaptive2) =
-          runAdaptiveAndVerifyResult("SELECT key1 FROM skewData1 JOIN skewData2 ON key1 = key2 " +
-            "JOIN skewData3 ON value1 = value3")
-        val shuffles2 = collect(adaptive2) {
-          case s: ShuffleExchangeExec => s
-        }
-        assert(shuffles2.size == 4)
-        val smj2 = findTopLevelSortMergeJoin(adaptive2)
-        assert(smj2.size == 2 && smj2.forall(_.isSkewJoin))
-      }
-    }
-  }
-
-  test("SPARK-37652: optimize skewed join through union") {
-    withSQLConf(
-      SQLConf.ADAPTIVE_EXECUTION_ENABLED.key -> "true",
-      SQLConf.AUTO_BROADCASTJOIN_THRESHOLD.key -> "-1",
-      SQLConf.SKEW_JOIN_SKEWED_PARTITION_THRESHOLD.key -> "100",
-      SQLConf.ADVISORY_PARTITION_SIZE_IN_BYTES.key -> "100") {
-      withTempView("skewData1", "skewData2") {
-        spark
-          .range(0, 1000, 1, 10)
-          .selectExpr("id % 3 as key1", "id as value1")
-          .createOrReplaceTempView("skewData1")
-        spark
-          .range(0, 1000, 1, 10)
-          .selectExpr("id % 1 as key2", "id as value2")
-          .createOrReplaceTempView("skewData2")
-
-        def checkSkewJoin(query: String, joinNums: Int, optimizeSkewJoinNums: Int): Unit = {
-          val (_, innerAdaptivePlan) = runAdaptiveAndVerifyResult(query)
-          val joins = findTopLevelSortMergeJoin(innerAdaptivePlan)
-          val optimizeSkewJoins = joins.filter(_.isSkewJoin)
-          assert(joins.size == joinNums && optimizeSkewJoins.size == optimizeSkewJoinNums)
-        }
-
-        // skewJoin union skewJoin
-        checkSkewJoin(
-          "SELECT key1 FROM skewData1 JOIN skewData2 ON key1 = key2 " +
-            "UNION ALL SELECT key2 FROM skewData1 JOIN skewData2 ON key1 = key2", 2, 2)
-
-        // skewJoin union aggregate
-        checkSkewJoin(
-          "SELECT key1 FROM skewData1 JOIN skewData2 ON key1 = key2 " +
-            "UNION ALL SELECT key2 FROM skewData2 GROUP BY key2", 1, 1)
-
-        // skewJoin1 union (skewJoin2 join aggregate)
-        // skewJoin2 will lead to extra shuffles, but skew1 cannot be optimized
-         checkSkewJoin(
-          "SELECT key1 FROM skewData1 JOIN skewData2 ON key1 = key2 UNION ALL " +
-            "SELECT key1 from (SELECT key1 FROM skewData1 JOIN skewData2 ON key1 = key2) tmp1 " +
-            "JOIN (SELECT key2 FROM skewData2 GROUP BY key2) tmp2 ON key1 = key2", 3, 0)
-      }
-    }
-  }
-
->>>>>>> ecee7133
   test("SPARK-38162: Optimize one row plan in AQE Optimizer") {
     withTempView("v") {
       spark.sparkContext.parallelize(
@@ -3064,11 +2851,7 @@
     val aggDf1 = emptyDf.agg(sum("id").as("id")).withColumn("name", lit("df1"))
     val aggDf2 = emptyDf.agg(sum("id").as("id")).withColumn("name", lit("df2"))
     val unionDF = aggDf1.union(aggDf2)
-<<<<<<< HEAD
-    checkAnswer(unionDF.select("id").distinct, Seq(Row(null)))
-=======
     checkAnswer(unionDF.select("id").distinct(), Seq(Row(null)))
->>>>>>> ecee7133
   }
 }
 
