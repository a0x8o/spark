--- conflicted
+++ resolved
@@ -1977,12 +1977,9 @@
       }
     }
   }
-<<<<<<< HEAD
-=======
 
   test("SPARK-41990: Filter with composite name") {
     val df = sql("SELECT * FROM composite_name WHERE `last name` = 'smith'")
     assert(df.collect.toSet === Set(Row("smith", 1)))
   }
->>>>>>> 11e30a61
 }