--- conflicted
+++ resolved
@@ -1024,19 +1024,11 @@
 
       var plan1 = DummySparkPlan(
         outputPartitioning = KeyGroupedPartitioning(bucket(4, exprB) :: bucket(8, exprC) :: Nil,
-<<<<<<< HEAD
-          leftPartValues.length, Some(leftPartValues))
-      )
-      var plan2 = DummySparkPlan(
-        outputPartitioning = KeyGroupedPartitioning(bucket(4, exprC) :: bucket(8, exprB) :: Nil,
-          rightPartValues.length, Some(rightPartValues))
-=======
           leftPartValues.length, leftPartValues)
       )
       var plan2 = DummySparkPlan(
         outputPartitioning = KeyGroupedPartitioning(bucket(4, exprC) :: bucket(8, exprB) :: Nil,
           rightPartValues.length, rightPartValues)
->>>>>>> 11e30a61
       )
 
       // simple case
@@ -1055,15 +1047,9 @@
       plan1 = DummySparkPlan(outputPartitioning =
         PartitioningCollection(
           Seq(KeyGroupedPartitioning(bucket(4, exprB) :: bucket(8, exprC) :: Nil,
-<<<<<<< HEAD
-            leftPartValues.length, Some(leftPartValues)),
-            KeyGroupedPartitioning(bucket(4, exprB) :: bucket(8, exprC) :: Nil,
-              leftPartValues.length, Some(leftPartValues)))
-=======
             leftPartValues.length, leftPartValues),
             KeyGroupedPartitioning(bucket(4, exprB) :: bucket(8, exprC) :: Nil,
               leftPartValues.length, leftPartValues))
->>>>>>> 11e30a61
         )
       )
 
@@ -1088,17 +1074,6 @@
             PartitioningCollection(
               Seq(
                 KeyGroupedPartitioning(bucket(4, exprC) :: bucket(8, exprB) :: Nil,
-<<<<<<< HEAD
-                  rightPartValues.length, Some(rightPartValues)),
-                KeyGroupedPartitioning(bucket(4, exprC) :: bucket(8, exprB) :: Nil,
-                  rightPartValues.length, Some(rightPartValues)))),
-              PartitioningCollection(
-                Seq(
-                  KeyGroupedPartitioning(bucket(4, exprC) :: bucket(8, exprB) :: Nil,
-                    rightPartValues.length, Some(rightPartValues)),
-                  KeyGroupedPartitioning(bucket(4, exprC) :: bucket(8, exprB) :: Nil,
-                    rightPartValues.length, Some(rightPartValues))))
-=======
                   rightPartValues.length, rightPartValues),
                 KeyGroupedPartitioning(bucket(4, exprC) :: bucket(8, exprB) :: Nil,
                   rightPartValues.length, rightPartValues))),
@@ -1108,7 +1083,6 @@
                     rightPartValues.length, rightPartValues),
                   KeyGroupedPartitioning(bucket(4, exprC) :: bucket(8, exprB) :: Nil,
                     rightPartValues.length, rightPartValues)))
->>>>>>> 11e30a61
           )
         )
       )
