--- conflicted
+++ resolved
@@ -1305,11 +1305,7 @@
     override def userClass: Class[TestArray] = classOf[TestArray]
 
     override def deserialize(datum: Any): TestArray = datum match {
-<<<<<<< HEAD
-      case value: ArrayData => TestArray(value.toLongArray.toSeq)
-=======
       case value: ArrayData => TestArray(value.toLongArray().toSeq)
->>>>>>> ecee7133
     }
   }
 
