/*
 * Licensed to the Apache Software Foundation (ASF) under one or more
 * contributor license agreements.  See the NOTICE file distributed with
 * this work for additional information regarding copyright ownership.
 * The ASF licenses this file to You under the Apache License, Version 2.0
 * (the "License"); you may not use this file except in compliance with
 * the License.  You may obtain a copy of the License at
 *
 *    http://www.apache.org/licenses/LICENSE-2.0
 *
 * Unless required by applicable law or agreed to in writing, software
 * distributed under the License is distributed on an "AS IS" BASIS,
 * WITHOUT WARRANTIES OR CONDITIONS OF ANY KIND, either express or implied.
 * See the License for the specific language governing permissions and
 * limitations under the License.
 */

package org.apache.spark.sql.execution.command.v1

import org.apache.spark.sql.{AnalysisException, Row, SaveMode}
import org.apache.spark.sql.catalyst.analysis.UnresolvedAttribute
import org.apache.spark.sql.catalyst.util.quoteIdentifier
import org.apache.spark.sql.execution.command

/**
 * This base suite contains unified tests for the `SHOW PARTITIONS` command that check V1
 * table catalogs. The tests that cannot run for all V1 catalogs are located in more
 * specific test suites:
 *
 *   - V1 In-Memory catalog: `org.apache.spark.sql.execution.command.v1.ShowPartitionsSuite`
 *   - V1 Hive External catalog: `org.apache.spark.sql.hive.execution.command.ShowPartitionsSuite`
 */
trait ShowPartitionsSuiteBase extends command.ShowPartitionsSuiteBase {
  test("show everything in the default database") {
    val table = "dateTable"
    withTable(table) {
      createDateTable(table)
      runShowPartitionsSql(
        s"show partitions default.$table",
        Row("year=2015/month=1") ::
        Row("year=2015/month=2") ::
        Row("year=2016/month=2") ::
        Row("year=2016/month=3") :: Nil)
    }
  }

  // The test fails for V2 Table Catalogs with the exception:
  // org.apache.spark.sql.AnalysisException: CREATE VIEW is only supported with v1 tables.
  test("show partitions of a view") {
    val table = "dateTable"
    withTable(table) {
      createDateTable(table)
      val view = "view1"
      withView(view) {
        sql(s"CREATE VIEW $view as select * from $table")
        checkError(
          exception = intercept[AnalysisException] {
            sql(s"SHOW PARTITIONS $view")
          },
<<<<<<< HEAD
          errorClass = "UNSUPPORTED_VIEW_OPERATION.WITHOUT_SUGGESTION",
=======
          errorClass = "EXPECT_TABLE_NOT_VIEW.NO_ALTERNATIVE",
>>>>>>> 54d5087c
          parameters = Map(
            "viewName" -> s"`spark_catalog`.`default`.`view1`",
            "operation" -> "SHOW PARTITIONS"
          ),
          context = ExpectedContext(
            fragment = view,
            start = 16,
            stop = 20
          )
        )
      }
    }
  }

  test("show partitions of a temporary view") {
    val viewName = "test_view"
    withTempView(viewName) {
      spark.range(10).createTempView(viewName)
      checkError(
        exception = intercept[AnalysisException] {
          sql(s"SHOW PARTITIONS $viewName")
        },
<<<<<<< HEAD
        errorClass = "UNSUPPORTED_VIEW_OPERATION.WITHOUT_SUGGESTION",
=======
        errorClass = "EXPECT_TABLE_NOT_VIEW.NO_ALTERNATIVE",
>>>>>>> 54d5087c
        parameters = Map(
          "viewName" -> "`test_view`",
          "operation" -> "SHOW PARTITIONS"
        ),
        context = ExpectedContext(
          fragment = viewName,
          start = 16,
          stop = 24
        )
      )
    }
  }

  test("SPARK-33591: null as a partition value") {
    val t = "part_table"
    withTable(t) {
      sql(s"CREATE TABLE $t (col1 INT, p1 STRING) $defaultUsing PARTITIONED BY (p1)")
      sql(s"INSERT INTO TABLE $t PARTITION (p1 = null) SELECT 0")
      checkAnswer(sql(s"SHOW PARTITIONS $t"), Row("p1=__HIVE_DEFAULT_PARTITION__"))
      checkAnswer(
        sql(s"SHOW PARTITIONS $t PARTITION (p1 = null)"),
        Row("p1=__HIVE_DEFAULT_PARTITION__"))
    }
  }
}

/**
 * The class contains tests for the `SHOW PARTITIONS` command to check V1 In-Memory table catalog.
 */
class ShowPartitionsSuite extends ShowPartitionsSuiteBase with CommandSuiteBase {
  // The test is placed here because it fails with `USING HIVE`:
  // org.apache.spark.sql.AnalysisException:
  //   Hive data source can only be used with tables, you can't use it with CREATE TEMP VIEW USING
  test("issue exceptions on the temporary view") {
    val viewName = "test_view"
    withTempView(viewName) {
      sql(s"""
        |CREATE TEMPORARY VIEW $viewName (c1 INT, c2 STRING)
        |$defaultUsing""".stripMargin)
      checkError(
        exception = intercept[AnalysisException] {
          sql(s"SHOW PARTITIONS $viewName")
        },
<<<<<<< HEAD
        errorClass = "UNSUPPORTED_VIEW_OPERATION.WITHOUT_SUGGESTION",
=======
        errorClass = "EXPECT_TABLE_NOT_VIEW.NO_ALTERNATIVE",
>>>>>>> 54d5087c
        parameters = Map(
          "viewName" -> "`test_view`",
          "operation" -> "SHOW PARTITIONS"
        ),
        context = ExpectedContext(
          fragment = viewName,
          start = 16,
          stop = 24
        )
      )
    }
  }

  test("show partitions from a datasource") {
    import testImplicits._
    withTable("part_datasrc") {
      val df = (1 to 3).map(i => (i, s"val_$i", i * 2)).toDF("a", "b", "c")
      df.write
        .partitionBy("a")
        .format("parquet")
        .mode(SaveMode.Overwrite)
        .saveAsTable("part_datasrc")

      assert(sql("SHOW PARTITIONS part_datasrc").count() == 3)
    }
  }

  test("show partitions of non-partitioned table") {
    withNamespaceAndTable("ns", "not_partitioned_table") { t =>
      sql(s"CREATE TABLE $t (col1 int) $defaultUsing")
      val sqlText = s"SHOW PARTITIONS $t"
      val tableName =
        UnresolvedAttribute.parseAttributeName(t).map(quoteIdentifier).mkString(".")

      checkError(
        exception = intercept[AnalysisException] {
          sql(sqlText)
        },
        errorClass = "INVALID_PARTITION_OPERATION.PARTITION_SCHEMA_IS_EMPTY",
        parameters = Map("name" -> tableName))
    }
  }

  test("SPARK-33904: null and empty string as partition values") {
    withNamespaceAndTable("ns", "tbl") { t =>
      createNullPartTable(t, "parquet")
      runShowPartitionsSql(
        s"SHOW PARTITIONS $t",
        Row("part=__HIVE_DEFAULT_PARTITION__") :: Nil)
      checkAnswer(spark.table(t), Row(0, null) :: Row(1, null) :: Nil)
    }
  }
}<|MERGE_RESOLUTION|>--- conflicted
+++ resolved
@@ -57,11 +57,7 @@
           exception = intercept[AnalysisException] {
             sql(s"SHOW PARTITIONS $view")
           },
-<<<<<<< HEAD
-          errorClass = "UNSUPPORTED_VIEW_OPERATION.WITHOUT_SUGGESTION",
-=======
           errorClass = "EXPECT_TABLE_NOT_VIEW.NO_ALTERNATIVE",
->>>>>>> 54d5087c
           parameters = Map(
             "viewName" -> s"`spark_catalog`.`default`.`view1`",
             "operation" -> "SHOW PARTITIONS"
@@ -84,11 +80,7 @@
         exception = intercept[AnalysisException] {
           sql(s"SHOW PARTITIONS $viewName")
         },
-<<<<<<< HEAD
-        errorClass = "UNSUPPORTED_VIEW_OPERATION.WITHOUT_SUGGESTION",
-=======
         errorClass = "EXPECT_TABLE_NOT_VIEW.NO_ALTERNATIVE",
->>>>>>> 54d5087c
         parameters = Map(
           "viewName" -> "`test_view`",
           "operation" -> "SHOW PARTITIONS"
@@ -132,11 +124,7 @@
         exception = intercept[AnalysisException] {
           sql(s"SHOW PARTITIONS $viewName")
         },
-<<<<<<< HEAD
-        errorClass = "UNSUPPORTED_VIEW_OPERATION.WITHOUT_SUGGESTION",
-=======
         errorClass = "EXPECT_TABLE_NOT_VIEW.NO_ALTERNATIVE",
->>>>>>> 54d5087c
         parameters = Map(
           "viewName" -> "`test_view`",
           "operation" -> "SHOW PARTITIONS"
