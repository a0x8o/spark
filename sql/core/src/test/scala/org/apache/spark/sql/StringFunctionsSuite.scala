--- conflicted
+++ resolved
@@ -812,11 +812,7 @@
     )
     checkError(
       exception = intercept[SparkRuntimeException] {
-<<<<<<< HEAD
-        sql("select regexp_extract('', '[a\\\\d]{0, 2}', 1)").collect
-=======
         sql("select regexp_extract('', '[a\\\\d]{0, 2}', 1)").collect()
->>>>>>> ecee7133
       },
       errorClass = "INVALID_PARAMETER_VALUE.PATTERN",
       parameters = Map(
