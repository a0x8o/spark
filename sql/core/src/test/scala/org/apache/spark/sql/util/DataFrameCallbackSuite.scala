/*
 * Licensed to the Apache Software Foundation (ASF) under one or more
 * contributor license agreements.  See the NOTICE file distributed with
 * this work for additional information regarding copyright ownership.
 * The ASF licenses this file to You under the Apache License, Version 2.0
 * (the "License"); you may not use this file except in compliance with
 * the License.  You may obtain a copy of the License at
 *
 *    http://www.apache.org/licenses/LICENSE-2.0
 *
 * Unless required by applicable law or agreed to in writing, software
 * distributed under the License is distributed on an "AS IS" BASIS,
 * WITHOUT WARRANTIES OR CONDITIONS OF ANY KIND, either express or implied.
 * See the License for the specific language governing permissions and
 * limitations under the License.
 */

package org.apache.spark.sql.util

import java.lang.{Long => JLong}

import scala.collection.mutable.ArrayBuffer

import org.apache.spark._
import org.apache.spark.sql.{functions, Dataset, QueryTest, Row, SparkSession}
import org.apache.spark.sql.catalyst.expressions.{Attribute, AttributeReference}
import org.apache.spark.sql.catalyst.plans.logical.{Aggregate, LogicalPlan, Project}
import org.apache.spark.sql.execution.{QueryExecution, WholeStageCodegenExec}
import org.apache.spark.sql.execution.adaptive.AdaptiveSparkPlanHelper
import org.apache.spark.sql.execution.command.{CreateDataSourceTableAsSelectCommand, LeafRunnableCommand}
import org.apache.spark.sql.execution.datasources.InsertIntoHadoopFsRelationCommand
import org.apache.spark.sql.execution.datasources.json.JsonFileFormat
import org.apache.spark.sql.internal.SQLConf
import org.apache.spark.sql.test.SharedSparkSession
import org.apache.spark.sql.types.StringType

class DataFrameCallbackSuite extends QueryTest
  with SharedSparkSession
  with AdaptiveSparkPlanHelper {
  import testImplicits._
  import functions._

  test("execute callback functions when a DataFrame action finished successfully") {
    val metrics = ArrayBuffer.empty[(String, QueryExecution, Long)]
    val listener = new QueryExecutionListener {
      // Only test successful case here, so no need to implement `onFailure`
      override def onFailure(funcName: String, qe: QueryExecution, exception: Exception): Unit = {}

      override def onSuccess(funcName: String, qe: QueryExecution, duration: Long): Unit = {
        metrics += ((funcName, qe, duration))
      }
    }
    spark.listenerManager.register(listener)

    val df = Seq(1 -> "a").toDF("i", "j")
    df.select("i").collect()
    df.filter($"i" > 0).count()

    sparkContext.listenerBus.waitUntilEmpty()
    assert(metrics.length == 2)

    assert(metrics(0)._1 == "collect")
    assert(metrics(0)._2.analyzed.isInstanceOf[Project])
    assert(metrics(0)._3 > 0)

    assert(metrics(1)._1 == "count")
    assert(metrics(1)._2.analyzed.isInstanceOf[Aggregate])
    assert(metrics(1)._3 > 0)

    spark.listenerManager.unregister(listener)
  }

  testQuietly("execute callback functions when a DataFrame action failed") {
    val metrics = ArrayBuffer.empty[(String, QueryExecution, Exception)]
    val listener = new QueryExecutionListener {
      override def onFailure(funcName: String, qe: QueryExecution, exception: Exception): Unit = {
        metrics += ((funcName, qe, exception))
      }

      // Only test failed case here, so no need to implement `onSuccess`
      override def onSuccess(funcName: String, qe: QueryExecution, duration: Long): Unit = {}
    }
    spark.listenerManager.register(listener)

    val errorUdf = udf[Int, Int] { _ => throw new RuntimeException("udf error") }
    val df = sparkContext.makeRDD(Seq(1 -> "a")).toDF("i", "j")

    val e = intercept[SparkException](df.select(errorUdf($"i")).collect())

    sparkContext.listenerBus.waitUntilEmpty()
    assert(metrics.length == 1)
    assert(metrics(0)._1 == "collect")
    assert(metrics(0)._2.analyzed.isInstanceOf[Project])
    assert(metrics(0)._3.getMessage == e.getMessage)

    spark.listenerManager.unregister(listener)
  }

  test("execute callback functions when a DataSet trigger foreach action finished") {
    val metrics = ArrayBuffer.empty[(String, QueryExecution, Long)]
    val listener = new QueryExecutionListener {
      // Only test successful case here, so no need to implement `onFailure`
      override def onFailure(funcName: String, qe: QueryExecution, exception: Exception): Unit = {}

      override def onSuccess(funcName: String, qe: QueryExecution, duration: Long): Unit = {
        metrics += ((funcName, qe, duration))
      }
    }
    spark.listenerManager.register(listener)

    def f(): Unit = {}

    val df = Seq(1).toDF("i")

<<<<<<< HEAD
    df.foreach(r => f)
=======
    df.foreach(r => f())
>>>>>>> ecee7133
    df.reduce((x, y) => x)

    sparkContext.listenerBus.waitUntilEmpty()
    assert(metrics.length == 2)

    assert(metrics(0)._1 == "foreach")
    assert(metrics(1)._1 == "reduce")

    spark.listenerManager.unregister(listener)
  }

  test("get numRows metrics by callback") {
    val metrics = ArrayBuffer.empty[Long]
    val listener = new QueryExecutionListener {
      // Only test successful case here, so no need to implement `onFailure`
      override def onFailure(funcName: String, qe: QueryExecution, exception: Exception): Unit = {}

      override def onSuccess(funcName: String, qe: QueryExecution, duration: Long): Unit = {
        val metric = stripAQEPlan(qe.executedPlan) match {
          case w: WholeStageCodegenExec => w.child.longMetric("numOutputRows")
          case other => other.longMetric("numOutputRows")
        }
        metrics += metric.value
      }
    }
    spark.listenerManager.register(listener)

    val df = Seq(1 -> "a").toDF("i", "j").groupBy("i").count()

    df.collect()
    // Wait for the first `collect` to be caught by our listener. Otherwise the next `collect` will
    // reset the plan metrics.
    sparkContext.listenerBus.waitUntilEmpty()
    df.collect()

    Seq(1 -> "a", 2 -> "a").toDF("i", "j").groupBy("i").count().collect()

    sparkContext.listenerBus.waitUntilEmpty()
    assert(metrics.length == 3)
    assert(metrics(0) === 1)
    assert(metrics(1) === 1)
    assert(metrics(2) === 2)

    spark.listenerManager.unregister(listener)
  }

  // TODO: Currently some LongSQLMetric use -1 as initial value, so if the accumulator is never
  // updated, we can filter it out later.  However, when we aggregate(sum) accumulator values at
  // driver side for SQL physical operators, these -1 values will make our result smaller.
  // A easy fix is to create a new SQLMetric(including new MetricValue, MetricParam, etc.), but we
  // can do it later because the impact is just too small (1048576 tasks for 1 MB).
  ignore("get size metrics by callback") {
    val metrics = ArrayBuffer.empty[Long]
    val listener = new QueryExecutionListener {
      // Only test successful case here, so no need to implement `onFailure`
      override def onFailure(funcName: String, qe: QueryExecution, exception: Exception): Unit = {}

      override def onSuccess(funcName: String, qe: QueryExecution, duration: Long): Unit = {
        metrics += qe.executedPlan.longMetric("dataSize").value
        val bottomAgg = qe.executedPlan.children(0).children(0)
        metrics += bottomAgg.longMetric("dataSize").value
      }
    }
    spark.listenerManager.register(listener)

    val sparkListener = new SaveInfoListener
    spark.sparkContext.addSparkListener(sparkListener)

    val df = (1 to 100).map(i => i -> i.toString).toDF("i", "j")
    df.groupBy("i").count().collect()

    def getPeakExecutionMemory(stageId: Int): Long = {
      val peakMemoryAccumulator = sparkListener.getCompletedStageInfos(stageId).accumulables
        .filter(_._2.name == Some(InternalAccumulator.PEAK_EXECUTION_MEMORY))

      assert(peakMemoryAccumulator.size == 1)
      peakMemoryAccumulator.head._2.value.get.asInstanceOf[Long]
    }

    assert(sparkListener.getCompletedStageInfos.length == 2)
    val bottomAggDataSize = getPeakExecutionMemory(0)
    val topAggDataSize = getPeakExecutionMemory(1)

    // For this simple case, the peakExecutionMemory of a stage should be the data size of the
    // aggregate operator, as we only have one memory consuming operator per stage.
    sparkContext.listenerBus.waitUntilEmpty()
    assert(metrics.length == 2)
    assert(metrics(0) == topAggDataSize)
    assert(metrics(1) == bottomAggDataSize)

    spark.listenerManager.unregister(listener)
  }

  test("execute callback functions for DataFrameWriter") {
    val commands = ArrayBuffer.empty[(String, LogicalPlan)]
    val exceptions = ArrayBuffer.empty[(String, Exception)]
    val listener = new QueryExecutionListener {
      override def onFailure(funcName: String, qe: QueryExecution, exception: Exception): Unit = {
        exceptions += funcName -> exception
      }

      override def onSuccess(funcName: String, qe: QueryExecution, duration: Long): Unit = {
        commands += funcName -> qe.logical
      }
    }
    spark.listenerManager.register(listener)

    withTempPath { path =>
      spark.range(10).write.format("json").save(path.getCanonicalPath)
      sparkContext.listenerBus.waitUntilEmpty()
      assert(commands.length == 1)
      assert(commands.head._1 == "command")
      assert(commands.head._2.isInstanceOf[InsertIntoHadoopFsRelationCommand])
      assert(commands.head._2.asInstanceOf[InsertIntoHadoopFsRelationCommand]
        .fileFormat.isInstanceOf[JsonFileFormat])
    }

    withTable("tab") {
      sql("CREATE TABLE tab(i long) using parquet") // adds commands(1) via onSuccess
      spark.range(10).write.insertInto("tab")
      sparkContext.listenerBus.waitUntilEmpty()
      assert(commands.length == 3)
      assert(commands(2)._1 == "command")
      assert(commands(2)._2.isInstanceOf[InsertIntoHadoopFsRelationCommand])
      assert(commands(2)._2.asInstanceOf[InsertIntoHadoopFsRelationCommand]
        .catalogTable.get.identifier.identifier == "tab")
    }
    // exiting withTable adds commands(3) via onSuccess (drops tab)

    withTable("tab") {
      spark.range(10).select($"id", $"id" % 5 as "p").write.partitionBy("p").saveAsTable("tab")
      sparkContext.listenerBus.waitUntilEmpty()
      // CTAS would derive 3 query executions
      // 1. CreateDataSourceTableAsSelectCommand
      // 2. InsertIntoHadoopFsRelationCommand
      // 3. CommandResultExec
      assert(commands.length == 6)
      assert(commands(5)._1 == "command")
      assert(commands(5)._2.isInstanceOf[CreateDataSourceTableAsSelectCommand])
      assert(commands(5)._2.asInstanceOf[CreateDataSourceTableAsSelectCommand]
        .table.partitionColumnNames == Seq("p"))
    }

    withTable("tab") {
      sql("CREATE TABLE tab(i long) using parquet")
      spark.udf.register("illegalUdf", udf((value: Long) => value / 0))
      val e = intercept[SparkException] {
        spark.range(10).selectExpr("illegalUdf(id)").write.insertInto("tab")
      }
      sparkContext.listenerBus.waitUntilEmpty()
      assert(exceptions.length == 1)
      assert(exceptions.head._1 == "command")
      assert(exceptions.head._2 == e)
    }
  }

  test("get observable metrics by callback") {
    val df = spark.range(100)
      .observe(
        name = "my_event",
        min($"id").as("min_val"),
        max($"id").as("max_val"),
        // Test unresolved alias
        sum($"id"),
        count(when($"id" % 2 === 0, 1)).as("num_even"))
      .observe(
        name = "other_event",
        avg($"id").cast("int").as("avg_val"))

    validateObservedMetrics(df)
  }

  test("SPARK-35296: observe should work even if a task contains multiple partitions") {
    val df = spark.range(0, 100, 1, 3)
      .observe(
        name = "my_event",
        min($"id").as("min_val"),
        max($"id").as("max_val"),
        // Test unresolved alias
        sum($"id"),
        count(when($"id" % 2 === 0, 1)).as("num_even"))
      .observe(
        name = "other_event",
        avg($"id").cast("int").as("avg_val"))
      .coalesce(2)

    validateObservedMetrics(df)
  }

  test("SPARK-35695: get observable metrics with persist by callback") {
    val df = spark.range(100)
      .observe(
        name = "my_event",
        min($"id").as("min_val"),
        max($"id").as("max_val"),
        // Test unresolved alias
        sum($"id"),
        count(when($"id" % 2 === 0, 1)).as("num_even"))
      .persist()
      .observe(
        name = "other_event",
        avg($"id").cast("int").as("avg_val"))
      .persist()

    validateObservedMetrics(df)
  }

  test("SPARK-35695: get observable metrics with adaptive execution by callback") {
    withSQLConf(SQLConf.ADAPTIVE_EXECUTION_ENABLED.key -> "true") {
      val df = spark.range(100)
        .observe(
          name = "my_event",
          min($"id").as("min_val"),
          max($"id").as("max_val"),
          // Test unresolved alias
          sum($"id"),
          count(when($"id" % 2 === 0, 1)).as("num_even"))
        .repartition($"id")
        .observe(
          name = "other_event",
          avg($"id").cast("int").as("avg_val"))

      validateObservedMetrics(df)
    }
  }

  private def validateObservedMetrics(df: Dataset[JLong]): Unit = {
    val metricMaps = ArrayBuffer.empty[Map[String, Row]]
    val listener = new QueryExecutionListener {
      override def onSuccess(funcName: String, qe: QueryExecution, duration: Long): Unit = {
        metricMaps += qe.observedMetrics
      }

      override def onFailure(funcName: String, qe: QueryExecution, exception: Exception): Unit = {
        // No-op
      }
    }
    spark.listenerManager.register(listener)
    try {
      def checkMetrics(metrics: Map[String, Row]): Unit = {
        assert(metrics.size === 2)
        assert(metrics("my_event") === Row(0L, 99L, 4950L, 50L))
        assert(metrics("other_event") === Row(49))
      }

      // First run
      df.collect()
      sparkContext.listenerBus.waitUntilEmpty()
      assert(metricMaps.size === 1)
      checkMetrics(metricMaps.head)
      metricMaps.clear()

      // Second run should produce the same result as the first run.
      df.collect()
      sparkContext.listenerBus.waitUntilEmpty()
      assert(metricMaps.size === 1)
      checkMetrics(metricMaps.head)

    } finally {
      spark.listenerManager.unregister(listener)
    }
  }


  testQuietly("SPARK-31144: QueryExecutionListener should receive `java.lang.Error`") {
    var e: Exception = null
    val listener = new QueryExecutionListener {
      override def onFailure(funcName: String, qe: QueryExecution, exception: Exception): Unit = {
        e = exception
      }
      override def onSuccess(funcName: String, qe: QueryExecution, duration: Long): Unit = {}
    }
    spark.listenerManager.register(listener)

    intercept[Error] {
      Dataset.ofRows(spark, ErrorTestCommand("foo")).collect()
    }
    sparkContext.listenerBus.waitUntilEmpty()
    assert(e != null && e.isInstanceOf[SparkException]
      && e.getCause.isInstanceOf[Error] && e.getCause.getMessage == "foo")
    spark.listenerManager.unregister(listener)
  }
}

/** A test command that throws `java.lang.Error` during execution. */
case class ErrorTestCommand(foo: String) extends LeafRunnableCommand {

  override val output: Seq[Attribute] = Seq(AttributeReference("foo", StringType)())

  override def run(sparkSession: SparkSession): Seq[Row] =
    throw new java.lang.Error(foo)
}<|MERGE_RESOLUTION|>--- conflicted
+++ resolved
@@ -112,11 +112,7 @@
 
     val df = Seq(1).toDF("i")
 
-<<<<<<< HEAD
-    df.foreach(r => f)
-=======
     df.foreach(r => f())
->>>>>>> ecee7133
     df.reduce((x, y) => x)
 
     sparkContext.listenerBus.waitUntilEmpty()
