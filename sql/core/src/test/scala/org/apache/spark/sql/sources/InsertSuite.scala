/*
 * Licensed to the Apache Software Foundation (ASF) under one or more
 * contributor license agreements.  See the NOTICE file distributed with
 * this work for additional information regarding copyright ownership.
 * The ASF licenses this file to You under the Apache License, Version 2.0
 * (the "License"); you may not use this file except in compliance with
 * the License.  You may obtain a copy of the License at
 *
 *    http://www.apache.org/licenses/LICENSE-2.0
 *
 * Unless required by applicable law or agreed to in writing, software
 * distributed under the License is distributed on an "AS IS" BASIS,
 * WITHOUT WARRANTIES OR CONDITIONS OF ANY KIND, either express or implied.
 * See the License for the specific language governing permissions and
 * limitations under the License.
 */

package org.apache.spark.sql.sources

import java.io.{File, IOException}
import java.sql.Date
import java.time.{Duration, Period}

import org.apache.hadoop.fs.{FileAlreadyExistsException, FSDataOutputStream, Path, RawLocalFileSystem}

import org.apache.spark.SparkException
import org.apache.spark.sql._
import org.apache.spark.sql.catalyst.TableIdentifier
import org.apache.spark.sql.catalyst.catalog.{CatalogStorageFormat, CatalogTable, CatalogTableType}
import org.apache.spark.sql.catalyst.parser.ParseException
import org.apache.spark.sql.errors.QueryCompilationErrors
import org.apache.spark.sql.execution.datasources.DataSourceUtils
import org.apache.spark.sql.internal.SQLConf
import org.apache.spark.sql.internal.SQLConf.PartitionOverwriteMode
import org.apache.spark.sql.test.SharedSparkSession
import org.apache.spark.sql.types._
import org.apache.spark.util.Utils

class SimpleInsertSource extends SchemaRelationProvider {
  override def createRelation(
      sqlContext: SQLContext,
      parameters: Map[String, String],
      schema: StructType): BaseRelation = {
    SimpleInsert(schema)(sqlContext.sparkSession)
  }
}

case class SimpleInsert(userSpecifiedSchema: StructType)(@transient val sparkSession: SparkSession)
  extends BaseRelation with InsertableRelation {

  override def sqlContext: SQLContext = sparkSession.sqlContext

  override def schema: StructType = userSpecifiedSchema

  override def insert(input: DataFrame, overwrite: Boolean): Unit = {
    input.collect
  }
}

class InsertSuite extends DataSourceTest with SharedSparkSession {
  import testImplicits._

  protected override lazy val sql = spark.sql _
  private var path: File = null

  override def beforeAll(): Unit = {
    super.beforeAll()
    path = Utils.createTempDir()
    val ds = (1 to 10).map(i => s"""{"a":$i, "b":"str$i"}""").toDS()
    spark.read.json(ds).createOrReplaceTempView("jt")
    sql(
      s"""
        |CREATE TEMPORARY VIEW jsonTable (a int, b string)
        |USING org.apache.spark.sql.json.DefaultSource
        |OPTIONS (
        |  path '${path.toURI.toString}'
        |)
      """.stripMargin)
  }

  override def afterAll(): Unit = {
    try {
      spark.catalog.dropTempView("jsonTable")
      spark.catalog.dropTempView("jt")
      Utils.deleteRecursively(path)
    } finally {
      super.afterAll()
    }
  }

  test("Simple INSERT OVERWRITE a JSONRelation") {
    sql(
      s"""
        |INSERT OVERWRITE TABLE jsonTable SELECT a, b FROM jt
      """.stripMargin)

    checkAnswer(
      sql("SELECT a, b FROM jsonTable"),
      (1 to 10).map(i => Row(i, s"str$i"))
    )
  }

  test("insert into a temp view that does not point to an insertable data source") {
    import testImplicits._
    withTempView("t1", "t2") {
      sql(
        """
          |CREATE TEMPORARY VIEW t1
          |USING org.apache.spark.sql.sources.SimpleScanSource
          |OPTIONS (
          |  From '1',
          |  To '10')
        """.stripMargin)
      sparkContext.parallelize(1 to 10).toDF("a").createOrReplaceTempView("t2")

      val message = intercept[AnalysisException] {
        sql("INSERT INTO TABLE t1 SELECT a FROM t2")
      }.getMessage
      assert(message.contains("does not allow insertion"))
    }
  }

  test("PreInsert casting and renaming") {
    sql(
      s"""
        |INSERT OVERWRITE TABLE jsonTable SELECT a * 2, a * 4 FROM jt
      """.stripMargin)

    checkAnswer(
      sql("SELECT a, b FROM jsonTable"),
      (1 to 10).map(i => Row(i * 2, s"${i * 4}"))
    )

    sql(
      s"""
        |INSERT OVERWRITE TABLE jsonTable SELECT a * 4 AS A, a * 6 as c FROM jt
      """.stripMargin)

    checkAnswer(
      sql("SELECT a, b FROM jsonTable"),
      (1 to 10).map(i => Row(i * 4, s"${i * 6}"))
    )
  }

  test("SELECT clause generating a different number of columns is not allowed.") {
    val message = intercept[AnalysisException] {
      sql(
        s"""
        |INSERT OVERWRITE TABLE jsonTable SELECT a FROM jt
      """.stripMargin)
    }.getMessage
    assert(message.contains("target table has 2 column(s) but the inserted data has 1 column(s)")
    )
  }

  test("INSERT OVERWRITE a JSONRelation multiple times") {
    sql(
      s"""
         |INSERT OVERWRITE TABLE jsonTable SELECT a, b FROM jt
    """.stripMargin)
    checkAnswer(
      sql("SELECT a, b FROM jsonTable"),
      (1 to 10).map(i => Row(i, s"str$i"))
    )

    // Writing the table to less part files.
    val rdd1 = sparkContext.parallelize((1 to 10).map(i => s"""{"a":$i, "b":"str$i"}"""), 5)
    spark.read.json(rdd1.toDS()).createOrReplaceTempView("jt1")
    sql(
      s"""
         |INSERT OVERWRITE TABLE jsonTable SELECT a, b FROM jt1
    """.stripMargin)
    checkAnswer(
      sql("SELECT a, b FROM jsonTable"),
      (1 to 10).map(i => Row(i, s"str$i"))
    )

    // Writing the table to more part files.
    val rdd2 = sparkContext.parallelize((1 to 10).map(i => s"""{"a":$i, "b":"str$i"}"""), 10)
    spark.read.json(rdd2.toDS()).createOrReplaceTempView("jt2")
    sql(
      s"""
         |INSERT OVERWRITE TABLE jsonTable SELECT a, b FROM jt2
    """.stripMargin)
    checkAnswer(
      sql("SELECT a, b FROM jsonTable"),
      (1 to 10).map(i => Row(i, s"str$i"))
    )

    sql(
      s"""
         |INSERT OVERWRITE TABLE jsonTable SELECT a * 10, b FROM jt1
    """.stripMargin)
    checkAnswer(
      sql("SELECT a, b FROM jsonTable"),
      (1 to 10).map(i => Row(i * 10, s"str$i"))
    )

    spark.catalog.dropTempView("jt1")
    spark.catalog.dropTempView("jt2")
  }

  test("INSERT INTO JSONRelation for now") {
    sql(
      s"""
      |INSERT OVERWRITE TABLE jsonTable SELECT a, b FROM jt
    """.stripMargin)
    checkAnswer(
      sql("SELECT a, b FROM jsonTable"),
      sql("SELECT a, b FROM jt").collect()
    )

    sql(
      s"""
         |INSERT INTO TABLE jsonTable SELECT a, b FROM jt
    """.stripMargin)
    checkAnswer(
      sql("SELECT a, b FROM jsonTable"),
      sql("SELECT a, b FROM jt UNION ALL SELECT a, b FROM jt").collect()
    )
  }

  test("INSERT INTO TABLE with Comment in columns") {
    val tabName = "tab1"
    withTable(tabName) {
      sql(
        s"""
           |CREATE TABLE $tabName(col1 int COMMENT 'a', col2 int)
           |USING parquet
         """.stripMargin)
      sql(s"INSERT INTO TABLE $tabName SELECT 1, 2")

      checkAnswer(
        sql(s"SELECT col1, col2 FROM $tabName"),
        Row(1, 2) :: Nil
      )
    }
  }

  test("INSERT INTO TABLE - complex type but different names") {
    val tab1 = "tab1"
    val tab2 = "tab2"
    withTable(tab1, tab2) {
      sql(
        s"""
           |CREATE TABLE $tab1 (s struct<a: string, b: string>)
           |USING parquet
         """.stripMargin)
      sql(s"INSERT INTO TABLE $tab1 SELECT named_struct('col1','1','col2','2')")

      sql(
        s"""
           |CREATE TABLE $tab2 (p struct<c: string, d: string>)
           |USING parquet
         """.stripMargin)
      sql(s"INSERT INTO TABLE $tab2 SELECT * FROM $tab1")

      checkAnswer(
        spark.table(tab1),
        spark.table(tab2)
      )
    }
  }

  test("it is not allowed to write to a table while querying it.") {
    val message = intercept[AnalysisException] {
      sql(
        s"""
        |INSERT OVERWRITE TABLE jsonTable SELECT a, b FROM jsonTable
      """.stripMargin)
    }.getMessage
    assert(
      message.contains("Cannot overwrite a path that is also being read from."),
      "INSERT OVERWRITE to a table while querying it should not be allowed.")
  }

  test("SPARK-30112: it is allowed to write to a table while querying it for " +
    "dynamic partition overwrite.") {
    Seq(PartitionOverwriteMode.DYNAMIC.toString,
        PartitionOverwriteMode.STATIC.toString).foreach { mode =>
      withSQLConf(SQLConf.PARTITION_OVERWRITE_MODE.key -> mode) {
        withTable("insertTable") {
          sql(
            """
              |CREATE TABLE insertTable(i int, part1 int, part2 int) USING PARQUET
              |PARTITIONED BY (part1, part2)
            """.stripMargin)

          sql("INSERT INTO TABLE insertTable PARTITION(part1=1, part2=1) SELECT 1")
          checkAnswer(spark.table("insertTable"), Row(1, 1, 1))
          sql("INSERT OVERWRITE TABLE insertTable PARTITION(part1=1, part2=2) SELECT 2")
          checkAnswer(spark.table("insertTable"), Row(1, 1, 1) :: Row(2, 1, 2) :: Nil)

          if (mode == PartitionOverwriteMode.DYNAMIC.toString) {
            sql(
              """
                |INSERT OVERWRITE TABLE insertTable PARTITION(part1=1, part2)
                |SELECT i + 1, part2 FROM insertTable
              """.stripMargin)
            checkAnswer(spark.table("insertTable"), Row(2, 1, 1) :: Row(3, 1, 2) :: Nil)

            sql(
              """
                |INSERT OVERWRITE TABLE insertTable PARTITION(part1=1, part2)
                |SELECT i + 1, part2 + 1 FROM insertTable
              """.stripMargin)
            checkAnswer(spark.table("insertTable"),
              Row(2, 1, 1) :: Row(3, 1, 2) :: Row(4, 1, 3) :: Nil)
          } else {
            val message = intercept[AnalysisException] {
              sql(
                """
                  |INSERT OVERWRITE TABLE insertTable PARTITION(part1=1, part2)
                  |SELECT i + 1, part2 FROM insertTable
                """.stripMargin)
            }.getMessage
            assert(
              message.contains("Cannot overwrite a path that is also being read from."),
              "INSERT OVERWRITE to a table while querying it should not be allowed.")
          }
        }
      }
    }
  }

  test("Caching")  {
    // write something to the jsonTable
    sql(
      s"""
         |INSERT OVERWRITE TABLE jsonTable SELECT a, b FROM jt
      """.stripMargin)
    // Cached Query Execution
    spark.catalog.cacheTable("jsonTable")
    assertCached(sql("SELECT * FROM jsonTable"))
    checkAnswer(
      sql("SELECT * FROM jsonTable"),
      (1 to 10).map(i => Row(i, s"str$i")))

    assertCached(sql("SELECT a FROM jsonTable"))
    checkAnswer(
      sql("SELECT a FROM jsonTable"),
      (1 to 10).map(Row(_)).toSeq)

    assertCached(sql("SELECT a FROM jsonTable WHERE a < 5"))
    checkAnswer(
      sql("SELECT a FROM jsonTable WHERE a < 5"),
      (1 to 4).map(Row(_)).toSeq)

    assertCached(sql("SELECT a * 2 FROM jsonTable"))
    checkAnswer(
      sql("SELECT a * 2 FROM jsonTable"),
      (1 to 10).map(i => Row(i * 2)).toSeq)

    assertCached(sql(
      "SELECT x.a, y.a FROM jsonTable x JOIN jsonTable y ON x.a = y.a + 1"), 2)
    checkAnswer(sql(
      "SELECT x.a, y.a FROM jsonTable x JOIN jsonTable y ON x.a = y.a + 1"),
      (2 to 10).map(i => Row(i, i - 1)).toSeq)

    // Insert overwrite and keep the same schema.
    sql(
      s"""
        |INSERT OVERWRITE TABLE jsonTable SELECT a * 2, b FROM jt
      """.stripMargin)
    // jsonTable should be recached.
    assertCached(sql("SELECT * FROM jsonTable"))

    // The cached data is the new data.
    checkAnswer(
      sql("SELECT a, b FROM jsonTable"),
      sql("SELECT a * 2, b FROM jt").collect())

    // Verify uncaching
    spark.catalog.uncacheTable("jsonTable")
    assertCached(sql("SELECT * FROM jsonTable"), 0)
  }

  test("it's not allowed to insert into a relation that is not an InsertableRelation") {
    sql(
      """
        |CREATE TEMPORARY VIEW oneToTen
        |USING org.apache.spark.sql.sources.SimpleScanSource
        |OPTIONS (
        |  From '1',
        |  To '10'
        |)
      """.stripMargin)

    checkAnswer(
      sql("SELECT * FROM oneToTen"),
      (1 to 10).map(Row(_)).toSeq
    )

    val message = intercept[AnalysisException] {
      sql(
        s"""
        |INSERT OVERWRITE TABLE oneToTen SELECT CAST(a AS INT) FROM jt
        """.stripMargin)
    }.getMessage
    assert(
      message.contains("does not allow insertion."),
      "It is not allowed to insert into a table that is not an InsertableRelation."
    )

    spark.catalog.dropTempView("oneToTen")
  }

  test("SPARK-15824 - Execute an INSERT wrapped in a WITH statement immediately") {
    def test: Unit = withTable("target", "target2") {
      sql(s"CREATE TABLE target(a INT, b STRING) USING JSON")
      sql("WITH tbl AS (SELECT * FROM jt) INSERT OVERWRITE TABLE target SELECT a, b FROM tbl")
      checkAnswer(
        sql("SELECT a, b FROM target"),
        sql("SELECT a, b FROM jt")
      )

      sql(s"CREATE TABLE target2(a INT, b STRING) USING JSON")
      val e = sql(
        """
          |WITH tbl AS (SELECT * FROM jt)
          |FROM tbl
          |INSERT INTO target2 SELECT a, b WHERE a <= 5
          |INSERT INTO target2 SELECT a, b WHERE a > 5
        """.stripMargin)
      checkAnswer(
        sql("SELECT a, b FROM target2"),
        sql("SELECT a, b FROM jt")
      )
    }
    withSQLConf(SQLConf.ENABLE_DEFAULT_COLUMNS.key -> "true") {
      test
    }
    withSQLConf(SQLConf.ENABLE_DEFAULT_COLUMNS.key -> "false") {
      test
    }
  }

  test("SPARK-21203 wrong results of insertion of Array of Struct") {
    val tabName = "tab1"
    withTable(tabName) {
      spark.sql(
        """
          |CREATE TABLE `tab1`
          |(`custom_fields` ARRAY<STRUCT<`id`: BIGINT, `value`: STRING>>)
          |USING parquet
        """.stripMargin)
      spark.sql(
        """
          |INSERT INTO `tab1`
          |SELECT ARRAY(named_struct('id', 1, 'value', 'a'), named_struct('id', 2, 'value', 'b'))
        """.stripMargin)

      checkAnswer(
        spark.sql("SELECT custom_fields.id, custom_fields.value FROM tab1"),
        Row(Array(1, 2), Array("a", "b")))
    }
  }

  test("insert overwrite directory") {
    withTempDir { dir =>
      val path = dir.toURI.getPath

      val v1 =
        s"""
           | INSERT OVERWRITE DIRECTORY '${path}'
           | USING json
           | OPTIONS (a 1, b 0.1, c TRUE)
           | SELECT 1 as a, 'c' as b
         """.stripMargin

      spark.sql(v1)

      checkAnswer(
        spark.read.json(dir.getCanonicalPath),
        sql("SELECT 1 as a, 'c' as b"))
    }
  }

  test("insert overwrite directory with path in options") {
    withTempDir { dir =>
      val path = dir.toURI.getPath

      val v1 =
        s"""
           | INSERT OVERWRITE DIRECTORY
           | USING json
           | OPTIONS ('path' '${path}')
           | SELECT 1 as a, 'c' as b
         """.stripMargin

      spark.sql(v1)

      checkAnswer(
        spark.read.json(dir.getCanonicalPath),
        sql("SELECT 1 as a, 'c' as b"))
    }
  }

  test("Insert overwrite directory using Hive serde without turning on Hive support") {
    withTempDir { dir =>
      val path = dir.toURI.getPath
      val e = intercept[AnalysisException] {
        sql(
          s"""
             |INSERT OVERWRITE LOCAL DIRECTORY '$path'
             |STORED AS orc
             |SELECT 1, 2
           """.stripMargin)
      }.getMessage
      assert(e.contains(
        "Hive support is required to INSERT OVERWRITE DIRECTORY with the Hive format"))
    }
  }

  test("insert overwrite directory to data source not providing FileFormat") {
    withTempDir { dir =>
      val path = dir.toURI.getPath

      val v1 =
        s"""
           | INSERT OVERWRITE DIRECTORY '${path}'
           | USING JDBC
           | OPTIONS (a 1, b 0.1, c TRUE)
           | SELECT 1 as a, 'c' as b
         """.stripMargin
      val e = intercept[SparkException] {
        spark.sql(v1)
      }.getMessage

      assert(e.contains("Only Data Sources providing FileFormat are supported"))
    }
  }

  test("new partitions should be added to catalog after writing to catalog table") {
    val table = "partitioned_catalog_table"
    val tempTable = "partitioned_catalog_temp_table"
    val numParts = 210
    withTable(table) {
      withTempView(tempTable) {
        val df = (1 to numParts).map(i => (i, i)).toDF("part", "col1")
        df.createOrReplaceTempView(tempTable)
        sql(s"CREATE TABLE $table (part Int, col1 Int) USING parquet PARTITIONED BY (part)")
        sql(s"INSERT INTO TABLE $table SELECT * from $tempTable")
        val partitions = spark.sessionState.catalog.listPartitionNames(TableIdentifier(table))
        assert(partitions.size == numParts)
      }
    }
  }

  test("SPARK-20236: dynamic partition overwrite without catalog table") {
    withSQLConf(SQLConf.PARTITION_OVERWRITE_MODE.key -> PartitionOverwriteMode.DYNAMIC.toString) {
      withTempPath { path =>
        Seq((1, 1, 1)).toDF("i", "part1", "part2")
          .write.partitionBy("part1", "part2").parquet(path.getAbsolutePath)
        checkAnswer(spark.read.parquet(path.getAbsolutePath), Row(1, 1, 1))

        Seq((2, 1, 1)).toDF("i", "part1", "part2")
          .write.partitionBy("part1", "part2").mode("overwrite").parquet(path.getAbsolutePath)
        checkAnswer(spark.read.parquet(path.getAbsolutePath), Row(2, 1, 1))

        Seq((2, 2, 2)).toDF("i", "part1", "part2")
          .write.partitionBy("part1", "part2").mode("overwrite").parquet(path.getAbsolutePath)
        checkAnswer(spark.read.parquet(path.getAbsolutePath), Row(2, 1, 1) :: Row(2, 2, 2) :: Nil)
      }
    }
  }

  test("SPARK-20236: dynamic partition overwrite") {
    withSQLConf(SQLConf.PARTITION_OVERWRITE_MODE.key -> PartitionOverwriteMode.DYNAMIC.toString) {
      withTable("t") {
        sql(
          """
            |create table t(i int, part1 int, part2 int) using parquet
            |partitioned by (part1, part2)
          """.stripMargin)

        sql("insert into t partition(part1=1, part2=1) select 1")
        checkAnswer(spark.table("t"), Row(1, 1, 1))

        sql("insert overwrite table t partition(part1=1, part2=1) select 2")
        checkAnswer(spark.table("t"), Row(2, 1, 1))

        sql("insert overwrite table t partition(part1=2, part2) select 2, 2")
        checkAnswer(spark.table("t"), Row(2, 1, 1) :: Row(2, 2, 2) :: Nil)

        sql("insert overwrite table t partition(part1=1, part2=2) select 3")
        checkAnswer(spark.table("t"), Row(2, 1, 1) :: Row(2, 2, 2) :: Row(3, 1, 2) :: Nil)

        sql("insert overwrite table t partition(part1=1, part2) select 4, 1")
        checkAnswer(spark.table("t"), Row(4, 1, 1) :: Row(2, 2, 2) :: Row(3, 1, 2) :: Nil)
      }
    }
  }

  test("SPARK-20236: dynamic partition overwrite with customer partition path") {
    withSQLConf(SQLConf.PARTITION_OVERWRITE_MODE.key -> PartitionOverwriteMode.DYNAMIC.toString) {
      withTable("t") {
        sql(
          """
            |create table t(i int, part1 int, part2 int) using parquet
            |partitioned by (part1, part2)
          """.stripMargin)

        val path1 = Utils.createTempDir()
        sql(s"alter table t add partition(part1=1, part2=1) location '$path1'")
        sql(s"insert into t partition(part1=1, part2=1) select 1")
        checkAnswer(spark.table("t"), Row(1, 1, 1))

        sql("insert overwrite table t partition(part1=1, part2=1) select 2")
        checkAnswer(spark.table("t"), Row(2, 1, 1))

        sql("insert overwrite table t partition(part1=2, part2) select 2, 2")
        checkAnswer(spark.table("t"), Row(2, 1, 1) :: Row(2, 2, 2) :: Nil)

        val path2 = Utils.createTempDir()
        sql(s"alter table t add partition(part1=1, part2=2) location '$path2'")
        sql("insert overwrite table t partition(part1=1, part2=2) select 3")
        checkAnswer(spark.table("t"), Row(2, 1, 1) :: Row(2, 2, 2) :: Row(3, 1, 2) :: Nil)

        sql("insert overwrite table t partition(part1=1, part2) select 4, 1")
        checkAnswer(spark.table("t"), Row(4, 1, 1) :: Row(2, 2, 2) :: Row(3, 1, 2) :: Nil)
      }
    }
  }

  test("Throw exception on unsafe cast with strict casting policy") {
    withSQLConf(
      SQLConf.USE_V1_SOURCE_LIST.key -> "parquet",
      SQLConf.STORE_ASSIGNMENT_POLICY.key -> SQLConf.StoreAssignmentPolicy.STRICT.toString) {
      withTable("t") {
        sql("create table t(i int, d double) using parquet")
        var msg = intercept[AnalysisException] {
          sql("insert into t select 1L, 2")
        }.getMessage
        assert(msg.contains("Cannot safely cast 'i': bigint to int"))

        msg = intercept[AnalysisException] {
          sql("insert into t select 1, 2.0")
        }.getMessage
        assert(msg.contains("Cannot safely cast 'd': decimal(2,1) to double"))

        msg = intercept[AnalysisException] {
          sql("insert into t select 1, 2.0D, 3")
        }.getMessage
        assert(msg.contains("`t` requires that the data to be inserted have the same number of " +
          "columns as the target table: target table has 2 column(s)" +
          " but the inserted data has 3 column(s)"))

        msg = intercept[AnalysisException] {
          sql("insert into t select 1")
        }.getMessage
        assert(msg.contains("`t` requires that the data to be inserted have the same number of " +
          "columns as the target table: target table has 2 column(s)" +
          " but the inserted data has 1 column(s)"))

        // Insert into table successfully.
        sql("insert into t select 1, 2.0D")
        checkAnswer(sql("select * from t"), Row(1, 2.0D))
      }
    }
  }

  test("Throw exception on unsafe cast with ANSI casting policy") {
    withSQLConf(
      SQLConf.USE_V1_SOURCE_LIST.key -> "parquet",
      SQLConf.STORE_ASSIGNMENT_POLICY.key -> SQLConf.StoreAssignmentPolicy.ANSI.toString) {
      withTable("t") {
        sql("create table t(i int, d double) using parquet")
        var msg = intercept[AnalysisException] {
          sql("insert into t values('a', 'b')")
        }.getMessage
        assert(msg.contains("Cannot safely cast 'i': string to int") &&
          msg.contains("Cannot safely cast 'd': string to double"))
        msg = intercept[AnalysisException] {
          sql("insert into t values(now(), now())")
        }.getMessage
        assert(msg.contains("Cannot safely cast 'i': timestamp to int") &&
          msg.contains("Cannot safely cast 'd': timestamp to double"))
        msg = intercept[AnalysisException] {
          sql("insert into t values(true, false)")
        }.getMessage
        assert(msg.contains("Cannot safely cast 'i': boolean to int") &&
          msg.contains("Cannot safely cast 'd': boolean to double"))
      }
    }
  }

  test("Allow on writing any numeric value to numeric type with ANSI policy") {
    withSQLConf(
      SQLConf.USE_V1_SOURCE_LIST.key -> "parquet",
      SQLConf.STORE_ASSIGNMENT_POLICY.key -> SQLConf.StoreAssignmentPolicy.ANSI.toString) {
      withTable("t") {
        sql("create table t(i int, d float) using parquet")
        sql("insert into t values(1L, 2.0)")
        sql("insert into t values(3.0, 4)")
        sql("insert into t values(5.0, 6L)")
        checkAnswer(sql("select * from t"), Seq(Row(1, 2.0F), Row(3, 4.0F), Row(5, 6.0F)))
      }
    }
  }

  test("Allow on writing timestamp value to date type with ANSI policy") {
    withSQLConf(
      SQLConf.USE_V1_SOURCE_LIST.key -> "parquet",
      SQLConf.STORE_ASSIGNMENT_POLICY.key -> SQLConf.StoreAssignmentPolicy.ANSI.toString) {
      withTable("t") {
        sql("create table t(i date) using parquet")
        sql("insert into t values(TIMESTAMP('2010-09-02 14:10:10'))")
        checkAnswer(sql("select * from t"), Seq(Row(Date.valueOf("2010-09-02"))))
      }
    }
  }

  test("Throw exceptions on inserting out-of-range int value with ANSI casting policy") {
    withSQLConf(
      SQLConf.STORE_ASSIGNMENT_POLICY.key -> SQLConf.StoreAssignmentPolicy.ANSI.toString) {
      withTable("t") {
        sql("create table t(b int) using parquet")
        val outOfRangeValue1 = (Int.MaxValue + 1L).toString
        val expectedMsg = "Fail to insert a value of \"BIGINT\" type into the \"INT\" type column" +
          " `b` due to an overflow."
        var msg = intercept[SparkException] {
          sql(s"insert into t values($outOfRangeValue1)")
        }.getMessage
        assert(msg.contains(expectedMsg))

        val outOfRangeValue2 = (Int.MinValue - 1L).toString
        msg = intercept[SparkException] {
          sql(s"insert into t values($outOfRangeValue2)")
        }.getMessage
        assert(msg.contains(expectedMsg))
      }
    }
  }

  test("Throw exceptions on inserting out-of-range long value with ANSI casting policy") {
    withSQLConf(
      SQLConf.STORE_ASSIGNMENT_POLICY.key -> SQLConf.StoreAssignmentPolicy.ANSI.toString) {
      withTable("t") {
        sql("create table t(b long) using parquet")
        val outOfRangeValue1 = Math.nextUp(Long.MaxValue)
        val expectedMsg = "Fail to insert a value of \"DOUBLE\" type into the \"BIGINT\" type " +
          "column `b` due to an overflow."
        var msg = intercept[SparkException] {
          sql(s"insert into t values(${outOfRangeValue1}D)")
        }.getMessage
        assert(msg.contains(expectedMsg))

        val outOfRangeValue2 = Math.nextDown(Long.MinValue)
        msg = intercept[SparkException] {
          sql(s"insert into t values(${outOfRangeValue2}D)")
        }.getMessage
        assert(msg.contains(expectedMsg))
      }
    }
  }

  test("Throw exceptions on inserting out-of-range decimal value with ANSI casting policy") {
    withSQLConf(
      SQLConf.STORE_ASSIGNMENT_POLICY.key -> SQLConf.StoreAssignmentPolicy.ANSI.toString) {
      withTable("t") {
        sql("create table t(b decimal(3,2)) using parquet")
        val outOfRangeValue = "123.45"
        val expectedMsg = "Fail to insert a value of \"DECIMAL(5,2)\" type into the " +
          "\"DECIMAL(3,2)\" type column `b` due to an overflow."
        val msg = intercept[SparkException] {
          sql(s"insert into t values(${outOfRangeValue})")
        }.getMessage
        assert(msg.contains(expectedMsg))
      }
    }
  }

  test("SPARK-33354: Throw exceptions on inserting invalid cast with ANSI casting policy") {
    withSQLConf(
      SQLConf.STORE_ASSIGNMENT_POLICY.key -> SQLConf.StoreAssignmentPolicy.ANSI.toString) {
      withTable("t") {
        sql("CREATE TABLE t(i int, t timestamp) USING parquet")
        val msg = intercept[AnalysisException] {
          sql("INSERT INTO t VALUES (TIMESTAMP('2010-09-02 14:10:10'), 1)")
        }.getMessage
        assert(msg.contains("Cannot safely cast 'i': timestamp to int"))
        assert(msg.contains("Cannot safely cast 't': int to timestamp"))
      }

      withTable("t") {
        sql("CREATE TABLE t(i int, d date) USING parquet")
        val msg = intercept[AnalysisException] {
          sql("INSERT INTO t VALUES (date('2010-09-02'), 1)")
        }.getMessage
        assert(msg.contains("Cannot safely cast 'i': date to int"))
        assert(msg.contains("Cannot safely cast 'd': int to date"))
      }

      withTable("t") {
        sql("CREATE TABLE t(b boolean, t timestamp) USING parquet")
        val msg = intercept[AnalysisException] {
          sql("INSERT INTO t VALUES (TIMESTAMP('2010-09-02 14:10:10'), true)")
        }.getMessage
        assert(msg.contains("Cannot safely cast 'b': timestamp to boolean"))
        assert(msg.contains("Cannot safely cast 't': boolean to timestamp"))
      }

      withTable("t") {
        sql("CREATE TABLE t(b boolean, d date) USING parquet")
        val msg = intercept[AnalysisException] {
          sql("INSERT INTO t VALUES (date('2010-09-02'), true)")
        }.getMessage
        assert(msg.contains("Cannot safely cast 'b': date to boolean"))
        assert(msg.contains("Cannot safely cast 'd': boolean to date"))
      }
    }
  }

  test("SPARK-24860: dynamic partition overwrite specified per source without catalog table") {
    withTempPath { path =>
      Seq((1, 1), (2, 2)).toDF("i", "part")
        .write.partitionBy("part")
        .parquet(path.getAbsolutePath)
      checkAnswer(spark.read.parquet(path.getAbsolutePath), Row(1, 1) :: Row(2, 2) :: Nil)

      Seq((1, 2), (1, 3)).toDF("i", "part")
        .write.partitionBy("part").mode("overwrite")
        .option(DataSourceUtils.PARTITION_OVERWRITE_MODE, PartitionOverwriteMode.DYNAMIC.toString)
        .parquet(path.getAbsolutePath)
      checkAnswer(spark.read.parquet(path.getAbsolutePath),
        Row(1, 1) :: Row(1, 2) :: Row(1, 3) :: Nil)

      Seq((1, 2), (1, 3)).toDF("i", "part")
        .write.partitionBy("part").mode("overwrite")
        .option(DataSourceUtils.PARTITION_OVERWRITE_MODE, PartitionOverwriteMode.STATIC.toString)
        .parquet(path.getAbsolutePath)
      checkAnswer(spark.read.parquet(path.getAbsolutePath), Row(1, 2) :: Row(1, 3) :: Nil)
    }
  }

  test("SPARK-24583 Wrong schema type in InsertIntoDataSourceCommand") {
    withTable("test_table") {
      val schema = new StructType()
        .add("i", LongType, false)
        .add("s", StringType, false)
      val newTable = CatalogTable(
        identifier = TableIdentifier("test_table", None),
        tableType = CatalogTableType.MANAGED,
        storage = CatalogStorageFormat(
          locationUri = None,
          inputFormat = None,
          outputFormat = None,
          serde = None,
          compressed = false,
          properties = Map.empty),
        schema = schema,
        provider = Some(classOf[SimpleInsertSource].getName))

      spark.sessionState.catalog.createTable(newTable, false)

      sql("INSERT INTO TABLE test_table SELECT 1, 'a'")
      val msg = intercept[AnalysisException] {
        sql("INSERT INTO TABLE test_table SELECT 2, null")
      }.getMessage
      assert(msg.contains("Cannot write nullable values to non-null column 's'"))
    }
  }

  test("Allow user to insert specified columns into insertable view") {
    withSQLConf(SQLConf.USE_NULLS_FOR_MISSING_DEFAULT_COLUMN_VALUES.key -> "true") {
      sql("INSERT OVERWRITE TABLE jsonTable SELECT a FROM jt")
      checkAnswer(
        sql("SELECT a, b FROM jsonTable"),
        (1 to 10).map(i => Row(i, null))
      )

      sql("INSERT OVERWRITE TABLE jsonTable(a) SELECT a FROM jt")
      checkAnswer(
        sql("SELECT a, b FROM jsonTable"),
        (1 to 10).map(i => Row(i, null))
      )

      sql("INSERT OVERWRITE TABLE jsonTable(b) SELECT b FROM jt")
      checkAnswer(
        sql("SELECT a, b FROM jsonTable"),
        (1 to 10).map(i => Row(null, s"str$i"))
      )
    }

    val message = intercept[AnalysisException] {
      sql("INSERT OVERWRITE TABLE jsonTable(a) SELECT a FROM jt")
    }.getMessage
    assert(message.contains("target table has 2 column(s) but the inserted data has 1 column(s)"))
  }

  test("SPARK-38336 INSERT INTO statements with tables with default columns: positive tests") {
    // When the USE_NULLS_FOR_MISSING_DEFAULT_COLUMN_VALUES configuration is enabled, and no
    // explicit DEFAULT value is available when the INSERT INTO statement provides fewer
    // values than expected, NULL values are appended in their place.
    withSQLConf(SQLConf.USE_NULLS_FOR_MISSING_DEFAULT_COLUMN_VALUES.key -> "true") {
      withTable("t") {
        sql("create table t(i boolean, s bigint) using parquet")
        sql("insert into t values(true)")
        checkAnswer(spark.table("t"), Row(true, null))
      }
    }
    // The default value for the DEFAULT keyword is the NULL literal.
    withTable("t") {
      sql("create table t(i boolean, s bigint) using parquet")
      sql("insert into t values(true, default)")
      checkAnswer(spark.table("t"), Row(true, null))
    }
    // There is a complex expression in the default value.
    withTable("t") {
      sql("create table t(i boolean, s string default concat('abc', 'def')) using parquet")
      sql("insert into t values(true, default)")
      checkAnswer(spark.table("t"), Row(true, "abcdef"))
    }
    // The default value parses correctly and the provided value type is different but coercible.
    withTable("t") {
      sql("create table t(i boolean, s bigint default 42) using parquet")
      sql("insert into t values(false)")
      checkAnswer(spark.table("t"), Row(false, 42L))
    }
    // There are two trailing default values referenced implicitly by the INSERT INTO statement.
    withTable("t") {
      sql("create table t(i int, s bigint default 42, x bigint default 43) using parquet")
      sql("insert into t values(1)")
      checkAnswer(sql("select s + x from t where i = 1"), Seq(85L).map(i => Row(i)))
    }
    // The table has a partitioning column and a default value is injected.
    withTable("t") {
      sql("create table t(i boolean, s bigint, q int default 42) using parquet partitioned by (i)")
      sql("insert into t partition(i='true') values(5, default)")
      checkAnswer(spark.table("t"), Row(5, 42, true))
    }
    // The table has a partitioning column and a default value is added per an explicit reference.
    withTable("t") {
      sql("create table t(i boolean, s bigint default 42) using parquet partitioned by (i)")
      sql("insert into t partition(i='true') values(default)")
      checkAnswer(spark.table("t"), Row(42L, true))
    }
    // The default value parses correctly as a constant but non-literal expression.
    withTable("t") {
      sql("create table t(i boolean, s bigint default 41 + 1) using parquet")
      sql("insert into t values(false, default)")
      checkAnswer(spark.table("t"), Row(false, 42L))
    }
    // Explicit defaults may appear in different positions within the inline table provided as input
    // to the INSERT INTO statement.
    withTable("t") {
      sql("create table t(i boolean default false, s bigint default 42) using parquet")
      sql("insert into t values(false, default), (default, 42)")
      checkAnswer(spark.table("t"), Seq(Row(false, 42L), Row(false, 42L)))
    }
    // There is an explicit default value provided in the INSERT INTO statement in the VALUES,
    // with an alias over the VALUES.
    withTable("t") {
      sql("create table t(i boolean, s bigint default 42) using parquet")
      sql("insert into t select * from values (false, default) as tab(col, other)")
      checkAnswer(spark.table("t"), Row(false, 42L))
    }
    // The explicit default value arrives first before the other value.
    withTable("t") {
      sql("create table t(i boolean default false, s bigint) using parquet")
      sql("insert into t values (default, 43)")
      checkAnswer(spark.table("t"), Row(false, 43L))
    }
    // The 'create table' statement provides the default parameter first.
    withTable("t") {
      sql("create table t(i boolean default false, s bigint) using parquet")
      sql("insert into t values (default, 43)")
      checkAnswer(spark.table("t"), Row(false, 43L))
    }
    // The explicit default value is provided in the wrong order (first instead of second), but
    // this is OK because the provided default value evaluates to literal NULL.
    withTable("t") {
      sql("create table t(i boolean, s bigint default 42) using parquet")
      sql("insert into t values (default, 43)")
      checkAnswer(spark.table("t"), Row(null, 43L))
    }
    // There is an explicit default value provided in the INSERT INTO statement as a SELECT.
    // This is supported.
    withTable("t") {
      sql("create table t(i boolean, s bigint default 42) using parquet")
      sql("insert into t select false, default")
      checkAnswer(spark.table("t"), Row(false, 42L))
    }
    // There is a complex query plan in the SELECT query in the INSERT INTO statement.
    withTable("t") {
      sql("create table t(i boolean default false, s bigint default 42) using parquet")
      sql("insert into t select col, count(*) from values (default, default) " +
        "as tab(col, other) group by 1")
      checkAnswer(spark.table("t"), Row(false, 1))
    }
    // The explicit default reference resolves successfully with nested table subqueries.
    withTable("t") {
      sql("create table t(i boolean default false, s bigint) using parquet")
      sql("insert into t select * from (select * from values(default, 42))")
      checkAnswer(spark.table("t"), Row(false, 42L))
    }
    // There are three column types exercising various combinations of implicit and explicit
    // default column value references in the 'insert into' statements. Note these tests depend on
    // enabling the configuration to use NULLs for missing DEFAULT column values.
    withSQLConf(SQLConf.USE_NULLS_FOR_MISSING_DEFAULT_COLUMN_VALUES.key -> "true") {
      for (useDataFrames <- Seq(false, true)) {
        withTable("t1", "t2") {
          sql("create table t1(j int, s bigint default 42, x bigint default 43) using parquet")
          if (useDataFrames) {
            Seq((1)).toDF.write.insertInto("t1")
            Seq((2)).toDF.write.insertInto("t1")
            Seq((3)).toDF.write.insertInto("t1")
            Seq((4, 44)).toDF.write.insertInto("t1")
            Seq((5, 44, 45)).toDF.write.insertInto("t1")
          } else {
            sql("insert into t1 values(1)")
            sql("insert into t1 values(2, default)")
            sql("insert into t1 values(3, default, default)")
            sql("insert into t1 values(4, 44)")
            sql("insert into t1 values(5, 44, 45)")
          }
          sql("create table t2(j int, s bigint default 42, x bigint default 43) using parquet")
          if (useDataFrames) {
            spark.table("t1").where("j = 1").select("j").write.insertInto("t2")
            spark.table("t1").where("j = 2").select("j").write.insertInto("t2")
            spark.table("t1").where("j = 3").select("j").write.insertInto("t2")
            spark.table("t1").where("j = 4").select("j", "s").write.insertInto("t2")
            spark.table("t1").where("j = 5").select("j", "s").write.insertInto("t2")
          } else {
            sql("insert into t2 select j from t1 where j = 1")
            sql("insert into t2 select j, default from t1 where j = 2")
            sql("insert into t2 select j, default, default from t1 where j = 3")
            sql("insert into t2 select j, s from t1 where j = 4")
            sql("insert into t2 select j, s, default from t1 where j = 5")
          }
          checkAnswer(
            spark.table("t2"),
            Row(1, 42L, 43L) ::
            Row(2, 42L, 43L) ::
            Row(3, 42L, 43L) ::
            Row(4, 44L, 43L) ::
            Row(5, 44L, 43L) :: Nil)
        }
      }
    }
  }

  test("SPARK-38336 INSERT INTO statements with tables with default columns: negative tests") {
    object Errors {
      val COMMON_SUBSTRING = " has a DEFAULT value"
      val COLUMN_DEFAULT_NOT_FOUND = "`default` cannot be resolved."
      val BAD_SUBQUERY = "subquery expressions are not allowed in DEFAULT values"
    }
    // The default value fails to analyze.
    withTable("t") {
      assert(intercept[AnalysisException] {
        sql("create table t(i boolean, s bigint default badvalue) using parquet")
      }.getMessage.contains(Errors.COMMON_SUBSTRING))
    }
    // The default value analyzes to a table not in the catalog.
    withTable("t") {
      assert(intercept[AnalysisException] {
        sql("create table t(i boolean, s bigint default (select min(x) from badtable)) " +
          "using parquet")
      }.getMessage.contains(Errors.BAD_SUBQUERY))
    }
    // The default value parses but refers to a table from the catalog.
    withTable("t", "other") {
      sql("create table other(x string) using parquet")
      assert(intercept[AnalysisException] {
        sql("create table t(i boolean, s bigint default (select min(x) from other)) using parquet")
      }.getMessage.contains(Errors.BAD_SUBQUERY))
    }
    // The default value has an explicit alias. It fails to evaluate when inlined into the VALUES
    // list at the INSERT INTO time.
    withTable("t") {
      assert(intercept[AnalysisException] {
        sql("create table t(i boolean default (select false as alias), s bigint) using parquet")
      }.getMessage.contains(Errors.BAD_SUBQUERY))
    }
    // Explicit default values may not participate in complex expressions in the VALUES list.
    withTable("t") {
      sql("create table t(i boolean, s bigint default 42) using parquet")
      assert(intercept[AnalysisException] {
        sql("insert into t values(false, default + 1)")
      }.getMessage.contains(
        QueryCompilationErrors.defaultReferencesNotAllowedInComplexExpressionsInInsertValuesList()
          .getMessage))
    }
    // Explicit default values may not participate in complex expressions in the SELECT query.
    withTable("t") {
      sql("create table t(i boolean, s bigint default 42) using parquet")
      assert(intercept[AnalysisException] {
        sql("insert into t select false, default + 1")
      }.getMessage.contains(
        QueryCompilationErrors.defaultReferencesNotAllowedInComplexExpressionsInInsertValuesList()
          .getMessage))
    }
    // Explicit default values have a reasonable error path if the table is not found.
    withTable("t") {
      assert(intercept[AnalysisException] {
        sql("insert into t values(false, default)")
      }.getMessage.contains(Errors.COLUMN_DEFAULT_NOT_FOUND))
    }
    // The default value parses but the type is not coercible.
    withTable("t") {
      assert(intercept[AnalysisException] {
        sql("create table t(i boolean, s bigint default false) using parquet")
      }.getMessage.contains(Errors.COMMON_SUBSTRING))
    }
    // The number of columns in the INSERT INTO statement is greater than the number of columns in
    // the table.
    withTable("t") {
      sql("create table num_data(id int, val decimal(38,10)) using parquet")
      sql("create table t(id1 int, int2 int, result decimal(38,10)) using parquet")
      assert(intercept[AnalysisException] {
        sql("insert into t select t1.id, t2.id, t1.val, t2.val, t1.val * t2.val " +
          "from num_data t1, num_data t2")
      }.getMessage.contains(
        "requires that the data to be inserted have the same number of columns as the target"))
    }
    // The default value is disabled per configuration.
    withTable("t") {
      withSQLConf(SQLConf.ENABLE_DEFAULT_COLUMNS.key -> "false") {
        assert(intercept[AnalysisException] {
          sql("create table t(i boolean, s bigint default 42L) using parquet")
        }.getMessage.contains("Support for DEFAULT column values is not allowed"))
      }
    }
    // There is one trailing default value referenced implicitly by the INSERT INTO statement.
    withTable("t") {
      sql("create table t(i int, s bigint default 42, x bigint) using parquet")
      assert(intercept[AnalysisException] {
        sql("insert into t values(1)")
      }.getMessage.contains("expected 3 columns but found"))
    }
    // The table has a partitioning column with a default value; this is not allowed.
    withTable("t") {
      sql("create table t(i boolean default true, s bigint, q int default 42) " +
        "using parquet partitioned by (i)")
      checkError(
        exception = intercept[ParseException] {
          sql("insert into t partition(i=default) values(5, default)")
        },
        errorClass = "_LEGACY_ERROR_TEMP_0059",
        parameters = Map.empty,
        context = ExpectedContext(
          fragment = "partition(i=default)",
          start = 14,
          stop = 33))
    }
    // The configuration option to append missing NULL values to the end of the INSERT INTO
    // statement is not enabled.
    withSQLConf(SQLConf.USE_NULLS_FOR_MISSING_DEFAULT_COLUMN_VALUES.key -> "false") {
      withTable("t") {
        sql("create table t(i boolean, s bigint) using parquet")
        assert(intercept[AnalysisException] {
          sql("insert into t values(true)")
        }.getMessage.contains("target table has 2 column(s) but the inserted data has 1 column(s)"))
      }
    }
  }

  test("SPARK-38795 INSERT INTO with user specified columns and defaults: positive tests") {
    Seq(
      "insert into t (i, s) values (true, default)",
      "insert into t (s, i) values (default, true)",
      "insert into t (i) values (true)",
      "insert into t (i) values (default)",
      "insert into t (s) values (default)",
      "insert into t (s) select default from (select 1)",
      "insert into t (i) select true from (select 1)"
    ).foreach { insert =>
      withTable("t") {
        sql("create table t(i boolean default true, s bigint default 42) using parquet")
        sql(insert)
        checkAnswer(spark.table("t"), Row(true, 42L))
      }
    }
    // The table is partitioned and we insert default values with explicit column names.
    withTable("t") {
      sql("create table t(i boolean, s bigint default 4, q int default 42) using parquet " +
        "partitioned by (i)")
      sql("insert into t partition(i='true') (s) values(5)")
      sql("insert into t partition(i='false') (q) select 43")
      sql("insert into t partition(i='false') (q) select default")
      checkAnswer(spark.table("t"),
        Seq(Row(5, 42, true),
            Row(4, 43, false),
            Row(4, 42, false)))
    }
    // When the CASE_SENSITIVE configuration is disabled, then using different cases for the
    // required and provided column names is successful.
    withSQLConf(SQLConf.CASE_SENSITIVE.key -> "false") {
      withTable("t") {
        sql("create table t(i boolean, s bigint default 42, q int default 43) using parquet")
        sql("insert into t (I, Q) select true from (select 1)")
        checkAnswer(spark.table("t"), Row(true, 42L, 43))
      }
    }
    // When the USE_NULLS_FOR_MISSING_DEFAULT_COLUMN_VALUES configuration is enabled, and no
    // explicit DEFAULT value is available when the INSERT INTO statement provides fewer
    // values than expected, NULL values are appended in their place.
    withSQLConf(SQLConf.USE_NULLS_FOR_MISSING_DEFAULT_COLUMN_VALUES.key -> "true") {
      withTable("t") {
        sql("create table t(i boolean, s bigint) using parquet")
        sql("insert into t (i) values (true)")
        checkAnswer(spark.table("t"), Row(true, null))
      }
      withTable("t") {
        sql("create table t(i boolean default true, s bigint) using parquet")
        sql("insert into t (i) values (default)")
        checkAnswer(spark.table("t"), Row(true, null))
      }
      withTable("t") {
        sql("create table t(i boolean, s bigint default 42) using parquet")
        sql("insert into t (s) values (default)")
        checkAnswer(spark.table("t"), Row(null, 42L))
      }
      withTable("t") {
        sql("create table t(i boolean, s bigint, q int) using parquet partitioned by (i)")
        sql("insert into t partition(i='true') (s) values(5)")
        sql("insert into t partition(i='false') (q) select 43")
        sql("insert into t partition(i='false') (q) select default")
        checkAnswer(spark.table("t"),
          Seq(Row(5, null, true),
            Row(null, 43, false),
            Row(null, null, false)))
      }
    }
  }

  test("SPARK- 38795 INSERT INTO with user specified columns and defaults: negative tests") {
    val addOneColButExpectedTwo = "target table has 2 column(s) but the inserted data has 1 col"
    val addTwoColButExpectedThree = "target table has 3 column(s) but the inserted data has 2 col"
    // The missing columns in these INSERT INTO commands do not have explicit default values.
    withTable("t") {
      sql("create table t(i boolean, s bigint) using parquet")
      assert(intercept[AnalysisException] {
        sql("insert into t (i) values (true)")
      }.getMessage.contains(addOneColButExpectedTwo))
    }
    withTable("t") {
      sql("create table t(i boolean default true, s bigint) using parquet")
      assert(intercept[AnalysisException] {
        sql("insert into t (i) values (default)")
      }.getMessage.contains(addOneColButExpectedTwo))
    }
    withTable("t") {
      sql("create table t(i boolean, s bigint default 42) using parquet")
      assert(intercept[AnalysisException] {
        sql("insert into t (s) values (default)")
      }.getMessage.contains(addOneColButExpectedTwo))
    }
    withTable("t") {
      sql("create table t(i boolean, s bigint, q int default 43) using parquet")
      assert(intercept[AnalysisException] {
        sql("insert into t (i, q) select true from (select 1)")
      }.getMessage.contains(addTwoColButExpectedThree))
    }
    // When the USE_NULLS_FOR_MISSING_DEFAULT_COLUMN_VALUES configuration is disabled, and no
    // explicit DEFAULT value is available when the INSERT INTO statement provides fewer
    // values than expected, the INSERT INTO command fails to execute.
    withSQLConf(SQLConf.USE_NULLS_FOR_MISSING_DEFAULT_COLUMN_VALUES.key -> "false") {
      withTable("t") {
        sql("create table t(i boolean, s bigint) using parquet")
        assert(intercept[AnalysisException] {
          sql("insert into t (i) values (true)")
        }.getMessage.contains(addOneColButExpectedTwo))
      }
      withTable("t") {
        sql("create table t(i boolean default true, s bigint) using parquet")
        assert(intercept[AnalysisException] {
          sql("insert into t (i) values (default)")
        }.getMessage.contains(addOneColButExpectedTwo))
      }
      withTable("t") {
        sql("create table t(i boolean, s bigint default 42) using parquet")
        assert(intercept[AnalysisException] {
          sql("insert into t (s) values (default)")
        }.getMessage.contains(addOneColButExpectedTwo))
      }
      withTable("t") {
        sql("create table t(i boolean, s bigint, q int) using parquet partitioned by (i)")
        assert(intercept[AnalysisException] {
          sql("insert into t partition(i='true') (s) values(5)")
        }.getMessage.contains(addTwoColButExpectedThree))
      }
      withTable("t") {
        sql("create table t(i boolean, s bigint, q int) using parquet partitioned by (i)")
        assert(intercept[AnalysisException] {
          sql("insert into t partition(i='false') (q) select 43")
        }.getMessage.contains(addTwoColButExpectedThree))
      }
      withTable("t") {
        sql("create table t(i boolean, s bigint, q int) using parquet partitioned by (i)")
        assert(intercept[AnalysisException] {
          sql("insert into t partition(i='false') (q) select default")
        }.getMessage.contains(addTwoColButExpectedThree))
      }
    }
    // When the CASE_SENSITIVE configuration is enabled, then using different cases for the required
    // and provided column names results in an analysis error.
    withSQLConf(SQLConf.CASE_SENSITIVE.key -> "true") {
      withTable("t") {
        sql("create table t(i boolean default true, s bigint default 42) using parquet")
        checkError(
          exception =
            intercept[AnalysisException](sql("insert into t (I) select true from (select 1)")),
          errorClass = "UNRESOLVED_COLUMN.WITH_SUGGESTION",
          sqlState = None,
          parameters = Map("objectName" -> "`I`", "proposal" -> "`i`, `s`"),
          context = ExpectedContext(
            fragment = "insert into t (I)", start = 0, stop = 16))
      }
    }
  }

  test("SPARK-38811 INSERT INTO on columns added with ALTER TABLE ADD COLUMNS: Positive tests") {
    // There is a complex expression in the default value.
    val createTableBooleanCol = "create table t(i boolean) using parquet"
    val createTableIntCol = "create table t(i int) using parquet"
    withTable("t") {
      sql(createTableBooleanCol)
      sql("alter table t add column s string default concat('abc', 'def')")
      sql("insert into t values(true, default)")
      checkAnswer(spark.table("t"), Row(true, "abcdef"))
    }
    // There are two trailing default values referenced implicitly by the INSERT INTO statement.
    withTable("t") {
      sql(createTableIntCol)
      sql("alter table t add column s bigint default 42")
      sql("alter table t add column x bigint default 43")
      sql("insert into t values(1)")
      checkAnswer(spark.table("t"), Row(1, 42, 43))
    }
    // There are two trailing default values referenced implicitly by the INSERT INTO statement.
    withTable("t") {
      sql(createTableIntCol)
      sql("alter table t add columns s bigint default 42, x bigint default 43")
      sql("insert into t values(1)")
      checkAnswer(spark.table("t"), Row(1, 42, 43))
    }
    // The table has a partitioning column and a default value is injected.
    withTable("t") {
      sql("create table t(i boolean, s bigint) using parquet partitioned by (i)")
      sql("alter table t add column q int default 42")
      sql("insert into t partition(i='true') values(5, default)")
      checkAnswer(spark.table("t"), Row(5, 42, true))
    }
    // The default value parses correctly as a constant but non-literal expression.
    withTable("t") {
      sql(createTableBooleanCol)
      sql("alter table t add column s bigint default 41 + 1")
      sql("insert into t values(false, default)")
      checkAnswer(spark.table("t"), Row(false, 42))
    }
    // Explicit defaults may appear in different positions within the inline table provided as input
    // to the INSERT INTO statement.
    withTable("t") {
      sql("create table t(i boolean default false) using parquet")
      sql("alter table t add column s bigint default 42")
      sql("insert into t values(false, default), (default, 42)")
      checkAnswer(spark.table("t"), Seq(Row(false, 42), Row(false, 42)))
    }
    // There is an explicit default value provided in the INSERT INTO statement in the VALUES,
    // with an alias over the VALUES.
    withTable("t") {
      sql(createTableBooleanCol)
      sql("alter table t add column s bigint default 42")
      sql("insert into t select * from values (false, default) as tab(col, other)")
      checkAnswer(spark.table("t"), Row(false, 42))
    }
    // The explicit default value is provided in the wrong order (first instead of second), but
    // this is OK because the provided default value evaluates to literal NULL.
    withTable("t") {
      sql(createTableBooleanCol)
      sql("alter table t add column s bigint default 42")
      sql("insert into t values (default, 43)")
      checkAnswer(spark.table("t"), Row(null, 43))
    }
    // There is an explicit default value provided in the INSERT INTO statement as a SELECT.
    // This is supported.
    withTable("t") {
      sql(createTableBooleanCol)
      sql("alter table t add column s bigint default 42")
      sql("insert into t select false, default")
      checkAnswer(spark.table("t"), Row(false, 42))
    }
    // There is a complex query plan in the SELECT query in the INSERT INTO statement.
    withTable("t") {
      sql("create table t(i boolean default false) using parquet")
      sql("alter table t add column s bigint default 42")
      sql("insert into t select col, count(*) from values (default, default) " +
        "as tab(col, other) group by 1")
      checkAnswer(spark.table("t"), Row(false, 1))
    }
    // There are three column types exercising various combinations of implicit and explicit
    // default column value references in the 'insert into' statements. Note these tests depend on
    // enabling the configuration to use NULLs for missing DEFAULT column values.
    withSQLConf(SQLConf.USE_NULLS_FOR_MISSING_DEFAULT_COLUMN_VALUES.key -> "true") {
      withTable("t1", "t2") {
        sql("create table t1(j int) using parquet")
        sql("alter table t1 add column s bigint default 42")
        sql("alter table t1 add column x bigint default 43")
        sql("insert into t1 values(1)")
        sql("insert into t1 values(2, default)")
        sql("insert into t1 values(3, default, default)")
        sql("insert into t1 values(4, 44)")
        sql("insert into t1 values(5, 44, 45)")
        sql("create table t2(j int) using parquet")
        sql("alter table t2 add columns s bigint default 42, x bigint default 43")
        sql("insert into t2 select j from t1 where j = 1")
        sql("insert into t2 select j, default from t1 where j = 2")
        sql("insert into t2 select j, default, default from t1 where j = 3")
        sql("insert into t2 select j, s from t1 where j = 4")
        sql("insert into t2 select j, s, default from t1 where j = 5")
        checkAnswer(
          spark.table("t2"),
          Row(1, 42L, 43L) ::
          Row(2, 42L, 43L) ::
          Row(3, 42L, 43L) ::
          Row(4, 44L, 43L) ::
          Row(5, 44L, 43L) :: Nil)
      }
    }
  }

  test("SPARK-38811 INSERT INTO on columns added with ALTER TABLE ADD COLUMNS: Negative tests") {
    object Errors {
      val COMMON_SUBSTRING = " has a DEFAULT value"
      val BAD_SUBQUERY = "subquery expressions are not allowed in DEFAULT values"
    }
    // The default value fails to analyze.
    withTable("t") {
      sql("create table t(i boolean) using parquet")
      assert(intercept[AnalysisException] {
        sql("alter table t add column s bigint default badvalue")
      }.getMessage.contains(Errors.COMMON_SUBSTRING))
    }
    // The default value analyzes to a table not in the catalog.
    withTable("t") {
      sql("create table t(i boolean) using parquet")
      assert(intercept[AnalysisException] {
        sql("alter table t add column s bigint default (select min(x) from badtable)")
      }.getMessage.contains(Errors.BAD_SUBQUERY))
    }
    // The default value parses but refers to a table from the catalog.
    withTable("t", "other") {
      sql("create table other(x string) using parquet")
      sql("create table t(i boolean) using parquet")
      assert(intercept[AnalysisException] {
        sql("alter table t add column s bigint default (select min(x) from other)")
      }.getMessage.contains(Errors.BAD_SUBQUERY))
    }
    // The default value parses but the type is not coercible.
    withTable("t") {
      sql("create table t(i boolean) using parquet")
      assert(intercept[AnalysisException] {
        sql("alter table t add column s bigint default false")
      }.getMessage.contains("provided a value of incompatible type"))
    }
    // The default value is disabled per configuration.
    withTable("t") {
      withSQLConf(SQLConf.ENABLE_DEFAULT_COLUMNS.key -> "false") {
        sql("create table t(i boolean) using parquet")
        assert(intercept[AnalysisException] {
          sql("alter table t add column s bigint default 42L")
        }.getMessage.contains("Support for DEFAULT column values is not allowed"))
      }
    }
    // There is one trailing default value referenced implicitly by the INSERT INTO statement.
    withTable("t") {
      sql("create table t(i int) using parquet")
      sql("alter table t add column s bigint default 42")
      sql("alter table t add column x bigint")
      assert(intercept[AnalysisException] {
        sql("insert into t values(1)")
      }.getMessage.contains("expected 3 columns but found"))
    }
  }

  test("SPARK-38838 INSERT INTO with defaults set by ALTER TABLE ALTER COLUMN: positive tests") {
    withTable("t") {
      sql("create table t(i boolean, s string, k bigint) using parquet")
      // The default value for the DEFAULT keyword is the NULL literal.
      sql("insert into t values(true, default, default)")
      // There is a complex expression in the default value.
      sql("alter table t alter column s set default concat('abc', 'def')")
      sql("insert into t values(true, default, default)")
      // The default value parses correctly and the provided value type is different but coercible.
      sql("alter table t alter column k set default 42")
      sql("insert into t values(true, default, default)")
      // After dropping the default, inserting more values should add NULLs.
      sql("alter table t alter column k drop default")
      sql("insert into t values(true, default, default)")
      checkAnswer(spark.table("t"),
        Seq(
          Row(true, null, null),
          Row(true, "abcdef", null),
          Row(true, "abcdef", 42),
          Row(true, "abcdef", null)
        ))
    }
  }

  test("SPARK-38838 INSERT INTO with defaults set by ALTER TABLE ALTER COLUMN: negative tests") {
    object Errors {
      val COMMON_SUBSTRING = " has a DEFAULT value"
      val BAD_SUBQUERY = "subquery expressions are not allowed in DEFAULT values"
    }
    val createTable = "create table t(i boolean, s bigint) using parquet"
    withTable("t") {
      sql(createTable)
      // The default value fails to analyze.
      assert(intercept[AnalysisException] {
        sql("alter table t alter column s set default badvalue")
      }.getMessage.contains(Errors.COMMON_SUBSTRING))
      // The default value analyzes to a table not in the catalog.
      assert(intercept[AnalysisException] {
        sql("alter table t alter column s set default (select min(x) from badtable)")
      }.getMessage.contains(Errors.BAD_SUBQUERY))
      // The default value has an explicit alias. It fails to evaluate when inlined into the VALUES
      // list at the INSERT INTO time.
      assert(intercept[AnalysisException] {
        sql("alter table t alter column s set default (select 42 as alias)")
      }.getMessage.contains(Errors.BAD_SUBQUERY))
      // The default value parses but the type is not coercible.
      assert(intercept[AnalysisException] {
        sql("alter table t alter column s set default false")
      }.getMessage.contains("provided a value of incompatible type"))
      // The default value is disabled per configuration.
      withSQLConf(SQLConf.ENABLE_DEFAULT_COLUMNS.key -> "false") {
        val sqlText = "alter table t alter column s set default 41 + 1"
        checkError(
          exception = intercept[ParseException] {
            sql(sqlText)
          },
          errorClass = "_LEGACY_ERROR_TEMP_0058",
          parameters = Map.empty,
          context = ExpectedContext(
            fragment = sqlText,
            start = 0,
            stop = 46))
      }
    }
    // Attempting to set a default value for a partitioning column is not allowed.
    withTable("t") {
      sql("create table t(i boolean, s bigint, q int default 42) using parquet partitioned by (i)")
      assert(intercept[AnalysisException] {
        sql("alter table t alter column i set default false")
      }.getMessage.contains("Can't find column `i` given table data columns [`s`, `q`]"))
    }
  }

  test("INSERT rows, ALTER TABLE ADD COLUMNS with DEFAULTs, then SELECT them") {
    case class Config(
        sqlConf: Option[(String, String)],
        useDataFrames: Boolean = false)
    def runTest(dataSource: String, config: Config): Unit = {
      def insertIntoT(): Unit = {
        if (config.useDataFrames) {
          Seq(("xyz", 42)).toDF.write.insertInto("t")
        } else {
          sql("insert into t values('xyz', 42)")
        }
      }
      def withTableT(f: => Unit): Unit = {
        sql(s"create table t(a string, i int) using $dataSource")
        insertIntoT
        withTable("t") { f }
      }
      // Positive tests:
      // Adding a column with a valid default value into a table containing existing data works
      // successfully. Querying data from the altered table returns the new value.
      withTableT {
        sql("alter table t add column (s string default concat('abc', 'def'))")
        checkAnswer(spark.table("t"), Row("xyz", 42, "abcdef"))
        checkAnswer(sql("select i, s from t"), Row(42, "abcdef"))
        // Now alter the column to change the default value. This still returns the previous value,
        // not the new value, since the behavior semantics are the same as if the first command had
        // performed a backfill of the new default value in the existing rows.
        sql("alter table t alter column s set default concat('ghi', 'jkl')")
        checkAnswer(sql("select i, s from t"), Row(42, "abcdef"))
      }
      // Adding a column with a default value and then inserting explicit NULL values works.
      // Querying data back from the table differentiates between the explicit NULL values and
      // default values.
      withTableT {
        sql("alter table t add column (s string default concat('abc', 'def'))")
        if (config.useDataFrames) {
          Seq((null, null, null)).toDF.write.insertInto("t")
        } else {
          sql("insert into t values(null, null, null)")
        }
        sql("alter table t add column (x boolean default true)")
        val insertedSColumn = null
        checkAnswer(spark.table("t"),
          Seq(
            Row("xyz", 42, "abcdef", true),
            Row(null, null, insertedSColumn, true)))
        checkAnswer(sql("select i, s, x from t"),
          Seq(
            Row(42, "abcdef", true),
            Row(null, insertedSColumn, true)))
      }
      // Adding two columns where only the first has a valid default value works successfully.
      // Querying data from the altered table returns the default value as well as NULL for the
      // second column.
      withTableT {
        sql("alter table t add column (s string default concat('abc', 'def'))")
        sql("alter table t add column (x string)")
        checkAnswer(spark.table("t"), Row("xyz", 42, "abcdef", null))
        checkAnswer(sql("select i, s, x from t"), Row(42, "abcdef", null))
      }
      // Test other supported data types.
      withTableT {
        sql("alter table t add columns (" +
          "s boolean default true, " +
          "t byte default cast(null as byte), " +
          "u short default cast(42 as short), " +
          "v float default 0, " +
          "w double default 0, " +
          "x date default cast('2021-01-02' as date), " +
          "y timestamp default cast('2021-01-02 01:01:01' as timestamp), " +
          "z timestamp_ntz default cast('2021-01-02 01:01:01' as timestamp_ntz), " +
          "a1 timestamp_ltz default cast('2021-01-02 01:01:01' as timestamp_ltz), " +
          "a2 decimal(5, 2) default 123.45," +
          "a3 bigint default 43," +
          "a4 smallint default cast(5 as smallint)," +
          "a5 tinyint default cast(6 as tinyint))")
        insertIntoT()
        // Manually inspect the result row values rather than using the 'checkAnswer' helper method
        // in order to ensure the values' correctness while avoiding minor type incompatibilities.
        val result: Array[Row] =
          sql("select s, t, u, v, w, x, y, z, a1, a2, a3, a4, a5 from t").collect()
        for (row <- result) {
          assert(row.length == 13)
          assert(row(0) == true)
          assert(row(1) == null)
          assert(row(2) == 42)
          assert(row(3) == 0.0f)
          assert(row(4) == 0.0d)
          assert(row(5).toString == "2021-01-02")
          assert(row(6).toString == "2021-01-02 01:01:01.0")
          assert(row(7).toString.startsWith("2021-01-02"))
          assert(row(8).toString == "2021-01-02 01:01:01.0")
          assert(row(9).toString == "123.45")
          assert(row(10) == 43L)
          assert(row(11) == 5)
          assert(row(12) == 6)
        }
      }
    }

    // This represents one test configuration over a data source.
    case class TestCase(
        dataSource: String,
        configs: Seq[Config])
    // Run the test several times using each configuration.
    Seq(
      TestCase(
        dataSource = "csv",
        Seq(
          Config(
            None),
          Config(
            Some(SQLConf.CSV_PARSER_COLUMN_PRUNING.key -> "false")))),
      TestCase(
        dataSource = "json",
        Seq(
          Config(
            None),
          Config(
            Some(SQLConf.JSON_GENERATOR_IGNORE_NULL_FIELDS.key -> "false")))),
      TestCase(
        dataSource = "orc",
        Seq(
          Config(
            None),
          Config(
            Some(SQLConf.ORC_VECTORIZED_READER_ENABLED.key -> "false")))),
      TestCase(
        dataSource = "parquet",
        Seq(
          Config(
            None),
          Config(
            Some(SQLConf.PARQUET_VECTORIZED_READER_ENABLED.key -> "false"))))
    ).foreach { testCase: TestCase =>
      testCase.configs.foreach { config: Config =>
        // Run the test twice, once using SQL for the INSERT operations and again using DataFrames.
        for (useDataFrames <- Seq(false, true)) {
          config.sqlConf.map { kv: (String, String) =>
            withSQLConf(kv) {
              // Run the test with the pair of custom SQLConf values.
              runTest(testCase.dataSource, config.copy(useDataFrames = useDataFrames))
            }
          }.getOrElse {
            // Run the test with default settings.
            runTest(testCase.dataSource, config.copy(useDataFrames = useDataFrames))
          }
        }
      }
    }
  }

  test("SPARK-39985 Enable implicit DEFAULT column values in inserts from DataFrames") {
    // Negative test: explicit column "default" references are not supported in write operations
    // from DataFrames: since the operators are resolved one-by-one, any .select referring to
    // "default" generates a "column not found" error before any following .insertInto.
    withTable("t") {
      sql(s"create table t(a string, i int default 42) using parquet")
      assert(intercept[AnalysisException] {
        Seq(("xyz")).toDF.select("value", "default").write.insertInto("t")
      }.getMessage.contains("column or function parameter with name `default` cannot be resolved"))
    }
  }

  test("SPARK-40001 JSON DEFAULT columns = JSON_GENERATOR_WRITE_NULL_IF_WITH_DEFAULT_VALUE off") {
    val error = "DEFAULT values are not supported for JSON tables"
    // Check that the JSON_GENERATOR_WRITE_NULL_IF_WITH_DEFAULT_VALUE config overrides the
    // JSON_GENERATOR_IGNORE_NULL_FIELDS config.
    withSQLConf(SQLConf.JSON_GENERATOR_WRITE_NULL_IF_WITH_DEFAULT_VALUE.key -> "true",
      SQLConf.JSON_GENERATOR_IGNORE_NULL_FIELDS.key -> "true") {
      withTable("t") {
        sql("create table t (a int default 42) using json")
        sql("insert into t values (null)")
        checkAnswer(spark.table("t"), Row(null))
      }
    }
    withSQLConf(SQLConf.JSON_GENERATOR_WRITE_NULL_IF_WITH_DEFAULT_VALUE.key -> "false",
      SQLConf.JSON_GENERATOR_IGNORE_NULL_FIELDS.key -> "true") {
      withTable("t") {
        sql("create table t (a int default 42) using json")
        sql("insert into t values (null)")
        checkAnswer(spark.table("t"), Row(42))
      }
    }
  }

  test("SPARK-39359 Restrict DEFAULT columns to allowlist of supported data source types") {
    withSQLConf(SQLConf.DEFAULT_COLUMN_ALLOWED_PROVIDERS.key -> "csv,json,orc") {
      val unsupported = "DEFAULT values are not supported for target data source"
      assert(intercept[AnalysisException] {
        sql(s"create table t(a string default 'abc') using parquet")
      }.getMessage.contains(unsupported))
      withTable("t") {
        sql(s"create table t(a string, b int) using parquet")
        assert(intercept[AnalysisException] {
          sql("alter table t add column s bigint default 42")
        }.getMessage.contains(unsupported))
      }
    }
  }

  test("SPARK-39557 INSERT INTO statements with tables with array defaults") {
    // Positive tests: array types are supported as default values.
    case class Config(
        dataSource: String,
        useDataFrames: Boolean = false)
    Seq(
      Config(
        "parquet"),
      Config(
        "parquet",
        useDataFrames = true),
      Config(
        "orc"),
      Config(
        "orc",
        useDataFrames = true)).foreach { config =>
      withTable("t") {
        sql(s"create table t(i boolean) using ${config.dataSource}")
        if (config.useDataFrames) {
          Seq((false)).toDF.write.insertInto("t")
        } else {
          sql("insert into t select false")
        }
        sql("alter table t add column s array<int> default array(1, 2)")
        checkAnswer(spark.table("t"), Row(false, Seq(1, 2)))
      }
    }
    // Negative tests: provided array element types must match their corresponding DEFAULT
    // declarations, if applicable.
    val incompatibleDefault =
    "Failed to execute ALTER TABLE ADD COLUMNS command because the destination table column s " +
      "has a DEFAULT value with type"
    Seq(
      Config(
        "parquet"),
      Config(
        "parquet",
        true)).foreach { config =>
      withTable("t") {
        sql(s"create table t(i boolean) using ${config.dataSource}")
        if (config.useDataFrames) {
          Seq((false)).toDF.write.insertInto("t")
        } else {
          sql("insert into t select false")
        }
        assert(intercept[AnalysisException] {
          sql("alter table t add column s array<int> default array('abc', 'def')")
        }.getMessage.contains(incompatibleDefault))
      }
    }
  }

  test("SPARK-39557 INSERT INTO statements with tables with struct defaults") {
    // Positive tests: struct types are supported as default values.
    case class Config(
        dataSource: String,
        useDataFrames: Boolean = false)
    Seq(
      Config(
        "parquet"),
      Config(
        "parquet",
        useDataFrames = true),
      Config(
        "orc"),
      Config(
        "orc",
        useDataFrames = true)).foreach { config =>
      withTable("t") {
        sql(s"create table t(i boolean) using ${config.dataSource}")
        if (config.useDataFrames) {
          Seq((false)).toDF.write.insertInto("t")
        } else {
          sql("insert into t select false")
        }
        sql("alter table t add column s struct<x boolean, y string> default struct(true, 'abc')")
        checkAnswer(spark.table("t"), Row(false, Row(true, "abc")))
      }
    }

    // Negative tests: provided map element types must match their corresponding DEFAULT
    // declarations, if applicable.
    val incompatibleDefault =
    "Failed to execute ALTER TABLE ADD COLUMNS command because the destination table column s " +
      "has a DEFAULT value with type"
    Seq(
      Config(
        "parquet"),
      Config(
        "parquet",
        true)).foreach { config =>
      withTable("t") {
        sql(s"create table t(i boolean) using ${config.dataSource}")
        if (config.useDataFrames) {
          Seq((false)).toDF.write.insertInto("t")
        } else {
          sql("insert into t select false")
        }
        assert(intercept[AnalysisException] {
          sql("alter table t add column s struct<x boolean, y string> default struct(42, 56)")
        }.getMessage.contains(incompatibleDefault))
      }
    }
  }

  test("SPARK-39557 INSERT INTO statements with tables with map defaults") {
    // Positive tests: map types are supported as default values.
    case class Config(
        dataSource: String,
        useDataFrames: Boolean = false)
    Seq(
      Config(
        "parquet"),
      Config(
        "parquet",
        useDataFrames = true),
      Config(
        "orc"),
      Config(
        "orc",
        useDataFrames = true)).foreach { config =>
      withTable("t") {
        sql(s"create table t(i boolean) using ${config.dataSource}")
        if (config.useDataFrames) {
          Seq((false)).toDF.write.insertInto("t")
        } else {
          sql("insert into t select false")
        }
        sql("alter table t add column s map<boolean, string> default map(true, 'abc')")
        checkAnswer(spark.table("t"), Row(false, Map(true -> "abc")))
      }
      withTable("t") {
        sql(
          s"""
            create table t(
              i int,
              s struct<
                x array<
                  struct<a int, b int>>,
                y array<
                  map<boolean, string>>>
              default struct(
                array(
                  struct(1, 2)),
                array(
                  map(false, 'def', true, 'jkl'))))
              using ${config.dataSource}""")
        if (config.useDataFrames) {
          Seq((1)).toDF.write.insertInto("t")
        } else {
          sql("insert into t select 1, default")
        }
        sql("alter table t alter column s drop default")
        if (config.useDataFrames) {
          Seq((2, null)).toDF.write.insertInto("t")
        } else {
          sql("insert into t select 2, default")
        }
        sql(
          """
            alter table t alter column s
            set default struct(
              array(
                struct(3, 4)),
              array(
                map(false, 'mno', true, 'pqr')))""")
        if (config.useDataFrames) {
          Seq((3)).toDF.write.insertInto("t")
        } else {
          sql("insert into t select 3, default")
        }
        sql(
          """
            alter table t
            add column t array<
              map<boolean, string>>
            default array(
              map(true, 'xyz'))""")
        if (config.useDataFrames) {
          Seq((4)).toDF.write.insertInto("t")
        } else {
          sql("insert into t select 4, default")
        }
        checkAnswer(spark.table("t"),
          Seq(
            Row(1,
              Row(Seq(Row(1, 2)), Seq(Map(false -> "def", true -> "jkl"))),
              Seq(Map(true -> "xyz"))),
            Row(2,
              null,
              Seq(Map(true -> "xyz"))),
            Row(3,
              Row(Seq(Row(3, 4)), Seq(Map(false -> "mno", true -> "pqr"))),
              Seq(Map(true -> "xyz"))),
            Row(4,
              Row(Seq(Row(3, 4)), Seq(Map(false -> "mno", true -> "pqr"))),
              Seq(Map(true -> "xyz")))))
      }
    }
    // Negative tests: provided map element types must match their corresponding DEFAULT
    // declarations, if applicable.
    val incompatibleDefault =
    "Failed to execute ALTER TABLE ADD COLUMNS command because the destination table column s " +
      "has a DEFAULT value with type"
    Seq(
      Config(
        "parquet"),
      Config(
        "parquet",
        true)).foreach { config =>
      withTable("t") {
        sql(s"create table t(i boolean) using ${config.dataSource}")
        if (config.useDataFrames) {
          Seq((false)).toDF.write.insertInto("t")
        } else {
          sql("insert into t select false")
        }
        assert(intercept[AnalysisException] {
          sql("alter table t add column s map<boolean, string> default map(42, 56)")
        }.getMessage.contains(incompatibleDefault))
      }
    }
  }

  test("SPARK-39643 Prohibit subquery expressions in DEFAULT values") {
    Seq(
      "create table t(a string default (select 'abc')) using parquet",
      "create table t(a string default exists(select 42 where true)) using parquet",
      "create table t(a string default 1 in (select 1 union all select 2)) using parquet"
    ).foreach { query =>
      assert(intercept[AnalysisException] {
        sql(query)
      }.getMessage.contains(
        QueryCompilationErrors.defaultValuesMayNotContainSubQueryExpressions().getMessage))
    }
  }

  test("SPARK-39844 Restrict adding DEFAULT columns for existing tables to certain sources") {
    Seq("csv", "json", "orc", "parquet").foreach { provider =>
      withTable("t1") {
        // Set the allowlist of table providers to include the new table type for all SQL commands.
        withSQLConf(SQLConf.DEFAULT_COLUMN_ALLOWED_PROVIDERS.key -> provider) {
          // It is OK to create a new table with a column DEFAULT value assigned if the table
          // provider is in the allowlist.
          sql(s"create table t1(a int default 42) using $provider")
          // It is OK to add a new column to the table with a DEFAULT value to the existing table
          // since this table provider is not yet present in the
          // 'ADD_DEFAULT_COLUMN_EXISTING_TABLE_BANNED_PROVIDERS' denylist.
          sql(s"alter table t1 add column (b string default 'abc')")
          // Insert a row into the table and check that the assigned DEFAULT value is correct.
          sql(s"insert into t1 values (42, default)")
          checkAnswer(spark.table("t1"), Row(42, "abc"))
        }
        // Now update the allowlist of table providers to prohibit ALTER TABLE ADD COLUMN commands
        // from assigning DEFAULT values.
        withSQLConf(SQLConf.DEFAULT_COLUMN_ALLOWED_PROVIDERS.key -> s"$provider*") {
          assert(intercept[AnalysisException] {
            // Try to add another column to the existing table again. This fails because the table
            // provider is now in the denylist.
            sql(s"alter table t1 add column (b string default 'abc')")
          }.getMessage.contains(
            QueryCompilationErrors.addNewDefaultColumnToExistingTableNotAllowed(
              "ALTER TABLE ADD COLUMNS", provider).getMessage))
          withTable("t2") {
            // It is still OK to create a new table with a column DEFAULT value assigned, even if
            // the table provider is in the above denylist.
            sql(s"create table t2(a int default 42) using $provider")
            // Insert a row into the table and check that the assigned DEFAULT value is correct.
            sql(s"insert into t2 values (default)")
            checkAnswer(spark.table("t2"), Row(42))
          }
        }
      }
    }
  }

  test("Stop task set if FileAlreadyExistsException was thrown") {
    val tableName = "t"
    Seq(true, false).foreach { fastFail =>
      withSQLConf("fs.file.impl" -> classOf[FileExistingTestFileSystem].getName,
        "fs.file.impl.disable.cache" -> "true",
        SQLConf.FASTFAIL_ON_FILEFORMAT_OUTPUT.key -> fastFail.toString) {
        withTable(tableName) {
          sql(
            s"""
              |CREATE TABLE $tableName(i INT, part1 INT) USING PARQUET
              |PARTITIONED BY (part1)
          """.stripMargin)

          val df = Seq((1, 1)).toDF("i", "part1")
          val err = intercept[SparkException] {
            df.write.mode("overwrite").format("parquet").insertInto(tableName)
          }

          if (fastFail) {
            assert(err.getMessage.contains("can not write to output file: " +
              "org.apache.hadoop.fs.FileAlreadyExistsException"))
          } else {
            checkError(
              exception = err.getCause.asInstanceOf[SparkException],
              errorClass = "TASK_WRITE_FAILED",
              parameters = Map("path" -> s".*$tableName"),
              matchPVals = true
            )
          }
        }
      }
    }
  }

  test("SPARK-29174 Support LOCAL in INSERT OVERWRITE DIRECTORY to data source") {
    withTempPath { dir =>
      val path = dir.toURI.getPath
      sql(s"""create table tab1 ( a int) using parquet location '$path'""")
      sql("insert into tab1 values(1)")
      checkAnswer(sql("select * from tab1"), Seq(1).map(i => Row(i)))
      sql("create table tab2 ( a int) using parquet")
      sql("insert into tab2 values(2)")
      checkAnswer(sql("select * from tab2"), Seq(2).map(i => Row(i)))
      sql(s"""insert overwrite local directory '$path' using parquet select * from tab2""")
      sql("refresh table tab1")
      checkAnswer(sql("select * from tab1"), Seq(2).map(i => Row(i)))
    }
  }

  test("SPARK-29174 fail LOCAL in INSERT OVERWRITE DIRECT remote path") {
    checkError(
      exception = intercept[ParseException] {
        sql("insert overwrite local directory 'hdfs:/abcd' using parquet select 1")
      },
      errorClass = "_LEGACY_ERROR_TEMP_0050",
      parameters = Map.empty,
      context = ExpectedContext(
        fragment = "insert overwrite local directory 'hdfs:/abcd' using parquet",
        start = 0,
        stop = 58))
  }

  test("SPARK-32508 " +
    "Disallow empty part col values in partition spec before static partition writing") {
    withTable("insertTable") {
      sql(
        """
          |CREATE TABLE insertTable(i int, part1 string, part2 string) USING PARQUET
          |PARTITIONED BY (part1, part2)
            """.stripMargin)
      val msg = "Partition spec is invalid"
      assert(intercept[AnalysisException] {
        sql("INSERT INTO TABLE insertTable PARTITION(part1=1, part2='') SELECT 1")
      }.getMessage.contains(msg))
      assert(intercept[AnalysisException] {
        sql("INSERT INTO TABLE insertTable PARTITION(part1='', part2) SELECT 1 ,'' AS part2")
      }.getMessage.contains(msg))

      sql("INSERT INTO TABLE insertTable PARTITION(part1='1', part2='2') SELECT 1")
      sql("INSERT INTO TABLE insertTable PARTITION(part1='1', part2) SELECT 1 ,'2' AS part2")
      sql("INSERT INTO TABLE insertTable PARTITION(part1='1', part2) SELECT 1 ,'' AS part2")
    }
  }

  test("SPARK-33294: Add query resolved check before analyze InsertIntoDir") {
    withTempPath { path =>
      val insert = s"INSERT OVERWRITE DIRECTORY '${path.getAbsolutePath}' USING PARQUET"
      checkError(
        exception = intercept[AnalysisException] {
          sql(
            s"""
              |$insert
              |SELECT * FROM (
              | SELECT c3 FROM (
              |  SELECT c1, c2 from values(1,2) t(c1, c2)
              |  )
              |)
            """.stripMargin)
        },
        errorClass = "UNRESOLVED_COLUMN.WITH_SUGGESTION",
<<<<<<< HEAD
        sqlState = "42000",
=======
        sqlState = "42703",
>>>>>>> 11e30a61
        parameters = Map(
          "objectName" -> "`c3`",
          "proposal" ->
            "`__auto_generated_subquery_name`.`c1`, `__auto_generated_subquery_name`.`c2`"),
        context = ExpectedContext(
          fragment = "c3",
          start = insert.length + 26,
          stop = insert.length + 27))
    }
  }

  test("SPARK-34926: PartitioningUtils.getPathFragment() should respect partition value is null") {
    withTable("t1", "t2") {
      sql("CREATE TABLE t1(id INT) USING PARQUET")
      sql(
        """
          |CREATE TABLE t2 (c1 INT, part STRING)
          |  USING parquet
          |PARTITIONED BY (part)
          |""".stripMargin)
      sql(
        """
          |INSERT INTO TABLE t2 PARTITION (part = null)
          |SELECT * FROM t1 where 1=0""".stripMargin)
      checkAnswer(spark.table("t2"), Nil)
    }
  }

  test("SPARK-35106: insert overwrite with custom partition path") {
    withTempPath { path =>
      withTable("t") {
      sql(
        """
          |create table t(i int, part1 int, part2 int) using parquet
          |partitioned by (part1, part2)
        """.stripMargin)

        sql(s"alter table t add partition(part1=1, part2=1) location '${path.getAbsolutePath}'")
        sql(s"insert into t partition(part1=1, part2=1) select 1")
        checkAnswer(spark.table("t"), Row(1, 1, 1))

        sql("insert overwrite table t partition(part1=1, part2=1) select 2")
        checkAnswer(spark.table("t"), Row(2, 1, 1))

        sql("insert overwrite table t partition(part1=2, part2) select 2, 2")
        checkAnswer(spark.table("t"), Row(2, 1, 1) :: Row(2, 2, 2) :: Nil)

        sql("insert overwrite table t partition(part1=1, part2=2) select 3")
        checkAnswer(spark.table("t"), Row(2, 1, 1) :: Row(2, 2, 2) :: Row(3, 1, 2) :: Nil)

        sql("insert overwrite table t partition(part1=1, part2) select 4, 1")
        checkAnswer(spark.table("t"), Row(4, 1, 1) :: Row(2, 2, 2) :: Nil)
      }
    }
  }

  test("SPARK-35106: dynamic partition overwrite with custom partition path") {
    withSQLConf(SQLConf.PARTITION_OVERWRITE_MODE.key -> PartitionOverwriteMode.DYNAMIC.toString) {
      withTempPath { path =>
        withTable("t") {
          sql(
            """
              |create table t(i int, part1 int, part2 int) using parquet
              |partitioned by (part1, part2)
            """.stripMargin)

          sql(s"insert into t partition(part1=1, part2=1) select 1")
          checkAnswer(spark.table("t"), Row(1, 1, 1))

          sql(s"alter table t add partition(part1=1, part2=2) location '${path.getAbsolutePath}'")

          // dynamic partition overwrite to empty custom partition
          sql(s"insert overwrite table t partition(part1=1, part2=2) select 1")
          checkAnswer(spark.table("t"), Row(1, 1, 1) :: Row(1, 1, 2) :: Nil)

          // dynamic partition overwrite to non-empty custom partition
          sql("insert overwrite table t partition(part1=1, part2=2) select 2")
          checkAnswer(spark.table("t"), Row(1, 1, 1) :: Row(2, 1, 2) :: Nil)
        }
      }
    }
  }

  test("SPARK-35106: Throw exception when rename custom partition paths returns false") {
    withSQLConf(
      "fs.file.impl" -> classOf[RenameFromSparkStagingToFinalDirAlwaysTurnsFalseFilesystem].getName,
      "fs.file.impl.disable.cache" -> "true") {
      withTempPath { path =>
        withTable("t") {
          sql(
            """
              |create table t(i int, part1 int, part2 int) using parquet
              |partitioned by (part1, part2)
            """.stripMargin)

          sql(s"alter table t add partition(part1=1, part2=1) location '${path.getAbsolutePath}'")

          val e = intercept[IOException] {
            sql(s"insert into t partition(part1=1, part2=1) select 1")
          }
          assert(e.getMessage.contains("Failed to rename"))
          assert(e.getMessage.contains("when committing files staged for absolute location"))
        }
      }
    }
  }

  test("SPARK-35106: Throw exception when rename dynamic partition paths returns false") {
    withSQLConf(
      "fs.file.impl" -> classOf[RenameFromSparkStagingToFinalDirAlwaysTurnsFalseFilesystem].getName,
      "fs.file.impl.disable.cache" -> "true",
      SQLConf.PARTITION_OVERWRITE_MODE.key -> PartitionOverwriteMode.DYNAMIC.toString) {

      withTable("t") {
        sql(
          """
            |create table t(i int, part1 int, part2 int) using parquet
            |partitioned by (part1, part2)
          """.stripMargin)

        val e = intercept[IOException] {
          sql(s"insert overwrite table t partition(part1, part2) values (1, 1, 1)")
        }
        assert(e.getMessage.contains("Failed to rename"))
        assert(e.getMessage.contains(
          "when committing files staged for overwriting dynamic partitions"))
      }
    }
  }

  test("SPARK-36980: Insert support query with CTE") {
    withTable("t") {
      sql("CREATE TABLE t(i int, part1 int, part2 int) using parquet")
      sql("INSERT INTO t WITH v1(c1) as (values (1)) select 1, 2, 3 from v1")
      checkAnswer(spark.table("t"), Row(1, 2, 3))
    }
  }

  test("SELECT clause with star wildcard") {
    withTable("t1") {
      sql("CREATE TABLE t1(c1 int, c2 string) using parquet")
      sql("INSERT INTO TABLE t1 select * from jt where a=1")
      checkAnswer(spark.table("t1"), Row(1, "str1"))
    }

    withSQLConf(SQLConf.USE_NULLS_FOR_MISSING_DEFAULT_COLUMN_VALUES.key -> "true") {
      withTable("t1") {
        sql("CREATE TABLE t1(c1 int, c2 string, c3 int) using parquet")
        sql("INSERT INTO TABLE t1 select * from jt where a=1")
        checkAnswer(spark.table("t1"), Row(1, "str1", null))
        sql("INSERT INTO TABLE t1 select *, 2 from jt where a=2")
        checkAnswer(spark.table("t1"), Seq(Row(1, "str1", null), Row(2, "str2", 2)))
      }
    }
  }

  test("SPARK-37294: insert ANSI intervals into a table partitioned by the interval columns") {
    val tbl = "interval_table"
    Seq(PartitionOverwriteMode.DYNAMIC, PartitionOverwriteMode.STATIC).foreach { mode =>
      withSQLConf(SQLConf.PARTITION_OVERWRITE_MODE.key -> mode.toString) {
        withTable(tbl) {
          sql(
            s"""
              |CREATE TABLE $tbl (i INT, part1 INTERVAL YEAR, part2 INTERVAL DAY) USING PARQUET
              |PARTITIONED BY (part1, part2)
              """.stripMargin)

          sql(
            s"""ALTER TABLE $tbl ADD PARTITION (
               |part1 = INTERVAL '2' YEAR,
               |part2 = INTERVAL '3' DAY)""".stripMargin)
          sql(s"INSERT OVERWRITE TABLE $tbl SELECT 1, INTERVAL '2' YEAR, INTERVAL '3' DAY")
          sql(s"INSERT INTO TABLE $tbl SELECT 4, INTERVAL '5' YEAR, INTERVAL '6' DAY")
          sql(
            s"""
               |INSERT INTO $tbl
               | PARTITION (part1 = INTERVAL '8' YEAR, part2 = INTERVAL '9' DAY)
               |SELECT 7""".stripMargin)

          checkAnswer(
            spark.table(tbl),
            Seq(Row(1, Period.ofYears(2), Duration.ofDays(3)),
              Row(4, Period.ofYears(5), Duration.ofDays(6)),
              Row(7, Period.ofYears(8), Duration.ofDays(9))))
        }
      }
    }
  }
}

class FileExistingTestFileSystem extends RawLocalFileSystem {
  override def create(
      f: Path,
      overwrite: Boolean,
      bufferSize: Int,
      replication: Short,
      blockSize: Long): FSDataOutputStream = {
    throw new FileAlreadyExistsException(s"${f.toString} already exists")
  }
}

class RenameFromSparkStagingToFinalDirAlwaysTurnsFalseFilesystem extends RawLocalFileSystem {
  override def rename(src: Path, dst: Path): Boolean = {
    (!isSparkStagingDir(src) || isSparkStagingDir(dst)) && super.rename(src, dst)
  }

  private def isSparkStagingDir(path: Path): Boolean = {
    path.toString.contains(".spark-staging-")
  }
}<|MERGE_RESOLUTION|>--- conflicted
+++ resolved
@@ -2126,11 +2126,7 @@
             """.stripMargin)
         },
         errorClass = "UNRESOLVED_COLUMN.WITH_SUGGESTION",
-<<<<<<< HEAD
-        sqlState = "42000",
-=======
         sqlState = "42703",
->>>>>>> 11e30a61
         parameters = Map(
           "objectName" -> "`c3`",
           "proposal" ->
