/*
 * Licensed to the Apache Software Foundation (ASF) under one or more
 * contributor license agreements.  See the NOTICE file distributed with
 * this work for additional information regarding copyright ownership.
 * The ASF licenses this file to You under the Apache License, Version 2.0
 * (the "License"); you may not use this file except in compliance with
 * the License.  You may obtain a copy of the License at
 *
 *    http://www.apache.org/licenses/LICENSE-2.0
 *
 * Unless required by applicable law or agreed to in writing, software
 * distributed under the License is distributed on an "AS IS" BASIS,
 * WITHOUT WARRANTIES OR CONDITIONS OF ANY KIND, either express or implied.
 * See the License for the specific language governing permissions and
 * limitations under the License.
 */

package org.apache.spark.sql

import scala.util.control.NonFatal

import org.apache.spark.{SparkException, SparkThrowable}
import org.apache.spark.ErrorMessageFormat.MINIMAL
import org.apache.spark.SparkThrowableHelper.getMessage
import org.apache.spark.sql.catalyst.planning.PhysicalOperation
import org.apache.spark.sql.catalyst.plans.logical._
import org.apache.spark.sql.execution.HiveResult.hiveResultString
import org.apache.spark.sql.execution.SQLExecution
import org.apache.spark.sql.execution.command.{DescribeColumnCommand, DescribeCommandBase}
import org.apache.spark.sql.types.StructType

trait SQLQueryTestHelper {

  private val notIncludedMsg = "[not included in comparison]"
  private val clsName = this.getClass.getCanonicalName
  protected val emptySchema = StructType(Seq.empty).catalogString

  protected def replaceNotIncludedMsg(line: String): String = {
    line.replaceAll("#\\d+", "#x")
      .replaceAll("plan_id=\\d+", "plan_id=x")
      .replaceAll(
        s"Location.*$clsName/",
        s"Location $notIncludedMsg/{warehouse_dir}/")
<<<<<<< HEAD
      .replaceAll(s"file:.*$clsName", s"Location $notIncludedMsg/{warehouse_dir}")
=======
      .replaceAll(s"file:.*?$clsName", s"file:$notIncludedMsg/{warehouse_dir}")
>>>>>>> 11e30a61
      .replaceAll("Created By.*", s"Created By $notIncludedMsg")
      .replaceAll("Created Time.*", s"Created Time $notIncludedMsg")
      .replaceAll("Last Access.*", s"Last Access $notIncludedMsg")
      .replaceAll("Partition Statistics\t\\d+", s"Partition Statistics\t$notIncludedMsg")
      .replaceAll("\\*\\(\\d+\\) ", "*") // remove the WholeStageCodegen codegenStageIds
  }


  /** Executes a query and returns the result as (schema of the output, normalized output). */
  protected def getNormalizedResult(session: SparkSession, sql: String): (String, Seq[String]) = {
    // Returns true if the plan is supposed to be sorted.
    def isSorted(plan: LogicalPlan): Boolean = plan match {
      case _: Join | _: Aggregate | _: Generate | _: Sample | _: Distinct => false
      case _: DescribeCommandBase
          | _: DescribeColumnCommand
          | _: DescribeRelation
          | _: DescribeColumn => true
      case PhysicalOperation(_, _, Sort(_, true, _)) => true
      case _ => plan.children.iterator.exists(isSorted)
    }

    val df = session.sql(sql)
    val schema = df.schema.catalogString
    // Get answer, but also get rid of the #1234 expression ids that show up in explain plans
    val answer = SQLExecution.withNewExecutionId(df.queryExecution, Some(sql)) {
      hiveResultString(df.queryExecution.executedPlan).map(replaceNotIncludedMsg)
    }

    // If the output is not pre-sorted, sort it.
    if (isSorted(df.queryExecution.analyzed)) (schema, answer) else (schema, answer.sorted)
  }

  /**
   * This method handles exceptions occurred during query execution as they may need special care
   * to become comparable to the expected output.
   *
   * @param result a function that returns a pair of schema and output
   */
  protected def handleExceptions(result: => (String, Seq[String])): (String, Seq[String]) = {
    val format = MINIMAL
    try {
      result
    } catch {
      case e: SparkThrowable with Throwable if e.getErrorClass != null =>
        (emptySchema, Seq(e.getClass.getName, getMessage(e, format)))
      case a: AnalysisException =>
        // Do not output the logical plan tree which contains expression IDs.
        // Also implement a crude way of masking expression IDs in the error message
        // with a generic pattern "###".
        val msg = if (a.plan.nonEmpty) a.getSimpleMessage else a.getMessage
        (emptySchema, Seq(a.getClass.getName, msg.replaceAll("#\\d+", "#x")))
      case s: SparkException if s.getCause != null =>
        // For a runtime exception, it is hard to match because its message contains
        // information of stage, task ID, etc.
        // To make result matching simpler, here we match the cause of the exception if it exists.
        s.getCause match {
          case e: SparkThrowable with Throwable if e.getErrorClass != null =>
            (emptySchema, Seq(e.getClass.getName, getMessage(e, format)))
          case cause =>
            (emptySchema, Seq(cause.getClass.getName, cause.getMessage))
        }
      case NonFatal(e) =>
        // If there is an exception, put the exception class followed by the message.
        (emptySchema, Seq(e.getClass.getName, e.getMessage))
    }
  }
}<|MERGE_RESOLUTION|>--- conflicted
+++ resolved
@@ -41,11 +41,7 @@
       .replaceAll(
         s"Location.*$clsName/",
         s"Location $notIncludedMsg/{warehouse_dir}/")
-<<<<<<< HEAD
-      .replaceAll(s"file:.*$clsName", s"Location $notIncludedMsg/{warehouse_dir}")
-=======
       .replaceAll(s"file:.*?$clsName", s"file:$notIncludedMsg/{warehouse_dir}")
->>>>>>> 11e30a61
       .replaceAll("Created By.*", s"Created By $notIncludedMsg")
       .replaceAll("Created Time.*", s"Created Time $notIncludedMsg")
       .replaceAll("Last Access.*", s"Last Access $notIncludedMsg")
