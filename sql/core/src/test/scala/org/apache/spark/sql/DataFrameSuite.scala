--- conflicted
+++ resolved
@@ -348,11 +348,6 @@
       exception = intercept[AnalysisException] {
         df.select(explode($"*"))
       },
-<<<<<<< HEAD
-      errorClass = "INVALID_USAGE_OF_STAR_OR_REGEX",
-      parameters = Map("elem" -> "'*'", "prettyName" -> "expression `explode`")
-    )
-=======
       errorClass = "DATATYPE_MISMATCH.UNEXPECTED_INPUT_TYPE",
       parameters = Map(
         "sqlExpr" -> "\"explode(csv)\"",
@@ -366,7 +361,6 @@
     checkAnswer(
       df2.select(explode($"*")),
       Row("1") :: Row("2") :: Row("4") :: Row("7") :: Row("8") :: Row("9") :: Nil)
->>>>>>> 54d5087c
   }
 
   test("explode on output of array-valued function") {
@@ -2970,21 +2964,12 @@
     val exception1 = intercept[IllegalArgumentException] {
       df1.groupBy($"key1", $"key2").flatMapCoGroupsInPandas(
         df2.groupBy($"key2"), flatMapCoGroupsInPandasUDF)
-<<<<<<< HEAD
     }
     assert(exception1.getMessage.contains("Cogroup keys must have same size: 2 != 1"))
     val exception2 = intercept[IllegalArgumentException] {
       df1.groupBy($"key1").flatMapCoGroupsInPandas(
         df2.groupBy($"key1", $"key2"), flatMapCoGroupsInPandasUDF)
     }
-=======
-    }
-    assert(exception1.getMessage.contains("Cogroup keys must have same size: 2 != 1"))
-    val exception2 = intercept[IllegalArgumentException] {
-      df1.groupBy($"key1").flatMapCoGroupsInPandas(
-        df2.groupBy($"key1", $"key2"), flatMapCoGroupsInPandasUDF)
-    }
->>>>>>> 54d5087c
     assert(exception2.getMessage.contains("Cogroup keys must have same size: 1 != 2"))
 
     // but different keys are allowed
@@ -3663,8 +3648,6 @@
     }
   }
 
-<<<<<<< HEAD
-=======
   test("SPARK-45216: Non-deterministic functions with seed") {
     val df = Seq(Array.range(0, 10)).toDF("a")
 
@@ -3678,7 +3661,6 @@
     }
   }
 
->>>>>>> 54d5087c
   test("SPARK-41219: IntegralDivide use decimal(1, 0) to represent 0") {
     val df = Seq("0.5944910").toDF("a")
     checkAnswer(df.selectExpr("cast(a as decimal(7,7)) div 100"), Row(0))
