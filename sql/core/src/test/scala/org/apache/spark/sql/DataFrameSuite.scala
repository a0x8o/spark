/*
 * Licensed to the Apache Software Foundation (ASF) under one or more
 * contributor license agreements.  See the NOTICE file distributed with
 * this work for additional information regarding copyright ownership.
 * The ASF licenses this file to You under the Apache License, Version 2.0
 * (the "License"); you may not use this file except in compliance with
 * the License.  You may obtain a copy of the License at
 *
 *    http://www.apache.org/licenses/LICENSE-2.0
 *
 * Unless required by applicable law or agreed to in writing, software
 * distributed under the License is distributed on an "AS IS" BASIS,
 * WITHOUT WARRANTIES OR CONDITIONS OF ANY KIND, either express or implied.
 * See the License for the specific language governing permissions and
 * limitations under the License.
 */

package org.apache.spark.sql

import java.io.{ByteArrayOutputStream, File}
import java.lang.{Long => JLong}
import java.nio.charset.StandardCharsets
import java.sql.{Date, Timestamp}
import java.util.{Locale, UUID}
import java.util.concurrent.atomic.AtomicLong

import scala.reflect.runtime.universe.TypeTag
import scala.util.Random

import org.scalatest.matchers.should.Matchers._

import org.apache.spark.{SparkException, SparkIllegalArgumentException}
import org.apache.spark.api.python.PythonEvalType
import org.apache.spark.scheduler.{SparkListener, SparkListenerJobEnd}
import org.apache.spark.sql.catalyst.{InternalRow, TableIdentifier}
import org.apache.spark.sql.catalyst.analysis.MultiInstanceRelation
import org.apache.spark.sql.catalyst.encoders.ExpressionEncoder
import org.apache.spark.sql.catalyst.expressions.{Attribute, AttributeMap, AttributeReference, EqualTo, ExpressionSet, GreaterThan, Literal, PythonUDF, Uuid}
import org.apache.spark.sql.catalyst.optimizer.ConvertToLocalRelation
import org.apache.spark.sql.catalyst.parser.ParseException
import org.apache.spark.sql.catalyst.plans.logical.{ColumnStat, LeafNode, LocalRelation, LogicalPlan, OneRowRelation, Statistics}
import org.apache.spark.sql.catalyst.util.DateTimeUtils
import org.apache.spark.sql.connector.FakeV2Provider
import org.apache.spark.sql.execution.{FilterExec, LogicalRDD, QueryExecution, SortExec, WholeStageCodegenExec}
import org.apache.spark.sql.execution.adaptive.AdaptiveSparkPlanHelper
import org.apache.spark.sql.execution.aggregate.HashAggregateExec
import org.apache.spark.sql.execution.exchange.{BroadcastExchangeExec, ReusedExchangeExec, ShuffleExchangeExec, ShuffleExchangeLike}
import org.apache.spark.sql.expressions.{Aggregator, Window}
import org.apache.spark.sql.functions._
import org.apache.spark.sql.internal.SQLConf
import org.apache.spark.sql.test.{ExamplePoint, ExamplePointUDT, SharedSparkSession}
import org.apache.spark.sql.test.SQLTestData.{ArrayStringWrapper, ContainerStringWrapper, DecimalData, StringWrapper, TestData2}
import org.apache.spark.sql.types._
import org.apache.spark.tags.SlowSQLTest
import org.apache.spark.unsafe.types.CalendarInterval
import org.apache.spark.util.Utils
import org.apache.spark.util.random.XORShiftRandom

@SlowSQLTest
class DataFrameSuite extends QueryTest
  with SharedSparkSession
  with AdaptiveSparkPlanHelper {
  import testImplicits._

  test("analysis error should be eagerly reported") {
    intercept[Exception] { testData.select("nonExistentName") }
    intercept[Exception] {
      testData.groupBy("key").agg(Map("nonExistentName" -> "sum"))
    }
    intercept[Exception] {
      testData.groupBy("nonExistentName").agg(Map("key" -> "sum"))
    }
    intercept[Exception] {
      testData.groupBy($"abcd").agg(Map("key" -> "sum"))
    }
  }

  test("dataframe toString") {
    assert(testData.toString === "[key: int, value: string]")
    assert(testData("key").toString === "key")
    assert($"test".toString === "test")
  }

  test("rename nested groupby") {
    val df = Seq((1, (1, 1))).toDF()

    checkAnswer(
      df.groupBy("_1").agg(sum("_2._1")).toDF("key", "total"),
      Row(1, 1) :: Nil)
  }

  test("access complex data") {
    assert(complexData.filter(complexData("a").getItem(0) === 2).count() == 1)
    if (!conf.ansiEnabled) {
      assert(complexData.filter(complexData("m").getItem("1") === 1).count() == 1)
    }
    assert(complexData.filter(complexData("s").getField("key") === 1).count() == 1)
  }

  test("table scan") {
    checkAnswer(
      testData,
      testData.collect().toSeq)
  }

  test("empty data frame") {
    assert(spark.emptyDataFrame.columns.toSeq === Seq.empty[String])
    assert(spark.emptyDataFrame.count() === 0)
  }

  test("head, take and tail") {
    assert(testData.take(2) === testData.collect().take(2))
    assert(testData.head(2) === testData.collect().take(2))
    assert(testData.tail(2) === testData.collect().takeRight(2))
    assert(testData.head(2).head.schema === testData.schema)
  }

  test("dataframe alias") {
    val df = Seq(Tuple1(1)).toDF("c").as("t")
    val dfAlias = df.alias("t2")
    df.col("t.c")
    dfAlias.col("t2.c")
  }

  test("simple explode") {
    val df = Seq(Tuple1("a b c"), Tuple1("d e")).toDF("words")

    checkAnswer(
      df.explode("words", "word") { word: String => word.split(" ").toSeq }.select($"word"),
      Row("a") :: Row("b") :: Row("c") :: Row("d") ::Row("e") :: Nil
    )
  }

  test("explode") {
    val df = Seq((1, "a b c"), (2, "a b"), (3, "a")).toDF("number", "letters")
    val df2 =
      df.explode($"letters") {
        case Row(letters: String) => letters.split(" ").map(Tuple1(_)).toSeq
      }

    checkAnswer(
      df2
        .select($"_1" as Symbol("letter"), $"number")
        .groupBy($"letter")
        .agg(count_distinct($"number")),
      Row("a", 3) :: Row("b", 2) :: Row("c", 1) :: Nil
    )
  }

  test("Star Expansion - CreateStruct and CreateArray") {
    val structDf = testData2.select("a", "b").as("record")
    // CreateStruct and CreateArray in aggregateExpressions
    assert(structDf.groupBy($"a").agg(min(struct($"record.*"))).
      sort("a").first() == Row(1, Row(1, 1)))
    assert(structDf.groupBy($"a").agg(min(array($"record.*"))).
      sort("a").first() == Row(1, Seq(1, 1)))

    // CreateStruct and CreateArray in project list (unresolved alias)
    assert(structDf.select(struct($"record.*")).first() == Row(Row(1, 1)))
    assert(structDf.select(array($"record.*")).first().getAs[Seq[Int]](0) === Seq(1, 1))

    // CreateStruct and CreateArray in project list (alias)
    assert(structDf.select(struct($"record.*").as("a")).first() == Row(Row(1, 1)))
    assert(structDf.select(array($"record.*").as("a")).first().getAs[Seq[Int]](0) === Seq(1, 1))
  }

  test("Star Expansion - hash") {
    val structDf = testData2.select("a", "b").as("record")
    checkAnswer(
      structDf.groupBy($"a", $"b").agg(min(hash($"a", $"*"))),
      structDf.groupBy($"a", $"b").agg(min(hash($"a", $"a", $"b"))))

    checkAnswer(
      structDf.groupBy($"a", $"b").agg(hash($"a", $"*")),
      structDf.groupBy($"a", $"b").agg(hash($"a", $"a", $"b")))

    checkAnswer(
      structDf.select(hash($"*")),
      structDf.select(hash($"record.*")))

    checkAnswer(
      structDf.select(hash($"a", $"*")),
      structDf.select(hash($"a", $"record.*")))
  }

  test("Star Expansion - xxhash64") {
    val structDf = testData2.select("a", "b").as("record")
    checkAnswer(
      structDf.groupBy($"a", $"b").agg(min(xxhash64($"a", $"*"))),
      structDf.groupBy($"a", $"b").agg(min(xxhash64($"a", $"a", $"b"))))

    checkAnswer(
      structDf.groupBy($"a", $"b").agg(xxhash64($"a", $"*")),
      structDf.groupBy($"a", $"b").agg(xxhash64($"a", $"a", $"b")))

    checkAnswer(
      structDf.select(xxhash64($"*")),
      structDf.select(xxhash64($"record.*")))

    checkAnswer(
      structDf.select(xxhash64($"a", $"*")),
      structDf.select(xxhash64($"a", $"record.*")))
  }

  private def assertDecimalSumOverflow(
      df: DataFrame, ansiEnabled: Boolean, expectedAnswer: Row): Unit = {
    if (!ansiEnabled) {
      checkAnswer(df, expectedAnswer)
    } else {
      val e = intercept[SparkException] {
        df.collect()
      }
      assert(e.getCause.isInstanceOf[ArithmeticException])
      assert(e.getCause.getMessage.contains("cannot be represented as Decimal") ||
        e.getCause.getMessage.contains("Overflow in sum of decimals"))
    }
  }

  test("SPARK-28224: Aggregate sum big decimal overflow") {
    val largeDecimals = spark.sparkContext.parallelize(
      DecimalData(BigDecimal("1"* 20 + ".123"), BigDecimal("1"* 20 + ".123")) ::
        DecimalData(BigDecimal("9"* 20 + ".123"), BigDecimal("9"* 20 + ".123")) :: Nil).toDF()

    Seq(true, false).foreach { ansiEnabled =>
      withSQLConf((SQLConf.ANSI_ENABLED.key, ansiEnabled.toString)) {
        val structDf = largeDecimals.select("a").agg(sum("a"))
        assertDecimalSumOverflow(structDf, ansiEnabled, Row(null))
      }
    }
  }

  test("SPARK-28067: sum of null decimal values") {
    Seq("true", "false").foreach { wholeStageEnabled =>
      withSQLConf((SQLConf.WHOLESTAGE_CODEGEN_ENABLED.key, wholeStageEnabled)) {
        Seq("true", "false").foreach { ansiEnabled =>
          withSQLConf((SQLConf.ANSI_ENABLED.key, ansiEnabled)) {
            val df = spark.range(1, 4, 1).select(expr(s"cast(null as decimal(38,18)) as d"))
            checkAnswer(df.agg(sum($"d")), Row(null))
          }
        }
      }
    }
  }

  def checkAggResultsForDecimalOverflow(aggFn: Column => Column): Unit = {
    Seq("true", "false").foreach { wholeStageEnabled =>
      withSQLConf((SQLConf.WHOLESTAGE_CODEGEN_ENABLED.key, wholeStageEnabled)) {
        Seq(true, false).foreach { ansiEnabled =>
          withSQLConf((SQLConf.ANSI_ENABLED.key, ansiEnabled.toString)) {
            val df0 = Seq(
              (BigDecimal("10000000000000000000"), 1),
              (BigDecimal("10000000000000000000"), 1),
              (BigDecimal("10000000000000000000"), 2)).toDF("decNum", "intNum")
            val df1 = Seq(
              (BigDecimal("10000000000000000000"), 2),
              (BigDecimal("10000000000000000000"), 2),
              (BigDecimal("10000000000000000000"), 2),
              (BigDecimal("10000000000000000000"), 2),
              (BigDecimal("10000000000000000000"), 2),
              (BigDecimal("10000000000000000000"), 2),
              (BigDecimal("10000000000000000000"), 2),
              (BigDecimal("10000000000000000000"), 2),
              (BigDecimal("10000000000000000000"), 2)).toDF("decNum", "intNum")
            val df = df0.union(df1)
            val df2 = df.withColumnRenamed("decNum", "decNum2").
              join(df, "intNum").agg(aggFn($"decNum"))

            val expectedAnswer = Row(null)
            assertDecimalSumOverflow(df2, ansiEnabled, expectedAnswer)

            val decStr = "1" + "0" * 19
            val d1 = spark.range(0, 12, 1, 1)
            val d2 = d1.select(expr(s"cast('$decStr' as decimal (38, 18)) as d")).agg(aggFn($"d"))
            assertDecimalSumOverflow(d2, ansiEnabled, expectedAnswer)

            val d3 = spark.range(0, 1, 1, 1).union(spark.range(0, 11, 1, 1))
            val d4 = d3.select(expr(s"cast('$decStr' as decimal (38, 18)) as d")).agg(aggFn($"d"))
            assertDecimalSumOverflow(d4, ansiEnabled, expectedAnswer)

            val d5 = d3.select(expr(s"cast('$decStr' as decimal (38, 18)) as d"),
              lit(1).as("key")).groupBy("key").agg(aggFn($"d").alias("aggd")).select($"aggd")
            assertDecimalSumOverflow(d5, ansiEnabled, expectedAnswer)

            val nullsDf = spark.range(1, 4, 1).select(expr(s"cast(null as decimal(38,18)) as d"))

            val largeDecimals = Seq(BigDecimal("1"* 20 + ".123"), BigDecimal("9"* 20 + ".123")).
              toDF("d")
            assertDecimalSumOverflow(
              nullsDf.union(largeDecimals).agg(aggFn($"d")), ansiEnabled, expectedAnswer)

            val df3 = Seq(
              (BigDecimal("10000000000000000000"), 1),
              (BigDecimal("50000000000000000000"), 1),
              (BigDecimal("10000000000000000000"), 2)).toDF("decNum", "intNum")

            val df4 = Seq(
              (BigDecimal("10000000000000000000"), 1),
              (BigDecimal("10000000000000000000"), 1),
              (BigDecimal("10000000000000000000"), 2)).toDF("decNum", "intNum")

            val df5 = Seq(
              (BigDecimal("10000000000000000000"), 1),
              (BigDecimal("10000000000000000000"), 1),
              (BigDecimal("20000000000000000000"), 2)).toDF("decNum", "intNum")

            val df6 = df3.union(df4).union(df5)
            val df7 = df6.groupBy("intNum").agg(sum("decNum"), countDistinct("decNum")).
              filter("intNum == 1")
            assertDecimalSumOverflow(df7, ansiEnabled, Row(1, null, 2))
          }
        }
      }
    }
  }

  test("SPARK-28067: Aggregate sum should not return wrong results for decimal overflow") {
    checkAggResultsForDecimalOverflow(c => sum(c))
  }

  test("SPARK-35955: Aggregate avg should not return wrong results for decimal overflow") {
    checkAggResultsForDecimalOverflow(c => avg(c))
  }

  test("Star Expansion - ds.explode should fail with a meaningful message if it takes a star") {
    val df = Seq(("1", "1,2"), ("2", "4"), ("3", "7,8,9")).toDF("prefix", "csv")
    val e = intercept[AnalysisException] {
      df.explode($"*") { case Row(prefix: String, csv: String) =>
        csv.split(",").map(v => Tuple1(prefix + ":" + v)).toSeq
      }.queryExecution.assertAnalyzed()
    }
    assert(e.getMessage.contains("Invalid usage of '*' in explode/json_tuple/UDTF"))

    checkAnswer(
      df.explode($"prefix", $"csv") { case Row(prefix: String, csv: String) =>
        csv.split(",").map(v => Tuple1(prefix + ":" + v)).toSeq
      },
      Row("1", "1,2", "1:1") ::
        Row("1", "1,2", "1:2") ::
        Row("2", "4", "2:4") ::
        Row("3", "7,8,9", "3:7") ::
        Row("3", "7,8,9", "3:8") ::
        Row("3", "7,8,9", "3:9") :: Nil)
  }

  test("Star Expansion - explode should fail with a meaningful message if it takes a star") {
    val df = Seq(("1,2"), ("4"), ("7,8,9")).toDF("csv")
    checkError(
      exception = intercept[AnalysisException] {
        df.select(explode($"*"))
      },
      errorClass = "DATATYPE_MISMATCH.UNEXPECTED_INPUT_TYPE",
      parameters = Map(
        "sqlExpr" -> "\"explode(csv)\"",
        "paramIndex" -> "1",
        "inputSql"-> "\"csv\"",
        "inputType" -> "\"STRING\"",
        "requiredType" -> "(\"ARRAY\" or \"MAP\")")
    )

    val df2 = Seq(Array("1", "2"), Array("4"), Array("7", "8", "9")).toDF("csv")
    checkAnswer(
      df2.select(explode($"*")),
      Row("1") :: Row("2") :: Row("4") :: Row("7") :: Row("8") :: Row("9") :: Nil)
  }

  test("explode on output of array-valued function") {
    val df = Seq(("1,2"), ("4"), ("7,8,9")).toDF("csv")
    checkAnswer(
      df.select(explode(split($"csv", pattern = ","))),
      Row("1") :: Row("2") :: Row("4") :: Row("7") :: Row("8") :: Row("9") :: Nil)
  }

  test("Star Expansion - explode alias and star") {
    val df = Seq((Array("a"), 1)).toDF("a", "b")

    checkAnswer(
      df.select(explode($"a").as("a"), $"*"),
      Row("a", Seq("a"), 1) :: Nil)
  }

  test("more than one generator in SELECT clause") {
    val df = Seq((Array("a"), 1)).toDF("a", "b")

    checkError(
      exception = intercept[AnalysisException] {
        df.select(explode($"a").as("a"), explode($"a").as("b"))
      },
      errorClass = "UNSUPPORTED_GENERATOR.MULTI_GENERATOR",
      parameters = Map(
        "clause" -> "SELECT",
        "num" -> "2",
        "generators" -> "\"explode(a)\", \"explode(a)\""))
  }

  test("sort after generate with join=true") {
    val df = Seq((Array("a"), 1)).toDF("a", "b")

    checkAnswer(
      df.select($"*", explode($"a").as("c")).sortWithinPartitions("b", "c"),
      Row(Seq("a"), 1, "a") :: Nil)
  }

  test("selectExpr") {
    checkAnswer(
      testData.selectExpr("abs(key)", "value"),
      testData.collect().map(row => Row(math.abs(row.getInt(0)), row.getString(1))).toSeq)
  }

  test("selectExpr with alias") {
    checkAnswer(
      testData.selectExpr("key as k").select("k"),
      testData.select("key").collect().toSeq)
  }

  test("selectExpr with udtf") {
    val df = Seq((Map("1" -> 1), 1)).toDF("a", "b")
    checkAnswer(
      df.selectExpr("explode(a)"),
      Row("1", 1) :: Nil)
  }

  test("filterExpr") {
    val res = testData.collect().filter(_.getInt(0) > 90).toSeq
    checkAnswer(testData.filter("key > 90"), res)
    checkAnswer(testData.filter("key > 9.0e1"), res)
    checkAnswer(testData.filter("key > .9e+2"), res)
    checkAnswer(testData.filter("key > 0.9e+2"), res)
    checkAnswer(testData.filter("key > 900e-1"), res)
    checkAnswer(testData.filter("key > 900.0E-1"), res)
    checkAnswer(testData.filter("key > 9.e+1"), res)
  }

  test("filterExpr using where") {
    checkAnswer(
      testData.where("key > 50"),
      testData.collect().filter(_.getInt(0) > 50).toSeq)
  }

  test("repartition") {
    intercept[IllegalArgumentException] {
      testData.select("key").repartition(0)
    }

    checkAnswer(
      testData.select("key").repartition(10).select("key"),
      testData.select("key").collect().toSeq)
  }

  test("repartition with SortOrder") {
    // passing SortOrder expressions to .repartition() should result in an informative error

    def checkSortOrderErrorMsg[T](data: => Dataset[T]): Unit = {
      val ex = intercept[IllegalArgumentException](data)
      assert(ex.getMessage.contains("repartitionByRange"))
    }

    checkSortOrderErrorMsg {
      Seq(0).toDF("a").repartition(2, $"a".asc)
    }

    checkSortOrderErrorMsg {
      Seq((0, 0)).toDF("a", "b").repartition(2, $"a".asc, $"b")
    }
  }

  test("repartitionByRange") {
    val data1d = Random.shuffle(0.to(9))
    val data2d = data1d.map(i => (i, data1d.size - i))

    checkAnswer(
      data1d.toDF("val").repartitionByRange(data1d.size, $"val".asc)
        .select(spark_partition_id().as("id"), $"val"),
      data1d.map(i => Row(i, i)))

    checkAnswer(
      data1d.toDF("val").repartitionByRange(data1d.size, $"val".desc)
        .select(spark_partition_id().as("id"), $"val"),
      data1d.map(i => Row(i, data1d.size - 1 - i)))

    checkAnswer(
      data1d.toDF("val").repartitionByRange(data1d.size, lit(42))
        .select(spark_partition_id().as("id"), $"val"),
      data1d.map(i => Row(0, i)))

    checkAnswer(
      data1d.toDF("val").repartitionByRange(data1d.size, lit(null), $"val".asc, rand())
        .select(spark_partition_id().as("id"), $"val"),
      data1d.map(i => Row(i, i)))

    // .repartitionByRange() assumes .asc by default if no explicit sort order is specified
    checkAnswer(
      data2d.toDF("a", "b").repartitionByRange(data2d.size, $"a".desc, $"b")
        .select(spark_partition_id().as("id"), $"a", $"b"),
      data2d.toDF("a", "b").repartitionByRange(data2d.size, $"a".desc, $"b".asc)
        .select(spark_partition_id().as("id"), $"a", $"b"))

    // at least one partition-by expression must be specified
    intercept[IllegalArgumentException] {
      data1d.toDF("val").repartitionByRange(data1d.size)
    }
    intercept[IllegalArgumentException] {
      data1d.toDF("val").repartitionByRange(data1d.size, Seq.empty: _*)
    }
  }

  test("coalesce") {
    intercept[IllegalArgumentException] {
      testData.select("key").coalesce(0)
    }

    assert(testData.select("key").coalesce(1).rdd.partitions.size === 1)

    checkAnswer(
      testData.select("key").coalesce(1).select("key"),
      testData.select("key").collect().toSeq)

    assert(spark.emptyDataFrame.coalesce(1).rdd.partitions.size === 1)
  }

  test("convert $\"attribute name\" into unresolved attribute") {
    checkAnswer(
      testData.where($"key" === lit(1)).select($"value"),
      Row("1"))
  }

  test("convert Scala Symbol 'attrname into unresolved attribute") {
    checkAnswer(
      testData.where($"key" === lit(1)).select("value"),
      Row("1"))
  }

  test("select *") {
    checkAnswer(
      testData.select($"*"),
      testData.collect().toSeq)
  }

  test("simple select") {
    checkAnswer(
      testData.where($"key" === lit(1)).select("value"),
      Row("1"))
  }

  test("select with functions") {
    checkAnswer(
      testData.select(sum("value"), avg("value"), count(lit(1))),
      Row(5050.0, 50.5, 100))

    checkAnswer(
      testData2.select($"a" + $"b", $"a" < $"b"),
      Seq(
        Row(2, false),
        Row(3, true),
        Row(3, false),
        Row(4, false),
        Row(4, false),
        Row(5, false)))

    checkAnswer(
      testData2.select(sum_distinct($"a")),
      Row(6))
  }

  test("sorting with null ordering") {
    val data = Seq[java.lang.Integer](2, 1, null).toDF("key")

    checkAnswer(data.orderBy($"key".asc), Row(null) :: Row(1) :: Row(2) :: Nil)
    checkAnswer(data.orderBy(asc("key")), Row(null) :: Row(1) :: Row(2) :: Nil)
    checkAnswer(data.orderBy($"key".asc_nulls_first), Row(null) :: Row(1) :: Row(2) :: Nil)
    checkAnswer(data.orderBy(asc_nulls_first("key")), Row(null) :: Row(1) :: Row(2) :: Nil)
    checkAnswer(data.orderBy($"key".asc_nulls_last), Row(1) :: Row(2) :: Row(null) :: Nil)
    checkAnswer(data.orderBy(asc_nulls_last("key")), Row(1) :: Row(2) :: Row(null) :: Nil)

    checkAnswer(data.orderBy($"key".desc), Row(2) :: Row(1) :: Row(null) :: Nil)
    checkAnswer(data.orderBy(desc("key")), Row(2) :: Row(1) :: Row(null) :: Nil)
    checkAnswer(data.orderBy($"key".desc_nulls_first), Row(null) :: Row(2) :: Row(1) :: Nil)
    checkAnswer(data.orderBy(desc_nulls_first("key")), Row(null) :: Row(2) :: Row(1) :: Nil)
    checkAnswer(data.orderBy($"key".desc_nulls_last), Row(2) :: Row(1) :: Row(null) :: Nil)
    checkAnswer(data.orderBy(desc_nulls_last("key")), Row(2) :: Row(1) :: Row(null) :: Nil)
  }

  test("global sorting") {
    checkAnswer(
      testData2.orderBy($"a".asc, $"b".asc),
      Seq(Row(1, 1), Row(1, 2), Row(2, 1), Row(2, 2), Row(3, 1), Row(3, 2)))

    checkAnswer(
      testData2.orderBy(asc("a"), desc("b")),
      Seq(Row(1, 2), Row(1, 1), Row(2, 2), Row(2, 1), Row(3, 2), Row(3, 1)))

    checkAnswer(
      testData2.orderBy($"a".asc, $"b".desc),
      Seq(Row(1, 2), Row(1, 1), Row(2, 2), Row(2, 1), Row(3, 2), Row(3, 1)))

    checkAnswer(
      testData2.orderBy($"a".desc, $"b".desc),
      Seq(Row(3, 2), Row(3, 1), Row(2, 2), Row(2, 1), Row(1, 2), Row(1, 1)))

    checkAnswer(
      testData2.orderBy($"a".desc, $"b".asc),
      Seq(Row(3, 1), Row(3, 2), Row(2, 1), Row(2, 2), Row(1, 1), Row(1, 2)))

    checkAnswer(
      arrayData.toDF().orderBy($"data".getItem(0).asc),
      arrayData.toDF().collect().sortBy(_.getAs[Seq[Int]](0)(0)).toSeq)

    checkAnswer(
      arrayData.toDF().orderBy($"data".getItem(0).desc),
      arrayData.toDF().collect().sortBy(_.getAs[Seq[Int]](0)(0)).reverse.toSeq)

    checkAnswer(
      arrayData.toDF().orderBy($"data".getItem(1).asc),
      arrayData.toDF().collect().sortBy(_.getAs[Seq[Int]](0)(1)).toSeq)

    checkAnswer(
      arrayData.toDF().orderBy($"data".getItem(1).desc),
      arrayData.toDF().collect().sortBy(_.getAs[Seq[Int]](0)(1)).reverse.toSeq)
  }

  test("limit") {
    checkAnswer(
      testData.limit(10),
      testData.take(10).toSeq)

    checkAnswer(
      arrayData.toDF().limit(1),
      arrayData.take(1).map(r => Row.fromSeq(r.productIterator.toSeq)))

    checkAnswer(
      mapData.toDF().limit(1),
      mapData.take(1).map(r => Row.fromSeq(r.productIterator.toSeq)))

    // SPARK-12340: overstep the bounds of Int in SparkPlan.executeTake
    checkAnswer(
      spark.range(2).toDF().limit(2147483638),
      Row(0) :: Row(1) :: Nil
    )
  }

  test("offset") {
    checkAnswer(
      testData.offset(90),
      testData.collect().drop(90).toSeq)

    checkAnswer(
      arrayData.toDF().offset(99),
      arrayData.collect().drop(99).map(r => Row.fromSeq(r.productIterator.toSeq)))

    checkAnswer(
      mapData.toDF().offset(99),
      mapData.collect().drop(99).map(r => Row.fromSeq(r.productIterator.toSeq)))
  }

  test("limit with offset") {
    checkAnswer(
      testData.limit(10).offset(5),
      testData.take(10).drop(5).toSeq)

    checkAnswer(
      testData.offset(5).limit(10),
      testData.take(15).drop(5).toSeq)
  }

  test("udf") {
    val foo = udf((a: Int, b: String) => a.toString + b)

    checkAnswer(
      // SELECT *, foo(key, value) FROM testData
      testData.select($"*", foo($"key", $"value")).limit(3),
      Row(1, "1", "11") :: Row(2, "2", "22") :: Row(3, "3", "33") :: Nil
    )
  }

  test("callUDF without Hive Support") {
    val df = Seq(("id1", 1), ("id2", 4), ("id3", 5)).toDF("id", "value")
    df.sparkSession.udf.register("simpleUDF", (v: Int) => v * v)
    checkAnswer(
      df.select($"id", callUDF("simpleUDF", $"value")), // test deprecated one
      Row("id1", 1) :: Row("id2", 16) :: Row("id3", 25) :: Nil)
  }

  test("withColumn") {
    val df = testData.toDF().withColumn("newCol", col("key") + 1)
    checkAnswer(
      df,
      testData.collect().map { case Row(key: Int, value: String) =>
        Row(key, value, key + 1)
      }.toSeq)
    assert(df.schema.map(_.name) === Seq("key", "value", "newCol"))
  }

  test("withColumns: public API, with Map input") {
    val df = testData.toDF().withColumns(Map(
      "newCol1" -> (col("key") + 1), "newCol2" -> (col("key")  + 2)
    ))
    checkAnswer(
      df,
      testData.collect().map { case Row(key: Int, value: String) =>
        Row(key, value, key + 1, key + 2)
      }.toSeq)
    assert(df.schema.map(_.name) === Seq("key", "value", "newCol1", "newCol2"))
  }

  test("withColumns: internal method") {
    val df = testData.toDF().withColumns(Seq("newCol1", "newCol2"),
      Seq(col("key") + 1, col("key") + 2))
    checkAnswer(
      df,
      testData.collect().map { case Row(key: Int, value: String) =>
        Row(key, value, key + 1, key + 2)
      }.toSeq)
    assert(df.schema.map(_.name) === Seq("key", "value", "newCol1", "newCol2"))

    val err = intercept[IllegalArgumentException] {
      testData.toDF().withColumns(Seq("newCol1"),
        Seq(col("key") + 1, col("key") + 2))
    }
    assert(
      err.getMessage.contains("The size of column names: 1 isn't equal to the size of columns: 2"))

    checkError(
      exception = intercept[AnalysisException] {
        testData.toDF().withColumns(Seq("newCol1", "newCOL1"),
          Seq(col("key") + 1, col("key") + 2))
      },
      errorClass = "COLUMN_ALREADY_EXISTS",
      parameters = Map("columnName" -> "`newcol1`"))
  }

  test("withColumns: internal method, case sensitive") {
    withSQLConf(SQLConf.CASE_SENSITIVE.key -> "true") {
      val df = testData.toDF().withColumns(Seq("newCol1", "newCOL1"),
        Seq(col("key") + 1, col("key") + 2))
      checkAnswer(
        df,
        testData.collect().map { case Row(key: Int, value: String) =>
          Row(key, value, key + 1, key + 2)
        }.toSeq)
      assert(df.schema.map(_.name) === Seq("key", "value", "newCol1", "newCOL1"))

      checkError(
        exception = intercept[AnalysisException] {
          testData.toDF().withColumns(Seq("newCol1", "newCol1"),
            Seq(col("key") + 1, col("key") + 2))
        },
        errorClass = "COLUMN_ALREADY_EXISTS",
        parameters = Map("columnName" -> "`newCol1`"))
    }
  }

  test("withColumns: internal method, given metadata") {
    def buildMetadata(num: Int): Seq[Metadata] = {
      (0 until num).map { n =>
        val builder = new MetadataBuilder
        builder.putLong("key", n.toLong)
        builder.build()
      }
    }

    val df = testData.toDF().withColumns(
      Seq("newCol1", "newCol2"),
      Seq(col("key") + 1, col("key") + 2),
      buildMetadata(2))

    df.select("newCol1", "newCol2").schema.zipWithIndex.foreach { case (col, idx) =>
      assert(col.metadata.getLong("key").toInt === idx)
    }

    val err = intercept[IllegalArgumentException] {
      testData.toDF().withColumns(
        Seq("newCol1", "newCol2"),
        Seq(col("key") + 1, col("key") + 2),
        buildMetadata(1))
    }
    assert(err.getMessage.contains(
      "The size of column names: 2 isn't equal to the size of metadata elements: 1"))
  }

  test("SPARK-36642: withMetadata: replace metadata of a column") {
    val metadata = new MetadataBuilder().putLong("key", 1L).build()
    val df1 = sparkContext.parallelize(Array(1, 2, 3)).toDF("x")
    val df2 = df1.withMetadata("x", metadata)
    assert(df2.schema(0).metadata === metadata)

    checkError(
      exception = intercept[AnalysisException] {
        df1.withMetadata("x1", metadata)
      },
      errorClass = "UNRESOLVED_COLUMN.WITH_SUGGESTION",
      parameters = Map("objectName" -> "`x1`", "proposal" -> "`x`")
    )
  }

  test("replace column using withColumn") {
    val df2 = sparkContext.parallelize(Array(1, 2, 3)).toDF("x")
    val df3 = df2.withColumn("x", df2("x") + 1)
    checkAnswer(
      df3.select("x"),
      Row(2) :: Row(3) :: Row(4) :: Nil)
  }

  test("replace column using withColumns") {
    val df2 = sparkContext.parallelize(Seq((1, 2), (2, 3), (3, 4))).toDF("x", "y")
    val df3 = df2.withColumns(Seq("x", "newCol1", "newCol2"),
      Seq(df2("x") + 1, df2("y"), df2("y") + 1))
    checkAnswer(
      df3.select("x", "newCol1", "newCol2"),
      Row(2, 2, 3) :: Row(3, 3, 4) :: Row(4, 4, 5) :: Nil)
  }

  test("drop column using drop") {
    val df = testData.drop("key")
    checkAnswer(
      df,
      testData.collect().map(x => Row(x.getString(1))).toSeq)
    assert(df.schema.map(_.name) === Seq("value"))
  }

  test("drop columns using drop") {
    val src = Seq((0, 2, 3)).toDF("a", "b", "c")
    val df = src.drop("a", "b")
    checkAnswer(df, Row(3))
    assert(df.schema.map(_.name) === Seq("c"))
  }

  test("drop unknown column (no-op)") {
    val df = testData.drop("random")
    checkAnswer(
      df,
      testData.collect().toSeq)
    assert(df.schema.map(_.name) === Seq("key", "value"))
  }

  test("drop column using drop with column reference") {
    val col = testData("key")
    val df = testData.drop(col)
    checkAnswer(
      df,
      testData.collect().map(x => Row(x.getString(1))).toSeq)
    assert(df.schema.map(_.name) === Seq("value"))
  }

  test("SPARK-28189 drop column using drop with column reference with case-insensitive names") {
    // With SQL config caseSensitive OFF, case insensitive column name should work
    withSQLConf(SQLConf.CASE_SENSITIVE.key -> "false") {
      val col1 = testData("KEY")
      val df1 = testData.drop(col1)
      checkAnswer(df1, testData.selectExpr("value"))
      assert(df1.schema.map(_.name) === Seq("value"))

      val col2 = testData("Key")
      val df2 = testData.drop(col2)
      checkAnswer(df2, testData.selectExpr("value"))
      assert(df2.schema.map(_.name) === Seq("value"))
    }
  }

  test("drop unknown column (no-op) with column reference") {
    val col = Column("random")
    val df = testData.drop(col)
    checkAnswer(
      df,
      testData.collect().toSeq)
    assert(df.schema.map(_.name) === Seq("key", "value"))
  }

  test("SPARK-39895: drop two column references") {
    val col = Column("key")
    val randomCol = Column("random")
    val df = testData.drop(col, randomCol)
    checkAnswer(
      df,
      testData.collect().map(x => Row(x.getString(1))).toSeq)
    assert(df.schema.map(_.name) === Seq("value"))
  }

  test("drop unknown column with same name with column reference") {
    val col = Column("key")
    val df = testData.drop(col)
    checkAnswer(
      df,
      testData.collect().map(x => Row(x.getString(1))).toSeq)
    assert(df.schema.map(_.name) === Seq("value"))
  }

  test("drop column after join with duplicate columns using column reference") {
    val newSalary = salary.withColumnRenamed("personId", "id")
    val col = newSalary("id")
    // this join will result in duplicate "id" columns
    val joinedDf = person.join(newSalary,
      person("id") === newSalary("id"), "inner")
    // remove only the "id" column that was associated with newSalary
    val df = joinedDf.drop(col)
    checkAnswer(
      df,
      joinedDf.collect().map {
        case Row(id: Int, name: String, age: Int, idToDrop: Int, salary: Double) =>
          Row(id, name, age, salary)
      }.toSeq)
    assert(df.schema.map(_.name) === Seq("id", "name", "age", "salary"))
    assert(df("id") == person("id"))
  }

  test("drop top level columns that contains dot") {
    val df1 = Seq((1, 2)).toDF("a.b", "a.c")
    checkAnswer(df1.drop("a.b"), Row(2))

    // Creates data set: {"a.b": 1, "a": {"b": 3}}
    val df2 = Seq((1)).toDF("a.b").withColumn("a", struct(lit(3) as "b"))
    // Not like select(), drop() parses the column name "a.b" literally without interpreting "."
    checkAnswer(df2.drop("a.b").select("a.b"), Row(3))

    // "`" is treated as a normal char here with no interpreting, "`a`b" is a valid column name.
    assert(df2.drop("`a.b`").columns.size == 2)
  }

  test("drop(name: String) search and drop all top level columns that matches the name") {
    val df1 = Seq((1, 2)).toDF("a", "b")
    val df2 = Seq((3, 4)).toDF("a", "b")
    checkAnswer(df1.crossJoin(df2), Row(1, 2, 3, 4))
    // Finds and drops all columns that match the name (case insensitive).
    checkAnswer(df1.crossJoin(df2).drop("A"), Row(2, 4))
  }

  test("withColumnRenamed") {
    val df = testData.toDF().withColumn("newCol", col("key") + 1)
      .withColumnRenamed("value", "valueRenamed")
    checkAnswer(
      df,
      testData.collect().map { case Row(key: Int, value: String) =>
        Row(key, value, key + 1)
      }.toSeq)
    assert(df.schema.map(_.name) === Seq("key", "valueRenamed", "newCol"))
  }

  test("SPARK-40311: withColumnsRenamed") {
      val df = testData.toDF().withColumns(Seq("newCol1", "newCOL2"),
        Seq(col("key") + 1, col("key") + 2))
        .withColumnsRenamed(Map("newCol1" -> "renamed1", "newCol2" -> "renamed2"))
      checkAnswer(
        df,
        testData.collect().map { case Row(key: Int, value: String) =>
          Row(key, value, key + 1, key + 2)
        }.toSeq)
      assert(df.columns === Array("key", "value", "renamed1", "renamed2"))
  }

  test("SPARK-40311: withColumnsRenamed case sensitive") {
    withSQLConf(SQLConf.CASE_SENSITIVE.key -> "true") {
      val df = testData.toDF().withColumns(Seq("newCol1", "newCOL2"),
        Seq(col("key") + 1, col("key") + 2))
        .withColumnsRenamed(Map("newCol1" -> "renamed1", "newCol2" -> "renamed2"))
      checkAnswer(
        df,
        testData.collect().map { case Row(key: Int, value: String) =>
          Row(key, value, key + 1, key + 2)
        }.toSeq)
      assert(df.columns === Array("key", "value", "renamed1", "newCOL2"))
    }
  }

  test("SPARK-40311: withColumnsRenamed duplicate column names simple") {
    checkError(
      exception = intercept[AnalysisException] {
        person.withColumnsRenamed(Map("id" -> "renamed", "name" -> "renamed"))
      },
      errorClass = "COLUMN_ALREADY_EXISTS",
      parameters = Map("columnName" -> "`renamed`"))
  }

  test("SPARK-40311: withColumnsRenamed duplicate column names simple case sensitive") {
    withSQLConf(SQLConf.CASE_SENSITIVE.key -> "true") {
      val df = person.withColumnsRenamed(Map("id" -> "renamed", "name" -> "Renamed"))
      assert(df.columns === Array("renamed", "Renamed", "age"))
    }
  }

  test("SPARK-40311: withColumnsRenamed duplicate column names indirect") {
    checkError(
      exception = intercept[AnalysisException] {
        person.withColumnsRenamed(Map("id" -> "renamed1", "renamed1" -> "age"))
      },
      errorClass = "COLUMN_ALREADY_EXISTS",
      parameters = Map("columnName" -> "`age`"))
  }

  test("SPARK-20384: Value class filter") {
    val df = spark.sparkContext
      .parallelize(Seq(StringWrapper("a"), StringWrapper("b"), StringWrapper("c")))
      .toDF()
    val filtered = df.where("s = \"a\"")
    checkAnswer(filtered, spark.sparkContext.parallelize(Seq(StringWrapper("a"))).toDF())
  }

  test("SPARK-20384: Tuple2 of value class filter") {
    val df = spark.sparkContext
      .parallelize(Seq(
        (StringWrapper("a1"), StringWrapper("a2")),
        (StringWrapper("b1"), StringWrapper("b2"))))
      .toDF()
    val filtered = df.where("_2.s = \"a2\"")
    checkAnswer(filtered,
      spark.sparkContext.parallelize(Seq((StringWrapper("a1"), StringWrapper("a2")))).toDF())
  }

  test("SPARK-20384: Tuple3 of value class filter") {
    val df = spark.sparkContext
      .parallelize(Seq(
        (StringWrapper("a1"), StringWrapper("a2"), StringWrapper("a3")),
        (StringWrapper("b1"), StringWrapper("b2"), StringWrapper("b3"))))
      .toDF()
    val filtered = df.where("_3.s = \"a3\"")
    checkAnswer(filtered,
      spark.sparkContext.parallelize(
        Seq((StringWrapper("a1"), StringWrapper("a2"), StringWrapper("a3")))).toDF())
  }

  test("SPARK-20384: Array value class filter") {
    val ab = ArrayStringWrapper(Seq(StringWrapper("a"), StringWrapper("b")))
    val cd = ArrayStringWrapper(Seq(StringWrapper("c"), StringWrapper("d")))

    val df = spark.sparkContext.parallelize(Seq(ab, cd)).toDF()
    val filtered = df.where(array_contains(col("wrappers.s"), "b"))
    checkAnswer(filtered, spark.sparkContext.parallelize(Seq(ab)).toDF())
  }

  test("SPARK-20384: Nested value class filter") {
    val a = ContainerStringWrapper(StringWrapper("a"))
    val b = ContainerStringWrapper(StringWrapper("b"))

    val df = spark.sparkContext.parallelize(Seq(a, b)).toDF()
    // flat value class, `s` field is not in schema
    val filtered = df.where("wrapper = \"a\"")
    checkAnswer(filtered, spark.sparkContext.parallelize(Seq(a)).toDF())
  }

  private lazy val person2: DataFrame = Seq(
    ("Bob", 16, 176),
    ("Alice", 32, 164),
    ("David", 60, 192),
    ("Amy", 24, 180)).toDF("name", "age", "height")

  private lazy val person3: DataFrame = Seq(
    ("Luis", 1, 99),
    ("Luis", 16, 99),
    ("Luis", 16, 176),
    ("Fernando", 32, 99),
    ("Fernando", 32, 164),
    ("David", 60, 99),
    ("Amy", 24, 99)).toDF("name", "age", "height")

  test("describe") {
    val describeResult = Seq(
      Row("count", "4", "4", "4"),
      Row("mean", null, "33.0", "178.0"),
      Row("stddev", null, "19.148542155126762", "11.547005383792516"),
      Row("min", "Alice", "16", "164"),
      Row("max", "David", "60", "192"))

    val emptyDescribeResult = Seq(
      Row("count", "0", "0", "0"),
      Row("mean", null, null, null),
      Row("stddev", null, null, null),
      Row("min", null, null, null),
      Row("max", null, null, null))

    def getSchemaAsSeq(df: DataFrame): Seq[String] = df.schema.map(_.name)

    Seq("true", "false").foreach { ansiEnabled =>
      withSQLConf(SQLConf.ANSI_ENABLED.key -> ansiEnabled) {
        val describeAllCols = person2.describe()
        assert(getSchemaAsSeq(describeAllCols) === Seq("summary", "name", "age", "height"))
        checkAnswer(describeAllCols, describeResult)
        // All aggregate value should have been cast to string
        describeAllCols.collect().foreach { row =>
          row.toSeq.foreach { value =>
            if (value != null) {
              assert(value.isInstanceOf[String], "expected string but found " + value.getClass)
            }
          }
        }

        val describeOneCol = person2.describe("age")
        assert(getSchemaAsSeq(describeOneCol) === Seq("summary", "age"))
        checkAnswer(describeOneCol, describeResult.map { case Row(s, _, d, _) => Row(s, d) })

        val describeNoCol = person2.select().describe()
        assert(getSchemaAsSeq(describeNoCol) === Seq("summary"))
        checkAnswer(describeNoCol, describeResult.map { case Row(s, _, _, _) => Row(s) })

        val emptyDescription = person2.limit(0).describe()
        assert(getSchemaAsSeq(emptyDescription) === Seq("summary", "name", "age", "height"))
        checkAnswer(emptyDescription, emptyDescribeResult)
      }
    }
  }

  test("summary") {
    val summaryResult = Seq(
      Row("count", "4", "4", "4"),
      Row("mean", null, "33.0", "178.0"),
      Row("stddev", null, "19.148542155126762", "11.547005383792516"),
      Row("min", "Alice", "16", "164"),
      Row("25%", null, "16", "164"),
      Row("50%", null, "24", "176"),
      Row("75%", null, "32", "180"),
      Row("max", "David", "60", "192"))

    val emptySummaryResult = Seq(
      Row("count", "0", "0", "0"),
      Row("mean", null, null, null),
      Row("stddev", null, null, null),
      Row("min", null, null, null),
      Row("25%", null, null, null),
      Row("50%", null, null, null),
      Row("75%", null, null, null),
      Row("max", null, null, null))

    def getSchemaAsSeq(df: DataFrame): Seq[String] = df.schema.map(_.name)

    Seq("true", "false").foreach { ansiEnabled =>
      withSQLConf(SQLConf.ANSI_ENABLED.key -> ansiEnabled) {
        val summaryAllCols = person2.summary()

        assert(getSchemaAsSeq(summaryAllCols) === Seq("summary", "name", "age", "height"))
        checkAnswer(summaryAllCols, summaryResult)
        // All aggregate value should have been cast to string
        summaryAllCols.collect().foreach { row =>
          row.toSeq.foreach { value =>
            if (value != null) {
              assert(value.isInstanceOf[String], "expected string but found " + value.getClass)
            }
          }
        }

        val summaryOneCol = person2.select("age").summary()
        assert(getSchemaAsSeq(summaryOneCol) === Seq("summary", "age"))
        checkAnswer(summaryOneCol, summaryResult.map { case Row(s, _, d, _) => Row(s, d) })

        val summaryNoCol = person2.select().summary()
        assert(getSchemaAsSeq(summaryNoCol) === Seq("summary"))
        checkAnswer(summaryNoCol, summaryResult.map { case Row(s, _, _, _) => Row(s) })

        val emptyDescription = person2.limit(0).summary()
        assert(getSchemaAsSeq(emptyDescription) === Seq("summary", "name", "age", "height"))
        checkAnswer(emptyDescription, emptySummaryResult)
      }
    }
  }

  test("SPARK-34165: Add count_distinct to summary") {
    val summaryDF = person3.summary("count", "count_distinct")

    val summaryResult = Seq(
      Row("count", "7", "7", "7"),
      Row("count_distinct", "4", "5", "3"))

    def getSchemaAsSeq(df: DataFrame): Seq[String] = df.schema.map(_.name)
    assert(getSchemaAsSeq(summaryDF) === Seq("summary", "name", "age", "height"))
    checkAnswer(summaryDF, summaryResult)

    val approxSummaryDF = person3.summary("count", "approx_count_distinct")
    val approxSummaryResult = Seq(
      Row("count", "7", "7", "7"),
      Row("approx_count_distinct", "4", "5", "3"))
    assert(getSchemaAsSeq(summaryDF) === Seq("summary", "name", "age", "height"))
    checkAnswer(approxSummaryDF, approxSummaryResult)
  }

  test("SPARK-41391: Correct the output column name of groupBy.agg(count_distinct)") {
    withTempView("person") {
      person.createOrReplaceTempView("person")
      val df1 = person.groupBy("id").agg(count_distinct(col("name")))
      val df2 = spark.sql("SELECT id, COUNT(DISTINCT name) FROM person GROUP BY id")
      assert(df1.columns === df2.columns)
      val df3 = person.groupBy("id").agg(count_distinct(col("*")))
      val df4 = spark.sql("SELECT id, COUNT(DISTINCT *) FROM person GROUP BY id")
      assert(df3.columns === df4.columns)
    }
  }

  test("summary advanced") {
    val stats = Array("count", "50.01%", "max", "mean", "min", "25%")
    val orderMatters = person2.summary(stats: _*)
    assert(orderMatters.collect().map(_.getString(0)) === stats)

    val onlyPercentiles = person2.summary("0.1%", "99.9%")
    assert(onlyPercentiles.count() === 2)

    checkError(
      exception = intercept[SparkIllegalArgumentException] {
        person2.summary("foo")
      },
      errorClass = "_LEGACY_ERROR_TEMP_2114",
      parameters = Map("stats" -> "foo")
    )

    checkError(
      exception = intercept[SparkIllegalArgumentException] {
        person2.summary("foo%")
      },
      errorClass = "_LEGACY_ERROR_TEMP_2113",
      parameters = Map("stats" -> "foo%")
    )
  }

  test("apply on query results (SPARK-5462)") {
    val df = testData.sparkSession.sql("select key from testData")
    checkAnswer(df.select(df("key")), testData.select("key").collect().toSeq)
  }

  test("inputFiles") {
    Seq("csv", "").foreach { useV1List =>
      withSQLConf(SQLConf.USE_V1_SOURCE_LIST.key -> useV1List) {
        withTempDir { dir =>
          val df = Seq((1, 22)).toDF("a", "b")

          val parquetDir = new File(dir, "parquet").getCanonicalPath
          df.write.parquet(parquetDir)
          val parquetDF = spark.read.parquet(parquetDir)
          assert(parquetDF.inputFiles.nonEmpty)

          val csvDir = new File(dir, "csv").getCanonicalPath
          df.write.json(csvDir)
          val csvDF = spark.read.json(csvDir)
          assert(csvDF.inputFiles.nonEmpty)

          val unioned = csvDF.union(parquetDF).inputFiles.sorted
          val allFiles = (csvDF.inputFiles ++ parquetDF.inputFiles).distinct.sorted
          assert(unioned === allFiles)
        }
      }
    }
  }

  ignore("show") {
    // This test case is intended ignored, but to make sure it compiles correctly
    testData.select($"*").show()
    testData.select($"*").show(1000)
  }

  test("getRows: truncate = [0, 20]") {
    val longString = Array.fill(21)("1").mkString
    val df = sparkContext.parallelize(Seq("1", longString)).toDF()
    val expectedAnswerForFalse = Seq(
      Seq("value"),
      Seq("1"),
      Seq("111111111111111111111"))
    assert(df.getRows(10, 0) === expectedAnswerForFalse)
    val expectedAnswerForTrue = Seq(
      Seq("value"),
      Seq("1"),
      Seq("11111111111111111..."))
    assert(df.getRows(10, 20) === expectedAnswerForTrue)
  }

  test("getRows: truncate = [3, 17]") {
    val longString = Array.fill(21)("1").mkString
    val df = sparkContext.parallelize(Seq("1", longString)).toDF()
    val expectedAnswerForFalse = Seq(
      Seq("value"),
      Seq("1"),
      Seq("111"))
    assert(df.getRows(10, 3) === expectedAnswerForFalse)
    val expectedAnswerForTrue = Seq(
      Seq("value"),
      Seq("1"),
      Seq("11111111111111..."))
    assert(df.getRows(10, 17) === expectedAnswerForTrue)
  }

  test("getRows: numRows = 0") {
    val expectedAnswer = Seq(Seq("key", "value"), Seq("1", "1"))
    assert(testData.select($"*").getRows(0, 20) === expectedAnswer)
  }

  test("getRows: array") {
    val df = Seq(
      (Array(1, 2, 3), Array(1, 2, 3)),
      (Array(2, 3, 4), Array(2, 3, 4))
    ).toDF()
    val expectedAnswer = Seq(
      Seq("_1", "_2"),
      Seq("[1, 2, 3]", "[1, 2, 3]"),
      Seq("[2, 3, 4]", "[2, 3, 4]"))
    assert(df.getRows(10, 20) === expectedAnswer)
  }

  test("getRows: binary") {
    val df = Seq(
      ("12".getBytes(StandardCharsets.UTF_8), "ABC.".getBytes(StandardCharsets.UTF_8)),
      ("34".getBytes(StandardCharsets.UTF_8), "12346".getBytes(StandardCharsets.UTF_8))
    ).toDF()
    val expectedAnswer = Seq(
      Seq("_1", "_2"),
      Seq("[31 32]", "[41 42 43 2E]"),
      Seq("[33 34]", "[31 32 33 34 36]"))
    assert(df.getRows(10, 20) === expectedAnswer)
  }

  test("showString: truncate = [0, 20]") {
    val longString = Array.fill(21)("1").mkString
    val df = sparkContext.parallelize(Seq("1", longString)).toDF()
    val expectedAnswerForFalse = """+---------------------+
                                   ||value                |
                                   |+---------------------+
                                   ||1                    |
                                   ||111111111111111111111|
                                   |+---------------------+
                                   |""".stripMargin
    assert(df.showString(10, truncate = 0) === expectedAnswerForFalse)
    val expectedAnswerForTrue = """+--------------------+
                                  ||               value|
                                  |+--------------------+
                                  ||                   1|
                                  ||11111111111111111...|
                                  |+--------------------+
                                  |""".stripMargin
    assert(df.showString(10, truncate = 20) === expectedAnswerForTrue)
  }

  test("showString: truncate = [0, 20], vertical = true") {
    val longString = Array.fill(21)("1").mkString
    val df = sparkContext.parallelize(Seq("1", longString)).toDF()
    val expectedAnswerForFalse = "-RECORD 0----------------------\n" +
                                 " value | 1                     \n" +
                                 "-RECORD 1----------------------\n" +
                                 " value | 111111111111111111111 \n"
    assert(df.showString(10, truncate = 0, vertical = true) === expectedAnswerForFalse)
    val expectedAnswerForTrue = "-RECORD 0---------------------\n" +
                                " value | 1                    \n" +
                                "-RECORD 1---------------------\n" +
                                " value | 11111111111111111... \n"
    assert(df.showString(10, truncate = 20, vertical = true) === expectedAnswerForTrue)
  }

  test("showString: truncate = [3, 17]") {
    val longString = Array.fill(21)("1").mkString
    val df = sparkContext.parallelize(Seq("1", longString)).toDF()
    val expectedAnswerForFalse = """+-----+
                                   ||value|
                                   |+-----+
                                   ||    1|
                                   ||  111|
                                   |+-----+
                                   |""".stripMargin
    assert(df.showString(10, truncate = 3) === expectedAnswerForFalse)
    val expectedAnswerForTrue = """+-----------------+
                                  ||            value|
                                  |+-----------------+
                                  ||                1|
                                  ||11111111111111...|
                                  |+-----------------+
                                  |""".stripMargin
    assert(df.showString(10, truncate = 17) === expectedAnswerForTrue)
  }

  test("showString: truncate = [3, 17], vertical = true") {
    val longString = Array.fill(21)("1").mkString
    val df = sparkContext.parallelize(Seq("1", longString)).toDF()
    val expectedAnswerForFalse = "-RECORD 0----\n" +
                                 " value | 1   \n" +
                                 "-RECORD 1----\n" +
                                 " value | 111 \n"
    assert(df.showString(10, truncate = 3, vertical = true) === expectedAnswerForFalse)
    val expectedAnswerForTrue = "-RECORD 0------------------\n" +
                                " value | 1                 \n" +
                                "-RECORD 1------------------\n" +
                                " value | 11111111111111... \n"
    assert(df.showString(10, truncate = 17, vertical = true) === expectedAnswerForTrue)
  }

  test("showString(negative)") {
    val expectedAnswer = """+---+-----+
                           ||key|value|
                           |+---+-----+
                           |+---+-----+
                           |only showing top 0 rows
                           |""".stripMargin
    assert(testData.select($"*").showString(-1) === expectedAnswer)
  }

  test("showString(negative), vertical = true") {
    val expectedAnswer = "(0 rows)\n"
    assert(testData.select($"*").showString(-1, vertical = true) === expectedAnswer)
  }

  test("showString(0)") {
    val expectedAnswer = """+---+-----+
                           ||key|value|
                           |+---+-----+
                           |+---+-----+
                           |only showing top 0 rows
                           |""".stripMargin
    assert(testData.select($"*").showString(0) === expectedAnswer)
  }

  test("showString(Int.MaxValue)") {
    val df = Seq((1, 2), (3, 4)).toDF("a", "b")
    val expectedAnswer = """+---+---+
                           ||  a|  b|
                           |+---+---+
                           ||  1|  2|
                           ||  3|  4|
                           |+---+---+
                           |""".stripMargin
    assert(df.showString(Int.MaxValue) === expectedAnswer)
  }

  test("showString(0), vertical = true") {
    val expectedAnswer = "(0 rows)\n"
    assert(testData.select($"*").showString(0, vertical = true) === expectedAnswer)
  }

  test("showString: array") {
    val df = Seq(
      (Array(1, 2, 3), Array(1, 2, 3)),
      (Array(2, 3, 4), Array(2, 3, 4))
    ).toDF()
    val expectedAnswer = """+---------+---------+
                           ||       _1|       _2|
                           |+---------+---------+
                           ||[1, 2, 3]|[1, 2, 3]|
                           ||[2, 3, 4]|[2, 3, 4]|
                           |+---------+---------+
                           |""".stripMargin
    assert(df.showString(10) === expectedAnswer)
  }

  test("showString: array, vertical = true") {
    val df = Seq(
      (Array(1, 2, 3), Array(1, 2, 3)),
      (Array(2, 3, 4), Array(2, 3, 4))
    ).toDF()
    val expectedAnswer = "-RECORD 0--------\n" +
                         " _1  | [1, 2, 3] \n" +
                         " _2  | [1, 2, 3] \n" +
                         "-RECORD 1--------\n" +
                         " _1  | [2, 3, 4] \n" +
                         " _2  | [2, 3, 4] \n"
    assert(df.showString(10, vertical = true) === expectedAnswer)
  }

  test("showString: binary") {
    val df = Seq(
      ("12".getBytes(StandardCharsets.UTF_8), "ABC.".getBytes(StandardCharsets.UTF_8)),
      ("34".getBytes(StandardCharsets.UTF_8), "12346".getBytes(StandardCharsets.UTF_8))
    ).toDF()
    val expectedAnswer = """+-------+----------------+
                           ||     _1|              _2|
                           |+-------+----------------+
                           ||[31 32]|   [41 42 43 2E]|
                           ||[33 34]|[31 32 33 34 36]|
                           |+-------+----------------+
                           |""".stripMargin
    assert(df.showString(10) === expectedAnswer)
  }

  test("showString: binary, vertical = true") {
    val df = Seq(
      ("12".getBytes(StandardCharsets.UTF_8), "ABC.".getBytes(StandardCharsets.UTF_8)),
      ("34".getBytes(StandardCharsets.UTF_8), "12346".getBytes(StandardCharsets.UTF_8))
    ).toDF()
    val expectedAnswer = "-RECORD 0---------------\n" +
                         " _1  | [31 32]          \n" +
                         " _2  | [41 42 43 2E]    \n" +
                         "-RECORD 1---------------\n" +
                         " _1  | [33 34]          \n" +
                         " _2  | [31 32 33 34 36] \n"
    assert(df.showString(10, vertical = true) === expectedAnswer)
  }

  test("showString: minimum column width") {
    val df = Seq(
      (1, 1),
      (2, 2)
    ).toDF()
    val expectedAnswer = """+---+---+
                           || _1| _2|
                           |+---+---+
                           ||  1|  1|
                           ||  2|  2|
                           |+---+---+
                           |""".stripMargin
    assert(df.showString(10) === expectedAnswer)
  }

  test("showString: minimum column width, vertical = true") {
    val df = Seq(
      (1, 1),
      (2, 2)
    ).toDF()
    val expectedAnswer = "-RECORD 0--\n" +
                         " _1  | 1   \n" +
                         " _2  | 1   \n" +
                         "-RECORD 1--\n" +
                         " _1  | 2   \n" +
                         " _2  | 2   \n"
    assert(df.showString(10, vertical = true) === expectedAnswer)
  }

  test("SPARK-33690: showString: escape meta-characters") {
    val df1 = spark.sql("SELECT 'aaa\nbbb\tccc\rddd\feee\bfff\u000Bggg\u0007hhh'")
    assert(df1.showString(1, truncate = 0) ===
      """+--------------------------------------+
        ||aaa\nbbb\tccc\rddd\feee\bfff\vggg\ahhh|
        |+--------------------------------------+
        ||aaa\nbbb\tccc\rddd\feee\bfff\vggg\ahhh|
        |+--------------------------------------+
        |""".stripMargin)

    val df2 = spark.sql("SELECT array('aaa\nbbb\tccc\rddd\feee\bfff\u000Bggg\u0007hhh')")
    assert(df2.showString(1, truncate = 0) ===
      """+---------------------------------------------+
        ||array(aaa\nbbb\tccc\rddd\feee\bfff\vggg\ahhh)|
        |+---------------------------------------------+
        ||[aaa\nbbb\tccc\rddd\feee\bfff\vggg\ahhh]     |
        |+---------------------------------------------+
        |""".stripMargin)

    val df3 =
      spark.sql("SELECT map('aaa\nbbb\tccc', 'aaa\nbbb\tccc\rddd\feee\bfff\u000Bggg\u0007hhh')")
    assert(df3.showString(1, truncate = 0) ===
      """+----------------------------------------------------------+
        ||map(aaa\nbbb\tccc, aaa\nbbb\tccc\rddd\feee\bfff\vggg\ahhh)|
        |+----------------------------------------------------------+
        ||{aaa\nbbb\tccc -> aaa\nbbb\tccc\rddd\feee\bfff\vggg\ahhh} |
        |+----------------------------------------------------------+
        |""".stripMargin)

    val df4 =
      spark.sql("SELECT named_struct('v', 'aaa\nbbb\tccc\rddd\feee\bfff\u000Bggg\u0007hhh')")
    assert(df4.showString(1, truncate = 0) ===
      """+-------------------------------------------------------+
        ||named_struct(v, aaa\nbbb\tccc\rddd\feee\bfff\vggg\ahhh)|
        |+-------------------------------------------------------+
        ||{aaa\nbbb\tccc\rddd\feee\bfff\vggg\ahhh}               |
        |+-------------------------------------------------------+
        |""".stripMargin)
  }

  test("SPARK-34308: printSchema: escape meta-characters") {
    val captured = new ByteArrayOutputStream()

    val df1 = spark.sql("SELECT 'aaa\nbbb\tccc\rddd\feee\bfff\u000Bggg\u0007hhh'")
    Console.withOut(captured) {
      df1.printSchema()
    }
    assert(captured.toString ===
      """root
        | |-- aaa\nbbb\tccc\rddd\feee\bfff\vggg\ahhh: string (nullable = false)
        |
        |""".stripMargin)
    captured.reset()

    val df2 = spark.sql("SELECT array('aaa\nbbb\tccc\rddd\feee\bfff\u000Bggg\u0007hhh')")
    Console.withOut(captured) {
      df2.printSchema()
    }
    assert(captured.toString ===
      """root
        | |-- array(aaa\nbbb\tccc\rddd\feee\bfff\vggg\ahhh): array (nullable = false)
        | |    |-- element: string (containsNull = false)
        |
        |""".stripMargin)
    captured.reset()

    val df3 =
      spark.sql("SELECT map('aaa\nbbb\tccc', 'aaa\nbbb\tccc\rddd\feee\bfff\u000Bggg\u0007hhh')")
    Console.withOut(captured) {
      df3.printSchema()
    }
    assert(captured.toString ===
      """root
        | |-- map(aaa\nbbb\tccc, aaa\nbbb\tccc\rddd\feee\bfff\vggg\ahhh): map (nullable = false)
        | |    |-- key: string
        | |    |-- value: string (valueContainsNull = false)
        |
        |""".stripMargin)
    captured.reset()

    val df4 =
      spark.sql("SELECT named_struct('v', 'aaa\nbbb\tccc\rddd\feee\bfff\u000Bggg\u0007hhh')")
    Console.withOut(captured) {
      df4.printSchema()
    }
    assert(captured.toString ===
      """root
        | |-- named_struct(v, aaa\nbbb\tccc\rddd\feee\bfff\vggg\ahhh): struct (nullable = false)
        | |    |-- v: string (nullable = false)
        |
        |""".stripMargin)
  }

  test("SPARK-7319 showString") {
    val expectedAnswer = """+---+-----+
                           ||key|value|
                           |+---+-----+
                           ||  1|    1|
                           |+---+-----+
                           |only showing top 1 row
                           |""".stripMargin
    assert(testData.select($"*").showString(1) === expectedAnswer)
  }

  test("SPARK-7319 showString, vertical = true") {
    val expectedAnswer = "-RECORD 0----\n" +
                         " key   | 1   \n" +
                         " value | 1   \n" +
                         "only showing top 1 row\n"
    assert(testData.select($"*").showString(1, vertical = true) === expectedAnswer)
  }

  test("SPARK-23023 Cast rows to strings in showString") {
    val df1 = Seq(Seq(1, 2, 3, 4)).toDF("a")
    assert(df1.showString(10) ===
      s"""+------------+
         ||           a|
         |+------------+
         ||[1, 2, 3, 4]|
         |+------------+
         |""".stripMargin)
    val df2 = Seq(Map(1 -> "a", 2 -> "b")).toDF("a")
    assert(df2.showString(10) ===
      s"""+----------------+
         ||               a|
         |+----------------+
         ||{1 -> a, 2 -> b}|
         |+----------------+
         |""".stripMargin)
    val df3 = Seq(((1, "a"), 0), ((2, "b"), 0)).toDF("a", "b")
    assert(df3.showString(10) ===
      s"""+------+---+
         ||     a|  b|
         |+------+---+
         ||{1, a}|  0|
         ||{2, b}|  0|
         |+------+---+
         |""".stripMargin)
  }

  test("SPARK-7327 show with empty dataFrame") {
    val expectedAnswer = """+---+-----+
                           ||key|value|
                           |+---+-----+
                           |+---+-----+
                           |""".stripMargin
    assert(testData.select($"*").filter($"key" < 0).showString(1) === expectedAnswer)
  }

  test("SPARK-7327 show with empty dataFrame, vertical = true") {
    assert(testData.select($"*").filter($"key" < 0).showString(1, vertical = true) === "(0 rows)\n")
  }

  test("SPARK-18350 show with session local timezone") {
    val d = Date.valueOf("2016-12-01")
    val ts = Timestamp.valueOf("2016-12-01 00:00:00")
    val df = Seq((d, ts)).toDF("d", "ts")
    val expectedAnswer = """+----------+-------------------+
                           ||d         |ts                 |
                           |+----------+-------------------+
                           ||2016-12-01|2016-12-01 00:00:00|
                           |+----------+-------------------+
                           |""".stripMargin
    assert(df.showString(1, truncate = 0) === expectedAnswer)

    withSQLConf(SQLConf.SESSION_LOCAL_TIMEZONE.key -> "UTC") {

      val expectedAnswer = """+----------+-------------------+
                             ||d         |ts                 |
                             |+----------+-------------------+
                             ||2016-12-01|2016-12-01 08:00:00|
                             |+----------+-------------------+
                             |""".stripMargin
      assert(df.showString(1, truncate = 0) === expectedAnswer)
    }
  }

  test("SPARK-18350 show with session local timezone, vertical = true") {
    val d = Date.valueOf("2016-12-01")
    val ts = Timestamp.valueOf("2016-12-01 00:00:00")
    val df = Seq((d, ts)).toDF("d", "ts")
    val expectedAnswer = "-RECORD 0------------------\n" +
                         " d   | 2016-12-01          \n" +
                         " ts  | 2016-12-01 00:00:00 \n"
    assert(df.showString(1, truncate = 0, vertical = true) === expectedAnswer)

    withSQLConf(SQLConf.SESSION_LOCAL_TIMEZONE.key -> "UTC") {

      val expectedAnswer = "-RECORD 0------------------\n" +
                           " d   | 2016-12-01          \n" +
                           " ts  | 2016-12-01 08:00:00 \n"
      assert(df.showString(1, truncate = 0, vertical = true) === expectedAnswer)
    }
  }

  test("createDataFrame(RDD[Row], StructType) should convert UDTs (SPARK-6672)") {
    val rowRDD = sparkContext.parallelize(Seq(Row(new ExamplePoint(1.0, 2.0))))
    val schema = StructType(Array(StructField("point", new ExamplePointUDT(), false)))
    val df = spark.createDataFrame(rowRDD, schema)
    df.rdd.collect()
  }

  test("SPARK-6899: type should match when using codegen") {
    checkAnswer(decimalData.agg(avg("a")), Row(new java.math.BigDecimal(2)))
  }

  test("SPARK-7133: Implement struct, array, and map field accessor") {
    assert(complexData.filter(complexData("a")(0) === 2).count() == 1)
    if (!conf.ansiEnabled) {
      assert(complexData.filter(complexData("m")("1") === 1).count() == 1)
    }
    assert(complexData.filter(complexData("s")("key") === 1).count() == 1)
    assert(complexData.filter(complexData("m")(complexData("s")("value")) === 1).count() == 1)
    assert(complexData.filter(complexData("a")(complexData("s")("key")) === 1).count() == 1)
  }

  test("SPARK-7551: support backticks for DataFrame attribute resolution") {
    withSQLConf(SQLConf.SUPPORT_QUOTED_REGEX_COLUMN_NAME.key -> "false") {
      val df = spark.read.json(Seq("""{"a.b": {"c": {"d..e": {"f": 1}}}}""").toDS())
      checkAnswer(
        df.select(df("`a.b`.c.`d..e`.`f`")),
        Row(1)
      )

      val df2 = spark.read.json(Seq("""{"a  b": {"c": {"d  e": {"f": 1}}}}""").toDS())
      checkAnswer(
        df2.select(df2("`a  b`.c.d  e.f")),
        Row(1)
      )

      def checkSyntaxError(name: String): Unit = {
        checkError(
          exception = intercept[org.apache.spark.sql.AnalysisException] {
            df(name)
          },
          errorClass = "_LEGACY_ERROR_TEMP_1049",
          parameters = Map("name" -> name))
      }

      checkSyntaxError("`abc.`c`")
      checkSyntaxError("`abc`..d")
      checkSyntaxError("`a`.b.")
      checkSyntaxError("`a.b`.c.`d")
    }
  }

  test("SPARK-7324 dropDuplicates") {
    val testData = sparkContext.parallelize(
      (2, 1, 2) :: (1, 1, 1) ::
      (1, 2, 1) :: (2, 1, 2) ::
      (2, 2, 2) :: (2, 2, 1) ::
      (2, 1, 1) :: (1, 1, 2) ::
      (1, 2, 2) :: (1, 2, 1) :: Nil).toDF("key", "value1", "value2")

    checkAnswer(
      testData.dropDuplicates(),
      Seq(Row(2, 1, 2), Row(1, 1, 1), Row(1, 2, 1),
        Row(2, 2, 2), Row(2, 1, 1), Row(2, 2, 1),
        Row(1, 1, 2), Row(1, 2, 2)))

    checkAnswer(
      testData.dropDuplicates(Seq("key", "value1")),
      Seq(Row(2, 1, 2), Row(1, 2, 1), Row(1, 1, 1), Row(2, 2, 2)))

    checkAnswer(
      testData.dropDuplicates(Seq("value1", "value2")),
      Seq(Row(2, 1, 2), Row(1, 2, 1), Row(1, 1, 1), Row(2, 2, 2)))

    checkAnswer(
      testData.dropDuplicates(Seq("key")),
      Seq(Row(2, 1, 2), Row(1, 1, 1)))

    checkAnswer(
      testData.dropDuplicates(Seq("value1")),
      Seq(Row(2, 1, 2), Row(1, 2, 1)))

    checkAnswer(
      testData.dropDuplicates(Seq("value2")),
      Seq(Row(2, 1, 2), Row(1, 1, 1)))

    checkAnswer(
      testData.dropDuplicates("key", "value1"),
      Seq(Row(2, 1, 2), Row(1, 2, 1), Row(1, 1, 1), Row(2, 2, 2)))
  }

  test("SPARK-8621: support empty string column name") {
    val df = Seq(Tuple1(1)).toDF("").as("t")
    // We should allow empty string as column name
    df.col("")
    df.col("t.``")
  }

  test("SPARK-8797: sort by float column containing NaN should not crash") {
    val inputData = Seq.fill(10)(Tuple1(Float.NaN)) ++ (1 to 1000).map(x => Tuple1(x.toFloat))
    val df = Random.shuffle(inputData).toDF("a")
    df.orderBy("a").collect()
  }

  test("SPARK-8797: sort by double column containing NaN should not crash") {
    val inputData = Seq.fill(10)(Tuple1(Double.NaN)) ++ (1 to 1000).map(x => Tuple1(x.toDouble))
    val df = Random.shuffle(inputData).toDF("a")
    df.orderBy("a").collect()
  }

  test("NaN is greater than all other non-NaN numeric values") {
    val maxDouble = Seq(Double.NaN, Double.PositiveInfinity, Double.MaxValue)
      .map(Tuple1.apply).toDF("a").selectExpr("max(a)").first()
    assert(java.lang.Double.isNaN(maxDouble.getDouble(0)))
    val maxFloat = Seq(Float.NaN, Float.PositiveInfinity, Float.MaxValue)
      .map(Tuple1.apply).toDF("a").selectExpr("max(a)").first()
    assert(java.lang.Float.isNaN(maxFloat.getFloat(0)))
  }

  test("SPARK-8072: Better Exception for Duplicate Columns") {
    // only one duplicate column present
    val e = intercept[AnalysisException] {
      Seq((1, 2, 3), (2, 3, 4), (3, 4, 5)).toDF("column1", "column2", "column1")
        .write.format("parquet").save("temp")
    }
    checkError(
      exception = e,
      errorClass = "COLUMN_ALREADY_EXISTS",
      parameters = Map("columnName" -> "`column1`"))

    // multiple duplicate columns present
    val f = intercept[AnalysisException] {
      Seq((1, 2, 3, 4, 5), (2, 3, 4, 5, 6), (3, 4, 5, 6, 7))
        .toDF("column1", "column2", "column3", "column1", "column3")
        .write.format("json").save("temp")
    }
    checkError(
      exception = f,
      errorClass = "COLUMN_ALREADY_EXISTS",
      parameters = Map("columnName" -> "`column1`"))
  }

  test("SPARK-6941: Better error message for inserting into RDD-based Table") {
    withTempDir { dir =>
      withTempView("parquet_base", "json_base", "rdd_base", "indirect_ds", "one_row") {
        val tempParquetFile = new File(dir, "tmp_parquet")
        val tempJsonFile = new File(dir, "tmp_json")

        val df = Seq(Tuple1(1)).toDF()
        val insertion = Seq(Tuple1(2)).toDF("col")

        // pass case: parquet table (HadoopFsRelation)
        df.write.mode(SaveMode.Overwrite).parquet(tempParquetFile.getCanonicalPath)
        val pdf = spark.read.parquet(tempParquetFile.getCanonicalPath)
        pdf.createOrReplaceTempView("parquet_base")

        insertion.write.insertInto("parquet_base")

        // pass case: json table (InsertableRelation)
        df.write.mode(SaveMode.Overwrite).json(tempJsonFile.getCanonicalPath)
        val jdf = spark.read.json(tempJsonFile.getCanonicalPath)
        jdf.createOrReplaceTempView("json_base")
        insertion.write.mode(SaveMode.Overwrite).insertInto("json_base")

        // error cases: insert into an RDD
        df.createOrReplaceTempView("rdd_base")
        checkError(
          exception = intercept[AnalysisException] {
            insertion.write.insertInto("rdd_base")
          },
          errorClass = "UNSUPPORTED_INSERT.RDD_BASED",
          parameters = Map.empty
        )

        // error case: insert into a logical plan that is not a LeafNode
        val indirectDS = pdf.select("_1").filter($"_1" > 5)
        indirectDS.createOrReplaceTempView("indirect_ds")
        checkError(
          exception = intercept[AnalysisException] {
            insertion.write.insertInto("indirect_ds")
          },
          errorClass = "UNSUPPORTED_INSERT.RDD_BASED",
          parameters = Map.empty
        )

        // error case: insert into an OneRowRelation
        Dataset.ofRows(spark, OneRowRelation()).createOrReplaceTempView("one_row")
        checkError(
          exception = intercept[AnalysisException] {
            insertion.write.insertInto("one_row")
          },
          errorClass = "UNSUPPORTED_INSERT.RDD_BASED",
          parameters = Map.empty
        )
      }
    }
  }

  test("SPARK-8608: call `show` on local DataFrame with random columns should return same value") {
    val df = testData.select(rand(33))
    assert(df.showString(5) == df.showString(5))

    // We will reuse the same Expression object for LocalRelation.
    val df1 = (1 to 10).map(Tuple1.apply).toDF().select(rand(33))
    assert(df1.showString(5) == df1.showString(5))
  }

  test("SPARK-8609: local DataFrame with random columns should return same value after sort") {
    checkAnswer(testData.sort(rand(33)), testData.sort(rand(33)))

    // We will reuse the same Expression object for LocalRelation.
    val df = (1 to 10).map(Tuple1.apply).toDF()
    checkAnswer(df.sort(rand(33)), df.sort(rand(33)))
  }

  test("SPARK-9083: sort with non-deterministic expressions") {
    val seed = 33
    val df = (1 to 100).map(Tuple1.apply).toDF("i").repartition(1)
    val random = new XORShiftRandom(seed)
    val expected = (1 to 100).map(_ -> random.nextDouble()).sortBy(_._2).map(_._1)
    val actual = df.sort(rand(seed)).collect().map(_.getInt(0))
    assert(expected === actual)
  }

  test("Sorting columns are not in Filter and Project") {
    checkAnswer(
      upperCaseData.filter($"N" > 1).select("N").filter($"N" < 6).orderBy($"L".asc),
      Row(2) :: Row(3) :: Row(4) :: Row(5) :: Nil)
  }

  test("SPARK-9323: DataFrame.orderBy should support nested column name") {
    val df = spark.read.json(Seq("""{"a": {"b": 1}}""").toDS())
    checkAnswer(df.orderBy("a.b"), Row(Row(1)))
  }

  test("SPARK-9950: correctly analyze grouping/aggregating on struct fields") {
    val df = Seq(("x", (1, 1)), ("y", (2, 2))).toDF("a", "b")
    checkAnswer(df.groupBy("b._1").agg(sum("b._2")), Row(1, 1) :: Row(2, 2) :: Nil)
  }

  test("SPARK-10093: Avoid transformations on executors") {
    val df = Seq((1, 1)).toDF("a", "b")
    df.where($"a" === 1)
      .select($"a", $"b", struct($"b"))
      .orderBy("a")
      .select(struct($"b"))
      .collect()
  }

  test("SPARK-10185: Read multiple Hadoop Filesystem paths and paths with a comma in it") {
    withTempDir { dir =>
      val df1 = Seq((1, 22)).toDF("a", "b")
      val dir1 = new File(dir, "dir,1").getCanonicalPath
      df1.write.format("json").save(dir1)

      val df2 = Seq((2, 23)).toDF("a", "b")
      val dir2 = new File(dir, "dir2").getCanonicalPath
      df2.write.format("json").save(dir2)

      checkAnswer(spark.read.format("json").load(dir1, dir2),
        Row(1, 22) :: Row(2, 23) :: Nil)

      checkAnswer(spark.read.format("json").load(dir1),
        Row(1, 22) :: Nil)
    }
  }

  test("Alias uses internally generated names 'aggOrder' and 'havingCondition'") {
    val df = Seq(1 -> 2).toDF("i", "j")
    val query1 = df.groupBy("i")
      .agg(max("j").as("aggOrder"))
      .orderBy(sum("j"))
    checkAnswer(query1, Row(1, 2))

    // In the plan, there are two attributes having the same name 'havingCondition'
    // One is a user-provided alias name; another is an internally generated one.
    val query2 = df.groupBy("i")
      .agg(max("j").as("havingCondition"))
      .where(sum("j") > 0)
      .orderBy($"havingCondition".asc)
    checkAnswer(query2, Row(1, 2))
  }

  test("SPARK-10316: respect non-deterministic expressions in PhysicalOperation") {
    withTempDir { dir =>
      (1 to 10).toDF("id").write.mode(SaveMode.Overwrite).json(dir.getCanonicalPath)
      val input = spark.read.json(dir.getCanonicalPath)

      val df = input.select($"id", rand(0).as("r"))
      df.as("a").join(df.filter($"r" < 0.5).as("b"), $"a.id" === $"b.id").collect().foreach { row =>
        assert(row.getDouble(1) - row.getDouble(3) === 0.0 +- 0.001)
      }
    }
  }

  test("SPARK-10743: keep the name of expression if possible when do cast") {
    val df = (1 to 10).map(Tuple1.apply).toDF("i").as("src")
    assert(df.select($"src.i".cast(StringType)).columns.head === "i")
    assert(df.select($"src.i".cast(StringType).cast(IntegerType)).columns.head === "i")
  }

  test("SPARK-11301: fix case sensitivity for filter on partitioned columns") {
    withSQLConf(SQLConf.CASE_SENSITIVE.key -> "false") {
      withTempPath { path =>
        Seq(2012 -> "a").toDF("year", "val").write.partitionBy("year").parquet(path.getAbsolutePath)
        val df = spark.read.parquet(path.getAbsolutePath)
        checkAnswer(df.filter($"yEAr" > 2000).select($"val"), Row("a"))
      }
    }
  }

  /**
   * Verifies that there is no Exchange between the Aggregations for `df`
   */
  private def verifyNonExchangingAgg(df: DataFrame) = {
    var atFirstAgg: Boolean = false
    df.queryExecution.executedPlan.foreach {
      case agg: HashAggregateExec =>
        atFirstAgg = !atFirstAgg
      case _ =>
        if (atFirstAgg) {
          fail("Should not have operators between the two aggregations")
        }
    }
  }

  /**
   * Verifies that there is an Exchange between the Aggregations for `df`
   */
  private def verifyExchangingAgg(df: DataFrame) = {
    var atFirstAgg: Boolean = false
    df.queryExecution.executedPlan.foreach {
      case agg: HashAggregateExec =>
        if (atFirstAgg) {
          fail("Should not have back to back Aggregates")
        }
        atFirstAgg = true
      case e: ShuffleExchangeExec => atFirstAgg = false
      case _ =>
    }
  }

  test("distributeBy and localSort") {
    val original = testData.repartition(1)
    assert(original.rdd.partitions.length == 1)
    val df = original.repartition(5, $"key")
    assert(df.rdd.partitions.length == 5)
    checkAnswer(original.select(), df.select())

    val df2 = original.repartition(10, $"key")
    assert(df2.rdd.partitions.length == 10)
    checkAnswer(original.select(), df2.select())

    // Group by the column we are distributed by. This should generate a plan with no exchange
    // between the aggregates
    val df3 = testData.repartition($"key").groupBy("key").count()
    verifyNonExchangingAgg(df3)
    verifyNonExchangingAgg(testData.repartition($"key", $"value")
      .groupBy("key", "value").count())

    // Grouping by just the first distributeBy expr, need to exchange.
    verifyExchangingAgg(testData.repartition($"key", $"value")
      .groupBy("key").count())

    val data = spark.sparkContext.parallelize(
      (1 to 100).map(i => TestData2(i % 10, i))).toDF()

    // Distribute and order by.
    val df4 = data.repartition(5, $"a").sortWithinPartitions($"b".desc)
    // Walk each partition and verify that it is sorted descending and does not contain all
    // the values.
    df4.rdd.foreachPartition { p =>
      // Skip empty partition
      if (p.hasNext) {
        var previousValue: Int = -1
        var allSequential: Boolean = true
        p.foreach { r =>
          val v: Int = r.getInt(1)
          if (previousValue != -1) {
            if (previousValue < v) throw new SparkException("Partition is not ordered.")
            if (v + 1 != previousValue) allSequential = false
          }
          previousValue = v
        }
        if (allSequential) throw new SparkException("Partition should not be globally ordered")
      }
    }

    // Distribute and order by with multiple order bys
    val df5 = data.repartition(2, $"a").sortWithinPartitions($"b".asc, $"a".asc)
    // Walk each partition and verify that it is sorted ascending
    df5.rdd.foreachPartition { p =>
      var previousValue: Int = -1
      var allSequential: Boolean = true
      p.foreach { r =>
        val v: Int = r.getInt(1)
        if (previousValue != -1) {
          if (previousValue > v) throw new SparkException("Partition is not ordered.")
          if (v - 1 != previousValue) allSequential = false
        }
        previousValue = v
      }
      if (allSequential) throw new SparkException("Partition should not be all sequential")
    }

    // Distribute into one partition and order by. This partition should contain all the values.
    val df6 = data.repartition(1, $"a").sortWithinPartitions("b")
    // Walk each partition and verify that it is sorted ascending and not globally sorted.
    df6.rdd.foreachPartition { p =>
      var previousValue: Int = -1
      var allSequential: Boolean = true
      p.foreach { r =>
        val v: Int = r.getInt(1)
        if (previousValue != -1) {
          if (previousValue > v) throw new SparkException("Partition is not ordered.")
          if (v - 1 != previousValue) allSequential = false
        }
        previousValue = v
      }
      if (!allSequential) throw new SparkException("Partition should contain all sequential values")
    }
  }

  test("fix case sensitivity of partition by") {
    withSQLConf(SQLConf.CASE_SENSITIVE.key -> "false") {
      withTempPath { path =>
        val p = path.getAbsolutePath
        Seq(2012 -> "a").toDF("year", "val").write.partitionBy("yEAr").parquet(p)
        checkAnswer(spark.read.parquet(p).select("YeaR"), Row(2012))
      }
    }
  }

  // This test case is to verify a bug when making a new instance of LogicalRDD.
  test("SPARK-11633: LogicalRDD throws TreeNode Exception: Failed to Copy Node") {
    withSQLConf(SQLConf.CASE_SENSITIVE.key -> "false") {
      val rdd = sparkContext.makeRDD(Seq(Row(1, 3), Row(2, 1)))
      val df = spark.createDataFrame(
        rdd,
        new StructType().add("f1", IntegerType).add("f2", IntegerType))
        .select($"F1", $"f2".as("f2"))
      val df1 = df.as("a")
      val df2 = df.as("b")
      checkAnswer(df1.join(df2, $"a.f2" === $"b.f2"), Row(1, 3, 1, 3) :: Row(2, 1, 2, 1) :: Nil)
    }
  }

  test("SPARK-39834: build the stats for LogicalRDD based on origin stats") {
    def buildExpectedColumnStats(attrs: Seq[Attribute]): AttributeMap[ColumnStat] = {
      AttributeMap(
        attrs.map {
          case attr if attr.dataType == BooleanType =>
            attr -> ColumnStat(
              distinctCount = Some(2),
              min = Some(false),
              max = Some(true),
              nullCount = Some(0),
              avgLen = Some(1),
              maxLen = Some(1))

          case attr if attr.dataType == ByteType =>
            attr -> ColumnStat(
              distinctCount = Some(2),
              min = Some(1),
              max = Some(2),
              nullCount = Some(0),
              avgLen = Some(1),
              maxLen = Some(1))

          case attr => attr -> ColumnStat()
        }
      )
    }

    val outputList = Seq(
      AttributeReference("cbool", BooleanType)(),
      AttributeReference("cbyte", ByteType)(),
      AttributeReference("cint", IntegerType)()
    )

    val expectedSize = 16
    val statsPlan = OutputListAwareStatsTestPlan(
      outputList = outputList,
      rowCount = 2,
      size = Some(expectedSize))

    withSQLConf(SQLConf.CBO_ENABLED.key -> "true") {
      val df = Dataset.ofRows(spark, statsPlan)
        // add some map-like operations which optimizer will optimize away, and make a divergence
        // for output between logical plan and optimized plan
        // logical plan
        // Project [cb#6 AS cbool#12, cby#7 AS cbyte#13, ci#8 AS cint#14]
        // +- Project [cbool#0 AS cb#6, cbyte#1 AS cby#7, cint#2 AS ci#8]
        //    +- OutputListAwareStatsTestPlan [cbool#0, cbyte#1, cint#2], 2, 16
        // optimized plan
        // OutputListAwareStatsTestPlan [cbool#0, cbyte#1, cint#2], 2, 16
        .selectExpr("cbool AS cb", "cbyte AS cby", "cint AS ci")
        .selectExpr("cb AS cbool", "cby AS cbyte", "ci AS cint")

      // We can't leverage LogicalRDD.fromDataset here, since it triggers physical planning and
      // there is no matching physical node for OutputListAwareStatsTestPlan.
      val optimizedPlan = df.queryExecution.optimizedPlan
      val rewrite = LogicalRDD.buildOutputAssocForRewrite(optimizedPlan.output,
        df.logicalPlan.output)
      val logicalRDD = LogicalRDD(
        df.logicalPlan.output, spark.sparkContext.emptyRDD[InternalRow], isStreaming = true)(
        spark, Some(LogicalRDD.rewriteStatistics(optimizedPlan.stats, rewrite.get)), None)

      val stats = logicalRDD.computeStats()
      val expectedStats = Statistics(sizeInBytes = expectedSize, rowCount = Some(2),
        attributeStats = buildExpectedColumnStats(logicalRDD.output))
      assert(stats === expectedStats)

      // This method re-issues expression IDs for all outputs. We expect column stats to be
      // reflected as well.
      val newLogicalRDD = logicalRDD.newInstance()
      val newStats = newLogicalRDD.computeStats()
      val newExpectedStats = Statistics(sizeInBytes = expectedSize, rowCount = Some(2),
        attributeStats = buildExpectedColumnStats(newLogicalRDD.output))
      assert(newStats === newExpectedStats)
    }
  }

  test("SPARK-39834: build the constraints for LogicalRDD based on origin constraints") {
    def buildExpectedConstraints(attrs: Seq[Attribute]): ExpressionSet = {
      val exprs = attrs.flatMap { attr =>
        attr.dataType match {
          case BooleanType => Some(EqualTo(attr, Literal(true, BooleanType)))
          case IntegerType => Some(GreaterThan(attr, Literal(5, IntegerType)))
          case _ => None
        }
      }
      ExpressionSet(exprs)
    }

    val outputList = Seq(
      AttributeReference("cbool", BooleanType)(),
      AttributeReference("cbyte", ByteType)(),
      AttributeReference("cint", IntegerType)()
    )

    val statsPlan = OutputListAwareConstraintsTestPlan(outputList = outputList)

    val df = Dataset.ofRows(spark, statsPlan)
      // add some map-like operations which optimizer will optimize away, and make a divergence
      // for output between logical plan and optimized plan
      // logical plan
      // Project [cb#6 AS cbool#12, cby#7 AS cbyte#13, ci#8 AS cint#14]
      // +- Project [cbool#0 AS cb#6, cbyte#1 AS cby#7, cint#2 AS ci#8]
      //    +- OutputListAwareConstraintsTestPlan [cbool#0, cbyte#1, cint#2]
      // optimized plan
      // OutputListAwareConstraintsTestPlan [cbool#0, cbyte#1, cint#2]
      .selectExpr("cbool AS cb", "cbyte AS cby", "cint AS ci")
      .selectExpr("cb AS cbool", "cby AS cbyte", "ci AS cint")

    // We can't leverage LogicalRDD.fromDataset here, since it triggers physical planning and
    // there is no matching physical node for OutputListAwareConstraintsTestPlan.
    val optimizedPlan = df.queryExecution.optimizedPlan
    val rewrite = LogicalRDD.buildOutputAssocForRewrite(optimizedPlan.output, df.logicalPlan.output)
    val logicalRDD = LogicalRDD(
      df.logicalPlan.output, spark.sparkContext.emptyRDD[InternalRow], isStreaming = true)(
      spark, None, Some(LogicalRDD.rewriteConstraints(optimizedPlan.constraints, rewrite.get)))

    val constraints = logicalRDD.constraints
    val expectedConstraints = buildExpectedConstraints(logicalRDD.output)
    assert(constraints === expectedConstraints)

    // This method re-issues expression IDs for all outputs. We expect constraints to be
    // reflected as well.
    val newLogicalRDD = logicalRDD.newInstance()
    val newConstraints = newLogicalRDD.constraints
    val newExpectedConstraints = buildExpectedConstraints(newLogicalRDD.output)
    assert(newConstraints === newExpectedConstraints)
  }

  test("SPARK-10656: completely support special chars") {
    val df = Seq(1 -> "a").toDF("i_$.a", "d^'a.")
    checkAnswer(df.select(df("*")), Row(1, "a"))
    checkAnswer(df.withColumnRenamed("d^'a.", "a"), Row(1, "a"))
  }

  test("SPARK-11725: correctly handle null inputs for ScalaUDF") {
    val df = sparkContext.parallelize(Seq(
      java.lang.Integer.valueOf(22) -> "John",
      null.asInstanceOf[java.lang.Integer] -> "Lucy")).toDF("age", "name")

    // passing null into the UDF that could handle it
    val boxedUDF = udf[java.lang.Integer, java.lang.Integer] {
      (i: java.lang.Integer) => if (i == null) -10 else null
    }
    checkAnswer(df.select(boxedUDF($"age")), Row(null) :: Row(-10) :: Nil)

    spark.udf.register("boxedUDF",
      (i: java.lang.Integer) => (if (i == null) -10 else null): java.lang.Integer)
    checkAnswer(sql("select boxedUDF(null), boxedUDF(-1)"), Row(-10, null) :: Nil)

    val primitiveUDF = udf((i: Int) => i * 2)
    checkAnswer(df.select(primitiveUDF($"age")), Row(44) :: Row(null) :: Nil)
  }

  test("SPARK-12398 truncated toString") {
    val df1 = Seq((1L, "row1")).toDF("id", "name")
    assert(df1.toString() === "[id: bigint, name: string]")

    val df2 = Seq((1L, "c2", false)).toDF("c1", "c2", "c3")
    assert(df2.toString === "[c1: bigint, c2: string ... 1 more field]")

    val df3 = Seq((1L, "c2", false, 10)).toDF("c1", "c2", "c3", "c4")
    assert(df3.toString === "[c1: bigint, c2: string ... 2 more fields]")

    val df4 = Seq((1L, Tuple2(1L, "val"))).toDF("c1", "c2")
    assert(df4.toString === "[c1: bigint, c2: struct<_1: bigint, _2: string>]")

    val df5 = Seq((1L, Tuple2(1L, "val"), 20.0)).toDF("c1", "c2", "c3")
    assert(df5.toString === "[c1: bigint, c2: struct<_1: bigint, _2: string> ... 1 more field]")

    val df6 = Seq((1L, Tuple2(1L, "val"), 20.0, 1)).toDF("c1", "c2", "c3", "c4")
    assert(df6.toString === "[c1: bigint, c2: struct<_1: bigint, _2: string> ... 2 more fields]")

    val df7 = Seq((1L, Tuple3(1L, "val", 2), 20.0, 1)).toDF("c1", "c2", "c3", "c4")
    assert(
      df7.toString ===
        "[c1: bigint, c2: struct<_1: bigint, _2: string ... 1 more field> ... 2 more fields]")

    val df8 = Seq((1L, Tuple7(1L, "val", 2, 3, 4, 5, 6), 20.0, 1)).toDF("c1", "c2", "c3", "c4")
    assert(
      df8.toString ===
        "[c1: bigint, c2: struct<_1: bigint, _2: string ... 5 more fields> ... 2 more fields]")

    val df9 =
      Seq((1L, Tuple4(1L, Tuple4(1L, 2L, 3L, 4L), 2L, 3L), 20.0, 1)).toDF("c1", "c2", "c3", "c4")
    assert(
      df9.toString ===
        "[c1: bigint, c2: struct<_1: bigint," +
          " _2: struct<_1: bigint," +
          " _2: bigint ... 2 more fields> ... 2 more fields> ... 2 more fields]")

  }

  test("reuse exchange") {
    withSQLConf(SQLConf.AUTO_BROADCASTJOIN_THRESHOLD.key -> "2") {
      val df = spark.range(100).toDF()
      val join = df.join(df, "id")
      val plan = join.queryExecution.executedPlan
      checkAnswer(join, df)
      assert(
        collect(join.queryExecution.executedPlan) {
          case e: ShuffleExchangeExec => true }.size === 1)
      assert(
        collect(join.queryExecution.executedPlan) { case e: ReusedExchangeExec => true }.size === 1)
      val broadcasted = broadcast(join)
      val join2 = join.join(broadcasted, "id").join(broadcasted, "id")
      checkAnswer(join2, df)
      assert(
        collect(join2.queryExecution.executedPlan) {
          case e: ShuffleExchangeExec => true }.size == 1)
      assert(
        collect(join2.queryExecution.executedPlan) {
          case e: BroadcastExchangeExec => true }.size === 1)
      assert(
        collect(join2.queryExecution.executedPlan) { case e: ReusedExchangeExec => true }.size == 4)
    }
  }

  test("sameResult() on aggregate") {
    val df = spark.range(100)
    val agg1 = df.groupBy().count()
    val agg2 = df.groupBy().count()
    // two aggregates with different ExprId within them should have same result
    assert(agg1.queryExecution.executedPlan.sameResult(agg2.queryExecution.executedPlan))
    val agg3 = df.groupBy().sum()
    assert(!agg1.queryExecution.executedPlan.sameResult(agg3.queryExecution.executedPlan))
    val df2 = spark.range(101)
    val agg4 = df2.groupBy().count()
    assert(!agg1.queryExecution.executedPlan.sameResult(agg4.queryExecution.executedPlan))
  }

  test("SPARK-12512: support `.` in column name for withColumn()") {
    val df = Seq("a" -> "b").toDF("col.a", "col.b")
    checkAnswer(df.select(df("*")), Row("a", "b"))
    checkAnswer(df.withColumn("col.a", lit("c")), Row("c", "b"))
    checkAnswer(df.withColumn("col.c", lit("c")), Row("a", "b", "c"))
  }

  test("SPARK-12841: cast in filter") {
    checkAnswer(
      Seq(1 -> "a").toDF("i", "j").filter($"i".cast(StringType) === "1"),
      Row(1, "a"))
  }

  test("SPARK-12982: Add table name validation in temp table registration") {
    val df = Seq("foo", "bar").map(Tuple1.apply).toDF("col")
    // invalid table names
    Seq("11111", "t~", "#$@sum", "table!#").foreach { name =>
      withTempView(name) {
        val m = intercept[AnalysisException](df.createOrReplaceTempView(name)).getMessage
        assert(m.contains(s"Invalid view name: $name"))
      }
    }

    // valid table names
    Seq("table1", "`11111`", "`t~`", "`#$@sum`", "`table!#`").foreach { name =>
      withTempView(name) {
        df.createOrReplaceTempView(name)
      }
    }
  }

  test("assertAnalyzed shouldn't replace original stack trace") {
    val e = intercept[AnalysisException] {
      spark.range(1).select($"id" as "a", $"id" as "b").groupBy("a").agg($"b")
    }

    assert(e.getStackTrace.head.getClassName != classOf[QueryExecution].getName)
  }

  test("SPARK-13774: Check error message for non existent path without globbed paths") {
    val uuid = UUID.randomUUID().toString
    val baseDir = Utils.createTempDir()
    checkError(
      exception = intercept[AnalysisException] {
        spark.read.format("csv").load(
          new File(baseDir, "file").getAbsolutePath,
          new File(baseDir, "file2").getAbsolutePath,
          new File(uuid, "file3").getAbsolutePath,
          uuid).rdd
      },
      errorClass = "PATH_NOT_FOUND",
      parameters = Map("path" -> "file:.*"),
      matchPVals = true
    )
   }

  test("SPARK-13774: Check error message for not existent globbed paths") {
    // Non-existent initial path component:
    val nonExistentBasePath = "/" + UUID.randomUUID().toString
    assert(!new File(nonExistentBasePath).exists())
    checkError(
      exception = intercept[AnalysisException] {
        spark.read.format("text").load(s"$nonExistentBasePath/*")
      },
      errorClass = "PATH_NOT_FOUND",
      parameters = Map("path" -> s"file:$nonExistentBasePath/*")
    )

    // Existent initial path component, but no matching files:
    val baseDir = Utils.createTempDir()
    val childDir = Utils.createTempDir(baseDir.getAbsolutePath)
    assert(childDir.exists())
    try {
      checkError(
        exception = intercept[AnalysisException] {
          spark.read.json(s"${baseDir.getAbsolutePath}/*/*-xyz.json").rdd
        },
        errorClass = "PATH_NOT_FOUND",
        parameters = Map("path" -> s"file:${baseDir.getAbsolutePath}/*/*-xyz.json")
      )
    } finally {
      Utils.deleteRecursively(baseDir)
    }
  }

  test("SPARK-15230: distinct() does not handle column name with dot properly") {
    val df = Seq(1, 1, 2).toDF("column.with.dot")
    checkAnswer(df.distinct(), Row(1) :: Row(2) :: Nil)
  }

  test("SPARK-16181: outer join with isNull filter") {
    val left = Seq("x").toDF("col")
    val right = Seq("y").toDF("col").withColumn("new", lit(true))
    val joined = left.join(right, left("col") === right("col"), "left_outer")

    checkAnswer(joined, Row("x", null, null))
    checkAnswer(joined.filter($"new".isNull), Row("x", null, null))
  }

  test("SPARK-16664: persist with more than 200 columns") {
    val size = 201L
    val rdd = sparkContext.makeRDD(Seq(Row.fromSeq(Seq.range(0, size))))
    val schemas = List.range(0, size).map(a => StructField("name" + a, LongType, true))
    val df = spark.createDataFrame(rdd, StructType(schemas))
    assert(df.persist().take(1).apply(0).toSeq(100).asInstanceOf[Long] == 100)
  }

  test("SPARK-17409: Do Not Optimize Query in CTAS (Data source tables) More Than Once") {
    withTable("bar") {
      withTempView("foo") {
        withSQLConf(SQLConf.DEFAULT_DATA_SOURCE_NAME.key -> "json") {
          sql("select 0 as id").createOrReplaceTempView("foo")
          val df = sql("select * from foo group by id")
          // If we optimize the query in CTAS more than once, the following saveAsTable will fail
          // with the error: `GROUP BY position 0 is not in select list (valid range is [1, 1])`
          df.write.mode("overwrite").saveAsTable("bar")
          checkAnswer(spark.table("bar"), Row(0) :: Nil)
          val tableMetadata = spark.sessionState.catalog.getTableMetadata(TableIdentifier("bar"))
          assert(tableMetadata.provider == Some("json"),
            "the expected table is a data source table using json")
        }
      }
    }
  }

  test("copy results for sampling with replacement") {
    val df = Seq((1, 0), (2, 0), (3, 0)).toDF("a", "b")
    val sampleDf = df.sample(true, 2.00)
    val d = sampleDf.withColumn("c", monotonically_increasing_id()).select($"c").collect()
    assert(d.size == d.distinct.size)
  }

  private def verifyNullabilityInFilterExec(
      df: DataFrame,
      expr: String,
      expectedNonNullableColumns: Seq[String]): Unit = {
    val dfWithFilter = df.where(s"isnotnull($expr)").selectExpr(expr)
    dfWithFilter.queryExecution.executedPlan.collect {
      // When the child expression in isnotnull is null-intolerant (i.e. any null input will
      // result in null output), the involved columns are converted to not nullable;
      // otherwise, no change should be made.
      case e: FilterExec =>
        assert(e.output.forall { o =>
          if (expectedNonNullableColumns.contains(o.name)) !o.nullable else o.nullable
        })
    }
  }

  test("SPARK-17957: no change on nullability in FilterExec output") {
    val df = sparkContext.parallelize(Seq(
      null.asInstanceOf[java.lang.Integer] -> java.lang.Integer.valueOf(3),
      java.lang.Integer.valueOf(1) -> null.asInstanceOf[java.lang.Integer],
      java.lang.Integer.valueOf(2) -> java.lang.Integer.valueOf(4))).toDF()

    verifyNullabilityInFilterExec(df,
      expr = "Rand()", expectedNonNullableColumns = Seq.empty[String])
    verifyNullabilityInFilterExec(df,
      expr = "coalesce(_1, _2)", expectedNonNullableColumns = Seq.empty[String])
    verifyNullabilityInFilterExec(df,
      expr = "coalesce(_1, 0) + Rand()", expectedNonNullableColumns = Seq.empty[String])
    verifyNullabilityInFilterExec(df,
      expr = "cast(coalesce(cast(coalesce(_1, _2) as double), 0.0) as int)",
      expectedNonNullableColumns = Seq.empty[String])
  }

  test("SPARK-17957: set nullability to false in FilterExec output") {
    val df = sparkContext.parallelize(Seq(
      null.asInstanceOf[java.lang.Integer] -> java.lang.Integer.valueOf(3),
      java.lang.Integer.valueOf(1) -> null.asInstanceOf[java.lang.Integer],
      java.lang.Integer.valueOf(2) -> java.lang.Integer.valueOf(4))).toDF()

    verifyNullabilityInFilterExec(df,
      expr = "_1 + _2 * 3", expectedNonNullableColumns = Seq("_1", "_2"))
    verifyNullabilityInFilterExec(df,
      expr = "_1 + _2", expectedNonNullableColumns = Seq("_1", "_2"))
    verifyNullabilityInFilterExec(df,
      expr = "_1", expectedNonNullableColumns = Seq("_1"))
    // `constructIsNotNullConstraints` infers the IsNotNull(_2) from IsNotNull(_2 + Rand())
    // Thus, we are able to set nullability of _2 to false.
    // If IsNotNull(_2) is not given from `constructIsNotNullConstraints`, the impl of
    // isNullIntolerant in `FilterExec` needs an update for more advanced inference.
    verifyNullabilityInFilterExec(df,
      expr = "_2 + Rand()", expectedNonNullableColumns = Seq("_2"))
    verifyNullabilityInFilterExec(df,
      expr = "_2 * 3 + coalesce(_1, 0)", expectedNonNullableColumns = Seq("_2"))
    verifyNullabilityInFilterExec(df,
      expr = "cast((_1 + _2) as boolean)", expectedNonNullableColumns = Seq("_1", "_2"))
  }

  test("SPARK-17897: Fixed IsNotNull Constraint Inference Rule") {
    val data = Seq[java.lang.Integer](1, null).toDF("key")
    checkAnswer(data.filter(!$"key".isNotNull), Row(null))
    checkAnswer(data.filter(!(- $"key").isNotNull), Row(null))
  }

  test("SPARK-17957: outer join + na.fill") {
    withSQLConf(SQLConf.SUPPORT_QUOTED_REGEX_COLUMN_NAME.key -> "false") {
      val df1 = Seq((1, 2), (2, 3)).toDF("a", "b")
      val df2 = Seq((2, 5), (3, 4)).toDF("a", "c")
      val joinedDf = df1.join(df2, Seq("a"), "outer").na.fill(0)
      val df3 = Seq((3, 1)).toDF("a", "d")
      checkAnswer(joinedDf.join(df3, "a"), Row(3, 0, 4, 1))
    }
  }

  test("SPARK-18070 binary operator should not consider nullability when comparing input types") {
    val rows = Seq(Row(Seq(1), Seq(1)))
    val schema = new StructType()
      .add("array1", ArrayType(IntegerType))
      .add("array2", ArrayType(IntegerType, containsNull = false))
    val df = spark.createDataFrame(spark.sparkContext.makeRDD(rows), schema)
    assert(df.filter($"array1" === $"array2").count() == 1)
  }

  test("SPARK-17913: compare long and string type column may return confusing result") {
    val df = Seq(123L -> "123", 19157170390056973L -> "19157170390056971").toDF("i", "j")
    checkAnswer(df.select($"i" === $"j"), Row(true) :: Row(false) :: Nil)
  }

  test("SPARK-19691 Calculating percentile of decimal column fails with ClassCastException") {
    val df = spark.range(1).selectExpr("CAST(id as DECIMAL) as x").selectExpr("percentile(x, 0.5)")
    checkAnswer(df, Row(BigDecimal(0)) :: Nil)
  }

  test("SPARK-20359: catalyst outer join optimization should not throw npe") {
    val df1 = Seq("a", "b", "c").toDF("x")
      .withColumn("y", udf{ (x: String) => x.substring(0, 1) + "!" }.apply($"x"))
    val df2 = Seq("a", "b").toDF("x1")
    df1
      .join(df2, df1("x") === df2("x1"), "left_outer")
      .filter($"x1".isNotNull || !$"y".isin("a!"))
      .count()
  }

  // The fix of SPARK-21720 avoid an exception regarding JVM code size limit
  // TODO: When we make a threshold of splitting statements (1024) configurable,
  // we will re-enable this with max threshold to cause an exception
  // See https://github.com/apache/spark/pull/18972/files#r150223463
  ignore("SPARK-19372: Filter can be executed w/o generated code due to JVM code size limit") {
    val N = 400
    val rows = Seq(Row.fromSeq(Seq.fill(N)("string")))
    val schema = StructType(Seq.tabulate(N)(i => StructField(s"_c$i", StringType)))
    val df = spark.createDataFrame(spark.sparkContext.makeRDD(rows), schema)

    val filter = (0 until N)
      .foldLeft(lit(false))((e, index) => e.or(df.col(df.columns(index)) =!= "string"))

    withSQLConf(SQLConf.CODEGEN_FALLBACK.key -> "true") {
      df.filter(filter).count()
    }

    withSQLConf(SQLConf.CODEGEN_FALLBACK.key -> "false") {
      val e = intercept[SparkException] {
        df.filter(filter).count()
      }.getMessage
      assert(e.contains("grows beyond 64 KiB"))
    }
  }

  test("SPARK-20897: cached self-join should not fail") {
    // force to plan sort merge join
    withSQLConf(SQLConf.AUTO_BROADCASTJOIN_THRESHOLD.key -> "0") {
      val df = Seq(1 -> "a").toDF("i", "j")
      val df1 = df.as("t1")
      val df2 = df.as("t2")
      assert(df1.join(df2, $"t1.i" === $"t2.i").cache().count() == 1)
    }
  }

  test("order-by ordinal.") {
    checkAnswer(
      testData2.select(lit(7), $"a", $"b").orderBy(lit(1), lit(2), lit(3)),
      Seq(Row(7, 1, 1), Row(7, 1, 2), Row(7, 2, 1), Row(7, 2, 2), Row(7, 3, 1), Row(7, 3, 2)))
  }

  test("SPARK-22271: mean overflows and returns null for some decimal variables") {
    val d = 0.034567890
    val df = Seq(d, d, d, d, d, d, d, d, d, d).toDF("DecimalCol")
    val result = df.select($"DecimalCol" cast DecimalType(38, 33))
      .select(col("DecimalCol")).describe()
    val mean = result.select("DecimalCol").where($"summary" === "mean")
    assert(mean.collect().toSet === Set(Row("0.0345678900000000000000000000000000000")))
  }

  test("SPARK-22520: support code generation for large CaseWhen") {
    val N = 30
    var expr1 = when($"id" === lit(0), 0)
    var expr2 = when($"id" === lit(0), 10)
    (1 to N).foreach { i =>
      expr1 = expr1.when($"id" === lit(i), -i)
      expr2 = expr2.when($"id" === lit(i + 10), i)
    }
    val df = spark.range(1).select(expr1, expr2.otherwise(0))
    checkAnswer(df, Row(0, 10) :: Nil)
    assert(df.queryExecution.executedPlan.isInstanceOf[WholeStageCodegenExec])
  }

  test("SPARK-24165: CaseWhen/If - nullability of nested types") {
    val rows = new java.util.ArrayList[Row]()
    rows.add(Row(true, ("x", 1), Seq("x", "y"), Map(0 -> "x")))
    rows.add(Row(false, (null, 2), Seq(null, "z"), Map(0 -> null)))
    val schema = StructType(Seq(
      StructField("cond", BooleanType, true),
      StructField("s", StructType(Seq(
        StructField("val1", StringType, true),
        StructField("val2", IntegerType, false)
      )), false),
      StructField("a", ArrayType(StringType, true)),
      StructField("m", MapType(IntegerType, StringType, true))
    ))

    val sourceDF = spark.createDataFrame(rows, schema)

    def structWhenDF: DataFrame = sourceDF
      .select(when($"cond",
        struct(lit("a").as("val1"), lit(10).as("val2"))).otherwise($"s") as "res")
      .select($"res".getField("val1"))
    def arrayWhenDF: DataFrame = sourceDF
      .select(when($"cond", array(lit("a"), lit("b"))).otherwise($"a") as "res")
      .select($"res".getItem(0))
    def mapWhenDF: DataFrame = sourceDF
      .select(when($"cond", map(lit(0), lit("a"))).otherwise($"m") as "res")
      .select($"res".getItem(0))

    def structIfDF: DataFrame = sourceDF
      .select(expr("if(cond, struct('a' as val1, 10 as val2), s)") as "res")
      .select($"res".getField("val1"))
    def arrayIfDF: DataFrame = sourceDF
      .select(expr("if(cond, array('a', 'b'), a)") as "res")
      .select($"res".getItem(0))
    def mapIfDF: DataFrame = sourceDF
      .select(expr("if(cond, map(0, 'a'), m)") as "res")
      .select($"res".getItem(0))

    def checkResult(): Unit = {
      checkAnswer(structWhenDF, Seq(Row("a"), Row(null)))
      checkAnswer(arrayWhenDF, Seq(Row("a"), Row(null)))
      checkAnswer(mapWhenDF, Seq(Row("a"), Row(null)))
      checkAnswer(structIfDF, Seq(Row("a"), Row(null)))
      checkAnswer(arrayIfDF, Seq(Row("a"), Row(null)))
      checkAnswer(mapIfDF, Seq(Row("a"), Row(null)))
    }

    // Test with local relation, the Project will be evaluated without codegen
    checkResult()
    // Test with cached relation, the Project will be evaluated with codegen
    sourceDF.cache()
    checkResult()
  }

  test("Uuid expressions should produce same results at retries in the same DataFrame") {
    val df = spark.range(1).select($"id", new Column(Uuid()))
    checkAnswer(df, df.collect())
  }

  test("SPARK-24313: access map with binary keys") {
    val mapWithBinaryKey = map(lit(Array[Byte](1.toByte)), lit(1))
    checkAnswer(spark.range(1).select(mapWithBinaryKey.getItem(Array[Byte](1.toByte))), Row(1))
  }

  test("SPARK-24781: Using a reference from Dataset in Filter/Sort") {
    val df = Seq(("test1", 0), ("test2", 1)).toDF("name", "id")
    val filter1 = df.select(df("name")).filter(df("id") === 0)
    val filter2 = df.select(col("name")).filter(col("id") === 0)
    checkAnswer(filter1, filter2.collect())

    val sort1 = df.select(df("name")).orderBy(df("id"))
    val sort2 = df.select(col("name")).orderBy(col("id"))
    checkAnswer(sort1, sort2.collect())
  }

  test("SPARK-24781: Using a reference not in aggregation in Filter/Sort") {
     withSQLConf(SQLConf.DATAFRAME_RETAIN_GROUP_COLUMNS.key -> "false") {
      val df = Seq(("test1", 0), ("test2", 1)).toDF("name", "id")

      val aggPlusSort1 = df.groupBy(df("name")).agg(count(df("name"))).orderBy(df("name"))
      val aggPlusSort2 = df.groupBy(col("name")).agg(count(col("name"))).orderBy(col("name"))
      checkAnswer(aggPlusSort1, aggPlusSort2.collect())

      val aggPlusFilter1 =
        df.groupBy(df("name")).agg(count(df("name"))).filter(df("name") === "test1")
      val aggPlusFilter2 =
        df.groupBy(col("name")).agg(count(col("name"))).filter(col("name") === "test1")
      checkAnswer(aggPlusFilter1, aggPlusFilter2.collect())
    }
  }

  test("SPARK-25159: json schema inference should only trigger one job") {
    withTempPath { path =>
      // This test is to prove that the `JsonInferSchema` does not use `RDD#toLocalIterator` which
      // triggers one Spark job per RDD partition.
      Seq(1 -> "a", 2 -> "b").toDF("i", "p")
        // The data set has 2 partitions, so Spark will write at least 2 json files.
        // Use a non-splittable compression (gzip), to make sure the json scan RDD has at least 2
        // partitions.
        .write.partitionBy("p").option("compression", "gzip").json(path.getCanonicalPath)

      val numJobs = new AtomicLong(0)
      sparkContext.addSparkListener(new SparkListener {
        override def onJobEnd(jobEnd: SparkListenerJobEnd): Unit = {
          numJobs.incrementAndGet()
        }
      })

      val df = spark.read.json(path.getCanonicalPath)
      assert(df.columns === Array("i", "p"))
      spark.sparkContext.listenerBus.waitUntilEmpty()
      assert(numJobs.get() == 1L)
    }
  }

  test("SPARK-25402 Null handling in BooleanSimplification") {
    val schema = StructType.fromDDL("a boolean, b int")
    val rows = Seq(Row(null, 1))

    val rdd = sparkContext.parallelize(rows)
    val df = spark.createDataFrame(rdd, schema)

    checkAnswer(df.where("(NOT a) OR a"), Seq.empty)
  }

  test("SPARK-25714 Null handling in BooleanSimplification") {
    withSQLConf(SQLConf.OPTIMIZER_EXCLUDED_RULES.key -> ConvertToLocalRelation.ruleName) {
      val df = Seq(("abc", 1), (null, 3)).toDF("col1", "col2")
      checkAnswer(
        df.filter("col1 = 'abc' OR (col1 != 'abc' AND col2 == 3)"),
        Row ("abc", 1))
    }
  }

  test("SPARK-25816 ResolveReferences works with nested extractors") {
    val df = Seq((1, Map(1 -> "a")), (2, Map(2 -> "b"))).toDF("key", "map")
    val swappedDf = df.select($"key".as("map"), $"map".as("key"))

    checkAnswer(swappedDf.filter($"key"($"map") > "a"), Row(2, Map(2 -> "b")))
  }

  test("SPARK-42655 Fix ambiguous column reference error") {
    val df1 = sparkContext.parallelize(List((1, 2, 3, 4, 5))).toDF("id", "col2", "col3",
      "col4", "col5")
    val op_cols_mixed_case = List("id", "col2", "col3", "col4", "col5", "ID")
    val df2 = df1.select(op_cols_mixed_case.head, op_cols_mixed_case.tail: _*)
    // should not throw any error.
    checkAnswer(df2.select("id"), Row(1))
  }

  test("SPARK-26057: attribute deduplication on already analyzed plans") {
    withTempView("a", "b", "v") {
      val df1 = Seq(("1-1", 6)).toDF("id", "n")
      df1.createOrReplaceTempView("a")
      val df3 = Seq("1-1").toDF("id")
      df3.createOrReplaceTempView("b")
      spark.sql(
        """
          |SELECT a.id, n as m
          |FROM a
          |WHERE EXISTS(
          |  SELECT 1
          |  FROM b
          |  WHERE b.id = a.id)
        """.stripMargin).createOrReplaceTempView("v")
      val res = spark.sql(
        """
          |SELECT a.id, n, m
          |  FROM a
          |  LEFT OUTER JOIN v ON v.id = a.id
        """.stripMargin)
      checkAnswer(res, Row("1-1", 6, 6))
    }
  }

  test("SPARK-27671: Fix analysis exception when casting null in nested field in struct") {
    val df = sql("SELECT * FROM VALUES (('a', (10, null))), (('b', (10, 50))), " +
      "(('c', null)) AS tab(x, y)")
    checkAnswer(df, Row("a", Row(10, null)) :: Row("b", Row(10, 50)) :: Row("c", null) :: Nil)

    val cast = sql("SELECT cast(struct(1, null) AS struct<a:int,b:int>)")
    checkAnswer(cast, Row(Row(1, null)) :: Nil)
  }

  test("SPARK-27439: Explain result should match collected result after view change") {
    withTempView("test", "test2", "tmp") {
      spark.range(10).createOrReplaceTempView("test")
      spark.range(5).createOrReplaceTempView("test2")
      spark.sql("select * from test").createOrReplaceTempView("tmp")
      val df = spark.sql("select * from tmp")
      spark.sql("select * from test2").createOrReplaceTempView("tmp")

      val captured = new ByteArrayOutputStream()
      Console.withOut(captured) {
        df.explain(extended = true)
      }
      checkAnswer(df, spark.range(10).toDF())
      val output = captured.toString
      assert(output.contains(
        """== Parsed Logical Plan ==
          |'Project [*]
          |+- 'UnresolvedRelation [tmp]""".stripMargin))
      assert(output.contains(
        """== Physical Plan ==
          |*(1) Range (0, 10, step=1, splits=2)""".stripMargin))
    }
  }

  test("SPARK-29442 Set `default` mode should override the existing mode") {
    val df = Seq(Tuple1(1)).toDF()
    val writer = df.write.mode("overwrite").mode("default")
    val modeField = classOf[DataFrameWriter[Tuple1[Int]]].getDeclaredField("mode")
    modeField.setAccessible(true)
    assert(SaveMode.ErrorIfExists === modeField.get(writer).asInstanceOf[SaveMode])
  }

  test("sample should not duplicated the input data") {
    val df1 = spark.range(10).select($"id" as "id1", $"id" % 5 as "key1")
    val df2 = spark.range(10).select($"id" as "id2", $"id" % 5 as "key2")
    val sampled = df1.join(df2, $"key1" === $"key2")
      .sample(0.5, 42)
      .select("id1", "id2")
    val idTuples = sampled.collect().map(row => row.getLong(0) -> row.getLong(1))
    assert(idTuples.length == idTuples.toSet.size)
  }

  test("groupBy.as") {
    val df1 = Seq((1, 2, 3), (2, 3, 4)).toDF("a", "b", "c")
      .repartition($"a", $"b").sortWithinPartitions("a", "b")
    val df2 = Seq((1, 2, 4), (2, 3, 5)).toDF("a", "b", "c")
      .repartition($"a", $"b").sortWithinPartitions("a", "b")

    implicit val valueEncoder = ExpressionEncoder(df1.schema)

    val df3 = df1.groupBy("a", "b").as[GroupByKey, Row]
      .cogroup(df2.groupBy("a", "b").as[GroupByKey, Row]) { case (_, data1, data2) =>
        data1.zip(data2).map { p =>
          p._1.getInt(2) + p._2.getInt(2)
        }
      }.toDF()

    checkAnswer(df3.sort("value"), Row(7) :: Row(9) :: Nil)

    // Assert that no extra shuffle introduced by cogroup.
    val exchanges = collect(df3.queryExecution.executedPlan) {
      case h: ShuffleExchangeExec => h
    }
    assert(exchanges.size == 2)
  }

  test("groupBy.as: custom grouping expressions") {
    val df1 = Seq((1, 2, 3), (2, 3, 4)).toDF("a1", "b", "c")
      .repartition($"a1", $"b").sortWithinPartitions("a1", "b")
    val df2 = Seq((1, 2, 4), (2, 3, 5)).toDF("a1", "b", "c")
      .repartition($"a1", $"b").sortWithinPartitions("a1", "b")

    implicit val valueEncoder = ExpressionEncoder(df1.schema)

    val groupedDataset1 = df1.groupBy(($"a1" + 1).as("a"), $"b").as[GroupByKey, Row]
    val groupedDataset2 = df2.groupBy(($"a1" + 1).as("a"), $"b").as[GroupByKey, Row]

    val df3 = groupedDataset1
      .cogroup(groupedDataset2) { case (_, data1, data2) =>
        data1.zip(data2).map { p =>
          p._1.getInt(2) + p._2.getInt(2)
        }
      }.toDF()

    checkAnswer(df3.sort("value"), Row(7) :: Row(9) :: Nil)
  }

  test("groupBy.as: throw AnalysisException for unresolved grouping expr") {
    val df = Seq((1, 2, 3), (2, 3, 4)).toDF("a", "b", "c")

    implicit val valueEncoder = ExpressionEncoder(df.schema)

    checkError(
      exception = intercept[AnalysisException] {
        df.groupBy($"d", $"b").as[GroupByKey, Row]
      },
      errorClass = "UNRESOLVED_COLUMN.WITH_SUGGESTION",
      parameters = Map("objectName" -> "`d`", "proposal" -> "`a`, `b`, `c`"))
  }

  test("SPARK-40601: flatMapCoGroupsInPandas should fail with different number of keys") {
    val df1 = Seq((1, 2, "A1"), (2, 1, "A2")).toDF("key1", "key2", "value")
    val df2 = df1.filter($"value" === "A2")

    val flatMapCoGroupsInPandasUDF = PythonUDF("flagMapCoGroupsInPandasUDF", null,
      StructType(Seq(StructField("x", LongType), StructField("y", LongType))),
      Seq.empty,
      PythonEvalType.SQL_COGROUPED_MAP_PANDAS_UDF,
      true)

    // the number of keys must match
    val exception1 = intercept[IllegalArgumentException] {
      df1.groupBy($"key1", $"key2").flatMapCoGroupsInPandas(
        df2.groupBy($"key2"), flatMapCoGroupsInPandasUDF)
    }
    assert(exception1.getMessage.contains("Cogroup keys must have same size: 2 != 1"))
    val exception2 = intercept[IllegalArgumentException] {
      df1.groupBy($"key1").flatMapCoGroupsInPandas(
        df2.groupBy($"key1", $"key2"), flatMapCoGroupsInPandasUDF)
    }
    assert(exception2.getMessage.contains("Cogroup keys must have same size: 1 != 2"))

    // but different keys are allowed
    val actual = df1.groupBy($"key1").flatMapCoGroupsInPandas(
      df2.groupBy($"key2"), flatMapCoGroupsInPandasUDF)
    // can't evaluate the DataFrame as there is no PythonFunction given
    assert(actual != null)
  }

  test("emptyDataFrame should be foldable") {
    val emptyDf = spark.emptyDataFrame.withColumn("id", lit(1L))
    val joined = spark.range(10).join(emptyDf, "id")
    joined.queryExecution.optimizedPlan match {
      case LocalRelation(Seq(id), Nil, _) =>
        assert(id.name == "id")
      case _ =>
        fail("emptyDataFrame should be foldable")
    }
  }

  test("SPARK-30811: CTE should not cause stack overflow when " +
    "it refers to non-existent table with same name") {
    val e = intercept[AnalysisException] {
      sql("WITH t AS (SELECT 1 FROM nonexist.t) SELECT * FROM t")
    }
    checkErrorTableNotFound(e, "`nonexist`.`t`",
      ExpectedContext("nonexist.t", 25, 34))
  }

  test("SPARK-32680: Don't analyze CTAS with unresolved query") {
    val v2Source = classOf[FakeV2Provider].getName
    val e = intercept[AnalysisException] {
      sql(s"CREATE TABLE t USING $v2Source AS SELECT * from nonexist")
    }
    checkErrorTableNotFound(e, "`nonexist`",
      ExpectedContext("nonexist", s"CREATE TABLE t USING $v2Source AS SELECT * from ".length,
        s"CREATE TABLE t USING $v2Source AS SELECT * from nonexist".length - 1))
  }

  test("CalendarInterval reflection support") {
    val df = Seq((1, new CalendarInterval(1, 2, 3))).toDF("a", "b")
    checkAnswer(df.selectExpr("b"), Row(new CalendarInterval(1, 2, 3)))
  }

  test("SPARK-31552: array encoder with different types") {
    // primitives
    val booleans = Array(true, false)
    checkAnswer(Seq(booleans).toDF(), Row(booleans))

    val bytes = Array(1.toByte, 2.toByte)
    checkAnswer(Seq(bytes).toDF(), Row(bytes))
    val shorts = Array(1.toShort, 2.toShort)
    checkAnswer(Seq(shorts).toDF(), Row(shorts))
    val ints = Array(1, 2)
    checkAnswer(Seq(ints).toDF(), Row(ints))
    val longs = Array(1L, 2L)
    checkAnswer(Seq(longs).toDF(), Row(longs))

    val floats = Array(1.0F, 2.0F)
    checkAnswer(Seq(floats).toDF(), Row(floats))
    val doubles = Array(1.0D, 2.0D)
    checkAnswer(Seq(doubles).toDF(), Row(doubles))

    val strings = Array("2020-04-24", "2020-04-25")
    checkAnswer(Seq(strings).toDF(), Row(strings))

    // tuples
    val decOne = Decimal(1, 38, 18)
    val decTwo = Decimal(2, 38, 18)
    val tuple1 = (1, 2.2, "3.33", decOne, Date.valueOf("2012-11-22"))
    val tuple2 = (2, 3.3, "4.44", decTwo, Date.valueOf("2022-11-22"))
    checkAnswer(Seq(Array(tuple1, tuple2)).toDF(), Seq(Seq(tuple1, tuple2)).toDF())

    // case classes
    val gbks = Array(GroupByKey(1, 2), GroupByKey(4, 5))
    checkAnswer(Seq(gbks).toDF(), Row(Array(Row(1, 2), Row(4, 5))))

    // We can move this implicit def to [[SQLImplicits]] when we eventually make fully
    // support for array encoder like Seq and Set
    // For now cases below, decimal/datetime/interval/binary/nested types, etc,
    // are not supported by array
    implicit def newArrayEncoder[T <: Array[_] : TypeTag]: Encoder[T] = ExpressionEncoder()

    // decimals
    val decSpark = Array(decOne, decTwo)
    val decScala = decSpark.map(_.toBigDecimal)
    val decJava = decSpark.map(_.toJavaBigDecimal)
    checkAnswer(Seq(decSpark).toDF(), Row(decJava))
    checkAnswer(Seq(decScala).toDF(), Row(decJava))
    checkAnswer(Seq(decJava).toDF(), Row(decJava))

    // datetimes and intervals
    val dates = strings.map(Date.valueOf)
    checkAnswer(Seq(dates).toDF(), Row(dates))
    val localDates = dates.map(d => DateTimeUtils.daysToLocalDate(DateTimeUtils.fromJavaDate(d)))
    checkAnswer(Seq(localDates).toDF(), Row(dates))

    val timestamps =
      Array(Timestamp.valueOf("2020-04-24 12:34:56"), Timestamp.valueOf("2020-04-24 11:22:33"))
    checkAnswer(Seq(timestamps).toDF(), Row(timestamps))
    val instants =
      timestamps.map(t => DateTimeUtils.microsToInstant(DateTimeUtils.fromJavaTimestamp(t)))
    checkAnswer(Seq(instants).toDF(), Row(timestamps))

    val intervals = Array(new CalendarInterval(1, 2, 3), new CalendarInterval(4, 5, 6))
    checkAnswer(Seq(intervals).toDF(), Row(intervals))

    // binary
    val bins = Array(Array(1.toByte), Array(2.toByte), Array(3.toByte), Array(4.toByte))
    checkAnswer(Seq(bins).toDF(), Row(bins))

    // nested
    val nestedIntArray = Array(Array(1), Array(2))
    checkAnswer(Seq(nestedIntArray).toDF(), Row(nestedIntArray.map(wrapIntArray)))
    val nestedDecArray = Array(decSpark)
    checkAnswer(Seq(nestedDecArray).toDF(), Row(Array(wrapRefArray(decJava))))
  }

  test("SPARK-31750: eliminate UpCast if child's dataType is DecimalType") {
    withTempPath { f =>
      sql("select cast(1 as decimal(38, 0)) as d")
        .write.mode("overwrite")
        .parquet(f.getAbsolutePath)

      val df = spark.read.parquet(f.getAbsolutePath).as[BigDecimal]
      assert(df.schema === new StructType().add(StructField("d", DecimalType(38, 0))))
    }
  }

  test("SPARK-32640: ln(NaN) should return NaN") {
    val df = Seq(Double.NaN).toDF("d")
    checkAnswer(df.selectExpr("ln(d)"), Row(Double.NaN))
  }

  test("SPARK-32761: aggregating multiple distinct CONSTANT columns") {
     checkAnswer(sql("select count(distinct 2), count(distinct 2,3)"), Row(1, 1))
  }

  test("SPARK-32764: -0.0 and 0.0 should be equal") {
    val df = Seq(0.0 -> -0.0).toDF("pos", "neg")
    checkAnswer(df.select($"pos" > $"neg"), Row(false))
  }

  test("SPARK-32635: Replace references with foldables coming only from the node's children") {
    val a = Seq("1").toDF("col1").withColumn("col2", lit("1"))
    val b = Seq("2").toDF("col1").withColumn("col2", lit("2"))
    val aub = a.union(b)
    val c = aub.filter($"col1" === "2").cache()
    val d = Seq("2").toDF("col4")
    val r = d.join(aub, $"col2" === $"col4").select("col4")
    val l = c.select("col2")
    val df = l.join(r, $"col2" === $"col4", "LeftOuter")
    checkAnswer(df, Row("2", "2"))
  }

  test("SPARK-33939: Make Column.named use UnresolvedAlias to assign name") {
    val df = spark.range(1).selectExpr("id as id1", "id as id2")
    val df1 = df.selectExpr("cast(struct(id1, id2).id1 as int)")
    assert(df1.schema.head.name == "CAST(struct(id1, id2).id1 AS INT)")

    val df2 = df.selectExpr("cast(array(struct(id1, id2))[0].id1 as int)")
    assert(df2.schema.head.name == "CAST(array(struct(id1, id2))[0].id1 AS INT)")

    val df3 = df.select(hex(expr("struct(id1, id2).id1")))
    assert(df3.schema.head.name == "hex(struct(id1, id2).id1)")

    // this test is to make sure we don't have a regression.
    val df4 = df.selectExpr("id1 == null")
    assert(df4.schema.head.name == "(id1 = NULL)")
  }

  test("SPARK-33989: Strip auto-generated cast when using Cast.sql") {
    Seq("SELECT id == null FROM VALUES(1) AS t(id)",
      "SELECT floor(1)",
      "SELECT split(struct(c1, c2).c1, ',') FROM VALUES(1, 2) AS t(c1, c2)").foreach { sqlStr =>
      assert(!sql(sqlStr).schema.fieldNames.head.toLowerCase(Locale.getDefault).contains("cast"))
    }

    Seq("SELECT id == CAST(null AS int) FROM VALUES(1) AS t(id)",
      "SELECT floor(CAST(1 AS double))",
      "SELECT split(CAST(struct(c1, c2).c1 AS string), ',') FROM VALUES(1, 2) AS t(c1, c2)"
    ).foreach { sqlStr =>
      assert(sql(sqlStr).schema.fieldNames.head.toLowerCase(Locale.getDefault).contains("cast"))
    }
  }

  test("SPARK-34318: colRegex should work with column names & qualifiers which contain newlines") {
    val df = Seq(1, 2, 3).toDF("test\n_column").as("test\n_table")
    val col1 = df.colRegex("`tes.*\n.*mn`")
    checkAnswer(df.select(col1), Row(1) :: Row(2) :: Row(3) :: Nil)

    val col2 = df.colRegex("test\n_table.`tes.*\n.*mn`")
    checkAnswer(df.select(col2), Row(1) :: Row(2) :: Row(3) :: Nil)
  }

  test("SPARK-34763: col(), $\"<name>\", df(\"name\") should handle quoted column name properly") {
    val df1 = spark.sql("SELECT 'col1' AS `a``b.c`")
    checkAnswer(df1.selectExpr("`a``b.c`"), Row("col1"))
    checkAnswer(df1.select(df1("`a``b.c`")), Row("col1"))
    checkAnswer(df1.select(col("`a``b.c`")), Row("col1"))
    checkAnswer(df1.select($"`a``b.c`"), Row("col1"))

    val df2 = df1.as("d.e`f")
    checkAnswer(df2.selectExpr("`a``b.c`"), Row("col1"))
    checkAnswer(df2.select(df2("`a``b.c`")), Row("col1"))
    checkAnswer(df2.select(col("`a``b.c`")), Row("col1"))
    checkAnswer(df2.select($"`a``b.c`"), Row("col1"))

    checkAnswer(df2.selectExpr("`d.e``f`.`a``b.c`"), Row("col1"))
    checkAnswer(df2.select(df2("`d.e``f`.`a``b.c`")), Row("col1"))
    checkAnswer(df2.select(col("`d.e``f`.`a``b.c`")), Row("col1"))
    checkAnswer(df2.select($"`d.e``f`.`a``b.c`"), Row("col1"))

    val df3 = df1.as("*-#&% ?")
    checkAnswer(df3.selectExpr("`*-#&% ?`.`a``b.c`"), Row("col1"))
    checkAnswer(df3.select(df3("*-#&% ?.`a``b.c`")), Row("col1"))
    checkAnswer(df3.select(col("*-#&% ?.`a``b.c`")), Row("col1"))
    checkAnswer(df3.select($"*-#&% ?.`a``b.c`"), Row("col1"))
  }

  test("SPARK-34776: Nested column pruning should not prune Window produced attributes") {
    val df = Seq(
      ("t1", "123", "bob"),
      ("t1", "456", "bob"),
      ("t2", "123", "sam")
    ).toDF("type", "value", "name")

    val test = df.select(
      $"*",
      struct(count($"*").over(Window.partitionBy($"type", $"value", $"name"))
        .as("count"), $"name").as("name_count")
    ).select(
      $"*",
      max($"name_count").over(Window.partitionBy($"type", $"value")).as("best_name")
    )
    checkAnswer(test.select($"best_name.name"), Row("bob") :: Row("bob") :: Row("sam") :: Nil)
  }

  test("SPARK-34829: Multiple applications of typed ScalaUDFs in higher order functions work") {
    val reverse = udf((s: String) => s.reverse)
    val reverse2 = udf((b: Bar2) => Bar2(b.s.reverse))

    val df = Seq(Array("abc", "def")).toDF("array")
    val test = df.select(transform(col("array"), s => reverse(s)))
    checkAnswer(test, Row(Array("cba", "fed")) :: Nil)

    val df2 = Seq(Array(Bar2("abc"), Bar2("def"))).toDF("array")
    val test2 = df2.select(transform(col("array"), b => reverse2(b)))
    checkAnswer(test2, Row(Array(Row("cba"), Row("fed"))) :: Nil)

    val df3 = Seq(Map("abc" -> 1, "def" -> 2)).toDF("map")
    val test3 = df3.select(transform_keys(col("map"), (s, _) => reverse(s)))
    checkAnswer(test3, Row(Map("cba" -> 1, "fed" -> 2)) :: Nil)

    val df4 = Seq(Map(Bar2("abc") -> 1, Bar2("def") -> 2)).toDF("map")
    val test4 = df4.select(transform_keys(col("map"), (b, _) => reverse2(b)))
    checkAnswer(test4, Row(Map(Row("cba") -> 1, Row("fed") -> 2)) :: Nil)

    val df5 = Seq(Map(1 -> "abc", 2 -> "def")).toDF("map")
    val test5 = df5.select(transform_values(col("map"), (_, s) => reverse(s)))
    checkAnswer(test5, Row(Map(1 -> "cba", 2 -> "fed")) :: Nil)

    val df6 = Seq(Map(1 -> Bar2("abc"), 2 -> Bar2("def"))).toDF("map")
    val test6 = df6.select(transform_values(col("map"), (_, b) => reverse2(b)))
    checkAnswer(test6, Row(Map(1 -> Row("cba"), 2 -> Row("fed"))) :: Nil)

    val reverseThenConcat = udf((s1: String, s2: String) => s1.reverse ++ s2.reverse)
    val reverseThenConcat2 = udf((b1: Bar2, b2: Bar2) => Bar2(b1.s.reverse ++ b2.s.reverse))

    val df7 = Seq((Map(1 -> "abc", 2 -> "def"), Map(1 -> "ghi", 2 -> "jkl"))).toDF("map1", "map2")
    val test7 =
      df7.select(map_zip_with(col("map1"), col("map2"), (_, s1, s2) => reverseThenConcat(s1, s2)))
    checkAnswer(test7, Row(Map(1 -> "cbaihg", 2 -> "fedlkj")) :: Nil)

    val df8 = Seq((Map(1 -> Bar2("abc"), 2 -> Bar2("def")),
      Map(1 -> Bar2("ghi"), 2 -> Bar2("jkl")))).toDF("map1", "map2")
    val test8 =
      df8.select(map_zip_with(col("map1"), col("map2"), (_, b1, b2) => reverseThenConcat2(b1, b2)))
    checkAnswer(test8, Row(Map(1 -> Row("cbaihg"), 2 -> Row("fedlkj"))) :: Nil)

    val df9 = Seq((Array("abc", "def"), Array("ghi", "jkl"))).toDF("array1", "array2")
    val test9 =
      df9.select(zip_with(col("array1"), col("array2"), (s1, s2) => reverseThenConcat(s1, s2)))
    checkAnswer(test9, Row(Array("cbaihg", "fedlkj")) :: Nil)

    val df10 = Seq((Array(Bar2("abc"), Bar2("def")), Array(Bar2("ghi"), Bar2("jkl"))))
      .toDF("array1", "array2")
    val test10 =
      df10.select(zip_with(col("array1"), col("array2"), (b1, b2) => reverseThenConcat2(b1, b2)))
    checkAnswer(test10, Row(Array(Row("cbaihg"), Row("fedlkj"))) :: Nil)
  }

  test("SPARK-39293: The accumulator of ArrayAggregate to handle complex types properly") {
    val reverse = udf((s: String) => s.reverse)

    val df = Seq(Array("abc", "def")).toDF("array")
    val testArray = df.select(
      aggregate(
        col("array"),
        array().cast("array<string>"),
        (acc, s) => concat(acc, array(reverse(s)))))
    checkAnswer(testArray, Row(Array("cba", "fed")) :: Nil)

    val testMap = df.select(
      aggregate(
        col("array"),
        map().cast("map<string, string>"),
        (acc, s) => map_concat(acc, map(s, reverse(s)))))
    checkAnswer(testMap, Row(Map("abc" -> "cba", "def" -> "fed")) :: Nil)
  }

  test("SPARK-34882: Aggregate with multiple distinct null sensitive aggregators") {
    withUserDefinedFunction(("countNulls", true)) {
      spark.udf.register("countNulls", udaf(new Aggregator[JLong, JLong, JLong] {
        def zero: JLong = 0L
        def reduce(b: JLong, a: JLong): JLong = if (a == null) {
          b + 1
        } else {
          b
        }
        def merge(b1: JLong, b2: JLong): JLong = b1 + b2
        def finish(r: JLong): JLong = r
        def bufferEncoder: Encoder[JLong] = Encoders.LONG
        def outputEncoder: Encoder[JLong] = Encoders.LONG
      }))

      val result = testData.selectExpr(
        "countNulls(key)",
        "countNulls(DISTINCT key)",
        "countNulls(key) FILTER (WHERE key > 50)",
        "countNulls(DISTINCT key) FILTER (WHERE key > 50)",
        "count(DISTINCT key)")

      checkAnswer(result, Row(0, 0, 0, 0, 100))
    }
  }

  test("SPARK-35410: SubExpr elimination should not include redundant child exprs " +
    "for conditional expressions") {
    val accum = sparkContext.longAccumulator("call")
    val simpleUDF = udf((s: String) => {
      accum.add(1)
      s
    })
    val df1 = spark.range(5).select(when(functions.length(simpleUDF($"id")) > 0,
      functions.length(simpleUDF($"id"))).otherwise(
        functions.length(simpleUDF($"id")) + 1))
    df1.collect()
    assert(accum.value == 5)

    val nondeterministicUDF = simpleUDF.asNondeterministic()
    val df2 = spark.range(5).select(when(functions.length(nondeterministicUDF($"id")) > 0,
      functions.length(nondeterministicUDF($"id"))).otherwise(
        functions.length(nondeterministicUDF($"id")) + 1))
    df2.collect()
    assert(accum.value == 15)
  }

  test("SPARK-35560: Remove redundant subexpression evaluation in nested subexpressions") {
    Seq(1, Int.MaxValue).foreach { splitThreshold =>
      withSQLConf(SQLConf.CODEGEN_METHOD_SPLIT_THRESHOLD.key -> splitThreshold.toString) {
        val accum = sparkContext.longAccumulator("call")
        val simpleUDF = udf((s: String) => {
          accum.add(1)
          s
        })

        // Common exprs:
        //  1. simpleUDF($"id")
        //  2. functions.length(simpleUDF($"id"))
        // We should only evaluate `simpleUDF($"id")` once, i.e.
        // subExpr1 = simpleUDF($"id");
        // subExpr2 = functions.length(subExpr1);
        val df = spark.range(5).select(
          when(functions.length(simpleUDF($"id")) === 1, lower(simpleUDF($"id")))
            .when(functions.length(simpleUDF($"id")) === 0, upper(simpleUDF($"id")))
            .otherwise(simpleUDF($"id")).as("output"))
        df.collect()
        assert(accum.value == 5)
      }
    }
  }

  test("isLocal should consider CommandResult and LocalRelation") {
    val df1 = sql("SHOW TABLES")
    assert(df1.isLocal)
    val df2 = (1 to 10).toDF()
    assert(df2.isLocal)
  }

  test("SPARK-35886: PromotePrecision should be subexpr replaced") {
    withTable("tbl") {
      sql(
        """
          |CREATE TABLE tbl (
          |  c1 DECIMAL(18,6),
          |  c2 DECIMAL(18,6),
          |  c3 DECIMAL(18,6))
          |USING parquet;
          |""".stripMargin)
      sql("INSERT INTO tbl SELECT 1, 1, 1")
      checkAnswer(sql("SELECT sum(c1 * c3) + sum(c2 * c3) FROM tbl"), Row(2.00000000000) :: Nil)
    }
  }

  test("SPARK-36338: DataFrame.withSequenceColumn should append unique sequence IDs") {
    val ids = spark.range(10).repartition(5).withSequenceColumn("default_index")
    assert(ids.collect().map(_.getLong(0)).toSet === Range(0, 10).toSet)
    assert(ids.take(5).map(_.getLong(0)).toSet === Range(0, 5).toSet)
  }

  test("SPARK-35320: Reading JSON with key type different to String in a map should fail") {
    Seq(
      (MapType(IntegerType, StringType), """{"1": "test"}"""),
      (StructType(Seq(StructField("test", MapType(IntegerType, StringType)))),
        """"test": {"1": "test"}"""),
      (ArrayType(MapType(IntegerType, StringType)), """[{"1": "test"}]"""),
      (MapType(StringType, MapType(IntegerType, StringType)), """{"key": {"1" : "test"}}""")
    ).foreach { case (schema, jsonData) =>
      withTempDir { dir =>
        val colName = "col"
        val msg = "can only contain STRING as a key type for a MAP"

        val thrown1 = intercept[AnalysisException](
          spark.read.schema(StructType(Seq(StructField(colName, schema))))
            .json(Seq(jsonData).toDS()).collect())
        assert(thrown1.getMessage.contains(msg))

        val jsonDir = new File(dir, "json").getCanonicalPath
        Seq(jsonData).toDF(colName).write.json(jsonDir)
        val thrown2 = intercept[AnalysisException](
          spark.read.schema(StructType(Seq(StructField(colName, schema))))
            .json(jsonDir).collect())
        assert(thrown2.getMessage.contains(msg))
      }
    }
  }

  test("SPARK-37855: IllegalStateException when transforming an array inside a nested struct") {
    def makeInput(): DataFrame = {
      val innerElement1 = Row(3, 3.12)
      val innerElement2 = Row(4, 2.1)
      val innerElement3 = Row(1, 985.2)
      val innerElement4 = Row(10, 757548.0)
      val innerElement5 = Row(1223, 0.665)

      val outerElement1 = Row(1, Row(List(innerElement1, innerElement2)))
      val outerElement2 = Row(2, Row(List(innerElement3)))
      val outerElement3 = Row(3, Row(List(innerElement4, innerElement5)))

      val data = Seq(
        Row("row1", List(outerElement1)),
        Row("row2", List(outerElement2, outerElement3))
      )

      val schema = new StructType()
        .add("name", StringType)
        .add("outer_array", ArrayType(new StructType()
          .add("id", IntegerType)
          .add("inner_array_struct", new StructType()
            .add("inner_array", ArrayType(new StructType()
              .add("id", IntegerType)
              .add("value", DoubleType)
            ))
          )
        ))

      spark.createDataFrame(spark.sparkContext.parallelize(data), schema)
    }

    val df = makeInput().limit(2)

    val res = df.withColumn("extracted", transform(
      col("outer_array"),
      c1 => {
        struct(
          c1.getField("id").alias("outer_id"),
          transform(
            c1.getField("inner_array_struct").getField("inner_array"),
            c2 => {
              struct(
                c2.getField("value").alias("inner_value")
              )
            }
          )
        )
      }
    ))

<<<<<<< HEAD
    assert(res.collect.length == 2)
=======
    assert(res.collect().length == 2)
>>>>>>> ecee7133
  }

  test("SPARK-38285: Fix ClassCastException: GenericArrayData cannot be cast to InternalRow") {
    withTempView("v1") {
      val sqlText =
        """
          |CREATE OR REPLACE TEMP VIEW v1 AS
          |SELECT * FROM VALUES
          |(array(
          |  named_struct('s', 'string1', 'b', array(named_struct('e', 'string2'))),
          |  named_struct('s', 'string4', 'b', array(named_struct('e', 'string5')))
          |  )
          |)
          |v1(o);
          |""".stripMargin
      sql(sqlText)

      val df = sql("SELECT eo.b.e FROM (SELECT explode(o) AS eo FROM v1)")
      checkAnswer(df, Row(Seq("string2")) :: Row(Seq("string5")) :: Nil)
    }
  }

  test("SPARK-37865: Do not deduplicate union output columns") {
    val df1 = Seq((1, 1), (1, 2)).toDF("a", "b")
    val df2 = Seq((2, 2), (2, 3)).toDF("c", "d")

    def sqlQuery(cols1: Seq[String], cols2: Seq[String], distinct: Boolean): String = {
      val union = if (distinct) {
        "UNION"
      } else {
        "UNION ALL"
      }
      s"""
         |SELECT ${cols1.mkString(",")} FROM VALUES (1, 1), (1, 2) AS t1(a, b)
         |$union SELECT ${cols2.mkString(",")} FROM VALUES (2, 2), (2, 3) AS t2(c, d)
         |""".stripMargin
    }

    Seq(
      (Seq("a", "a"), Seq("c", "d"), Seq(Row(1, 1), Row(1, 1), Row(2, 2), Row(2, 3))),
      (Seq("a", "b"), Seq("c", "d"), Seq(Row(1, 1), Row(1, 2), Row(2, 2), Row(2, 3))),
      (Seq("a", "b"), Seq("c", "c"), Seq(Row(1, 1), Row(1, 2), Row(2, 2), Row(2, 2)))
    ).foreach { case (cols1, cols2, rows) =>
      // UNION ALL (non-distinct)
      val df3 = df1.selectExpr(cols1: _*).union(df2.selectExpr(cols2: _*))
      checkAnswer(df3, rows)

      val t3 = sqlQuery(cols1, cols2, false)
      checkAnswer(sql(t3), rows)

      // Avoid breaking change
      var correctAnswer = rows.map(r => Row(r(0)))
      checkAnswer(df3.select(df1.col("a")), correctAnswer)
      checkAnswer(sql(s"select a from ($t3) t3"), correctAnswer)

      // This has always been broken
      intercept[AnalysisException] {
        df3.select(df2.col("d")).collect()
      }
      intercept[AnalysisException] {
        sql(s"select d from ($t3) t3")
      }

      // UNION (distinct)
<<<<<<< HEAD
      val df4 = df3.distinct
=======
      val df4 = df3.distinct()
>>>>>>> ecee7133
      checkAnswer(df4, rows.distinct)

      val t4 = sqlQuery(cols1, cols2, true)
      checkAnswer(sql(t4), rows.distinct)

      // Avoid breaking change
      correctAnswer = rows.distinct.map(r => Row(r(0)))
      checkAnswer(df4.select(df1.col("a")), correctAnswer)
      checkAnswer(sql(s"select a from ($t4) t4"), correctAnswer)

      // This has always been broken
      intercept[AnalysisException] {
        df4.select(df2.col("d")).collect()
      }
      intercept[AnalysisException] {
        sql(s"select d from ($t4) t4")
      }
    }
  }

  test("SPARK-39612: exceptAll with following count should work") {
<<<<<<< HEAD
    val d1 = Seq("a").toDF
=======
    val d1 = Seq("a").toDF()
>>>>>>> ecee7133
    assert(d1.exceptAll(d1).count() === 0)
  }

  test("SPARK-39887: RemoveRedundantAliases should keep attributes of a Union's first child") {
    val df = sql(
      """
        |SELECT a, b AS a FROM (
        |  SELECT a, a AS b FROM (SELECT a FROM VALUES (1) AS t(a))
        |  UNION ALL
        |  SELECT a, b FROM (SELECT a, b FROM VALUES (1, 2) AS t(a, b))
        |)
        |""".stripMargin)
    val stringCols = df.logicalPlan.output.map(Column(_).cast(StringType))
    val castedDf = df.select(stringCols: _*)
    checkAnswer(castedDf, Row("1", "1") :: Row("1", "2") :: Nil)
  }

  test("SPARK-39887: RemoveRedundantAliases should keep attributes of a Union's first child 2") {
    val df = sql(
      """
        |SELECT
        |  to_date(a) a,
        |  to_date(b) b
        |FROM
        |  (
        |    SELECT
        |      a,
        |      a AS b
        |    FROM
        |      (
        |        SELECT
        |          to_date(a) a
        |        FROM
        |        VALUES
        |          ('2020-02-01') AS t1(a)
        |        GROUP BY
        |          to_date(a)
        |      ) t3
        |    UNION ALL
        |    SELECT
        |      a,
        |      b
        |    FROM
        |      (
        |        SELECT
        |          to_date(a) a,
        |          to_date(b) b
        |        FROM
        |        VALUES
        |          ('2020-01-01', '2020-01-02') AS t1(a, b)
        |        GROUP BY
        |          to_date(a),
        |          to_date(b)
        |      ) t4
        |  ) t5
        |GROUP BY
        |  to_date(a),
        |  to_date(b);
        |""".stripMargin)
    checkAnswer(df,
      Row(java.sql.Date.valueOf("2020-02-01"), java.sql.Date.valueOf("2020-02-01")) ::
        Row(java.sql.Date.valueOf("2020-01-01"), java.sql.Date.valueOf("2020-01-02")) :: Nil)
  }

  test("SPARK-39915: Dataset.repartition(N) may not create N partitions") {
    withSQLConf(SQLConf.ADAPTIVE_EXECUTION_ENABLED.key -> "false") {
      val df = spark.sql("select * from values(1) where 1 < rand()").repartition(2)
      assert(df.queryExecution.executedPlan.execute().getNumPartitions == 2)
    }
  }

  test("SPARK-41048: Improve output partitioning and ordering with AQE cache") {
    withSQLConf(
        SQLConf.CAN_CHANGE_CACHED_PLAN_OUTPUT_PARTITIONING.key -> "true",
        SQLConf.AUTO_BROADCASTJOIN_THRESHOLD.key -> "-1") {
      val df1 = spark.range(10).selectExpr("cast(id as string) c1")
      val df2 = spark.range(10).selectExpr("cast(id as string) c2")
      val cached = df1.join(df2, $"c1" === $"c2").cache()
      cached.count()
      val executedPlan = cached.groupBy("c1").agg(max($"c2")).queryExecution.executedPlan
      // before is 2 sort and 1 shuffle
      assert(collect(executedPlan) {
        case s: ShuffleExchangeLike => s
      }.isEmpty)
      assert(collect(executedPlan) {
        case s: SortExec => s
      }.isEmpty)
    }
  }

  test("SPARK-41049: stateful expression should be copied correctly") {
    val df = spark.sparkContext.parallelize(1 to 5).toDF("x")
    val v1 = (rand() * 10000).cast(IntegerType)
    val v2 = to_csv(struct(v1.as("a"))) // to_csv is CodegenFallback
<<<<<<< HEAD
    df.select(v1, v1, v2, v2).collect.foreach { row =>
=======
    df.select(v1, v1, v2, v2).collect().foreach { row =>
>>>>>>> ecee7133
      assert(row.getInt(0) == row.getInt(1))
      assert(row.getInt(0).toString == row.getString(2))
      assert(row.getInt(0).toString == row.getString(3))
    }
  }

  test("SPARK-45216: Non-deterministic functions with seed") {
    val df = Seq(Array.range(0, 10)).toDF("a")

    val r = rand()
    val r2 = randn()
    val r3 = random()
    val r4 = uuid()
    val r5 = shuffle(col("a"))
<<<<<<< HEAD
    df.select(r, r, r2, r2, r3, r3, r4, r4, r5, r5).collect.foreach { row =>
=======
    df.select(r, r, r2, r2, r3, r3, r4, r4, r5, r5).collect().foreach { row =>
>>>>>>> ecee7133
      (0 until 5).foreach(i => assert(row.get(i * 2) === row.get(i * 2 + 1)))
    }
  }

  test("SPARK-41219: IntegralDivide use decimal(1, 0) to represent 0") {
    val df = Seq("0.5944910").toDF("a")
    checkAnswer(df.selectExpr("cast(a as decimal(7,7)) div 100"), Row(0))
  }

  test("SPARK-44206: Dataset.selectExpr scope Session.active") {
    val _spark = spark.newSession()
    _spark.conf.set("spark.sql.legacy.interval.enabled", "true")
    val df1 = _spark.sql("select '2023-01-01'+ INTERVAL 1 YEAR as b")
    val df2 = _spark.sql("select '2023-01-01' as a").selectExpr("a + INTERVAL 1 YEAR as b")
    checkAnswer(df1, df2)
  }

  test("SPARK-44373: filter respects active session and it's params respects parser") {
    withSQLConf(SQLConf.ANSI_ENABLED.key -> "true",
      SQLConf.ENFORCE_RESERVED_KEYWORDS.key -> "true") {
      checkError(
        exception = intercept[ParseException] {
          spark.range(1).toDF("CASE").filter("CASE").collect()
        },
        errorClass = "PARSE_SYNTAX_ERROR",
        parameters = Map("error" -> "'CASE'", "hint" -> ""))
    }
  }

  test("SPARK-44373: createTempView respects active session and it's params respects parser") {
    withSQLConf(SQLConf.ANSI_ENABLED.key -> "true",
      SQLConf.ENFORCE_RESERVED_KEYWORDS.key -> "true") {
      checkError(
        exception = intercept[AnalysisException] {
          spark.range(1).createTempView("AUTHORIZATION")
        },
        errorClass = "_LEGACY_ERROR_TEMP_1321",
        parameters = Map("viewName" -> "AUTHORIZATION"))
    }
  }
}

case class GroupByKey(a: Int, b: Int)

case class Bar2(s: String)

/**
 * This class is used for unit-testing. It's a logical plan whose output and stats are passed in.
 */
case class OutputListAwareStatsTestPlan(
    outputList: Seq[Attribute],
    rowCount: BigInt,
    size: Option[BigInt] = None) extends LeafNode with MultiInstanceRelation {
  override def output: Seq[Attribute] = outputList
  override def computeStats(): Statistics = {
    val columnInfo = outputList.map { attr =>
      attr.dataType match {
        case BooleanType =>
          attr -> ColumnStat(
            distinctCount = Some(2),
            min = Some(false),
            max = Some(true),
            nullCount = Some(0),
            avgLen = Some(1),
            maxLen = Some(1))

        case ByteType =>
          attr -> ColumnStat(
            distinctCount = Some(2),
            min = Some(1),
            max = Some(2),
            nullCount = Some(0),
            avgLen = Some(1),
            maxLen = Some(1))

        case _ =>
          attr -> ColumnStat()
      }
    }
    val attrStats = AttributeMap(columnInfo)

    Statistics(
      // If sizeInBytes is useless in testing, we just use a fake value
      sizeInBytes = size.getOrElse(Int.MaxValue),
      rowCount = Some(rowCount),
      attributeStats = attrStats)
  }
  override def newInstance(): LogicalPlan = copy(outputList = outputList.map(_.newInstance()))
}

/**
 * This class is used for unit-testing. It's a logical plan whose output is passed in.
 */
case class OutputListAwareConstraintsTestPlan(
    outputList: Seq[Attribute]) extends LeafNode with MultiInstanceRelation {
  override def output: Seq[Attribute] = outputList

  override lazy val constraints: ExpressionSet = {
    val exprs = outputList.flatMap { attr =>
      attr.dataType match {
        case BooleanType => Some(EqualTo(attr, Literal(true, BooleanType)))
        case IntegerType => Some(GreaterThan(attr, Literal(5, IntegerType)))
        case _ => None
      }
    }
    ExpressionSet(exprs)
  }

  override def newInstance(): LogicalPlan = copy(outputList = outputList.map(_.newInstance()))
}

<|MERGE_RESOLUTION|>--- conflicted
+++ resolved
@@ -3459,11 +3459,7 @@
       }
     ))
 
-<<<<<<< HEAD
-    assert(res.collect.length == 2)
-=======
     assert(res.collect().length == 2)
->>>>>>> ecee7133
   }
 
   test("SPARK-38285: Fix ClassCastException: GenericArrayData cannot be cast to InternalRow") {
@@ -3528,11 +3524,7 @@
       }
 
       // UNION (distinct)
-<<<<<<< HEAD
-      val df4 = df3.distinct
-=======
       val df4 = df3.distinct()
->>>>>>> ecee7133
       checkAnswer(df4, rows.distinct)
 
       val t4 = sqlQuery(cols1, cols2, true)
@@ -3554,11 +3546,7 @@
   }
 
   test("SPARK-39612: exceptAll with following count should work") {
-<<<<<<< HEAD
-    val d1 = Seq("a").toDF
-=======
     val d1 = Seq("a").toDF()
->>>>>>> ecee7133
     assert(d1.exceptAll(d1).count() === 0)
   }
 
@@ -3653,11 +3641,7 @@
     val df = spark.sparkContext.parallelize(1 to 5).toDF("x")
     val v1 = (rand() * 10000).cast(IntegerType)
     val v2 = to_csv(struct(v1.as("a"))) // to_csv is CodegenFallback
-<<<<<<< HEAD
-    df.select(v1, v1, v2, v2).collect.foreach { row =>
-=======
     df.select(v1, v1, v2, v2).collect().foreach { row =>
->>>>>>> ecee7133
       assert(row.getInt(0) == row.getInt(1))
       assert(row.getInt(0).toString == row.getString(2))
       assert(row.getInt(0).toString == row.getString(3))
@@ -3672,11 +3656,7 @@
     val r3 = random()
     val r4 = uuid()
     val r5 = shuffle(col("a"))
-<<<<<<< HEAD
-    df.select(r, r, r2, r2, r3, r3, r4, r4, r5, r5).collect.foreach { row =>
-=======
     df.select(r, r, r2, r2, r3, r3, r4, r4, r5, r5).collect().foreach { row =>
->>>>>>> ecee7133
       (0 until 5).foreach(i => assert(row.get(i * 2) === row.get(i * 2 + 1)))
     }
   }
