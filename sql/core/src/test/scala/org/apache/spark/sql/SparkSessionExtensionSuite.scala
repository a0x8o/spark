/*
 * Licensed to the Apache Software Foundation (ASF) under one or more
 * contributor license agreements.  See the NOTICE file distributed with
 * this work for additional information regarding copyright ownership.
 * The ASF licenses this file to You under the Apache License, Version 2.0
 * (the "License"); you may not use this file except in compliance with
 * the License.  You may obtain a copy of the License at
 *
 *    http://www.apache.org/licenses/LICENSE-2.0
 *
 * Unless required by applicable law or agreed to in writing, software
 * distributed under the License is distributed on an "AS IS" BASIS,
 * WITHOUT WARRANTIES OR CONDITIONS OF ANY KIND, either express or implied.
 * See the License for the specific language governing permissions and
 * limitations under the License.
 */
package org.apache.spark.sql

import java.util.{Locale, UUID}

import scala.collection.mutable.ListBuffer
import scala.concurrent.Future

import org.apache.spark.{MapOutputStatistics, SparkFunSuite, TaskContext}
import org.apache.spark.broadcast.Broadcast
import org.apache.spark.internal.Logging
import org.apache.spark.rdd.RDD
import org.apache.spark.sql.catalyst.{FunctionIdentifier, InternalRow, TableIdentifier}
import org.apache.spark.sql.catalyst.catalog.BucketSpec
import org.apache.spark.sql.catalyst.catalog.CatalogTypes.TablePartitionSpec
import org.apache.spark.sql.catalyst.expressions._
import org.apache.spark.sql.catalyst.parser.{CatalystSqlParser, ParserInterface}
import org.apache.spark.sql.catalyst.plans.SQLHelper
import org.apache.spark.sql.catalyst.plans.logical.{ColumnStat, Limit, LocalRelation, LogicalPlan, Statistics, UnresolvedHint}
import org.apache.spark.sql.catalyst.plans.physical.Partitioning
import org.apache.spark.sql.catalyst.rules.Rule
import org.apache.spark.sql.catalyst.trees.TreeNodeTag
import org.apache.spark.sql.connector.write.WriterCommitMessage
import org.apache.spark.sql.execution._
import org.apache.spark.sql.execution.adaptive.{AdaptiveSparkPlanExec, AdaptiveSparkPlanHelper, AQEShuffleReadExec, QueryStageExec, ShuffleQueryStageExec}
import org.apache.spark.sql.execution.datasources.{FileFormat, WriteFilesExec, WriteFilesSpec}
import org.apache.spark.sql.execution.exchange.{BroadcastExchangeExec, BroadcastExchangeLike, ShuffleExchangeExec, ShuffleExchangeLike, ShuffleOrigin}
import org.apache.spark.sql.execution.vectorized.OnHeapColumnVector
import org.apache.spark.sql.internal.SQLConf
import org.apache.spark.sql.internal.SQLConf.COLUMN_BATCH_SIZE
import org.apache.spark.sql.internal.StaticSQLConf.SPARK_SESSION_EXTENSIONS
import org.apache.spark.sql.types.{DataType, Decimal, IntegerType, LongType, Metadata, StructType}
import org.apache.spark.sql.vectorized.{ColumnarArray, ColumnarBatch, ColumnarMap, ColumnVector}
import org.apache.spark.unsafe.types.UTF8String

/**
 * Test cases for the [[SparkSessionExtensions]].
 */
class SparkSessionExtensionSuite extends SparkFunSuite with SQLHelper with AdaptiveSparkPlanHelper {
  private def create(
      builder: SparkSessionExtensionsProvider): Seq[SparkSessionExtensionsProvider] = Seq(builder)

  private def stop(spark: SparkSession): Unit = {
    spark.stop()
    SparkSession.clearActiveSession()
    SparkSession.clearDefaultSession()
  }

  private def withSession(
      builders: Seq[SparkSessionExtensionsProvider])(f: SparkSession => Unit): Unit = {
    val builder = SparkSession.builder().master("local[1]")
    builders.foreach(builder.withExtensions)
    val spark = builder.getOrCreate()
    try f(spark) finally {
      stop(spark)
    }
  }

  test("inject analyzer rule") {
    withSession(Seq(_.injectResolutionRule(MyRule))) { session =>
      assert(session.sessionState.analyzer.extendedResolutionRules.contains(MyRule(session)))
    }
  }

  test("inject post hoc resolution analyzer rule") {
    withSession(Seq(_.injectPostHocResolutionRule(MyRule))) { session =>
      assert(session.sessionState.analyzer.postHocResolutionRules.contains(MyRule(session)))
    }
  }

  test("inject check analysis rule") {
    withSession(Seq(_.injectCheckRule(MyCheckRule))) { session =>
      assert(session.sessionState.analyzer.extendedCheckRules.contains(MyCheckRule(session)))
    }
  }

  test("inject optimizer rule") {
    withSession(Seq(_.injectOptimizerRule(MyRule))) { session =>
      assert(session.sessionState.optimizer.batches.flatMap(_.rules).contains(MyRule(session)))
    }
  }

  test("SPARK-33621: inject a pre CBO rule") {
    withSession(Seq(_.injectPreCBORule(MyRule))) { session =>
      assert(session.sessionState.optimizer.preCBORules.contains(MyRule(session)))
    }
  }

  test("inject spark planner strategy") {
    withSession(Seq(_.injectPlannerStrategy(MySparkStrategy))) { session =>
      assert(session.sessionState.planner.strategies.contains(MySparkStrategy(session)))
    }
  }

  test("inject parser") {
    val extension = create { extensions =>
      extensions.injectParser((_: SparkSession, _: ParserInterface) => CatalystSqlParser)
    }
    withSession(extension) { session =>
      assert(session.sessionState.sqlParser === CatalystSqlParser)
    }
  }

  test("inject multiple rules") {
    withSession(Seq(_.injectOptimizerRule(MyRule),
        _.injectPlannerStrategy(MySparkStrategy))) { session =>
      assert(session.sessionState.optimizer.batches.flatMap(_.rules).contains(MyRule(session)))
      assert(session.sessionState.planner.strategies.contains(MySparkStrategy(session)))
    }
  }

  test("inject stacked parsers") {
    val extension = create { extensions =>
      extensions.injectParser((_: SparkSession, _: ParserInterface) => CatalystSqlParser)
      extensions.injectParser(MyParser)
      extensions.injectParser(MyParser)
    }
    withSession(extension) { session =>
      val parser = MyParser(session, MyParser(session, CatalystSqlParser))
      assert(session.sessionState.sqlParser === parser)
    }
  }

  test("inject function") {
    val extensions = create { extensions =>
      extensions.injectFunction(MyExtensions.myFunction)
    }
    withSession(extensions) { session =>
      assert(session.sessionState.functionRegistry
        .lookupFunction(MyExtensions.myFunction._1).isDefined)
    }
  }

  case class MyHintRule(spark: SparkSession) extends Rule[LogicalPlan] {
    val MY_HINT_NAME = Set("CONVERT_TO_EMPTY")

    override def apply(plan: LogicalPlan): LogicalPlan =
      plan.resolveOperators {
      case h: UnresolvedHint if MY_HINT_NAME.contains(h.name.toUpperCase(Locale.ROOT)) =>
        LocalRelation(h.output, data = Seq.empty, isStreaming = h.isStreaming)
    }
  }

  test("inject custom hint rule") {
    withSession(Seq(_.injectPostHocResolutionRule(MyHintRule))) { session =>
      assert(
        session.range(1).hint("CONVERT_TO_EMPTY").logicalPlan.isInstanceOf[LocalRelation],
        "plan is expected to be a local relation"
      )
    }
  }

  test("inject adaptive query prep rule") {
    val extensions = create { extensions =>
      // inject rule that will run during AQE query stage preparation and will add custom tags
      // to the plan
      extensions.injectQueryStagePrepRule(session => MyQueryStagePrepRule())
      // inject rule that will run during AQE query stage optimization and will verify that the
      // custom tags were written in the preparation phase
      extensions.injectColumnar(session =>
        MyColumnarRule(MyNewQueryStageRule(), MyNewQueryStageRule()))
    }
    withSession(extensions) { session =>
      session.conf.set(SQLConf.ADAPTIVE_EXECUTION_ENABLED, true)
      assert(session.sessionState.adaptiveRulesHolder.queryStagePrepRules
        .contains(MyQueryStagePrepRule()))
      assert(session.sessionState.columnarRules.contains(
        MyColumnarRule(MyNewQueryStageRule(), MyNewQueryStageRule())))
      import session.sqlContext.implicits._
      val data = Seq((100L), (200L), (300L)).toDF("vals").repartition(1)
      val df = data.selectExpr("vals + 1")
      df.collect()
    }
  }

  test("inject columnar AQE on") {
    testInjectColumnar(true)
  }

  test("inject columnar AQE off") {
    testInjectColumnar(false)
  }

  test("inject plan normalization rules") {
    val extensions = create { extensions =>
      extensions.injectPlanNormalizationRule { session =>
        org.apache.spark.sql.catalyst.optimizer.PushDownPredicates
      }
    }
    withSession(extensions) { session =>
      import session.implicits._
      val df = Seq((1, "a"), (2, "b")).toDF("i", "s")
      df.select("i").filter($"i" > 1).cache()
      assert(find(df.filter($"i" > 1).select("i").queryExecution.executedPlan) {
        case _: org.apache.spark.sql.execution.columnar.InMemoryTableScanExec => true
        case _ => false
      }.isDefined)
    }
  }

  test("SPARK-39991: AQE should retain column statistics from completed query stages") {
    val extensions = create { extensions =>
      extensions.injectColumnar(_ =>
        MyColumnarRule(PreRuleReplaceAddWithBrokenVersion(), MyPostRule()))
    }
    withSession(extensions) { session =>
      session.conf.set(SQLConf.ADAPTIVE_EXECUTION_ENABLED, true)
      session.conf.set(SQLConf.AUTO_BROADCASTJOIN_THRESHOLD.key, "-1")
      assert(session.sessionState.columnarRules.contains(
        MyColumnarRule(PreRuleReplaceAddWithBrokenVersion(), MyPostRule())))
      import session.sqlContext.implicits._
      // perform a join to inject a shuffle exchange
      val left = Seq((1, 50L), (2, 100L), (3, 150L)).toDF("l1", "l2")
      val right = Seq((1, 50L), (2, 100L), (3, 150L)).toDF("r1", "r2")
      val data = left.join(right, $"l1" === $"r1")
        // repartitioning avoids having the add operation pushed up into the LocalTableScan
        .repartition(1)
      val df = data.selectExpr("l2 + r2")
      // execute the plan so that the final adaptive plan is available
      df.collect()

      // check that column stats exist
      def findColumnStats(plan: SparkPlan,
          columnStats: ListBuffer[AttributeMap[ColumnStat]]): Unit = {
        plan match {
          case a: AdaptiveSparkPlanExec =>
            findColumnStats(a.executedPlan, columnStats)
          case qs: ShuffleQueryStageExec =>
            columnStats += qs.computeStats().get.attributeStats
            findColumnStats(qs.plan, columnStats)
          case _ =>
            plan.children.foreach(findColumnStats(_, columnStats))
        }
      }

      // check for expected column stats (hard-coded in MyShuffleExchangeExec)
      val columnStats = ListBuffer[AttributeMap[ColumnStat]]()
      findColumnStats(df.queryExecution.executedPlan, columnStats)
      assert(columnStats.length == 3)
      assert(columnStats.forall(s => s.forall {
        case (_, columnStat) => columnStat.distinctCount.contains(BigInt(123))
      }))
    }
  }

  private def testInjectColumnar(enableAQE: Boolean): Unit = {
    def collectPlanSteps(plan: SparkPlan): Seq[Int] = plan match {
      case a: AdaptiveSparkPlanExec =>
        assert(a.toString.startsWith("AdaptiveSparkPlan isFinalPlan=true"))
        collectPlanSteps(a.executedPlan)
      case _ => plan.collect {
        case _: ReplacedRowToColumnarExec => 1
        case _: ColumnarProjectExec => 10
        case _: ColumnarToRowExec => 100
        case s: QueryStageExec => collectPlanSteps(s.plan).sum
        case _: MyShuffleExchangeExec => 1000
        case _: MyBroadcastExchangeExec => 10000
      }
    }

    val extensions = create { extensions =>
      extensions.injectColumnar(session =>
        MyColumnarRule(PreRuleReplaceAddWithBrokenVersion(), MyPostRule()))
    }
    withSession(extensions) { session =>
      session.conf.set(SQLConf.ADAPTIVE_EXECUTION_ENABLED, enableAQE)
      assert(session.sessionState.columnarRules.contains(
        MyColumnarRule(PreRuleReplaceAddWithBrokenVersion(), MyPostRule())))
      import session.sqlContext.implicits._
      // perform a join to inject a broadcast exchange
      val left = Seq((1, 50L), (2, 100L), (3, 150L)).toDF("l1", "l2")
      val right = Seq((1, 50L), (2, 100L), (3, 150L)).toDF("r1", "r2")
      val data = left.join(right, $"l1" === $"r1")
        // repartitioning avoids having the add operation pushed up into the LocalTableScan
        .repartition(1)
      val df = data.selectExpr("l2 + r2")
      // execute the plan so that the final adaptive plan is available when AQE is on
      df.collect()
      val found = collectPlanSteps(df.queryExecution.executedPlan).sum
      // 1 MyBroadcastExchangeExec
      // 1 MyShuffleExchangeExec
      // 1 ColumnarToRowExec
      // 2 ColumnarProjectExec
      // 1 ReplacedRowToColumnarExec
      // so 11121 is expected.
      assert(found == 11121)

      // Verify that we get back the expected, wrong, result
      val result = df.collect()
      assert(result(0).getLong(0) == 101L) // Check that broken columnar Add was used.
      assert(result(1).getLong(0) == 201L)
      assert(result(2).getLong(0) == 301L)

      withTempPath { path =>
        val e = intercept[Exception](df.write.parquet(path.getCanonicalPath))
        assert(e.getMessage == "columnar write")
      }
    }
  }

  test("reset column vectors") {
    val session = SparkSession.builder()
      .master("local[1]")
      .config(COLUMN_BATCH_SIZE.key, 2)
      .withExtensions { extensions =>
        extensions.injectColumnar(session =>
          MyColumnarRule(PreRuleReplaceAddWithBrokenVersion(), MyPostRule())) }
      .getOrCreate()

    try {
      assert(session.sessionState.columnarRules.contains(
        MyColumnarRule(PreRuleReplaceAddWithBrokenVersion(), MyPostRule())))
      import session.sqlContext.implicits._

      val input = Seq((100L), (200L), (300L))
      val data = input.toDF("vals").repartition(1)
      val df = data.selectExpr("vals + 1")
      val result = df.collect()
      assert(result sameElements input.map(x => Row(x + 2)))
    } finally {
      stop(session)
    }
  }

  test("use custom class for extensions") {
    val session = SparkSession.builder()
      .master("local[1]")
      .config(SPARK_SESSION_EXTENSIONS.key, classOf[MyExtensions].getCanonicalName)
      .getOrCreate()
    try {
      assert(session.sessionState.planner.strategies.contains(MySparkStrategy(session)))
      assert(session.sessionState.analyzer.extendedResolutionRules.contains(MyRule(session)))
      assert(session.sessionState.analyzer.postHocResolutionRules.contains(MyRule(session)))
      assert(session.sessionState.analyzer.extendedCheckRules.contains(MyCheckRule(session)))
      assert(session.sessionState.optimizer.batches.flatMap(_.rules).contains(MyRule(session)))
      assert(session.sessionState.sqlParser.isInstanceOf[MyParser])
      assert(session.sessionState.functionRegistry
        .lookupFunction(MyExtensions.myFunction._1).isDefined)
      assert(session.sessionState.columnarRules.contains(
        MyColumnarRule(PreRuleReplaceAddWithBrokenVersion(), MyPostRule())))
    } finally {
      stop(session)
    }
  }

  test("use multiple custom class for extensions in the specified order") {
    val session = SparkSession.builder()
      .master("local[1]")
      .config(SPARK_SESSION_EXTENSIONS.key, Seq(
        classOf[MyExtensions2].getCanonicalName,
        classOf[MyExtensions].getCanonicalName).mkString(","))
      .getOrCreate()
    try {
      assert(session.sessionState.planner.strategies.containsSlice(
        Seq(MySparkStrategy2(session), MySparkStrategy(session))))
      val orderedRules = Seq(MyRule2(session), MyRule(session))
      val orderedCheckRules = Seq(MyCheckRule2(session), MyCheckRule(session))
      val parser = MyParser(session, CatalystSqlParser)
      assert(session.sessionState.analyzer.extendedResolutionRules.containsSlice(orderedRules))
      assert(session.sessionState.analyzer.postHocResolutionRules.containsSlice(orderedRules))
      assert(session.sessionState.analyzer.extendedCheckRules.containsSlice(orderedCheckRules))
      assert(session.sessionState.optimizer.batches.flatMap(_.rules).filter(orderedRules.contains)
        .containsSlice(orderedRules ++ orderedRules)) // The optimizer rules are duplicated
      assert(session.sessionState.sqlParser === parser)
      assert(session.sessionState.functionRegistry
        .lookupFunction(MyExtensions.myFunction._1).isDefined)
      assert(session.sessionState.functionRegistry
        .lookupFunction(MyExtensions2.myFunction._1).isDefined)
    } finally {
      stop(session)
    }
  }

  test("allow an extension to be duplicated") {
    val session = SparkSession.builder()
      .master("local[1]")
      .config(SPARK_SESSION_EXTENSIONS.key, Seq(
        classOf[MyExtensions].getCanonicalName,
        classOf[MyExtensions].getCanonicalName).mkString(","))
      .getOrCreate()
    try {
      assert(session.sessionState.planner.strategies.count(_ === MySparkStrategy(session)) === 2)
      assert(session.sessionState.analyzer.extendedResolutionRules.count(_ === MyRule(session)) ===
        2)
      assert(session.sessionState.analyzer.postHocResolutionRules.count(_ === MyRule(session)) ===
        2)
      assert(session.sessionState.analyzer.extendedCheckRules.count(_ === MyCheckRule(session)) ===
        2)
      assert(session.sessionState.optimizer.batches.flatMap(_.rules)
        .count(_ === MyRule(session)) === 4) // The optimizer rules are duplicated
      val outerParser = session.sessionState.sqlParser
      assert(outerParser.isInstanceOf[MyParser])
      assert(outerParser.asInstanceOf[MyParser].delegate.isInstanceOf[MyParser])
      assert(session.sessionState.functionRegistry
        .lookupFunction(MyExtensions.myFunction._1).isDefined)
    } finally {
      stop(session)
    }
  }

  test("use the last registered function name when there are duplicates") {
    val session = SparkSession.builder()
      .master("local[1]")
      .config(SPARK_SESSION_EXTENSIONS.key, Seq(
        classOf[MyExtensions2].getCanonicalName,
        classOf[MyExtensions2Duplicate].getCanonicalName).mkString(","))
      .getOrCreate()
    try {
      val lastRegistered = session.sessionState.functionRegistry
        .lookupFunction(FunctionIdentifier("myFunction2"))
      assert(lastRegistered.isDefined)
      assert(lastRegistered.get !== MyExtensions2.myFunction._2)
      assert(lastRegistered.get === MyExtensions2Duplicate.myFunction._2)
    } finally {
      stop(session)
    }
  }

  test("SPARK-35380: Loading extensions from ServiceLoader") {
    val builder = SparkSession.builder().master("local[1]")

    Seq(None, Some(classOf[YourExtensions].getName)).foreach { ext =>
      ext.foreach(builder.config(SPARK_SESSION_EXTENSIONS.key, _))
      val session = builder.getOrCreate()
      try {
        assert(session.sql("select get_fake_app_name()").head().getString(0) === "Fake App Name")
      } finally {
        stop(session)
      }
    }
  }

  test("SPARK-35673: user-defined hint and unrecognized hint in subquery") {
    withSession(Seq(_.injectPostHocResolutionRule(MyHintRule))) { session =>
      // unrecognized hint
      QueryTest.checkAnswer(
        session.sql(
          """
            |SELECT *
            |FROM (
            |    SELECT /*+ some_random_hint_that_does_not_exist */ 42
            |)
            |""".stripMargin),
        Row(42) :: Nil)

      // user-defined hint
      QueryTest.checkAnswer(
        session.sql(
          """
            |SELECT *
            |FROM (
            |    SELECT /*+ CONVERT_TO_EMPTY */ 42
            |)
            |""".stripMargin),
        Nil)
    }
  }

  test("SPARK-37202: temp view refers a inject function") {
    val extensions = create { extensions =>
      extensions.injectFunction(MyExtensions.myFunction)
    }
    withSession(extensions) { session =>
      session.sql("CREATE TEMP VIEW v AS SELECT myFunction(a) FROM VALUES(1), (2) t(a)")
      session.sql("SELECT * FROM v")
    }
  }

  test("SPARK-38697: Extend SparkSessionExtensions to inject rules into AQE Optimizer") {
    def executedPlan(df: Dataset[java.lang.Long]): SparkPlan = {
      assert(df.queryExecution.executedPlan.isInstanceOf[AdaptiveSparkPlanExec])
      df.queryExecution.executedPlan.asInstanceOf[AdaptiveSparkPlanExec].executedPlan
    }
    val extensions = create { extensions =>
      extensions.injectRuntimeOptimizerRule(_ => AddLimit)
    }
    withSession(extensions) { session =>
      assert(session.sessionState.adaptiveRulesHolder.runtimeOptimizerRules.contains(AddLimit))

      withSQLConf(SQLConf.ADAPTIVE_EXECUTION_ENABLED.key -> "true") {
        val df = session.range(2).repartition()
        assert(!executedPlan(df).isInstanceOf[CollectLimitExec])
        df.collect()
        assert(executedPlan(df).isInstanceOf[CollectLimitExec])
      }
    }
  }

  test("SPARK-42963: Extend SparkSessionExtensions to inject rules into AQE query stage " +
    "optimizer") {
    val extensions = create { extensions =>
      extensions.injectQueryStageOptimizerRule(_ => RequireAtLeaseTwoPartitions)
    }
    withSession(extensions) { session =>
      assert(session.sessionState.adaptiveRulesHolder.queryStageOptimizerRules
        .contains(RequireAtLeaseTwoPartitions))
      withSQLConf(SQLConf.SHUFFLE_PARTITIONS.key -> "3") {
        val df = session.range(1).repartition()
        df.collect()
        assert(df.rdd.partitions.length == 3)
      }
    }
  }
}

case class MyRule(spark: SparkSession) extends Rule[LogicalPlan] {
  override def apply(plan: LogicalPlan): LogicalPlan = plan
}

case class MyCheckRule(spark: SparkSession) extends (LogicalPlan => Unit) {
  override def apply(plan: LogicalPlan): Unit = { }
}

case class MySparkStrategy(spark: SparkSession) extends SparkStrategy {
  override def apply(plan: LogicalPlan): Seq[SparkPlan] = Seq.empty
}

case class MyParser(spark: SparkSession, delegate: ParserInterface) extends ParserInterface {
  override def parsePlan(sqlText: String): LogicalPlan =
    delegate.parsePlan(sqlText)

  override def parseExpression(sqlText: String): Expression =
    delegate.parseExpression(sqlText)

  override def parseTableIdentifier(sqlText: String): TableIdentifier =
    delegate.parseTableIdentifier(sqlText)

  override def parseFunctionIdentifier(sqlText: String): FunctionIdentifier =
    delegate.parseFunctionIdentifier(sqlText)

  override def parseMultipartIdentifier(sqlText: String): Seq[String] =
    delegate.parseMultipartIdentifier(sqlText)

  override def parseTableSchema(sqlText: String): StructType =
    delegate.parseTableSchema(sqlText)

  override def parseDataType(sqlText: String): DataType =
    delegate.parseDataType(sqlText)

  override def parseQuery(sqlText: String): LogicalPlan =
    delegate.parseQuery(sqlText)
}

object MyExtensions {

  val myFunction = (FunctionIdentifier("myFunction"),
    new ExpressionInfo(
      "noClass",
      "myDb",
      "myFunction",
      "usage",
      "extended usage",
      "    Examples:",
      """
       note
      """,
      "",
      "3.0.0",
      """
       deprecated
      """,
      ""),
    (_: Seq[Expression]) => Literal(5, IntegerType))
}

case class CloseableColumnBatchIterator(itr: Iterator[ColumnarBatch],
    f: ColumnarBatch => ColumnarBatch) extends Iterator[ColumnarBatch] {
  var cb: ColumnarBatch = null

  private def closeCurrentBatch(): Unit = {
    if (cb != null) {
      cb.close
      cb = null
    }
  }

  TaskContext.get().addTaskCompletionListener[Unit]((tc: TaskContext) => {
    closeCurrentBatch()
  })

  override def hasNext: Boolean = {
    closeCurrentBatch()
    itr.hasNext
  }

  override def next(): ColumnarBatch = {
    closeCurrentBatch()
    cb = f(itr.next())
    cb
  }
}

object NoCloseColumnVector extends Logging {
  def wrapIfNeeded(cv: ColumnVector): NoCloseColumnVector = cv match {
    case ref: NoCloseColumnVector =>
      ref
    case vec => NoCloseColumnVector(vec)
  }
}

/**
 * Provide a ColumnVector so ColumnarExpression can close temporary values without
 * having to guess what type it really is.
 */
case class NoCloseColumnVector(wrapped: ColumnVector) extends ColumnVector(wrapped.dataType) {
  private var refCount = 1

  /**
   * Don't actually close the ColumnVector this wraps.  The producer of the vector will take
   * care of that.
   */
  override def close(): Unit = {
    // Empty
  }

  override def hasNull: Boolean = wrapped.hasNull

  override def numNulls(): Int = wrapped.numNulls

  override def isNullAt(rowId: Int): Boolean = wrapped.isNullAt(rowId)

  override def getBoolean(rowId: Int): Boolean = wrapped.getBoolean(rowId)

  override def getByte(rowId: Int): Byte = wrapped.getByte(rowId)

  override def getShort(rowId: Int): Short = wrapped.getShort(rowId)

  override def getInt(rowId: Int): Int = wrapped.getInt(rowId)

  override def getLong(rowId: Int): Long = wrapped.getLong(rowId)

  override def getFloat(rowId: Int): Float = wrapped.getFloat(rowId)

  override def getDouble(rowId: Int): Double = wrapped.getDouble(rowId)

  override def getArray(rowId: Int): ColumnarArray = wrapped.getArray(rowId)

  override def getMap(ordinal: Int): ColumnarMap = wrapped.getMap(ordinal)

  override def getDecimal(rowId: Int, precision: Int, scale: Int): Decimal =
    wrapped.getDecimal(rowId, precision, scale)

  override def getUTF8String(rowId: Int): UTF8String = wrapped.getUTF8String(rowId)

  override def getBinary(rowId: Int): Array[Byte] = wrapped.getBinary(rowId)

  override def getChild(ordinal: Int): ColumnVector = wrapped.getChild(ordinal)
}

trait ColumnarExpression extends Expression with Serializable {
  /**
   * Returns true if this expression supports columnar processing through [[columnarEval]].
   */
  def supportsColumnar: Boolean = true

  /**
   * Returns the result of evaluating this expression on the entire
   * [[org.apache.spark.sql.vectorized.ColumnarBatch]]. The result of
   * calling this may be a single [[org.apache.spark.sql.vectorized.ColumnVector]] or a scalar
   * value. Scalar values typically happen if they are a part of the expression i.e. col("a") + 100.
   * In this case the 100 is a [[org.apache.spark.sql.catalyst.expressions.Literal]] that
   * [[org.apache.spark.sql.catalyst.expressions.Add]] would have to be able to handle.
   *
   * By convention any [[org.apache.spark.sql.vectorized.ColumnVector]] returned by [[columnarEval]]
   * is owned by the caller and will need to be closed by them. This can happen by putting it into
   * a [[org.apache.spark.sql.vectorized.ColumnarBatch]] and closing the batch or by closing the
   * vector directly if it is a temporary value.
   */
  def columnarEval(batch: ColumnarBatch): Any = {
    throw new IllegalStateException(s"Internal Error ${this.getClass} has column support mismatch")
  }

  // We need to override equals because we are subclassing a case class
  override def equals(other: Any): Boolean = {
    if (!super.equals(other)) {
      return false
    }
    other.isInstanceOf[ColumnarExpression]
  }

  override def hashCode(): Int = super.hashCode()
}

object ColumnarBindReferences extends Logging {

  // Mostly copied from BoundAttribute.scala so we can do columnar processing
  def bindReference[A <: ColumnarExpression](
      expression: A,
      input: AttributeSeq,
      allowFailures: Boolean = false): A = {
    expression.transform { case a: AttributeReference =>
      val ordinal = input.indexOf(a.exprId)
      if (ordinal == -1) {
        if (allowFailures) {
          a
        } else {
          sys.error(s"Couldn't find $a in ${input.attrs.mkString("[", ",", "]")}")
        }
      } else {
        new ColumnarBoundReference(ordinal, a.dataType, input(ordinal).nullable)
      }
    }.asInstanceOf[A]
  }

  /**
   * A helper function to bind given expressions to an input schema.
   */
  def bindReferences[A <: ColumnarExpression](
      expressions: Seq[A],
      input: AttributeSeq): Seq[A] = {
    expressions.map(ColumnarBindReferences.bindReference(_, input))
  }
}

class ColumnarBoundReference(ordinal: Int, dataType: DataType, nullable: Boolean)
  extends BoundReference(ordinal, dataType, nullable) with ColumnarExpression {

  override def columnarEval(batch: ColumnarBatch): Any = {
    // Because of the convention that the returned ColumnVector must be closed by the
    // caller we wrap this column vector so a close is a NOOP, and let the original source
    // of the vector close it.
    NoCloseColumnVector.wrapIfNeeded(batch.column(ordinal))
  }
}

class ColumnarAlias(child: ColumnarExpression, name: String)(
    override val exprId: ExprId = NamedExpression.newExprId,
    override val qualifier: Seq[String] = Seq.empty,
    override val explicitMetadata: Option[Metadata] = None,
    override val nonInheritableMetadataKeys: Seq[String] = Seq.empty)
  extends Alias(child, name)(exprId, qualifier, explicitMetadata, nonInheritableMetadataKeys)
  with ColumnarExpression {

  override def columnarEval(batch: ColumnarBatch): Any = child.columnarEval(batch)

  override protected def withNewChildInternal(newChild: Expression): ColumnarAlias =
    new ColumnarAlias(newChild.asInstanceOf[ColumnarExpression], name)(exprId, qualifier,
      explicitMetadata, nonInheritableMetadataKeys)
}

class ColumnarAttributeReference(
    name: String,
    dataType: DataType,
    nullable: Boolean = true,
    override val metadata: Metadata = Metadata.empty)(
    override val exprId: ExprId = NamedExpression.newExprId,
    override val qualifier: Seq[String] = Seq.empty[String])
  extends AttributeReference(name, dataType, nullable, metadata)(exprId, qualifier)
  with ColumnarExpression {

  // No columnar eval is needed because this must be bound before it is evaluated
}

class ColumnarLiteral (value: Any, dataType: DataType) extends Literal(value, dataType)
  with ColumnarExpression {
  override def columnarEval(batch: ColumnarBatch): Any = value
}

/**
 * A version of ProjectExec that adds in columnar support.
 */
class ColumnarProjectExec(projectList: Seq[NamedExpression], child: SparkPlan)
  extends ProjectExec(projectList, child) {

  override def supportsColumnar: Boolean =
    projectList.forall(_.asInstanceOf[ColumnarExpression].supportsColumnar)

  // Disable code generation
  override def supportCodegen: Boolean = false

  override def doExecuteColumnar() : RDD[ColumnarBatch] = {
    val boundProjectList: Seq[Any] =
      ColumnarBindReferences.bindReferences(
        projectList.asInstanceOf[Seq[ColumnarExpression]], child.output)
    val rdd = child.executeColumnar()
    rdd.mapPartitions((itr) => CloseableColumnBatchIterator(itr,
      (cb) => {
        val newColumns = boundProjectList.map(
          expr => expr.asInstanceOf[ColumnarExpression].columnarEval(cb).asInstanceOf[ColumnVector]
        ).toArray
        new ColumnarBatch(newColumns, cb.numRows())
      })
    )
  }

  // We have to override equals because subclassing a case class like ProjectExec is not that clean
  // One of the issues is that the generated equals will see ColumnarProjectExec and ProjectExec
  // as being equal and this can result in the withNewChildren method not actually replacing
  // anything
  override def equals(other: Any): Boolean = {
    if (!super.equals(other)) {
      return false
    }
    other.isInstanceOf[ColumnarProjectExec]
  }

  override def hashCode(): Int = super.hashCode()

  override def withNewChildInternal(newChild: SparkPlan): ColumnarProjectExec =
    new ColumnarProjectExec(projectList, newChild)
}

class ColumnarWriteExec(
    child: SparkPlan,
    fileFormat: FileFormat,
    partitionColumns: Seq[Attribute],
    bucketSpec: Option[BucketSpec],
    options: Map[String, String],
    staticPartitions: TablePartitionSpec) extends WriteFilesExec(
  child, fileFormat, partitionColumns, bucketSpec, options, staticPartitions) {

<<<<<<< HEAD
  override def supportsColumnar(): Boolean = true
=======
  override def supportsColumnar: Boolean = true
>>>>>>> ecee7133

  override def doExecuteWrite(writeFilesSpec: WriteFilesSpec): RDD[WriterCommitMessage] = {
    assert(child.supportsColumnar)
    throw new Exception("columnar write")
  }

  override protected def withNewChildInternal(newChild: SparkPlan): WriteFilesExec =
    new ColumnarWriteExec(
      newChild, fileFormat, partitionColumns, bucketSpec, options, staticPartitions)
}

/**
 * A version of add that supports columnar processing for longs.  This version is broken
 * on purpose so it adds the numbers plus 1 so that the tests can show that it was replaced.
 */
class BrokenColumnarAdd(
    left: ColumnarExpression,
    right: ColumnarExpression,
    failOnError: Boolean = false)
  extends Add(left, right, EvalMode.fromBoolean(failOnError)) with ColumnarExpression {

  override def supportsColumnar: Boolean = left.supportsColumnar && right.supportsColumnar

  override def columnarEval(batch: ColumnarBatch): Any = {
    var lhs: Any = null
    var rhs: Any = null
    var ret: Any = null
    try {
      lhs = left.columnarEval(batch)
      rhs = right.columnarEval(batch)

      (lhs, rhs) match {
        case (null, null) =>
          ret = null
        case (l: ColumnVector, r: ColumnVector) =>
          val result = new OnHeapColumnVector(batch.numRows(), dataType)
          ret = result

          for (i <- 0 until batch.numRows()) {
            result.appendLong(l.getLong(i) + r.getLong(i) + 1) // BUG to show we replaced Add
          }
        case (l: Long, r: ColumnVector) =>
          val result = new OnHeapColumnVector(batch.numRows(), dataType)
          ret = result

          for (i <- 0 until batch.numRows()) {
            result.appendLong(l + r.getLong(i) + 1) // BUG to show we replaced Add
          }
        case (l: ColumnVector, r: Long) =>
          val result = new OnHeapColumnVector(batch.numRows(), dataType)
          ret = result

          for (i <- 0 until batch.numRows()) {
            result.appendLong(l.getLong(i) + r + 1) // BUG to show we replaced Add
          }
        case  (l, r) =>
          ret = nullSafeEval(l, r)
      }
    } finally {
      if (lhs != null && lhs.isInstanceOf[ColumnVector]) {
        lhs.asInstanceOf[ColumnVector].close()
      }
      if (rhs != null && rhs.isInstanceOf[ColumnVector]) {
        rhs.asInstanceOf[ColumnVector].close()
      }
    }
    ret
  }

  override def withNewChildrenInternal(
      newLeft: Expression, newRight: Expression): BrokenColumnarAdd =
    new BrokenColumnarAdd(
      left = newLeft.asInstanceOf[ColumnarExpression],
      right = newRight.asInstanceOf[ColumnarExpression], failOnError)
}

class CannotReplaceException(str: String) extends RuntimeException(str) {

}

case class PreRuleReplaceAddWithBrokenVersion() extends Rule[SparkPlan] {
  def replaceWithColumnarExpression(exp: Expression): ColumnarExpression = exp match {
    case a: Alias =>
      new ColumnarAlias(replaceWithColumnarExpression(a.child),
        a.name)(a.exprId, a.qualifier, a.explicitMetadata, a.nonInheritableMetadataKeys)
    case att: AttributeReference =>
      new ColumnarAttributeReference(att.name, att.dataType, att.nullable,
        att.metadata)(att.exprId, att.qualifier)
    case lit: Literal =>
      new ColumnarLiteral(lit.value, lit.dataType)
    case add: Add if (add.dataType == LongType) &&
      (add.left.dataType == LongType) &&
      (add.right.dataType == LongType) =>
      // Add only supports Longs for now.
      new BrokenColumnarAdd(replaceWithColumnarExpression(add.left),
        replaceWithColumnarExpression(add.right))
    case exp =>
      throw new CannotReplaceException(s"expression " +
        s"${exp.getClass} ${exp} is not currently supported.")
  }

  def replaceWithColumnarPlan(plan: SparkPlan): SparkPlan =
    try {
      plan match {
        case e: ShuffleExchangeExec =>
          // note that this is not actually columnar but demonstrates that exchanges can
          // be replaced.
          val replaced = e.withNewChildren(e.children.map(replaceWithColumnarPlan))
          MyShuffleExchangeExec(replaced.asInstanceOf[ShuffleExchangeExec])
        case e: BroadcastExchangeExec =>
          // note that this is not actually columnar but demonstrates that exchanges can
          // be replaced.
          val replaced = e.withNewChildren(e.children.map(replaceWithColumnarPlan))
          MyBroadcastExchangeExec(replaced.asInstanceOf[BroadcastExchangeExec])
        case plan: ProjectExec =>
          new ColumnarProjectExec(plan.projectList.map((exp) =>
            replaceWithColumnarExpression(exp).asInstanceOf[NamedExpression]),
            replaceWithColumnarPlan(plan.child))
        case write: WriteFilesExec =>
          new ColumnarWriteExec(
            replaceWithColumnarPlan(write.child),
            write.fileFormat,
            write.partitionColumns,
            write.bucketSpec,
            write.options,
            write.staticPartitions)
        case p =>
          logWarning(s"Columnar processing for ${p.getClass} is not currently supported.")
          p.withNewChildren(p.children.map(replaceWithColumnarPlan))
      }
    } catch {
      case exp: CannotReplaceException =>
        logWarning(s"Columnar processing for ${plan.getClass} is not currently supported" +
          s"because ${exp.getMessage}")
        plan
    }

  override def apply(plan: SparkPlan): SparkPlan = replaceWithColumnarPlan(plan)
}

/**
 * Custom Exchange used in tests to demonstrate that shuffles can be replaced regardless of
 * whether AQE is enabled.
 */
case class MyShuffleExchangeExec(delegate: ShuffleExchangeExec) extends ShuffleExchangeLike {
  override def numMappers: Int = delegate.numMappers
  override def numPartitions: Int = delegate.numPartitions
  override def advisoryPartitionSize: Option[Long] = delegate.advisoryPartitionSize
  override def shuffleOrigin: ShuffleOrigin = {
    delegate.shuffleOrigin
  }
  override def mapOutputStatisticsFuture: Future[MapOutputStatistics] =
    delegate.submitShuffleJob
  override def getShuffleRDD(partitionSpecs: Array[ShufflePartitionSpec]): RDD[_] =
    delegate.getShuffleRDD(partitionSpecs)
  override def runtimeStatistics: Statistics = {
    val stats = delegate.runtimeStatistics
    // add some mock column stats so we can test that AQE retains them in SPARK-39991
    val columnStats = ColumnStat(distinctCount = Some(BigInt(123)))
    val attributeStats = AttributeMap(Seq((child.output.head, columnStats)))
    Statistics(stats.sizeInBytes, stats.rowCount, attributeStats)
  }
  override def child: SparkPlan = delegate.child
  override protected def doExecute(): RDD[InternalRow] = delegate.execute()
  override def outputPartitioning: Partitioning = delegate.outputPartitioning
  override protected def withNewChildInternal(newChild: SparkPlan): SparkPlan =
    super.legacyWithNewChildren(Seq(newChild))
}

/**
 * Custom Exchange used in tests to demonstrate that broadcasts can be replaced regardless of
 * whether AQE is enabled.
 */
case class MyBroadcastExchangeExec(delegate: BroadcastExchangeExec) extends BroadcastExchangeLike {
  override val runId: UUID = delegate.runId
  override def relationFuture: java.util.concurrent.Future[Broadcast[Any]] =
    delegate.relationFuture
  override def completionFuture: Future[Broadcast[Any]] = delegate.submitBroadcastJob
  override def runtimeStatistics: Statistics = delegate.runtimeStatistics
  override def child: SparkPlan = delegate.child
  override protected def doPrepare(): Unit = delegate.prepare()
  override protected def doExecute(): RDD[InternalRow] = delegate.execute()
  override def doExecuteBroadcast[T](): Broadcast[T] = delegate.executeBroadcast()
  override def outputPartitioning: Partitioning = delegate.outputPartitioning

  override protected def withNewChildInternal(newChild: SparkPlan): SparkPlan =
    super.legacyWithNewChildren(Seq(newChild))
}

class ReplacedRowToColumnarExec(override val child: SparkPlan)
  extends RowToColumnarExec(child) {

  // We have to override equals because subclassing a case class like ProjectExec is not that clean
  // One of the issues is that the generated equals will see ColumnarProjectExec and ProjectExec
  // as being equal and this can result in the withNewChildren method not actually replacing
  // anything
  override def equals(other: Any): Boolean = {
    if (!super.equals(other)) {
      return false
    }
    other.isInstanceOf[ReplacedRowToColumnarExec]
  }

  override def hashCode(): Int = super.hashCode()

  override def withNewChildInternal(newChild: SparkPlan): ReplacedRowToColumnarExec =
    new ReplacedRowToColumnarExec(newChild)
}

case class MyPostRule() extends Rule[SparkPlan] {
  override def apply(plan: SparkPlan): SparkPlan = plan match {
    case rc: RowToColumnarExec => new ReplacedRowToColumnarExec(rc.child)
    case plan => plan.withNewChildren(plan.children.map(apply))
  }
}

case class MyColumnarRule(pre: Rule[SparkPlan], post: Rule[SparkPlan]) extends ColumnarRule {
  override def preColumnarTransitions: Rule[SparkPlan] = pre
  override def postColumnarTransitions: Rule[SparkPlan] = post
}

class MyExtensions extends (SparkSessionExtensions => Unit) {
  def apply(e: SparkSessionExtensions): Unit = {
    e.injectPlannerStrategy(MySparkStrategy)
    e.injectResolutionRule(MyRule)
    e.injectPostHocResolutionRule(MyRule)
    e.injectCheckRule(MyCheckRule)
    e.injectOptimizerRule(MyRule)
    e.injectParser(MyParser)
    e.injectFunction(MyExtensions.myFunction)
    e.injectColumnar(session => MyColumnarRule(PreRuleReplaceAddWithBrokenVersion(), MyPostRule()))
  }
}

object QueryPrepRuleHelper {
  val myPrepTag: TreeNodeTag[String] = TreeNodeTag[String]("myPrepTag")
  val myPrepTagValue: String = "myPrepTagValue"
}

// this rule will run during AQE query preparation and will write custom tags to each node
case class MyQueryStagePrepRule() extends Rule[SparkPlan] {
  override def apply(plan: SparkPlan): SparkPlan = plan.transformDown {
    case plan =>
      plan.setTagValue(QueryPrepRuleHelper.myPrepTag, QueryPrepRuleHelper.myPrepTagValue)
      plan
  }
}

// this rule will run during AQE query stage optimization and will verify custom tags were
// already written during query preparation phase
case class MyNewQueryStageRule() extends Rule[SparkPlan] {
  override def apply(plan: SparkPlan): SparkPlan = plan.transformDown {
    case plan if !plan.isInstanceOf[AdaptiveSparkPlanExec] =>
      assert(plan.getTagValue(QueryPrepRuleHelper.myPrepTag).get ==
          QueryPrepRuleHelper.myPrepTagValue)
      plan
  }
}

case class MyRule2(spark: SparkSession) extends Rule[LogicalPlan] {
  override def apply(plan: LogicalPlan): LogicalPlan = plan
}

case class MyCheckRule2(spark: SparkSession) extends (LogicalPlan => Unit) {
  override def apply(plan: LogicalPlan): Unit = { }
}

case class MySparkStrategy2(spark: SparkSession) extends SparkStrategy {
  override def apply(plan: LogicalPlan): Seq[SparkPlan] = Seq.empty
}

object MyExtensions2 {

  val myFunction = (FunctionIdentifier("myFunction2"),
    new ExpressionInfo(
      "noClass",
      "myDb",
      "myFunction2",
      "usage",
      "extended usage",
      "    Examples:",
      """
       note
      """,
      "",
      "3.0.0",
      """
       deprecated
      """,
      ""),
    (_: Seq[Expression]) => Literal(5, IntegerType))
}

class MyExtensions2 extends (SparkSessionExtensions => Unit) {
  def apply(e: SparkSessionExtensions): Unit = {
    e.injectPlannerStrategy(MySparkStrategy2)
    e.injectResolutionRule(MyRule2)
    e.injectPostHocResolutionRule(MyRule2)
    e.injectCheckRule(MyCheckRule2)
    e.injectOptimizerRule(MyRule2)
    e.injectParser((_: SparkSession, _: ParserInterface) => CatalystSqlParser)
    e.injectFunction(MyExtensions2.myFunction)
  }
}

object MyExtensions2Duplicate {

  val myFunction = (FunctionIdentifier("myFunction2"),
    new ExpressionInfo(
      "noClass",
      "myDb",
      "myFunction2",
      "usage",
      "extended usage",
      "    Examples:",
      """
       note
      """,
      "",
      "3.0.0",
      """
       deprecated
      """,
      ""),
    (_: Seq[Expression]) => Literal(5, IntegerType))
}

class MyExtensions2Duplicate extends (SparkSessionExtensions => Unit) {
  def apply(e: SparkSessionExtensions): Unit = {
    e.injectFunction(MyExtensions2Duplicate.myFunction)
  }
}

class YourExtensions extends SparkSessionExtensionsProvider {
  val getAppName = (FunctionIdentifier("get_fake_app_name"),
    new ExpressionInfo(
      "zzz.zzz.zzz",
      "",
      "get_fake_app_name"),
    (_: Seq[Expression]) => Literal("Fake App Name"))

  override def apply(v1: SparkSessionExtensions): Unit = {
    v1.injectFunction(getAppName)
  }
}

object AddLimit extends Rule[LogicalPlan] {
  override def apply(plan: LogicalPlan): LogicalPlan = plan match {
    case Limit(_, _) => plan
    case _ => Limit(Literal(1), plan)
  }
}

object RequireAtLeaseTwoPartitions extends Rule[SparkPlan] {
  override def apply(plan: SparkPlan): SparkPlan = {
    val readOpt = plan.find(_.isInstanceOf[AQEShuffleReadExec])
    if (readOpt.exists(_.outputPartitioning.numPartitions == 1)) {
      plan.transform {
        case read: AQEShuffleReadExec => read.child
      }
    } else {
      plan
    }
  }
}<|MERGE_RESOLUTION|>--- conflicted
+++ resolved
@@ -824,11 +824,7 @@
     staticPartitions: TablePartitionSpec) extends WriteFilesExec(
   child, fileFormat, partitionColumns, bucketSpec, options, staticPartitions) {
 
-<<<<<<< HEAD
-  override def supportsColumnar(): Boolean = true
-=======
   override def supportsColumnar: Boolean = true
->>>>>>> ecee7133
 
   override def doExecuteWrite(writeFilesSpec: WriteFilesSpec): RDD[WriterCommitMessage] = {
     assert(child.supportsColumnar)
