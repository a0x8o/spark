--- conflicted
+++ resolved
@@ -357,11 +357,7 @@
     assertAmbiguousSelfJoin(df2.join(df1, df1("key1") === df2("key2")))
 
     // Test for SerializeFromObject
-<<<<<<< HEAD
-    val df3 = spark.sparkContext.parallelize(1 to 10).map(x => (x, x)).toDF
-=======
     val df3 = spark.sparkContext.parallelize(1 to 10).map(x => (x, x)).toDF()
->>>>>>> ecee7133
     val df4 = df3.filter($"_1" <=> 0)
     assertAmbiguousSelfJoin(df3.join(df4, df3("_1") === df4("_2")))
     assertAmbiguousSelfJoin(df4.join(df3, df3("_1") === df4("_2")))
@@ -415,11 +411,7 @@
     // Test for Generate
     // Ensure that the root of the plan is Generate
     val df15 = Seq((1, Seq(1, 2, 3))).toDF("a", "intList").select($"a", explode($"intList"))
-<<<<<<< HEAD
-      .queryExecution.optimizedPlan.find(_.isInstanceOf[Generate]).get.toDF
-=======
       .queryExecution.optimizedPlan.find(_.isInstanceOf[Generate]).get.toDF()
->>>>>>> ecee7133
     val df16 = df15.filter($"a" > 0)
     assertAmbiguousSelfJoin(df15.join(df16, df15("a") === df16("col")))
     assertAmbiguousSelfJoin(df16.join(df15, df15("a") === df16("col")))
@@ -432,11 +424,7 @@
         Seq(
           AttributeReference("x", IntegerType)(),
           AttributeReference("y", IntegerType)()),
-<<<<<<< HEAD
-        df1.queryExecution.logical).toDF
-=======
         df1.queryExecution.logical).toDF()
->>>>>>> ecee7133
     val df18 = df17.filter($"x" > 0)
     assertAmbiguousSelfJoin(df17.join(df18, df17("x") === df18("y")))
     assertAmbiguousSelfJoin(df18.join(df17, df17("x") === df18("y")))
@@ -448,11 +436,7 @@
       Seq(Alias(dfWithTS("time").expr, "ts")()),
       Seq(dfWithTS("a").expr),
       Seq(SortOrder(dfWithTS("a").expr, Ascending)),
-<<<<<<< HEAD
-      dfWithTS.queryExecution.logical).toDF
-=======
       dfWithTS.queryExecution.logical).toDF()
->>>>>>> ecee7133
     val df20 = df19.filter($"a" > 0)
     assertAmbiguousSelfJoin(df19.join(df20, df19("a") === df20("b")))
     assertAmbiguousSelfJoin(df20.join(df19, df19("a") === df20("b")))
@@ -478,11 +462,7 @@
         AttributeReference("x", IntegerType)(),
         AttributeReference("y", IntegerType)()),
       df1.queryExecution.logical,
-<<<<<<< HEAD
-      ioSchema).toDF
-=======
       ioSchema).toDF()
->>>>>>> ecee7133
     val df22 = df21.filter($"x" > 0)
     assertAmbiguousSelfJoin(df21.join(df22, df21("x") === df22("y")))
     assertAmbiguousSelfJoin(df22.join(df21, df21("x") === df22("y")))
