/*
 * Licensed to the Apache Software Foundation (ASF) under one or more
 * contributor license agreements.  See the NOTICE file distributed with
 * this work for additional information regarding copyright ownership.
 * The ASF licenses this file to You under the Apache License, Version 2.0
 * (the "License"); you may not use this file except in compliance with
 * the License.  You may obtain a copy of the License at
 *
 *    http://www.apache.org/licenses/LICENSE-2.0
 *
 * Unless required by applicable law or agreed to in writing, software
 * distributed under the License is distributed on an "AS IS" BASIS,
 * WITHOUT WARRANTIES OR CONDITIONS OF ANY KIND, either express or implied.
 * See the License for the specific language governing permissions and
 * limitations under the License.
 */

package org.apache.spark.sql

import java.io.{Externalizable, ObjectInput, ObjectOutput}
import java.sql.{Date, Timestamp}

<<<<<<< HEAD
=======
import scala.reflect.ClassTag
>>>>>>> 54d5087c
import scala.util.Random

import org.apache.hadoop.fs.{Path, PathFilter}
import org.scalatest.Assertions._
import org.scalatest.exceptions.TestFailedException
import org.scalatest.prop.TableDrivenPropertyChecks._

import org.apache.spark.{SparkConf, SparkException, TaskContext}
import org.apache.spark.TestUtils.withListener
import org.apache.spark.internal.config.MAX_RESULT_SIZE
import org.apache.spark.scheduler.{SparkListener, SparkListenerJobStart}
import org.apache.spark.sql.catalyst.{FooClassWithEnum, FooEnum, ScroogeLikeExample}
<<<<<<< HEAD
import org.apache.spark.sql.catalyst.encoders.{ExpressionEncoder, OuterScopes}
import org.apache.spark.sql.catalyst.expressions.GenericRowWithSchema
=======
import org.apache.spark.sql.catalyst.encoders.{AgnosticEncoders, ExpressionEncoder, OuterScopes}
import org.apache.spark.sql.catalyst.encoders.AgnosticEncoders.BoxedIntEncoder
import org.apache.spark.sql.catalyst.expressions.{CodegenObjectFactoryMode, GenericRowWithSchema}
>>>>>>> 54d5087c
import org.apache.spark.sql.catalyst.plans.{LeftAnti, LeftSemi}
import org.apache.spark.sql.catalyst.util.sideBySide
import org.apache.spark.sql.execution.{LogicalRDD, RDDScanExec, SQLExecution}
import org.apache.spark.sql.execution.adaptive.AdaptiveSparkPlanHelper
import org.apache.spark.sql.execution.exchange.{BroadcastExchangeExec, ShuffleExchangeExec}
import org.apache.spark.sql.execution.streaming.MemoryStream
import org.apache.spark.sql.expressions.UserDefinedFunction
import org.apache.spark.sql.functions._
import org.apache.spark.sql.internal.SQLConf
import org.apache.spark.sql.test.SharedSparkSession
import org.apache.spark.sql.types._
import org.apache.spark.storage.StorageLevel

case class TestDataPoint(x: Int, y: Double, s: String, t: TestDataPoint2)
case class TestDataPoint2(x: Int, s: String)

object TestForTypeAlias {
  type TwoInt = (Int, Int)
  type ThreeInt = (TwoInt, Int)
  type SeqOfTwoInt = Seq[TwoInt]
  type IntArray = Array[Int]

  def tupleTypeAlias: TwoInt = (1, 1)
  def nestedTupleTypeAlias: ThreeInt = ((1, 1), 2)
  def seqOfTupleTypeAlias: SeqOfTwoInt = Seq((1, 1), (2, 2))
  def aliasedArrayInTuple: (Int, IntArray) = (1, Array(1))
}

class DatasetSuite extends QueryTest
  with SharedSparkSession
  with AdaptiveSparkPlanHelper {
  import testImplicits._

  private implicit val ordering = Ordering.by((c: ClassData) => c.a -> c.b)

  test("checkAnswer should compare map correctly") {
    val data = Seq((1, "2", Map(1 -> 2, 2 -> 1)))
    checkAnswer(
      data.toDF(),
      Seq(Row(1, "2", Map(2 -> 1, 1 -> 2))))
  }

  test("toDS") {
    val data = Seq(("a", 1), ("b", 2), ("c", 3))
    checkDataset(
      data.toDS(),
      data: _*)
  }

  test("toDS should compare map with byte array keys correctly") {
    // Choose the order of arrays in such way, that sorting keys of different maps by _.toString
    // will not incidentally put equal keys together.
    val arrays = (1 to 5).map(_ => Array[Byte](0.toByte, 0.toByte)).sortBy(_.mkString).toArray
    arrays(0)(1) = 1.toByte
    arrays(1)(1) = 2.toByte
    arrays(2)(1) = 2.toByte
    arrays(3)(1) = 1.toByte

    val mapA = Map(arrays(0) -> "one", arrays(2) -> "two")
    val subsetOfA = Map(arrays(0) -> "one")
    val equalToA = Map(arrays(1) -> "two", arrays(3) -> "one")
    val notEqualToA1 = Map(arrays(1) -> "two", arrays(3) -> "not one")
    val notEqualToA2 = Map(arrays(1) -> "two", arrays(4) -> "one")

    // Comparing map with itself
    checkDataset(Seq(mapA).toDS(), mapA)

    // Comparing map with equivalent map
    checkDataset(Seq(equalToA).toDS(), mapA)
    checkDataset(Seq(mapA).toDS(), equalToA)

    // Comparing map with it's subset
    intercept[TestFailedException](checkDataset(Seq(subsetOfA).toDS(), mapA))
    intercept[TestFailedException](checkDataset(Seq(mapA).toDS(), subsetOfA))

    // Comparing map with another map differing by single value
    intercept[TestFailedException](checkDataset(Seq(notEqualToA1).toDS(), mapA))
    intercept[TestFailedException](checkDataset(Seq(mapA).toDS(), notEqualToA1))

    // Comparing map with another map differing by single key
    intercept[TestFailedException](checkDataset(Seq(notEqualToA2).toDS(), mapA))
    intercept[TestFailedException](checkDataset(Seq(mapA).toDS(), notEqualToA2))
  }

  test("toDS with RDD") {
    val ds = sparkContext.makeRDD(Seq("a", "b", "c"), 3).toDS()
    checkDataset(
      ds.mapPartitions(_ => Iterator(1)),
      1, 1, 1)
  }

  test("emptyDataset") {
    val ds = spark.emptyDataset[Int]
    assert(ds.count() == 0L)
    assert(ds.collect() sameElements Array.empty[Int])
  }

  test("range") {
    assert(spark.range(10).map(_ + 1).reduce(_ + _) == 55)
    assert(spark.range(10).map{ case i: java.lang.Long => i + 1 }.reduce(_ + _) == 55)
    assert(spark.range(0, 10).map(_ + 1).reduce(_ + _) == 55)
    assert(spark.range(0, 10).map{ case i: java.lang.Long => i + 1 }.reduce(_ + _) == 55)
    assert(spark.range(0, 10, 1, 2).map(_ + 1).reduce(_ + _) == 55)
    assert(spark.range(0, 10, 1, 2).map{ case i: java.lang.Long => i + 1 }.reduce(_ + _) == 55)
  }

  test("SPARK-12404: Datatype Helper Serializability") {
    val ds = sparkContext.parallelize((
      new Timestamp(0),
      new Date(0),
      java.math.BigDecimal.valueOf(1),
      scala.math.BigDecimal(1)) :: Nil).toDS()

    ds.collect()
  }

  test("collect, first, and take should use encoders for serialization") {
    val item = NonSerializableCaseClass("abcd")
    val ds = Seq(item).toDS()
    assert(ds.collect().head == item)
    assert(ds.collectAsList().get(0) == item)
    assert(ds.first() == item)
    assert(ds.take(1).head == item)
    assert(ds.takeAsList(1).get(0) == item)
    assert(ds.toLocalIterator().next() === item)
  }

  test("coalesce, repartition") {
    val data = (1 to 100).map(i => ClassData(i.toString, i))
    val ds = data.toDS()

    intercept[IllegalArgumentException] {
      ds.coalesce(0)
    }

    intercept[IllegalArgumentException] {
      ds.repartition(0)
    }

    assert(ds.repartition(10).rdd.partitions.length == 10)
    checkDatasetUnorderly(
      ds.repartition(10),
      data: _*)

    assert(ds.coalesce(1).rdd.partitions.length == 1)
    checkDatasetUnorderly(
      ds.coalesce(1),
      data: _*)
  }

  test("as tuple") {
    val data = Seq(("a", 1), ("b", 2)).toDF("a", "b")
    checkDataset(
      data.as[(String, Int)],
      ("a", 1), ("b", 2))
  }

  test("as case class / collect") {
    val ds = Seq(("a", 1), ("b", 2), ("c", 3)).toDF("a", "b").as[ClassData]
    checkDataset(
      ds,
      ClassData("a", 1), ClassData("b", 2), ClassData("c", 3))
    assert(ds.collect().head == ClassData("a", 1))
  }

  test("as case class - reordered fields by name") {
    val ds = Seq((1, "a"), (2, "b"), (3, "c")).toDF("b", "a").as[ClassData]
    assert(ds.collect() === Array(ClassData("a", 1), ClassData("b", 2), ClassData("c", 3)))
  }

  test("as case class - take") {
    val ds = Seq((1, "a"), (2, "b"), (3, "c")).toDF("b", "a").as[ClassData]
    assert(ds.take(2) === Array(ClassData("a", 1), ClassData("b", 2)))
  }

  test("as case class - tail") {
    val ds = Seq((1, "a"), (2, "b"), (3, "c")).toDF("b", "a").as[ClassData]
    assert(ds.tail(2) === Array(ClassData("b", 2), ClassData("c", 3)))
  }

  test("as seq of case class - reorder fields by name") {
    val df = spark.range(3).select(array(struct($"id".cast("int").as("b"), lit("a").as("a"))))
    val ds = df.as[Seq[ClassData]]
    assert(ds.collect() === Array(
      Seq(ClassData("a", 0)),
      Seq(ClassData("a", 1)),
      Seq(ClassData("a", 2))))
  }

  test("as map of case class - reorder fields by name") {
    val df = spark.range(3).select(map(lit(1), struct($"id".cast("int").as("b"), lit("a").as("a"))))
    val ds = df.as[Map[Int, ClassData]]
    assert(ds.collect() === Array(
      Map(1 -> ClassData("a", 0)),
      Map(1 -> ClassData("a", 1)),
      Map(1 -> ClassData("a", 2))))
  }

  test("map") {
    val ds = Seq(("a", 1), ("b", 2), ("c", 3)).toDS()
    checkDataset(
      ds.map(v => (v._1, v._2 + 1)),
      ("a", 2), ("b", 3), ("c", 4))
  }

  test("map with type change with the exact matched number of attributes") {
    val ds = Seq(("a", 1), ("b", 2), ("c", 3)).toDS()

    checkDataset(
      ds.map(identity[(String, Int)])
        .as[OtherTuple]
        .map(identity[OtherTuple]),
      OtherTuple("a", 1), OtherTuple("b", 2), OtherTuple("c", 3))
  }

  test("map with type change with less attributes") {
    val ds = Seq(("a", 1, 3), ("b", 2, 4), ("c", 3, 5)).toDS()

    checkDataset(
      ds.as[OtherTuple]
        .map(identity[OtherTuple]),
      OtherTuple("a", 1), OtherTuple("b", 2), OtherTuple("c", 3))
  }

  test("map and group by with class data") {
    // We inject a group by here to make sure this test case is future proof
    // when we implement better pipelining and local execution mode.
    val ds: Dataset[(ClassData, Long)] = Seq(ClassData("one", 1), ClassData("two", 2)).toDS()
        .map(c => ClassData(c.a, c.b + 1))
        .groupByKey(p => p).count()

    checkDatasetUnorderly(
      ds,
      (ClassData("one", 2), 1L), (ClassData("two", 3), 1L))
  }

  test("select") {
    val ds = Seq(("a", 1), ("b", 2), ("c", 3)).toDS()
    checkDataset(
      ds.select(expr("_2 + 1").as[Int]),
      2, 3, 4)
  }

  test("SPARK-16853: select, case class and tuple") {
    val ds = Seq(("a", 1), ("b", 2), ("c", 3)).toDS()
    checkDataset(
      ds.select(expr("struct(_2, _2)").as[(Int, Int)]): Dataset[(Int, Int)],
      (1, 1), (2, 2), (3, 3))

    checkDataset(
      ds.select(expr("named_struct('a', _1, 'b', _2)").as[ClassData]): Dataset[ClassData],
      ClassData("a", 1), ClassData("b", 2), ClassData("c", 3))
  }

  test("select 2") {
    val ds = Seq(("a", 1), ("b", 2), ("c", 3)).toDS()
    checkDataset(
      ds.select(
        expr("_1").as[String],
        expr("_2").as[Int]) : Dataset[(String, Int)],
      ("a", 1), ("b", 2), ("c", 3))
  }

  test("select 2, primitive and tuple") {
    val ds = Seq(("a", 1), ("b", 2), ("c", 3)).toDS()
    checkDataset(
      ds.select(
        expr("_1").as[String],
        expr("struct(_2, _2)").as[(Int, Int)]),
      ("a", (1, 1)), ("b", (2, 2)), ("c", (3, 3)))
  }

  test("select 2, primitive and class") {
    val ds = Seq(("a", 1), ("b", 2), ("c", 3)).toDS()
    checkDataset(
      ds.select(
        expr("_1").as[String],
        expr("named_struct('a', _1, 'b', _2)").as[ClassData]),
      ("a", ClassData("a", 1)), ("b", ClassData("b", 2)), ("c", ClassData("c", 3)))
  }

  test("select 2, primitive and class, fields reordered") {
    val ds = Seq(("a", 1), ("b", 2), ("c", 3)).toDS()
    checkDataset(
      ds.select(
        expr("_1").as[String],
        expr("named_struct('b', _2, 'a', _1)").as[ClassData]),
      ("a", ClassData("a", 1)), ("b", ClassData("b", 2)), ("c", ClassData("c", 3)))
  }

  test("REGEX column specification") {
    val ds = Seq(("a", 1), ("b", 2), ("c", 3)).toDS()

    withSQLConf(SQLConf.SUPPORT_QUOTED_REGEX_COLUMN_NAME.key -> "false") {
      checkError(
        exception = intercept[AnalysisException] {
          ds.select(expr("`(_1)?+.+`").as[Int])
        },
        errorClass = "UNRESOLVED_COLUMN.WITH_SUGGESTION",
        sqlState = None,
        parameters = Map(
          "objectName" -> "`(_1)?+.+`",
          "proposal" -> "`_1`, `_2`"),
        context = ExpectedContext(
          fragment = "`(_1)?+.+`",
          start = 0,
          stop = 9))

      checkError(
        exception = intercept[AnalysisException] {
          ds.select(expr("`(_1|_2)`").as[Int])
        },
        errorClass = "UNRESOLVED_COLUMN.WITH_SUGGESTION",
        sqlState = None,
        parameters = Map(
          "objectName" -> "`(_1|_2)`",
          "proposal" -> "`_1`, `_2`"),
        context = ExpectedContext(
          fragment = "`(_1|_2)`",
          start = 0,
          stop = 8))

      checkError(
        exception = intercept[AnalysisException] {
          ds.select(ds("`(_1)?+.+`"))
        },
        errorClass = "UNRESOLVED_COLUMN.WITH_SUGGESTION",
        parameters = Map("objectName" -> "`(_1)?+.+`", "proposal" -> "`_1`, `_2`")
      )

      checkError(
        exception = intercept[AnalysisException] {
          ds.select(ds("`(_1|_2)`"))
        },
        errorClass = "UNRESOLVED_COLUMN.WITH_SUGGESTION",
        parameters = Map("objectName" -> "`(_1|_2)`", "proposal" -> "`_1`, `_2`")
      )
    }

    withSQLConf(SQLConf.SUPPORT_QUOTED_REGEX_COLUMN_NAME.key -> "true") {
      checkDataset(
        ds.select(ds.col("_2")).as[Int],
        1, 2, 3)

      checkDataset(
        ds.select(ds.colRegex("`(_1)?+.+`")).as[Int],
        1, 2, 3)

      checkDataset(
        ds.select(ds("`(_1|_2)`"))
          .select(expr("named_struct('a', _1, 'b', _2)").as[ClassData]),
        ClassData("a", 1), ClassData("b", 2), ClassData("c", 3))

      checkDataset(
        ds.alias("g")
          .select(ds("g.`(_1|_2)`"))
          .select(expr("named_struct('a', _1, 'b', _2)").as[ClassData]),
        ClassData("a", 1), ClassData("b", 2), ClassData("c", 3))

      checkDataset(
        ds.select(ds("`(_1)?+.+`"))
          .select(expr("_2").as[Int]),
        1, 2, 3)

      checkDataset(
        ds.alias("g")
          .select(ds("g.`(_1)?+.+`"))
          .select(expr("_2").as[Int]),
        1, 2, 3)

      checkDataset(
        ds.select(expr("`(_1)?+.+`").as[Int]),
        1, 2, 3)
      val m = ds.select(expr("`(_1|_2)`"))

      checkDataset(
        ds.select(expr("`(_1|_2)`"))
          .select(expr("named_struct('a', _1, 'b', _2)").as[ClassData]),
        ClassData("a", 1), ClassData("b", 2), ClassData("c", 3))

      checkDataset(
        ds.alias("g")
          .select(expr("g.`(_1)?+.+`").as[Int]),
        1, 2, 3)

      checkDataset(
        ds.alias("g")
          .select(expr("g.`(_1|_2)`"))
          .select(expr("named_struct('a', _1, 'b', _2)").as[ClassData]),
        ClassData("a", 1), ClassData("b", 2), ClassData("c", 3))
    }
  }

  test("filter") {
    val ds = Seq(("a", 1), ("b", 2), ("c", 3)).toDS()
    checkDataset(
      ds.filter(_._1 == "b"),
      ("b", 2))
  }

  test("filter and then select") {
    val ds = Seq(("a", 1), ("b", 2), ("c", 3)).toDS()
    checkDataset(
      ds.filter(_._1 == "b").select(expr("_1").as[String]),
      "b")
  }

  test("SPARK-15632: typed filter should preserve the underlying logical schema") {
    val ds = spark.range(10)
    val ds2 = ds.filter(_ > 3)
    assert(ds.schema.equals(ds2.schema))
  }

  test("foreach") {
    val ds = Seq(("a", 1), ("b", 2), ("c", 3)).toDS()
    val acc = sparkContext.longAccumulator
    ds.foreach(v => acc.add(v._2))
    assert(acc.value == 6)
  }

  test("foreachPartition") {
    val ds = Seq(("a", 1), ("b", 2), ("c", 3)).toDS()
    val acc = sparkContext.longAccumulator
    ds.foreachPartition((it: Iterator[(String, Int)]) => it.foreach(v => acc.add(v._2)))
    assert(acc.value == 6)
  }

  test("reduce") {
    val ds = Seq(("a", 1), ("b", 2), ("c", 3)).toDS()
    assert(ds.reduce((a, b) => ("sum", a._2 + b._2)) == (("sum", 6)))
  }

  test("joinWith, flat schema") {
    val ds1 = Seq(1, 2, 3).toDS().as("a")
    val ds2 = Seq(1, 2).toDS().as("b")

    val joined = ds1.joinWith(ds2, $"a.value" === $"b.value", "inner")

    val expectedSchema = StructType(Seq(
      StructField("_1", IntegerType, nullable = false),
      StructField("_2", IntegerType, nullable = false)
    ))

    assert(joined.schema === expectedSchema)

    checkDataset(
      joined,
      (1, 1), (2, 2))
  }

  test("joinWith tuple with primitive, expression") {
    val ds1 = Seq(1, 1, 2).toDS()
    val ds2 = Seq(("a", 1), ("b", 2)).toDS()

    val joined = ds1.joinWith(ds2, $"value" === $"_2")

    // This is an inner join, so both outputs fields are non-nullable
    val expectedSchema = StructType(Seq(
      StructField("_1", IntegerType, nullable = false),
      StructField("_2",
        StructType(Seq(
          StructField("_1", StringType),
          StructField("_2", IntegerType, nullable = false)
        )), nullable = false)
    ))
    assert(joined.schema === expectedSchema)

    checkDataset(
      joined,
      (1, ("a", 1)), (1, ("a", 1)), (2, ("b", 2)))
  }

  test("joinWith class with primitive, toDF") {
    val ds1 = Seq(1, 1, 2).toDS()
    val ds2 = Seq(ClassData("a", 1), ClassData("b", 2)).toDS()

    checkAnswer(
      ds1.joinWith(ds2, $"value" === $"b").toDF().select($"_1", $"_2.a", $"_2.b"),
      Row(1, "a", 1) :: Row(1, "a", 1) :: Row(2, "b", 2) :: Nil)
  }

  test("multi-level joinWith") {
    val ds1 = Seq(("a", 1), ("b", 2)).toDS().as("a")
    val ds2 = Seq(("a", 1), ("b", 2)).toDS().as("b")
    val ds3 = Seq(("a", 1), ("b", 2)).toDS().as("c")

    checkDataset(
      ds1.joinWith(ds2, $"a._2" === $"b._2").as("ab").joinWith(ds3, $"ab._1._2" === $"c._2"),
      ((("a", 1), ("a", 1)), ("a", 1)),
      ((("b", 2), ("b", 2)), ("b", 2)))
  }

  test("joinWith join types") {
    val ds1 = Seq(1, 2, 3).toDS().as("a")
    val ds2 = Seq(1, 2).toDS().as("b")

    val e1 = intercept[AnalysisException] {
      ds1.joinWith(ds2, $"a.value" === $"b.value", "left_semi")
    }.getMessage
    assert(e1.contains("Invalid join type in joinWith: " + LeftSemi.sql))

    val e2 = intercept[AnalysisException] {
      ds1.joinWith(ds2, $"a.value" === $"b.value", "semi")
    }.getMessage
    assert(e2.contains("Invalid join type in joinWith: " + LeftSemi.sql))

    val e3 = intercept[AnalysisException] {
      ds1.joinWith(ds2, $"a.value" === $"b.value", "left_anti")
    }.getMessage
    assert(e3.contains("Invalid join type in joinWith: " + LeftAnti.sql))

    val e4 = intercept[AnalysisException] {
      ds1.joinWith(ds2, $"a.value" === $"b.value", "anti")
    }.getMessage
    assert(e4.contains("Invalid join type in joinWith: " + LeftAnti.sql))
  }

  test("groupBy function, keys") {
    val ds = Seq(("a", 1), ("b", 1)).toDS()
    val grouped = ds.groupByKey(v => (1, v._2))
    checkDatasetUnorderly(
      grouped.keys,
      (1, 1))
  }

  test("groupBy function, map") {
    val ds = Seq(("a", 10), ("a", 20), ("b", 1), ("b", 2), ("c", 1)).toDS()
    val grouped = ds.groupByKey(v => (v._1, "word"))
    val aggregated = grouped.mapGroups { (g, iter) => (g._1, iter.map(_._2).sum) }

    checkDatasetUnorderly(
      aggregated,
      ("a", 30), ("b", 3), ("c", 1))
  }

  test("groupBy function, flatMap") {
    val ds = Seq(("a", 10), ("a", 20), ("b", 1), ("b", 2), ("c", 1)).toDS()
    val grouped = ds.groupByKey(v => (v._1, "word"))
    val aggregated = grouped.flatMapGroups { (g, iter) =>
      Iterator(g._1, iter.map(_._2).sum.toString)
    }

    checkDatasetUnorderly(
      aggregated,
      "a", "30", "b", "3", "c", "1")
  }

  test("groupBy, flatMapSorted") {
    val ds = Seq(("a", 1, 10), ("a", 2, 20), ("b", 2, 1), ("b", 1, 2), ("c", 1, 1))
      .toDF("key", "seq", "value")
    val grouped = ds.groupBy($"key").as[String, (String, Int, Int)]
    val aggregated = grouped.flatMapSortedGroups($"seq", expr("length(key)"), $"value") {
      (g, iter) => Iterator(g, iter.mkString(", "))
    }

    checkDatasetUnorderly(
      aggregated,
      "a", "(a,1,10), (a,2,20)",
      "b", "(b,1,2), (b,2,1)",
      "c", "(c,1,1)"
    )

    // Star is not allowed as group sort column
    checkError(
      exception = intercept[AnalysisException] {
        grouped.flatMapSortedGroups($"*") {
          (g, iter) => Iterator(g, iter.mkString(", "))
        }
      },
      errorClass = "INVALID_USAGE_OF_STAR_OR_REGEX",
      parameters = Map("elem" -> "'*'", "prettyName" -> "MapGroups"))
  }

  test("groupBy function, flatMapSorted") {
    val ds = Seq(("a", 1, 10), ("a", 2, 20), ("b", 2, 1), ("b", 1, 2), ("c", 1, 1))
      .toDF("key", "seq", "value")
    // groupByKey Row => String adds key columns `value` to the dataframe
    val grouped = ds.groupByKey(v => v.getString(0))
    // $"value" here is expected to not reference the key column
    val aggregated = grouped.flatMapSortedGroups($"seq", expr("length(key)"), $"value") {
      (g, iter) => Iterator(g, iter.mkString(", "))
    }

    checkDatasetUnorderly(
      aggregated,
      "a", "[a,1,10], [a,2,20]",
      "b", "[b,1,2], [b,2,1]",
      "c", "[c,1,1]"
    )

    // Star is not allowed as group sort column
    checkError(
      exception = intercept[AnalysisException] {
        grouped.flatMapSortedGroups($"*") {
          (g, iter) => Iterator(g, iter.mkString(", "))
        }
      },
      errorClass = "INVALID_USAGE_OF_STAR_OR_REGEX",
      parameters = Map("elem" -> "'*'", "prettyName" -> "MapGroups"))
  }

  test("groupBy, flatMapSorted desc") {
    val ds = Seq(("a", 1, 10), ("a", 2, 20), ("b", 2, 1), ("b", 1, 2), ("c", 1, 1))
      .toDF("key", "seq", "value")
    val grouped = ds.groupBy($"key").as[String, (String, Int, Int)]
    val aggregated = grouped.flatMapSortedGroups($"seq".desc, expr("length(key)"), $"value") {
      (g, iter) => Iterator(g, iter.mkString(", "))
    }

    checkDatasetUnorderly(
      aggregated,
      "a", "(a,2,20), (a,1,10)",
      "b", "(b,2,1), (b,1,2)",
      "c", "(c,1,1)"
    )
  }

  test("groupBy function, flatMapSorted desc") {
    val ds = Seq(("a", 1, 10), ("a", 2, 20), ("b", 2, 1), ("b", 1, 2), ("c", 1, 1))
      .toDF("key", "seq", "value")
    // groupByKey Row => String adds key columns `value` to the dataframe
    val grouped = ds.groupByKey(v => v.getString(0))
    // $"value" here is expected to not reference the key column
    val aggregated = grouped.flatMapSortedGroups($"seq".desc, expr("length(key)"), $"value") {
      (g, iter) => Iterator(g, iter.mkString(", "))
    }

    checkDatasetUnorderly(
      aggregated,
      "a", "[a,2,20], [a,1,10]",
      "b", "[b,2,1], [b,1,2]",
      "c", "[c,1,1]"
    )
  }

  test("groupByKey, keyAs - duplicates") {
    val ds = spark
      .range(10)
      .as[Long]
      .groupByKey(id => K2(id % 2, id % 4))
      .keyAs[K1]
      .flatMapGroups((_, it) => Seq(it.toSeq.size))
    checkDatasetUnorderly(ds, 3, 2, 3, 2)
  }

  test("groupByKey, keyAs, keys - duplicates") {
    val result = spark
      .range(10)
      .as[Long]
      .groupByKey(id => K2(id % 2, id % 4))
      .keyAs[K1]
      .keys
      .collect()
    assert(result.sortBy(_.a) === Seq(K1(0), K1(0), K1(1), K1(1)))
  }

  test("groupBy function, mapValues, flatMap") {
    val ds = Seq(("a", 10), ("a", 20), ("b", 1), ("b", 2), ("c", 1)).toDS()
    val keyValue = ds.groupByKey(_._1).mapValues(_._2)
    val aggregated = keyValue.mapGroups { (g, iter) => (g, iter.sum) }
    checkDataset(aggregated, ("a", 30), ("b", 3), ("c", 1))

    val keyValue1 = ds.groupByKey(t => (t._1, "key")).mapValues(t => (t._2, "value"))
    val aggregated1 = keyValue1.mapGroups { (g, iter) => (g._1, iter.map(_._1).sum) }
    checkDataset(aggregated1, ("a", 30), ("b", 3), ("c", 1))
  }

  test("groupBy function, reduce") {
    val ds = Seq("abc", "xyz", "hello").toDS()
    val aggregated = ds.groupByKey(_.length).reduceGroups(_ + _)

    checkDatasetUnorderly(
      aggregated,
      3 -> "abcxyz", 5 -> "hello")
  }

  test("groupBy single field class, count") {
    val ds = Seq("abc", "xyz", "hello").toDS()
    val count = ds.groupByKey(s => Tuple1(s.length)).count()

    checkDataset(
      count,
      (Tuple1(3), 2L), (Tuple1(5), 1L)
    )
  }

  test("typed aggregation: expr") {
    val ds = Seq(("a", 10), ("a", 20), ("b", 1), ("b", 2), ("c", 1)).toDS()

    checkDatasetUnorderly(
      ds.groupByKey(_._1).agg(sum("_2").as[Long]),
      ("a", 30L), ("b", 3L), ("c", 1L))
  }

  test("typed aggregation: expr, expr") {
    val ds = Seq(("a", 10), ("a", 20), ("b", 1), ("b", 2), ("c", 1)).toDS()

    checkDatasetUnorderly(
      ds.groupByKey(_._1).agg(sum("_2").as[Long], sum($"_2" + 1).as[Long]),
      ("a", 30L, 32L), ("b", 3L, 5L), ("c", 1L, 2L))
  }

  test("typed aggregation: expr, expr, expr") {
    val ds = Seq(("a", 10), ("a", 20), ("b", 1), ("b", 2), ("c", 1)).toDS()

    checkDatasetUnorderly(
      ds.groupByKey(_._1).agg(sum("_2").as[Long], sum($"_2" + 1).as[Long], count("*")),
      ("a", 30L, 32L, 2L), ("b", 3L, 5L, 2L), ("c", 1L, 2L, 1L))
  }

  test("typed aggregation: expr, expr, expr, expr") {
    val ds = Seq(("a", 10), ("a", 20), ("b", 1), ("b", 2), ("c", 1)).toDS()

    checkDatasetUnorderly(
      ds.groupByKey(_._1).agg(
        sum("_2").as[Long],
        sum($"_2" + 1).as[Long],
        count("*").as[Long],
        avg("_2").as[Double]),
      ("a", 30L, 32L, 2L, 15.0), ("b", 3L, 5L, 2L, 1.5), ("c", 1L, 2L, 1L, 1.0))
  }

  test("typed aggregation: expr, expr, expr, expr, expr") {
    val ds = Seq(("a", 10), ("a", 20), ("b", 1), ("b", 2), ("c", 1)).toDS()

    checkDatasetUnorderly(
      ds.groupByKey(_._1).agg(
        sum("_2").as[Long],
        sum($"_2" + 1).as[Long],
        count("*").as[Long],
        avg("_2").as[Double],
        countDistinct("*").as[Long]),
      ("a", 30L, 32L, 2L, 15.0, 2L), ("b", 3L, 5L, 2L, 1.5, 2L), ("c", 1L, 2L, 1L, 1.0, 1L))
  }

  test("typed aggregation: expr, expr, expr, expr, expr, expr") {
    val ds = Seq(("a", 10), ("a", 20), ("b", 1), ("b", 2), ("c", 1)).toDS()

    checkDatasetUnorderly(
      ds.groupByKey(_._1).agg(
        sum("_2").as[Long],
        sum($"_2" + 1).as[Long],
        count("*").as[Long],
        avg("_2").as[Double],
        countDistinct("*").as[Long],
        max("_2").as[Long]),
      ("a", 30L, 32L, 2L, 15.0, 2L, 20L),
      ("b", 3L, 5L, 2L, 1.5, 2L, 2L),
      ("c", 1L, 2L, 1L, 1.0, 1L, 1L))
  }

  test("typed aggregation: expr, expr, expr, expr, expr, expr, expr") {
    val ds = Seq(("a", 10), ("a", 20), ("b", 1), ("b", 2), ("c", 1)).toDS()

    checkDatasetUnorderly(
      ds.groupByKey(_._1).agg(
        sum("_2").as[Long],
        sum($"_2" + 1).as[Long],
        count("*").as[Long],
        avg("_2").as[Double],
        countDistinct("*").as[Long],
        max("_2").as[Long],
        min("_2").as[Long]),
      ("a", 30L, 32L, 2L, 15.0, 2L, 20L, 10L),
      ("b", 3L, 5L, 2L, 1.5, 2L, 2L, 1L),
      ("c", 1L, 2L, 1L, 1.0, 1L, 1L, 1L))
  }

  test("typed aggregation: expr, expr, expr, expr, expr, expr, expr, expr") {
    val ds = Seq(("a", 10), ("a", 20), ("b", 1), ("b", 2), ("c", 1)).toDS()

    checkDatasetUnorderly(
      ds.groupByKey(_._1).agg(
        sum("_2").as[Long],
        sum($"_2" + 1).as[Long],
        count("*").as[Long],
        avg("_2").as[Double],
        countDistinct("*").as[Long],
        max("_2").as[Long],
        min("_2").as[Long],
        mean("_2").as[Double]),
      ("a", 30L, 32L, 2L, 15.0, 2L, 20L, 10L, 15.0),
      ("b", 3L, 5L, 2L, 1.5, 2L, 2L, 1L, 1.5),
      ("c", 1L, 2L, 1L, 1.0, 1L, 1L, 1L, 1.0))
  }

  test("cogroup") {
    val ds1 = Seq(1 -> "a", 3 -> "abc", 5 -> "hello", 3 -> "foo").toDS()
    val ds2 = Seq(2 -> "q", 3 -> "w", 5 -> "e", 5 -> "r").toDS()
    val cogrouped = ds1.groupByKey(_._1).cogroup(ds2.groupByKey(_._1)) { case (key, data1, data2) =>
      Iterator(key -> (data1.map(_._2).mkString + "#" + data2.map(_._2).mkString))
    }

    checkDatasetUnorderly(
      cogrouped,
      1 -> "a#", 2 -> "#q", 3 -> "abcfoo#w", 5 -> "hello#er")
  }

  test("cogroup with complex data") {
    val ds1 = Seq(1 -> ClassData("a", 1), 2 -> ClassData("b", 2)).toDS()
    val ds2 = Seq(2 -> ClassData("c", 3), 3 -> ClassData("d", 4)).toDS()
    val cogrouped = ds1.groupByKey(_._1).cogroup(ds2.groupByKey(_._1)) { case (key, data1, data2) =>
      Iterator(key -> (data1.map(_._2.a).mkString + data2.map(_._2.a).mkString))
    }

    checkDatasetUnorderly(
      cogrouped,
      1 -> "a", 2 -> "bc", 3 -> "d")
  }

  test("cogroup with groupBy and sorted") {
    val left = Seq(1 -> "a", 3 -> "xyz", 5 -> "hello", 3 -> "abc", 3 -> "ijk").toDS()
    val right = Seq(2 -> "q", 3 -> "w", 5 -> "x", 5 -> "z", 3 -> "a", 5 -> "y").toDS()
    val groupedLeft = left.groupBy($"_1").as[Int, (Int, String)]
    val groupedRight = right.groupBy($"_1").as[Int, (Int, String)]

    val neitherSortedExpected = Seq(1 -> "a#", 2 -> "#q", 3 -> "xyzabcijk#wa", 5 -> "hello#xzy")
    val leftSortedExpected = Seq(1 -> "a#", 2 -> "#q", 3 -> "abcijkxyz#wa", 5 -> "hello#xzy")
    val rightSortedExpected = Seq(1 -> "a#", 2 -> "#q", 3 -> "xyzabcijk#aw", 5 -> "hello#xyz")
    val bothSortedExpected = Seq(1 -> "a#", 2 -> "#q", 3 -> "abcijkxyz#aw", 5 -> "hello#xyz")
    val bothDescSortedExpected = Seq(1 -> "a#", 2 -> "#q", 3 -> "xyzijkabc#wa", 5 -> "hello#zyx")

    val ascOrder = Seq($"_2")
    val descOrder = Seq($"_2".desc)
    val exprOrder = Seq(substring($"_2", 0, 1))
    val none = Seq.empty

    Seq(
      ("neither", none, none, neitherSortedExpected),
      ("left", ascOrder, none, leftSortedExpected),
      ("right", none, ascOrder, rightSortedExpected),
      ("both", ascOrder, ascOrder, bothSortedExpected),
      ("expr", exprOrder, exprOrder, bothSortedExpected),
      ("both desc", descOrder, descOrder, bothDescSortedExpected)
    ).foreach { case (label, leftOrder, rightOrder, expected) =>
      withClue(s"$label sorted") {
        val cogrouped = groupedLeft.cogroupSorted(groupedRight)(leftOrder: _*)(rightOrder: _*) {
          (key, left, right) =>
            Iterator(key -> (left.map(_._2).mkString + "#" + right.map(_._2).mkString))
        }

        checkDatasetUnorderly(cogrouped, expected.toList: _*)
      }
    }
  }

  test("cogroup with groupBy function and sorted") {
    val left = Seq(1 -> "a", 3 -> "xyz", 5 -> "hello", 3 -> "abc", 3 -> "ijk").toDS()
    val right = Seq(2 -> "q", 3 -> "w", 5 -> "x", 5 -> "z", 3 -> "a", 5 -> "y").toDS()
    // this groupByKey produces conflicting _1 and _2 columns
    // that should be ignored when resolving sort expressions
    val groupedLeft = left.groupByKey(row => (row._1, row._1))
    val groupedRight = right.groupByKey(row => (row._1, row._1))

    val neitherSortedExpected = Seq(1 -> "a#", 2 -> "#q", 3 -> "xyzabcijk#wa", 5 -> "hello#xzy")
    val leftSortedExpected = Seq(1 -> "a#", 2 -> "#q", 3 -> "abcijkxyz#wa", 5 -> "hello#xzy")
    val rightSortedExpected = Seq(1 -> "a#", 2 -> "#q", 3 -> "xyzabcijk#aw", 5 -> "hello#xyz")
    val bothSortedExpected = Seq(1 -> "a#", 2 -> "#q", 3 -> "abcijkxyz#aw", 5 -> "hello#xyz")
    val bothDescSortedExpected = Seq(1 -> "a#", 2 -> "#q", 3 -> "xyzijkabc#wa", 5 -> "hello#zyx")

    val ascOrder = Seq($"_2")
    val descOrder = Seq($"_2".desc)
    val exprOrder = Seq(substring($"_2", 0, 1))
    val none = Seq.empty

    Seq(
      ("neither", none, none, neitherSortedExpected),
      ("left", ascOrder, none, leftSortedExpected),
      ("right", none, ascOrder, rightSortedExpected),
      ("both", ascOrder, ascOrder, bothSortedExpected),
      ("expr", exprOrder, exprOrder, bothSortedExpected),
      ("both desc", descOrder, descOrder, bothDescSortedExpected)
    ).foreach { case (label, leftOrder, rightOrder, expected) =>
      withClue(s"$label sorted") {
        val cogrouped = groupedLeft.cogroupSorted(groupedRight)(leftOrder: _*)(rightOrder: _*) {
          (key, left, right) =>
            Iterator(key._1 -> (left.map(_._2).mkString + "#" + right.map(_._2).mkString))
        }
        checkDatasetUnorderly(cogrouped, expected.toList: _*)
      }
    }
  }

  test("SPARK-43781: cogroup two datasets derived from the same source") {
    val inputType = StructType(Array(StructField("id", LongType, false),
      StructField("type", StringType, false)))
    val keyType = StructType(Array(StructField("id", LongType, false)))

    val inputRows = new java.util.ArrayList[Row]()
    inputRows.add(Row(1L, "foo"))
    inputRows.add(Row(1L, "bar"))
    inputRows.add(Row(2L, "foo"))
    val input = spark.createDataFrame(inputRows, inputType)
    val fooGroups = input.filter("type = 'foo'").groupBy("id").as(ExpressionEncoder(keyType),
      ExpressionEncoder(inputType))
    val barGroups = input.filter("type = 'bar'").groupBy("id").as(ExpressionEncoder(keyType),
      ExpressionEncoder(inputType))

    val result = fooGroups.cogroup(barGroups) { case (row, iterator, iterator1) =>
      iterator.toSeq ++ iterator1.toSeq
    }(ExpressionEncoder(inputType)).collect()
    assert(result.length == 3)

    val result2 = fooGroups.cogroupSorted(barGroups)($"id")($"id") {
      case (row, iterator, iterator1) => iterator.toSeq ++ iterator1.toSeq
    }(ExpressionEncoder(inputType)).collect()
    assert(result2.length == 3)
  }

  test("SPARK-34806: observation on datasets") {
    val namedObservation = Observation("named")
    val unnamedObservation = Observation()

    val df = spark.range(100)
    val observed_df = df
      .observe(
        namedObservation,
        min($"id").as("min_val"),
        max($"id").as("max_val"),
        sum($"id").as("sum_val"),
        count(when($"id" % 2 === 0, 1)).as("num_even")
      )
      .observe(
        unnamedObservation,
        avg($"id").cast("int").as("avg_val")
      )

    def checkMetrics(namedMetric: Observation, unnamedMetric: Observation): Unit = {
      assert(namedMetric.get === Map(
        "min_val" -> 0L, "max_val" -> 99L, "sum_val" -> 4950L, "num_even" -> 50L)
      )
      assert(unnamedMetric.get === Map("avg_val" -> 49))
    }

    observed_df.collect()
    // we can get the result multiple times
    checkMetrics(namedObservation, unnamedObservation)
    checkMetrics(namedObservation, unnamedObservation)

    // an observation can be used only once
    val err = intercept[IllegalArgumentException] {
      df.observe(namedObservation, sum($"id").as("sum_val"))
    }
    assert(err.getMessage.contains("An Observation can be used with a Dataset only once"))

    // streaming datasets are not supported
    val streamDf = new MemoryStream[Int](0, sqlContext).toDF()
    val streamObservation = Observation("stream")
    val streamErr = intercept[IllegalArgumentException] {
      streamDf.observe(streamObservation, avg($"value").cast("int").as("avg_val"))
    }
    assert(streamErr.getMessage.contains("Observation does not support streaming Datasets"))

    // an observation cannot have an empty name
    val err2 = intercept[IllegalArgumentException] {
      Observation("")
    }
    assert(err2.getMessage.contains("Name must not be empty"))
  }

  test("SPARK-37203: Fix NotSerializableException when observe with TypedImperativeAggregate") {
    def observe[T](df: Dataset[T], expected: Map[String, _]): Unit = {
      val namedObservation = Observation("named")
      val observed_df = df.observe(
        namedObservation, percentile_approx($"id", lit(0.5), lit(100)).as("percentile_approx_val"))
      observed_df.collect()
      assert(namedObservation.get === expected)
    }

    observe(spark.range(100), Map("percentile_approx_val" -> 49))
    observe(spark.range(0), Map("percentile_approx_val" -> null))
    observe(spark.range(1, 10), Map("percentile_approx_val" -> 5))
    observe(spark.range(1, 10, 1, 11), Map("percentile_approx_val" -> 5))
  }

  test("observation on datasets when a DataSet trigger foreach action") {
    def f(): Unit = {}

    val namedObservation = Observation("named")
    val observed_df = spark.range(100).observe(
      namedObservation, percentile_approx($"id", lit(0.5), lit(100)).as("percentile_approx_val"))

    observed_df.foreach(r => f)
    val expected = Map("percentile_approx_val" -> 49)

    assert(namedObservation.get === expected)
  }

  test("sample with replacement") {
    val n = 100
    val data = sparkContext.parallelize(1 to n, 2).toDS()
    checkDataset(
      data.sample(withReplacement = true, 0.05, seed = 13),
      5, 10, 52, 73)
  }

  test("sample without replacement") {
    val n = 100
    val data = sparkContext.parallelize(1 to n, 2).toDS()
    checkDataset(
      data.sample(withReplacement = false, 0.05, seed = 13),
      8, 37, 90)
  }

  test("sample fraction should not be negative with replacement") {
    val data = sparkContext.parallelize(1 to 2, 1).toDS()
    val errMsg = intercept[IllegalArgumentException] {
      data.sample(withReplacement = true, -0.1, 0)
    }.getMessage
    assert(errMsg.contains("Sampling fraction (-0.1) must be nonnegative with replacement"))

    // Sampling fraction can be greater than 1 with replacement.
    checkDataset(
      data.sample(withReplacement = true, 1.05, seed = 13),
      1, 2)
  }

  test("sample fraction should be on interval [0, 1] without replacement") {
    val data = sparkContext.parallelize(1 to 2, 1).toDS()
    val errMsg1 = intercept[IllegalArgumentException] {
      data.sample(withReplacement = false, -0.1, 0)
    }.getMessage()
    assert(errMsg1.contains(
      "Sampling fraction (-0.1) must be on interval [0, 1] without replacement"))

    val errMsg2 = intercept[IllegalArgumentException] {
      data.sample(withReplacement = false, 1.1, 0)
    }.getMessage()
    assert(errMsg2.contains(
      "Sampling fraction (1.1) must be on interval [0, 1] without replacement"))
  }

  test("SPARK-16686: Dataset.sample with seed results shouldn't depend on downstream usage") {
    val a = 7
    val simpleUdf = udf((n: Int) => {
      require(n != a, s"simpleUdf shouldn't see id=$a!")
      a
    })

    val df = Seq(
      (0, "string0"),
      (1, "string1"),
      (2, "string2"),
      (3, "string3"),
      (4, "string4"),
      (5, "string5"),
      (6, "string6"),
      (7, "string7"),
      (8, "string8"),
      (9, "string9")
    ).toDF("id", "stringData")
    val sampleDF = df.sample(false, 0.7, 50)
    // After sampling, sampleDF doesn't contain id=a.
    assert(!sampleDF.select("id").as[Int].collect.contains(a))
    // simpleUdf should not encounter id=a.
    checkAnswer(sampleDF.select(simpleUdf($"id")), List.fill(sampleDF.count.toInt)(Row(a)))
  }

  test("SPARK-11436: we should rebind right encoder when join 2 datasets") {
    val ds1 = Seq("1", "2").toDS().as("a")
    val ds2 = Seq(2, 3).toDS().as("b")

    val joined = ds1.joinWith(ds2, $"a.value" === $"b.value")
    checkDataset(joined, ("2", 2))
  }

  test("self join") {
    val ds = Seq("1", "2").toDS().as("a")
    val joined = ds.joinWith(ds, lit(true), "cross")
    checkDataset(joined, ("1", "1"), ("1", "2"), ("2", "1"), ("2", "2"))
  }

  test("toString") {
    val ds = Seq((1, 2)).toDS()
    assert(ds.toString == "[_1: int, _2: int]")
  }

  test("Kryo encoder") {
    implicit val kryoEncoder = Encoders.kryo[KryoData]
    val ds = Seq(KryoData(1), KryoData(2)).toDS()

    assert(ds.groupByKey(p => p).count().collect().toSet ==
      Set((KryoData(1), 1L), (KryoData(2), 1L)))
  }

  test("Kryo encoder self join") {
    implicit val kryoEncoder = Encoders.kryo[KryoData]
    val ds = Seq(KryoData(1), KryoData(2)).toDS()
    assert(ds.joinWith(ds, lit(true), "cross").collect().toSet ==
      Set(
        (KryoData(1), KryoData(1)),
        (KryoData(1), KryoData(2)),
        (KryoData(2), KryoData(1)),
        (KryoData(2), KryoData(2))))
  }

  test("Kryo encoder: check the schema mismatch when converting DataFrame to Dataset") {
    implicit val kryoEncoder = Encoders.kryo[KryoData]
    val df = Seq((1.0)).toDF("a")
    checkError(
      exception = intercept[AnalysisException] {
        df.as[KryoData]
      },
      errorClass = "DATATYPE_MISMATCH.CAST_WITHOUT_SUGGESTION",
      parameters = Map(
        "sqlExpr" -> "\"a\"",
        "srcType" -> "\"DOUBLE\"",
        "targetType" -> "\"BINARY\""))
  }

  test("Java encoder") {
    implicit val kryoEncoder = Encoders.javaSerialization[JavaData]
    val ds = Seq(JavaData(1), JavaData(2)).toDS()

    assert(ds.groupByKey(p => p).count().collect().toSet ==
      Set((JavaData(1), 1L), (JavaData(2), 1L)))
  }

  test("Java encoder self join") {
    implicit val kryoEncoder = Encoders.javaSerialization[JavaData]
    val ds = Seq(JavaData(1), JavaData(2)).toDS()
    assert(ds.joinWith(ds, lit(true), "cross").collect().toSet ==
      Set(
        (JavaData(1), JavaData(1)),
        (JavaData(1), JavaData(2)),
        (JavaData(2), JavaData(1)),
        (JavaData(2), JavaData(2))))
  }

  test("SPARK-14696: implicit encoders for boxed types") {
    assert(spark.range(1).map { i => i : java.lang.Long }.head == 0L)
  }

  test("SPARK-11894: Incorrect results are returned when using null") {
    val nullInt = null.asInstanceOf[java.lang.Integer]
    val ds1 = Seq((nullInt, "1"), (java.lang.Integer.valueOf(22), "2")).toDS()
    val ds2 = Seq((nullInt, "1"), (java.lang.Integer.valueOf(22), "2")).toDS()

    checkDataset(
      ds1.joinWith(ds2, lit(true), "cross"),
      ((nullInt, "1"), (nullInt, "1")),
      ((nullInt, "1"), (java.lang.Integer.valueOf(22), "2")),
      ((java.lang.Integer.valueOf(22), "2"), (nullInt, "1")),
      ((java.lang.Integer.valueOf(22), "2"), (java.lang.Integer.valueOf(22), "2")))
  }

  test("change encoder with compatible schema") {
    val ds = Seq(2 -> 2.toByte, 3 -> 3.toByte).toDF("a", "b").as[ClassData]
    assert(ds.collect().toSeq == Seq(ClassData("2", 2), ClassData("3", 3)))
  }

  test("verify mismatching field names fail with a good error") {
    val ds = Seq(ClassData("a", 1)).toDS()
    checkError(
      exception = intercept[AnalysisException] (ds.as[ClassData2]),
      errorClass = "UNRESOLVED_COLUMN.WITH_SUGGESTION",
      parameters = Map(
        "objectName" -> "`c`",
        "proposal" -> "`a`, `b`"))
  }

  test("runtime nullability check") {
    val schema = StructType(Seq(
      StructField("f", StructType(Seq(
        StructField("a", StringType, nullable = true),
        StructField("b", IntegerType, nullable = true)
      )), nullable = true)
    ))

    def buildDataset(rows: Row*): Dataset[NestedStruct] = {
      val rowRDD = spark.sparkContext.parallelize(rows)
      spark.createDataFrame(rowRDD, schema).as[NestedStruct]
    }

    checkDataset(
      buildDataset(Row(Row("hello", 1))),
      NestedStruct(ClassData("hello", 1))
    )

    // Shouldn't throw runtime exception when parent object (`ClassData`) is null
    assert(buildDataset(Row(null)).collect() === Array(NestedStruct(null)))

    val message = intercept[RuntimeException] {
      buildDataset(Row(Row("hello", null))).collect()
    }.getCause.getMessage

    assert(message.contains("Null value appeared in non-nullable field"))
  }

  test("SPARK-12478: top level null field") {
    val ds0 = Seq(NestedStruct(null)).toDS()
    checkDataset(ds0, NestedStruct(null))
    checkAnswer(ds0.toDF(), Row(null))

    val ds1 = Seq(DeepNestedStruct(NestedStruct(null))).toDS()
    checkDataset(ds1, DeepNestedStruct(NestedStruct(null)))
    checkAnswer(ds1.toDF(), Row(Row(null)))
  }

  test("support inner class in Dataset") {
    val outer = new OuterClass
    OuterScopes.addOuterScope(outer)
    val ds = Seq(outer.InnerClass("1"), outer.InnerClass("2")).toDS()
    checkDataset(ds.map(_.a), "1", "2")
  }

  test("grouping key and grouped value has field with same name") {
    val ds = Seq(ClassData("a", 1), ClassData("a", 2)).toDS()
    val aggregated = ds.groupByKey(d => ClassNullableData(d.a, null)).mapGroups {
      (key, values) => key.a + values.map(_.b).sum
    }

    checkDataset(aggregated, "a3")
  }

  test("cogroup's left and right side has field with same name") {
    val left = Seq(ClassData("a", 1), ClassData("b", 2)).toDS()
    val right = Seq(ClassNullableData("a", 3), ClassNullableData("b", 4)).toDS()
    val cogrouped = left.groupByKey(_.a).cogroup(right.groupByKey(_.a)) {
      case (key, lData, rData) => Iterator(key + lData.map(_.b).sum + rData.map(_.b.toInt).sum)
    }

    checkDataset(cogrouped, "a13", "b24")
  }

  test("SPARK-13440: Resolving option fields") {
    val df = Seq(1, 2, 3).toDS()
    val ds = df.as[Option[Int]]
    checkDataset(
      ds.filter(_ => true),
      Some(1), Some(2), Some(3))
  }

  test("SPARK-13540 Dataset of nested class defined in Scala object") {
    checkDataset(
      Seq(OuterObject.InnerClass("foo")).toDS(),
      OuterObject.InnerClass("foo"))
  }

  test("SPARK-14000: case class with tuple type field") {
    checkDataset(
      Seq(TupleClass((1, "a"))).toDS(),
      TupleClass((1, "a"))
    )
  }

  test("isStreaming returns false for static Dataset") {
    val data = Seq(("a", 1), ("b", 2), ("c", 3)).toDS()
    assert(!data.isStreaming, "static Dataset returned true for 'isStreaming'.")
  }

  test("isStreaming returns true for streaming Dataset") {
    val data = MemoryStream[Int].toDS()
    assert(data.isStreaming, "streaming Dataset returned false for 'isStreaming'.")
  }

  test("isStreaming returns true after static and streaming Dataset join") {
    val static = Seq(("a", 1), ("b", 2), ("c", 3)).toDF("a", "b")
    val streaming = MemoryStream[Int].toDS().toDF("b")
    val df = streaming.join(static, Seq("b"))
    assert(df.isStreaming, "streaming Dataset returned false for 'isStreaming'.")
  }

  test("SPARK-14554: Dataset.map may generate wrong java code for wide table") {
    val wideDF = spark.range(10).select(Seq.tabulate(1000) {i => ($"id" + i).as(s"c$i")} : _*)
    // Make sure the generated code for this plan can compile and execute.
    checkDataset(wideDF.map(_.getLong(0)), 0L until 10 : _*)
  }

  test("SPARK-14838: estimating sizeInBytes in operators with ObjectProducer shouldn't fail") {
    val dataset = Seq(
      (0, 3, 54f),
      (0, 4, 44f),
      (0, 5, 42f),
      (1, 3, 39f),
      (1, 5, 33f),
      (1, 4, 26f),
      (2, 3, 51f),
      (2, 5, 45f),
      (2, 4, 30f)
    ).toDF("user", "item", "rating")

    val actual = dataset
      .select("user", "item")
      .as[(Int, Int)]
      .groupByKey(_._1)
      .mapGroups { (src, ids) => (src, ids.map(_._2).toArray) }
      .toDF("id", "actual")

    dataset.join(actual, dataset("user") === actual("id")).collect()
  }

  test("SPARK-15097: implicits on dataset's spark can be imported") {
    val dataset = Seq(1, 2, 3).toDS()
    checkDataset(DatasetTransform.addOne(dataset), 2, 3, 4)
  }

  test("dataset.rdd with generic case class") {
    val ds = Seq(Generic(1, 1.0), Generic(2, 2.0)).toDS()
    val ds2 = ds.map(g => Generic(g.id, g.value))
    assert(ds.rdd.map(r => r.id).count === 2)
    assert(ds2.rdd.map(r => r.id).count === 2)

    val ds3 = ds.map(g => java.lang.Long.valueOf(g.id))
    assert(ds3.rdd.map(r => r).count === 2)
  }

  test("runtime null check for RowEncoder") {
    val schema = new StructType().add("i", IntegerType, nullable = false)
    val df = spark.range(10).map(l => {
      if (l % 5 == 0) {
        Row(null)
      } else {
        Row(l)
      }
    })(ExpressionEncoder(schema))

    val message = intercept[Exception] {
      df.collect()
    }.getMessage
    assert(message.contains("The 0th field 'i' of input row cannot be null"))
  }

  test("row nullability mismatch") {
    val schema = new StructType().add("a", StringType, true).add("b", StringType, false)
    val rdd = spark.sparkContext.parallelize(Row(null, "123") :: Row("234", null) :: Nil)
    val message = intercept[Exception] {
      spark.createDataFrame(rdd, schema).collect()
    }.getMessage
    assert(message.contains("The 1th field 'b' of input row cannot be null"))
  }

  test("createTempView") {
    val dataset = Seq(1, 2, 3).toDS()
    dataset.createOrReplaceTempView("tempView")

    // Overrides the existing temporary view with same name
    // No exception should be thrown here.
    dataset.createOrReplaceTempView("tempView")

    // Throws AnalysisException if temp view with same name already exists
    val e = intercept[AnalysisException](
      dataset.createTempView("tempView"))
    intercept[AnalysisException](dataset.createTempView("tempView"))
    checkError(e,
      errorClass = "TEMP_TABLE_OR_VIEW_ALREADY_EXISTS",
      parameters = Map("relationName" -> "`tempView`"))
    dataset.sparkSession.catalog.dropTempView("tempView")

    withDatabase("test_db") {
      withSQLConf(SQLConf.ALLOW_TEMP_VIEW_CREATION_WITH_MULTIPLE_NAME_PARTS.key -> "false") {
        spark.sql("CREATE DATABASE IF NOT EXISTS test_db")
        val e = intercept[AnalysisException](
          dataset.createTempView("test_db.tempView"))
        checkError(e,
          errorClass = "TEMP_VIEW_NAME_TOO_MANY_NAME_PARTS",
          parameters = Map("actualName" -> "test_db.tempView"))
      }

      withSQLConf(SQLConf.ALLOW_TEMP_VIEW_CREATION_WITH_MULTIPLE_NAME_PARTS.key -> "true") {
          dataset.createTempView("test_db.tempView")
          assert(spark.catalog.tableExists("tempView"))
      }
    }
  }

  test("SPARK-15381: physical object operator should define `reference` correctly") {
    val df = Seq(1 -> 2).toDF("a", "b")
    checkAnswer(df.map(row => row)(ExpressionEncoder(df.schema)).select("b", "a"), Row(2, 1))
  }

  private def checkShowString[T](ds: Dataset[T], expected: String): Unit = {
    val numRows = expected.split("\n").length - 4
    val actual = ds.showString(numRows, truncate = 20)

    if (expected != actual) {
      fail(
        "Dataset.showString() gives wrong result:\n\n" + sideBySide(
          "== Expected ==\n" + expected,
          "== Actual ==\n" + actual
        ).mkString("\n")
      )
    }
  }

  test("SPARK-15550 Dataset.show() should show contents of the underlying logical plan") {
    val df = Seq((1, "foo", "extra"), (2, "bar", "extra")).toDF("b", "a", "c")
    val ds = df.as[ClassData]
    val expected =
      """+---+---+-----+
        ||  b|  a|    c|
        |+---+---+-----+
        ||  1|foo|extra|
        ||  2|bar|extra|
        |+---+---+-----+
        |""".stripMargin

    checkShowString(ds, expected)
  }

  test("SPARK-15550 Dataset.show() should show inner nested products as rows") {
    val ds = Seq(
      NestedStruct(ClassData("foo", 1)),
      NestedStruct(ClassData("bar", 2))
    ).toDS()

    val expected =
      """+--------+
        ||       f|
        |+--------+
        ||{foo, 1}|
        ||{bar, 2}|
        |+--------+
        |""".stripMargin

    checkShowString(ds, expected)
  }

  test("SPARK-25108 Fix the show method to display the full width character alignment problem") {
    // scalastyle:off nonascii
    val df = Seq(
      (0, null, 1),
      (0, "", 1),
      (0, "ab c", 1),
      (0, "1098", 1),
      (0, "mø", 1),
      (0, "γύρ", 1),
      (0, "pê", 1),
      (0, "ー", 1),
      (0, "测", 1),
      (0, "か", 1),
      (0, "걸", 1),
      (0, "à", 1),
      (0, "焼", 1),
      (0, "羍む", 1),
      (0, "뺭ᾘ", 1),
      (0, "\u0967\u0968\u0969", 1)
    ).toDF("b", "a", "c")
    // scalastyle:on nonascii
    val ds = df.as[ClassData]
    val expected =
      // scalastyle:off nonascii
      """+---+----+---+
        ||  b|   a|  c|
        |+---+----+---+
        ||  0|NULL|  1|
        ||  0|    |  1|
        ||  0|ab c|  1|
        ||  0|1098|  1|
        ||  0|  mø|  1|
        ||  0| γύρ|  1|
        ||  0|  pê|  1|
        ||  0|  ー|  1|
        ||  0|  测|  1|
        ||  0|  か|  1|
        ||  0|  걸|  1|
        ||  0|   à|  1|
        ||  0|  焼|  1|
        ||  0|羍む|  1|
        ||  0| 뺭ᾘ|  1|
        ||  0| १२३|  1|
        |+---+----+---+
        |""".stripMargin
    // scalastyle:on nonascii
    checkShowString(ds, expected)
  }

  test(
    "SPARK-15112: EmbedDeserializerInFilter should not optimize plan fragment that changes schema"
  ) {
    val ds = Seq(1 -> "foo", 2 -> "bar").toDF("b", "a").as[ClassData]

    assertResult(Seq(ClassData("foo", 1), ClassData("bar", 2))) {
      ds.collect().toSeq
    }

    assertResult(Seq(ClassData("bar", 2))) {
      ds.filter(_.b > 1).collect().toSeq
    }
  }

  test("mapped dataset should resolve duplicated attributes for self join") {
    val ds = Seq(1, 2, 3).toDS().map(_ + 1)
    val ds1 = ds.as("d1")
    val ds2 = ds.as("d2")

    checkDatasetUnorderly(ds1.joinWith(ds2, $"d1.value" === $"d2.value"), (2, 2), (3, 3), (4, 4))
    checkDatasetUnorderly(ds1.intersect(ds2), 2, 3, 4)
    checkDatasetUnorderly(ds1.except(ds1))
  }

  test("SPARK-15441: Dataset outer join") {
    val left = Seq(ClassData("a", 1), ClassData("b", 2)).toDS().as("left")
    val right = Seq(ClassData("x", 2), ClassData("y", 3)).toDS().as("right")
    val joined = left.joinWith(right, $"left.b" === $"right.b", "left")

    val expectedSchema = StructType(Seq(
      StructField("_1",
        StructType(Seq(
          StructField("a", StringType),
          StructField("b", IntegerType, nullable = false)
        )),
        nullable = false),
      // This is a left join, so the right output is nullable:
      StructField("_2",
        StructType(Seq(
          StructField("a", StringType),
          StructField("b", IntegerType, nullable = false)
        )))
    ))
    assert(joined.schema === expectedSchema)

    val result = joined.collect().toSet
    assert(result == Set(ClassData("a", 1) -> null, ClassData("b", 2) -> ClassData("x", 2)))
  }

  test("Dataset should support flat input object to be null") {
    checkDataset(Seq("a", null).toDS(), "a", null)
  }

  test("Dataset should throw RuntimeException if top-level product input object is null") {
    val e = intercept[RuntimeException](Seq(ClassData("a", 1), null).toDS())
    assert(e.getMessage.contains("Null value appeared in non-nullable field"))
    assert(e.getMessage.contains("top level Product or row object"))
  }

  test("dropDuplicates") {
    val ds = Seq(("a", 1), ("a", 2), ("b", 1), ("a", 1)).toDS()
    checkDataset(
      ds.dropDuplicates("_1"),
      ("a", 1), ("b", 1))
    checkDataset(
      ds.dropDuplicates("_2"),
      ("a", 1), ("a", 2))
    checkDataset(
      ds.dropDuplicates("_1", "_2"),
      ("a", 1), ("a", 2), ("b", 1))
  }

  test("dropDuplicates: columns with same column name") {
    val ds1 = Seq(("a", 1), ("a", 2), ("b", 1), ("a", 1)).toDS()
    val ds2 = Seq(("a", 1), ("a", 2), ("b", 1), ("a", 1)).toDS()
    // The dataset joined has two columns of the same name "_2".
    val joined = ds1.join(ds2, "_1").select(ds1("_2").as[Int], ds2("_2").as[Int])
    checkDataset(
      joined.dropDuplicates(),
      (1, 2), (1, 1), (2, 1), (2, 2))
  }

  test("SPARK-16097: Encoders.tuple should handle null object correctly") {
    val enc = Encoders.tuple(Encoders.tuple(Encoders.STRING, Encoders.STRING), Encoders.STRING)
    val data = Seq((("a", "b"), "c"), (null, "d"))
    val ds = spark.createDataset(data)(enc)
    checkDataset(ds, (("a", "b"), "c"), (null, "d"))
  }

  test("SPARK-16995: flat mapping on Dataset containing a column created with lit/expr") {
    val df = Seq("1").toDF("a")

    import df.sparkSession.implicits._

    checkDataset(
      df.withColumn("b", lit(0)).as[ClassData]
        .groupByKey(_.a).flatMapGroups { (_, _) => List[Int]() })
    checkDataset(
      df.withColumn("b", expr("0")).as[ClassData]
        .groupByKey(_.a).flatMapGroups { (_, _) => List[Int]() })
  }

  test("SPARK-18125: Spark generated code causes CompileException") {
    val data = Array(
      Route("a", "b", 1),
      Route("a", "b", 2),
      Route("a", "c", 2),
      Route("a", "d", 10),
      Route("b", "a", 1),
      Route("b", "a", 5),
      Route("b", "c", 6))
    val ds = sparkContext.parallelize(data).toDF.as[Route]

    val grouped = ds.map(r => GroupedRoutes(r.src, r.dest, Seq(r)))
      .groupByKey(r => (r.src, r.dest))
      .reduceGroups { (g1: GroupedRoutes, g2: GroupedRoutes) =>
        GroupedRoutes(g1.src, g1.dest, g1.routes ++ g2.routes)
      }.map(_._2)

    val expected = Seq(
      GroupedRoutes("a", "d", Seq(Route("a", "d", 10))),
      GroupedRoutes("b", "c", Seq(Route("b", "c", 6))),
      GroupedRoutes("a", "b", Seq(Route("a", "b", 1), Route("a", "b", 2))),
      GroupedRoutes("b", "a", Seq(Route("b", "a", 1), Route("b", "a", 5))),
      GroupedRoutes("a", "c", Seq(Route("a", "c", 2)))
    )

    implicit def ordering[GroupedRoutes]: Ordering[GroupedRoutes] =
      (x: GroupedRoutes, y: GroupedRoutes) => x.toString.compareTo(y.toString)

    checkDatasetUnorderly(grouped, expected: _*)
  }

  test("SPARK-18189: Fix serialization issue in KeyValueGroupedDataset") {
    val resultValue = 12345
    val keyValueGrouped = Seq((1, 2), (3, 4)).toDS().groupByKey(_._1)
    val mapGroups = keyValueGrouped.mapGroups((k, v) => (k, 1))
    val broadcasted = spark.sparkContext.broadcast(resultValue)

    // Using broadcast triggers serialization issue in KeyValueGroupedDataset
    val dataset = mapGroups.map(_ => broadcasted.value)

    assert(dataset.collect() sameElements Array(resultValue, resultValue))
  }

  test("SPARK-18284: Serializer should have correct nullable value") {
    val df1 = Seq(1, 2, 3, 4).toDF
    assert(df1.schema(0).nullable == false)
    val df2 = Seq(Integer.valueOf(1), Integer.valueOf(2)).toDF
    assert(df2.schema(0).nullable)

    val df3 = Seq(Seq(1, 2), Seq(3, 4)).toDF
    assert(df3.schema(0).nullable)
    assert(df3.schema(0).dataType.asInstanceOf[ArrayType].containsNull == false)
    val df4 = Seq(Seq("a", "b"), Seq("c", "d")).toDF
    assert(df4.schema(0).nullable)
    assert(df4.schema(0).dataType.asInstanceOf[ArrayType].containsNull)

    val df5 = Seq((0, 1.0), (2, 2.0)).toDF("id", "v")
    assert(df5.schema(0).nullable == false)
    assert(df5.schema(1).nullable == false)
    val df6 = Seq((0, 1.0, "a"), (2, 2.0, "b")).toDF("id", "v1", "v2")
    assert(df6.schema(0).nullable == false)
    assert(df6.schema(1).nullable == false)
    assert(df6.schema(2).nullable)

    val df7 = (Tuple1(Array(1, 2, 3)) :: Nil).toDF("a")
    assert(df7.schema(0).nullable)
    assert(df7.schema(0).dataType.asInstanceOf[ArrayType].containsNull == false)

    val df8 = (Tuple1(Array((null: Integer), (null: Integer))) :: Nil).toDF("a")
    assert(df8.schema(0).nullable)
    assert(df8.schema(0).dataType.asInstanceOf[ArrayType].containsNull)

    val df9 = (Tuple1(Map(2 -> 3)) :: Nil).toDF("m")
    assert(df9.schema(0).nullable)
    assert(df9.schema(0).dataType.asInstanceOf[MapType].valueContainsNull == false)

    val df10 = (Tuple1(Map(1 -> (null: Integer))) :: Nil).toDF("m")
    assert(df10.schema(0).nullable)
    assert(df10.schema(0).dataType.asInstanceOf[MapType].valueContainsNull)

    val df11 = Seq(TestDataPoint(1, 2.2, "a", null),
                   TestDataPoint(3, 4.4, "null", (TestDataPoint2(33, "b")))).toDF
    assert(df11.schema(0).nullable == false)
    assert(df11.schema(1).nullable == false)
    assert(df11.schema(2).nullable)
    assert(df11.schema(3).nullable)
    assert(df11.schema(3).dataType.asInstanceOf[StructType].fields(0).nullable == false)
    assert(df11.schema(3).dataType.asInstanceOf[StructType].fields(1).nullable)
  }

  Seq(true, false).foreach { eager =>
    Seq(true, false).foreach { reliable =>
      def testCheckpointing(testName: String)(f: => Unit): Unit = {
        test(s"Dataset.checkpoint() - $testName (eager = $eager, reliable = $reliable)") {
          if (reliable) {
            withTempDir { dir =>
              val originalCheckpointDir = spark.sparkContext.checkpointDir

              try {
                spark.sparkContext.setCheckpointDir(dir.getCanonicalPath)
                f
              } finally {
                // Since the original checkpointDir can be None, we need
                // to set the variable directly.
                spark.sparkContext.checkpointDir = originalCheckpointDir
              }
            }
          } else {
            // Local checkpoints don't require checkpoint_dir
            f
          }
        }
      }

      testCheckpointing("basic") {
        val ds = spark
          .range(10)
          // Num partitions is set to 1 to avoid a RangePartitioner in the orderBy below
          .repartition(1, $"id" % 2)
          .filter($"id" > 5)
          .orderBy($"id".desc)
        @volatile var jobCounter = 0
        val listener = new SparkListener {
          override def onJobStart(jobStart: SparkListenerJobStart): Unit = {
            jobCounter += 1
          }
        }
        var cp = ds
        withListener(spark.sparkContext, listener) { _ =>
          // AQE adds a job per shuffle. The expression above does multiple shuffles and
          // that screws up the job counting
          withSQLConf(SQLConf.ADAPTIVE_EXECUTION_ENABLED.key -> "false") {
            cp = if (reliable) ds.checkpoint(eager) else ds.localCheckpoint(eager)
          }
        }
        if (eager) {
          assert(jobCounter === 1)
        }

        val logicalRDD = cp.logicalPlan match {
          case plan: LogicalRDD => plan
          case _ =>
            val treeString = cp.logicalPlan.treeString(verbose = true)
            fail(s"Expecting a LogicalRDD, but got\n$treeString")
        }

        val dsPhysicalPlan = ds.queryExecution.executedPlan
        val cpPhysicalPlan = cp.queryExecution.executedPlan

        assertResult(dsPhysicalPlan.outputPartitioning) {
          logicalRDD.outputPartitioning
        }
        assertResult(dsPhysicalPlan.outputOrdering) {
          logicalRDD.outputOrdering
        }

        assertResult(dsPhysicalPlan.outputPartitioning) {
          cpPhysicalPlan.outputPartitioning
        }
        assertResult(dsPhysicalPlan.outputOrdering) {
          cpPhysicalPlan.outputOrdering
        }

        // For a lazy checkpoint() call, the first check also materializes the checkpoint.
        checkDataset(cp, (9L to 6L by -1L).map(java.lang.Long.valueOf): _*)

        // Reads back from checkpointed data and check again.
        checkDataset(cp, (9L to 6L by -1L).map(java.lang.Long.valueOf): _*)
      }

      testCheckpointing("should preserve partitioning information") {
        val ds = spark.range(10).repartition($"id" % 2)
        val cp = if (reliable) ds.checkpoint(eager) else ds.localCheckpoint(eager)

        val agg = cp.groupBy($"id" % 2).agg(count($"id"))

        agg.queryExecution.executedPlan.collectFirst {
          case ShuffleExchangeExec(_, _: RDDScanExec, _, _) =>
          case BroadcastExchangeExec(_, _: RDDScanExec) =>
        }.foreach { _ =>
          fail(
            "No Exchange should be inserted above RDDScanExec since the checkpointed Dataset " +
              "preserves partitioning information:\n\n" + agg.queryExecution
          )
        }

        checkAnswer(agg, ds.groupBy($"id" % 2).agg(count($"id")))
      }
    }
  }

  test("identity map for primitive arrays") {
    val arrayByte = Array(1.toByte, 2.toByte, 3.toByte)
    val arrayInt = Array(1, 2, 3)
    val arrayLong = Array(1.toLong, 2.toLong, 3.toLong)
    val arrayDouble = Array(1.1, 2.2, 3.3)
    val arrayString = Array("a", "b", "c")
    val dsByte = sparkContext.parallelize(Seq(arrayByte), 1).toDS.map(e => e)
    val dsInt = sparkContext.parallelize(Seq(arrayInt), 1).toDS.map(e => e)
    val dsLong = sparkContext.parallelize(Seq(arrayLong), 1).toDS.map(e => e)
    val dsDouble = sparkContext.parallelize(Seq(arrayDouble), 1).toDS.map(e => e)
    val dsString = sparkContext.parallelize(Seq(arrayString), 1).toDS.map(e => e)
    checkDataset(dsByte, arrayByte)
    checkDataset(dsInt, arrayInt)
    checkDataset(dsLong, arrayLong)
    checkDataset(dsDouble, arrayDouble)
    checkDataset(dsString, arrayString)
  }

  test ("SPARK-17460: the sizeInBytes in Statistics shouldn't overflow to a negative number") {
    // Since the sizeInBytes in Statistics could exceed the limit of an Int, we should use BigInt
    // instead of Int for avoiding possible overflow.
    val ds = (0 to 10000).map( i =>
      (i, Seq((i, Seq((i, "This is really not that long of a string")))))).toDS()
    val sizeInBytes = ds.logicalPlan.stats.sizeInBytes
    // sizeInBytes is 2404280404, before the fix, it overflows to a negative number
    assert(sizeInBytes > 0)
  }

  test("SPARK-18717: code generation works for both scala.collection.Map" +
    " and scala.collection.immutable.Map") {
    val ds = Seq(WithImmutableMap("hi", Map(42L -> "foo"))).toDS
    checkDataset(ds.map(t => t), WithImmutableMap("hi", Map(42L -> "foo")))

    val ds2 = Seq(WithMap("hi", Map(42L -> "foo"))).toDS
    checkDataset(ds2.map(t => t), WithMap("hi", Map(42L -> "foo")))
  }

  test("SPARK-18746: add implicit encoder for BigDecimal, date, timestamp") {
    // For this implicit encoder, 18 is the default scale
    assert(spark.range(1).map { x => new java.math.BigDecimal(1) }.head ==
      new java.math.BigDecimal(1).setScale(18))

    assert(spark.range(1).map { x => scala.math.BigDecimal(1, 18) }.head ==
      scala.math.BigDecimal(1, 18))

    assert(spark.range(1).map { x => java.sql.Date.valueOf("2016-12-12") }.head ==
      java.sql.Date.valueOf("2016-12-12"))

    assert(spark.range(1).map { x => new java.sql.Timestamp(100000) }.head ==
      new java.sql.Timestamp(100000))
  }

  test("SPARK-19896: cannot have circular references in case class") {
    val errMsg1 = intercept[UnsupportedOperationException] {
      Seq(CircularReferenceClassA(null)).toDS
    }
    assert(errMsg1.getMessage.startsWith("cannot have circular references in class, but got the " +
      "circular reference of class"))
    val errMsg2 = intercept[UnsupportedOperationException] {
      Seq(CircularReferenceClassC(null)).toDS
    }
    assert(errMsg2.getMessage.startsWith("cannot have circular references in class, but got the " +
      "circular reference of class"))
    val errMsg3 = intercept[UnsupportedOperationException] {
      Seq(CircularReferenceClassD(null)).toDS
    }
    assert(errMsg3.getMessage.startsWith("cannot have circular references in class, but got the " +
      "circular reference of class"))
  }

  test("SPARK-20125: option of map") {
    val ds = Seq(WithMapInOption(Some(Map(1 -> 1)))).toDS()
    checkDataset(ds, WithMapInOption(Some(Map(1 -> 1))))
  }

  test("SPARK-20399: do not unescaped regex pattern when ESCAPED_STRING_LITERALS is enabled") {
    val df = Seq("\u0020\u0021\u0023", "abc").toDF()

    Seq(
      true ->
        ("value rlike '^\\x20[\\x20-\\x23]+$'", "value rlike '^\\\\x20[\\\\x20-\\\\x23]+$'"),
      false ->
        ("value rlike r'^\\x20[\\x20-\\x23]+$'", "value rlike r'^\\\\x20[\\\\x20-\\\\x23]+$'")
    ).foreach { case (escaped, (filter1, filter3)) =>
      withSQLConf(SQLConf.ESCAPED_STRING_LITERALS.key -> escaped.toString) {
        val rlike1 = df.filter(filter1)
        val rlike2 = df.filter($"value".rlike("^\\x20[\\x20-\\x23]+$"))
        val rlike3 = df.filter(filter3)
        checkAnswer(rlike1, rlike2)
        assert(rlike3.count() == 0)
      }
    }
  }

  test("SPARK-21538: Attribute resolution inconsistency in Dataset API") {
    val df = spark.range(3).withColumnRenamed("id", "x")
    val expected = Row(0) :: Row(1) :: Row (2) :: Nil
    checkAnswer(df.sort("id"), expected)
    checkAnswer(df.sort(col("id")), expected)
    checkAnswer(df.sort($"id"), expected)
    checkAnswer(df.orderBy("id"), expected)
    checkAnswer(df.orderBy(col("id")), expected)
    checkAnswer(df.orderBy($"id"), expected)
  }

  test("SPARK-21567: Dataset should work with type alias") {
    checkDataset(
      Seq(1).toDS().map(_ => ("", TestForTypeAlias.tupleTypeAlias)),
      ("", (1, 1)))

    checkDataset(
      Seq(1).toDS().map(_ => ("", TestForTypeAlias.nestedTupleTypeAlias)),
      ("", ((1, 1), 2)))

    checkDataset(
      Seq(1).toDS().map(_ => ("", TestForTypeAlias.seqOfTupleTypeAlias)),
      ("", Seq((1, 1), (2, 2))))
  }

  test("SPARK-38042: Dataset should work with a product containing an aliased array type") {
    checkDataset(
      Seq(1).toDS().map(_ => ("", TestForTypeAlias.aliasedArrayInTuple)),
      ("", (1, Array(1))))
  }

  test("Check RelationalGroupedDataset toString: Single data") {
    val kvDataset = (1 to 3).toDF("id").groupBy("id")
    val expected = "RelationalGroupedDataset: [" +
      "grouping expressions: [id: int], value: [id: int], type: GroupBy]"
    val actual = kvDataset.toString
    assert(expected === actual)
  }

  test("Check RelationalGroupedDataset toString: over length schema ") {
    val kvDataset = (1 to 3).map( x => (x, x.toString, x.toLong))
      .toDF("id", "val1", "val2").groupBy("id")
    val expected = "RelationalGroupedDataset:" +
      " [grouping expressions: [id: int]," +
      " value: [id: int, val1: string ... 1 more field]," +
      " type: GroupBy]"
    val actual = kvDataset.toString
    assert(expected === actual)
  }


  test("Check KeyValueGroupedDataset toString: Single data") {
    val kvDataset = (1 to 3).toDF("id").as[SingleData].groupByKey(identity)
    val expected = "KeyValueGroupedDataset: [key: [id: int], value: [id: int]]"
    val actual = kvDataset.toString
    assert(expected === actual)
  }

  test("Check KeyValueGroupedDataset toString: Unnamed KV-pair") {
    val kvDataset = (1 to 3).map(x => (x, x.toString))
      .toDF("id", "val1").as[DoubleData].groupByKey(x => (x.id, x.val1))
    val expected = "KeyValueGroupedDataset:" +
      " [key: [_1: int, _2: string]," +
      " value: [id: int, val1: string]]"
    val actual = kvDataset.toString
    assert(expected === actual)
  }

  test("Check KeyValueGroupedDataset toString: Named KV-pair") {
    val kvDataset = (1 to 3).map( x => (x, x.toString))
      .toDF("id", "val1").as[DoubleData].groupByKey(x => DoubleData(x.id, x.val1))
    val expected = "KeyValueGroupedDataset:" +
      " [key: [id: int, val1: string]," +
      " value: [id: int, val1: string]]"
    val actual = kvDataset.toString
    assert(expected === actual)
  }

  test("Check KeyValueGroupedDataset toString: over length schema ") {
    val kvDataset = (1 to 3).map( x => (x, x.toString, x.toLong))
      .toDF("id", "val1", "val2").as[TripleData].groupByKey(identity)
    val expected = "KeyValueGroupedDataset:" +
      " [key: [id: int, val1: string ... 1 more field(s)]," +
      " value: [id: int, val1: string ... 1 more field(s)]]"
    val actual = kvDataset.toString
    assert(expected === actual)
  }

  test("SPARK-22442: Generate correct field names for special characters") {
    withTempPath { dir =>
      val path = dir.getCanonicalPath
      val data = """{"field.1": 1, "field 2": 2}"""
      Seq(data).toDF().repartition(1).write.text(path)
      val ds = spark.read.json(path).as[SpecialCharClass]
      checkDataset(ds, SpecialCharClass("1", "2"))
    }
  }

  test("SPARK-23627: provide isEmpty in DataSet") {
    val ds1 = spark.emptyDataset[Int]
    val ds2 = Seq(1, 2, 3).toDS()

    assert(ds1.isEmpty)
    assert(ds2.isEmpty == false)
  }

  test("SPARK-22472: add null check for top-level primitive values") {
    // If the primitive values are from Option, we need to do runtime null check.
    val ds = Seq(Some(1), None).toDS().as[Int]
    val e1 = intercept[RuntimeException](ds.collect())
    assert(e1.getCause.isInstanceOf[NullPointerException])
    val e2 = intercept[SparkException](ds.map(_ * 2).collect())
    assert(e2.getCause.isInstanceOf[NullPointerException])

    withTempPath { path =>
      Seq(Integer.valueOf(1), null).toDF("i").write.parquet(path.getCanonicalPath)
      // If the primitive values are from files, we need to do runtime null check.
      val ds = spark.read.parquet(path.getCanonicalPath).as[Int]
      val e1 = intercept[RuntimeException](ds.collect())
      assert(e1.getCause.isInstanceOf[NullPointerException])
      val e2 = intercept[SparkException](ds.map(_ * 2).collect())
      assert(e2.getCause.isInstanceOf[NullPointerException])
    }
  }

  test("SPARK-23025: Add support for null type in scala reflection") {
    val data = Seq(("a", null))
    checkDataset(data.toDS(), data: _*)
  }

  test("SPARK-23614: Union produces incorrect results when caching is used") {
    val cached = spark.createDataset(Seq(TestDataUnion(1, 2, 3), TestDataUnion(4, 5, 6))).cache()
    val group1 = cached.groupBy("x").agg(min(col("y")) as "value")
    val group2 = cached.groupBy("x").agg(min(col("z")) as "value")
    checkAnswer(group1.union(group2), Row(4, 5) :: Row(1, 2) :: Row(4, 6) :: Row(1, 3) :: Nil)
  }

  test("SPARK-23835: null primitive data type should throw NullPointerException") {
    val ds = Seq[(Option[Int], Option[Int])]((Some(1), None)).toDS()
    val e = intercept[RuntimeException](ds.as[(Int, Int)].collect())
    assert(e.getCause.isInstanceOf[NullPointerException])
  }

  test("SPARK-24569: Option of primitive types are mistakenly mapped to struct type") {
    withSQLConf(SQLConf.CROSS_JOINS_ENABLED.key -> "true") {
      val a = Seq(Some(1)).toDS
      val b = Seq(Some(1.2)).toDS
      val expected = Seq((Some(1), Some(1.2))).toDS
      val joined = a.joinWith(b, lit(true))
      assert(joined.schema == expected.schema)
      checkDataset(joined, expected.collect: _*)
    }
  }

  test("SPARK-24548: Dataset with tuple encoders should have correct schema") {
    val encoder = Encoders.tuple(newStringEncoder,
      Encoders.tuple(newStringEncoder, newStringEncoder))

    val data = Seq(("a", ("1", "2")), ("b", ("3", "4")))
    val rdd = sparkContext.parallelize(data)

    val ds1 = spark.createDataset(rdd)
    val ds2 = spark.createDataset(rdd)(encoder)
    assert(ds1.schema == ds2.schema)
    checkDataset(ds1.select("_2._2"), ds2.select("_2._2").collect(): _*)
  }

  test("SPARK-23862: Spark ExpressionEncoder should support Java Enum type from Scala") {
    val saveModeSeq =
      Seq(SaveMode.Append, SaveMode.Overwrite, SaveMode.ErrorIfExists, SaveMode.Ignore, null)
    assert(saveModeSeq.toDS().collect().toSeq === saveModeSeq)
    assert(saveModeSeq.toDS().schema === new StructType().add("value", StringType, nullable = true))

    val saveModeCaseSeq = saveModeSeq.map(SaveModeCase.apply)
    assert(saveModeCaseSeq.toDS().collect().toSet === saveModeCaseSeq.toSet)
    assert(saveModeCaseSeq.toDS().schema ===
      new StructType().add("mode", StringType, nullable = true))

    val saveModeArrayCaseSeq =
      Seq(SaveModeArrayCase(Array()), SaveModeArrayCase(saveModeSeq.toArray))
    val collected = saveModeArrayCaseSeq.toDS().collect()
    assert(collected.length === 2)
    val sortedByLength = collected.sortBy(_.modes.length)
    assert(sortedByLength(0).modes === Array())
    assert(sortedByLength(1).modes === saveModeSeq.toArray)
    assert(saveModeArrayCaseSeq.toDS().schema ===
      new StructType().add("modes", ArrayType(StringType, containsNull = true), nullable = true))

    // Enum is stored as string, so it is possible to convert to/from string
    val stringSeq = saveModeSeq.map(Option.apply).map(_.map(_.toString).orNull)
    assert(stringSeq.toDS().as[SaveMode].collect().toSet === saveModeSeq.toSet)
    assert(saveModeSeq.toDS().as[String].collect().toSet === stringSeq.toSet)
  }

  test("SPARK-24571: filtering of string values by char literal") {
    val df = Seq("Amsterdam", "San Francisco", "X").toDF("city")
    checkAnswer(df.where($"city" === 'X'), Seq(Row("X")))
    checkAnswer(
      df.where($"city".contains(java.lang.Character.valueOf('A'))),
      Seq(Row("Amsterdam")))
  }

  test("SPARK-24762: Enable top-level Option of Product encoders") {
    val data = Seq(Some((1, "a")), Some((2, "b")), None)
    val ds = data.toDS()

    checkDataset(
      ds,
      data: _*)

    val schema = new StructType().add(
      "value",
      new StructType()
        .add("_1", IntegerType, nullable = false)
        .add("_2", StringType, nullable = true),
      nullable = true)

    assert(ds.schema == schema)

    val nestedOptData = Seq(Some((Some((1, "a")), 2.0)), Some((Some((2, "b")), 3.0)))
    val nestedDs = nestedOptData.toDS()

    checkDataset(
      nestedDs,
      nestedOptData: _*)

    val nestedSchema = StructType(Seq(
      StructField("value", StructType(Seq(
        StructField("_1", StructType(Seq(
          StructField("_1", IntegerType, nullable = false),
          StructField("_2", StringType, nullable = true)))),
        StructField("_2", DoubleType, nullable = false)
      )), nullable = true)
    ))
    assert(nestedDs.schema == nestedSchema)
  }

  test("SPARK-24762: Resolving Option[Product] field") {
    val ds = Seq((1, ("a", 1.0)), (2, ("b", 2.0)), (3, null)).toDS()
      .as[(Int, Option[(String, Double)])]
    checkDataset(ds,
      (1, Some(("a", 1.0))), (2, Some(("b", 2.0))), (3, None))
  }

  test("SPARK-24762: select Option[Product] field") {
    val ds = Seq(("a", 1), ("b", 2), ("c", 3)).toDS()
    val ds1 = ds.select(expr("struct(_2, _2 + 1)").as[Option[(Int, Int)]])
    checkDataset(ds1,
      Some((1, 2)), Some((2, 3)), Some((3, 4)))

    val ds2 = ds.select(expr("if(_2 > 2, struct(_2, _2 + 1), null)").as[Option[(Int, Int)]])
    checkDataset(ds2,
      None, None, Some((3, 4)))
  }

  test("SPARK-24762: joinWith on Option[Product]") {
    val ds1 = Seq(Some((1, 2)), Some((2, 3)), None).toDS().as("a")
    val ds2 = Seq(Some((1, 2)), Some((2, 3)), None).toDS().as("b")
    val joined = ds1.joinWith(ds2, $"a.value._1" === $"b.value._2", "inner")
    checkDataset(joined, (Some((2, 3)), Some((1, 2))))
  }

  test("SPARK-24762: typed agg on Option[Product] type") {
    val ds = Seq(Some((1, 2)), Some((2, 3)), Some((1, 3))).toDS()
    assert(ds.groupByKey(_.get._1).count().collect() === Seq((1, 2), (2, 1)))

    assert(ds.groupByKey(x => x).count().collect() ===
      Seq((Some((1, 2)), 1), (Some((2, 3)), 1), (Some((1, 3)), 1)))
  }

  test("SPARK-25942: typed aggregation on primitive type") {
    val ds = Seq(1, 2, 3).toDS()

    val agg = ds.groupByKey(_ >= 2)
      .agg(sum("value").as[Long], sum($"value" + 1).as[Long])
    checkDatasetUnorderly(agg, (false, 1L, 2L), (true, 5L, 7L))
  }

  test("SPARK-25942: typed aggregation on product type") {
    val ds = Seq((1, 2), (2, 3), (3, 4)).toDS()
    val agg = ds.groupByKey(x => x).agg(sum("_1").as[Long], sum($"_2" + 1).as[Long])
    checkDatasetUnorderly(agg, ((1, 2), 1L, 3L), ((2, 3), 2L, 4L), ((3, 4), 3L, 5L))
  }

  test("SPARK-26085: fix key attribute name for atomic type for typed aggregation") {
    val ds = Seq(1, 2, 3).toDS()
    assert(ds.groupByKey(x => x).count().schema.head.name == "key")

    // Enable legacy flag to follow previous Spark behavior
    withSQLConf(SQLConf.NAME_NON_STRUCT_GROUPING_KEY_AS_VALUE.key -> "true") {
      assert(ds.groupByKey(x => x).count().schema.head.name == "value")
    }
  }

  test("SPARK-8288: class with only a companion object constructor") {
    val data = Seq(ScroogeLikeExample(1), ScroogeLikeExample(2))
    val ds = data.toDS
    checkDataset(ds, data: _*)
    checkAnswer(ds.select("x"), Seq(Row(1), Row(2)))
  }

  test("SPARK-26233: serializer should enforce decimal precision and scale") {
    val s = StructType(Seq(StructField("a", StringType), StructField("b", DecimalType(38, 8))))
    val encoder = ExpressionEncoder(s)
    implicit val uEnc = encoder
    val df = spark.range(2).map(l => Row(l.toString, BigDecimal.valueOf(l + 0.1111)))
    checkAnswer(df.groupBy(col("a")).agg(first(col("b"))),
      Seq(Row("0", BigDecimal.valueOf(0.1111)), Row("1", BigDecimal.valueOf(1.1111))))
  }

  test("SPARK-26366: return nulls which are not filtered in except") {
    val inputDF = sqlContext.createDataFrame(
      sparkContext.parallelize(Seq(Row("0", "a"), Row("1", null))),
      StructType(Seq(
        StructField("a", StringType, nullable = true),
        StructField("b", StringType, nullable = true))))

    val exceptDF = inputDF.filter(col("a").isin("0") or col("b") > "c")
    checkAnswer(inputDF.except(exceptDF), Seq(Row("1", null)))
  }

  test("SPARK-26706: Fix Cast.mayTruncate for bytes") {
    val thrownException = intercept[AnalysisException] {
      spark.range(Long.MaxValue - 10, Long.MaxValue).as[Byte]
        .map(b => b - 1)
        .collect()
    }
    assert(thrownException.message.contains("""Cannot up cast id from "BIGINT" to "TINYINT""""))
  }

  test("SPARK-26690: checkpoints should be executed with an execution id") {
    def assertExecutionId: UserDefinedFunction = udf(AssertExecutionId.apply _)
    spark.range(10).select(assertExecutionId($"id")).localCheckpoint(true)
  }

  test("implicit encoder for LocalDate and Instant") {
    val localDate = java.time.LocalDate.of(2019, 3, 30)
    assert(spark.range(1).map { _ => localDate }.head === localDate)

    val instant = java.time.Instant.parse("2019-03-30T09:54:00Z")
    assert(spark.range(1).map { _ => instant }.head === instant)
  }

  val dotColumnTestModes = Table(
    ("caseSensitive", "colName"),
    ("true", "field.1"),
    ("false", "Field.1")
  )

  test("SPARK-25153: Improve error messages for columns with dots/periods") {
    forAll(dotColumnTestModes) { (caseSensitive, colName) =>
      val ds = Seq(SpecialCharClass("1", "2")).toDS
      withSQLConf(SQLConf.CASE_SENSITIVE.key -> caseSensitive) {
        val colName = if (caseSensitive == "true") "`Field`.`1`" else "`field`.`1`"
        checkError(
          exception = intercept[AnalysisException] {
            ds(colName)
          },
          errorClass = "UNRESOLVED_COLUMN.WITH_SUGGESTION",
          parameters = Map("objectName" -> colName, "proposal" -> "`field`.`1`, `field 2`")
        )
      }
    }
  }

  test("SPARK-39783: Fix error messages for columns with dots/periods") {
    forAll(dotColumnTestModes) { (caseSensitive, colName) =>
      val ds = Seq(SpecialCharClass("1", "2")).toDS
      withSQLConf(SQLConf.CASE_SENSITIVE.key -> caseSensitive) {
        checkError(
          exception = intercept[AnalysisException] {
            // Note: ds(colName) "SPARK-25153: Improve error messages for columns with dots/periods"
            // has different semantics than ds.select(colName)
            ds.select(colName)
          },
          errorClass = "UNRESOLVED_COLUMN.WITH_SUGGESTION",
          sqlState = None,
          parameters = Map(
            "objectName" -> s"`${colName.replace(".", "`.`")}`",
            "proposal" -> "`field.1`, `field 2`"))
      }
    }
  }

  test("SPARK-39783: backticks in error message for candidate column with dots") {
    checkError(
      exception = intercept[AnalysisException] {
        Seq(0).toDF("the.id").select("the.id")
      },
      errorClass = "UNRESOLVED_COLUMN.WITH_SUGGESTION",
      sqlState = None,
      parameters = Map(
        "objectName" -> "`the`.`id`",
        "proposal" -> "`the.id`"))
  }

  test("SPARK-39783: backticks in error message for map candidate key with dots") {
    checkError(
      exception = intercept[AnalysisException] {
        spark.range(1)
          .select(map(lit("key"), lit(1)).as("map"), lit(2).as("other.column"))
          .select($"`map`"($"nonexisting")).show()
      },
      errorClass = "UNRESOLVED_MAP_KEY.WITH_SUGGESTION",
      sqlState = None,
      parameters = Map(
        "objectName" -> "`nonexisting`",
        "proposal" -> "`map`, `other.column`"))
  }

  test("groupBy.as") {
    val df1 = Seq(DoubleData(1, "one"), DoubleData(2, "two"), DoubleData(3, "three")).toDS()
      .repartition($"id").sortWithinPartitions("id")
    val df2 = Seq(DoubleData(5, "one"), DoubleData(1, "two"), DoubleData(3, "three")).toDS()
      .repartition($"id").sortWithinPartitions("id")

    val df3 = df1.groupBy("id").as[Int, DoubleData]
      .cogroup(df2.groupBy("id").as[Int, DoubleData]) { case (key, data1, data2) =>
        if (key == 1) {
          Iterator(DoubleData(key, (data1 ++ data2).foldLeft("")((cur, next) => cur + next.val1)))
        } else Iterator.empty
      }
    checkDataset(df3, DoubleData(1, "onetwo"))

    // Assert that no extra shuffle introduced by cogroup.
    val exchanges = collect(df3.queryExecution.executedPlan) {
      case h: ShuffleExchangeExec => h
    }
    assert(exchanges.size == 2)
  }

  test("tail with different numbers") {
    Seq(0, 2, 5, 10, 50, 100, 1000).foreach { n =>
      assert(spark.range(n).tail(6) === (math.max(n - 6, 0) until n))
    }
  }

  test("tail should not accept minus value") {
    val e = intercept[AnalysisException](spark.range(1).tail(-1))
    e.getMessage.contains("tail expression must be equal to or greater than 0")
  }

  test("SparkSession.active should be the same instance after dataset operations") {
    val active = SparkSession.getActiveSession.get
    val clone = active.cloneSession()
    val ds = new Dataset(clone, spark.range(10).queryExecution.logical, Encoders.INT)

    ds.queryExecution.analyzed

    assert(active eq SparkSession.getActiveSession.get)
  }

  test("SPARK-30791: sameSemantics and semanticHash work") {
    val df1 = Seq((1, 2), (4, 5)).toDF("col1", "col2")
    val df2 = Seq((1, 2), (4, 5)).toDF("col1", "col2")
    val df3 = Seq((0, 2), (4, 5)).toDF("col1", "col2")
    val df4 = Seq((0, 2), (4, 5)).toDF("col0", "col2")

    assert(df1.sameSemantics(df2) === true)
    assert(df1.sameSemantics(df3) === false)
    assert(df3.sameSemantics(df4) === true)

    assert(df1.semanticHash === df2.semanticHash)
    assert(df1.semanticHash !== df3.semanticHash)
    assert(df3.semanticHash === df4.semanticHash)
  }

  test("SPARK-31854: Invoke in MapElementsExec should not propagate null") {
    Seq("true", "false").foreach { wholeStage =>
      withSQLConf(SQLConf.WHOLESTAGE_CODEGEN_ENABLED.key -> wholeStage) {
        val ds = Seq(1.asInstanceOf[Integer], null.asInstanceOf[Integer]).toDS()
        val expectedAnswer = Seq[(Integer, Integer)]((1, 1), (null, null))
        checkDataset(ds.map(v => (v, v)), expectedAnswer: _*)
      }
    }
  }

  test("SPARK-32585: Support scala enumeration in ScalaReflection") {
    checkDataset(
      Seq(FooClassWithEnum(1, FooEnum.E1), FooClassWithEnum(2, FooEnum.E2)).toDS(),
      Seq(FooClassWithEnum(1, FooEnum.E1), FooClassWithEnum(2, FooEnum.E2)): _*
    )

    // test null
    checkDataset(
      Seq(FooClassWithEnum(1, null), FooClassWithEnum(2, FooEnum.E2)).toDS(),
      Seq(FooClassWithEnum(1, null), FooClassWithEnum(2, FooEnum.E2)): _*
    )
  }

  test("SPARK-33390: Make Literal support char array") {
    val df = Seq("aa", "bb", "cc", "abc").toDF("zoo")
    checkAnswer(df.where($"zoo" === Array('a', 'a')), Seq(Row("aa")))
    checkAnswer(
      df.where($"zoo".contains(Array('a', 'b'))),
      Seq(Row("abc")))
  }

  test("SPARK-33469: Add current_timezone function") {
    val df = Seq(1).toDF("c")
    withSQLConf(SQLConf.SESSION_LOCAL_TIMEZONE.key -> "Asia/Shanghai") {
      val timezone = df.selectExpr("current_timezone()").collect().head.getString(0)
      assert(timezone == "Asia/Shanghai")
    }
  }

  test("SPARK-34002: Fix broken Option input/output in UDF") {
    def f1(bar: Bar): Option[Bar] = {
      None
    }

    def f2(bar: Option[Bar]): Option[Bar] = {
      bar
    }

    val udf1 = udf(f1 _).withName("f1")
    val udf2 = udf(f2 _).withName("f2")

    val df = (1 to 2).map(i => Tuple1(Bar(1))).toDF("c0")
    val withUDF = df
      .withColumn("c1", udf1(col("c0")))
      .withColumn("c2", udf2(col("c1")))

    assert(withUDF.schema == StructType(
      StructField("c0", StructType(StructField("a", IntegerType, false) :: Nil)) ::
        StructField("c1", StructType(StructField("a", IntegerType, false) :: Nil)) ::
        StructField("c2", StructType(StructField("a", IntegerType, false) :: Nil)) :: Nil))

    checkAnswer(withUDF, Row(Row(1), null, null) :: Row(Row(1), null, null) :: Nil)
  }

  test("SPARK-35664: implicit encoder for java.time.LocalDateTime") {
    val localDateTime = java.time.LocalDateTime.parse("2021-06-08T12:31:58.999999")
    assert(Seq(localDateTime).toDS().head() === localDateTime)
  }

  test("SPARK-34605: implicit encoder for java.time.Duration") {
    val duration = java.time.Duration.ofMinutes(10)
    assert(spark.range(1).map { _ => duration }.head === duration)
  }

  test("SPARK-34615: implicit encoder for java.time.Period") {
    val period = java.time.Period.ofYears(9999).withMonths(11)
    assert(spark.range(1).map { _ => period }.head === period)
  }

  test("SPARK-35652: joinWith on two table generated from same one performing a cartesian join," +
    " which should be inner join") {
    val df = Seq(1, 2, 3).toDS()

    val joined = df.joinWith(df, df("value") === df("value"), "inner")

    val expectedSchema = StructType(Seq(
      StructField("_1", IntegerType, nullable = false),
      StructField("_2", IntegerType, nullable = false)
    ))

    assert(joined.schema === expectedSchema)

    checkDataset(
      joined,
      (1, 1), (2, 2), (3, 3))
  }

  test("SPARK-36210: withColumns preserve insertion ordering") {
    val df = Seq(1, 2, 3).toDS()

    val colNames = (1 to 10).map(i => s"value${i}")
    val cols = (1 to 10).map(i => col("value") + i)

    val inserted = df.withColumns(colNames, cols)

    assert(inserted.columns === "value" +: colNames)

    checkDataset(
      inserted.as[(Int, Int, Int, Int, Int, Int, Int, Int, Int, Int, Int)],
      (1, 2, 3, 4, 5, 6, 7, 8, 9, 10, 11),
      (2, 3, 4, 5, 6, 7, 8, 9, 10, 11, 12),
      (3, 4, 5, 6, 7, 8, 9, 10, 11, 12, 13))
  }

  test("SPARK-40407: repartition should not result in severe data skew") {
    val df = spark.range(0, 100, 1, 50).repartition(4)
    val result = df.mapPartitions(iter => Iterator.single(iter.length)).collect()
    assert(result.sorted.toSeq === Seq(23, 25, 25, 27))
  }

  test("SPARK-40660: Switch to XORShiftRandom to distribute elements") {
    withTempDir { dir =>
      spark.range(10).repartition(10).write.mode(SaveMode.Overwrite).parquet(dir.getCanonicalPath)
      val fs = new Path(dir.getAbsolutePath).getFileSystem(spark.sessionState.newHadoopConf())
      val parquetFiles = fs.listStatus(new Path(dir.getAbsolutePath), new PathFilter {
        override def accept(path: Path): Boolean = path.getName.endsWith("parquet")
      })
      assert(parquetFiles.size === 10)
    }
  }

  test("SPARK-37829: DataFrame outer join") {
    // Same as "SPARK-15441: Dataset outer join" but using DataFrames instead of Datasets
    val left = Seq(ClassData("a", 1), ClassData("b", 2)).toDF().as("left")
    val right = Seq(ClassData("x", 2), ClassData("y", 3)).toDF().as("right")
    val joined = left.joinWith(right, $"left.b" === $"right.b", "left")

    val leftFieldSchema = StructType(
      Seq(
        StructField("a", StringType),
        StructField("b", IntegerType, nullable = false)
      )
    )
    val rightFieldSchema = StructType(
      Seq(
        StructField("a", StringType),
        StructField("b", IntegerType, nullable = false)
      )
    )
    val expectedSchema = StructType(
      Seq(
        StructField(
          "_1",
          leftFieldSchema,
          nullable = false
        ),
        // This is a left join, so the right output is nullable:
        StructField(
          "_2",
          rightFieldSchema
        )
      )
    )
    assert(joined.schema === expectedSchema)

    val result = joined.collect().toSet
    val expected = Set(
      new GenericRowWithSchema(Array("a", 1), leftFieldSchema) ->
        null,
      new GenericRowWithSchema(Array("b", 2), leftFieldSchema) ->
        new GenericRowWithSchema(Array("x", 2), rightFieldSchema)
    )
    assert(result == expected)
  }

  test("SPARK-43124: Show does not trigger job execution on CommandResults") {
    withSQLConf(SQLConf.OPTIMIZER_EXCLUDED_RULES.key -> "") {
      withTable("t1") {
        sql("create table t1(c int) using parquet")

        @volatile var jobCounter = 0
        val listener = new SparkListener {
          override def onJobStart(jobStart: SparkListenerJobStart): Unit = {
            jobCounter += 1
          }
        }
        withListener(spark.sparkContext, listener) { _ =>
          sql("show tables").show()
        }
        assert(jobCounter === 0)
      }
    }
  }

  test("SPARK-44311: UDF on value class taking underlying type (backwards compatability)") {
    val f = udf((v: Int) => v > 1)
    val ds = Seq(ValueClassContainer(ValueClass(1)), ValueClassContainer(ValueClass(2))).toDS()

    checkDataset(ds.filter(f(col("v"))), ValueClassContainer(ValueClass(2)))
  }

  test("SPARK-44311: UDF on value class field in product") {
    val f = udf((v: ValueClass) => v.i > 1)
    val ds = Seq(ValueClassContainer(ValueClass(1)), ValueClassContainer(ValueClass(2))).toDS()

    checkDataset(ds.filter(f(col("v"))), ValueClassContainer(ValueClass(2)))
  }

  test("SPARK-44311: UDF on value class this is stored as a struct") {
    val f = udf((v: ValueClass) => v.i > 1)
    val ds = Seq(Tuple1(ValueClass(1)), Tuple1(ValueClass(2))).toDS()

    checkDataset(ds.filter(f(col("_1"))), Tuple1(ValueClass(2)))
  }
<<<<<<< HEAD
}

class DatasetLargeResultCollectingSuite extends QueryTest
  with SharedSparkSession {

  override protected def sparkConf: SparkConf = super.sparkConf.set(MAX_RESULT_SIZE.key, "4g")
  // SPARK-41193: Ignore this suite because it cannot run successfully with Spark
  // default Java Options, if user need do local test, please make the following changes:
  // - Maven test: change `-Xmx4g` of `scalatest-maven-plugin` in `sql/core/pom.xml` to `-Xmx10g`
  // - SBT test: change `-Xmx4g` of `Test / javaOptions` in `SparkBuild.scala` to `-Xmx10g`
  ignore("collect data with single partition larger than 2GB bytes array limit") {
    // This test requires large memory and leads to OOM in Github Action so we skip it. Developer
    // should verify it in local build.
    assume(!sys.env.contains("GITHUB_ACTIONS"))
    import org.apache.spark.sql.functions.udf

    val genData = udf((id: Long, bytesSize: Int) => {
      val rand = new Random(id)
      val arr = new Array[Byte](bytesSize)
      rand.nextBytes(arr)
      arr
    })

    spark.udf.register("genData", genData.asNondeterministic())
    // create data of size >2GB in single partition, which exceeds the byte array limit
    // random gen to make sure it's poorly compressed
    val df = spark.range(0, 2100, 1, 1).selectExpr("id", s"genData(id, 1000000) as data")
    val res = df.queryExecution.executedPlan.executeCollect()
  }
}

=======

  test("CLASS_UNSUPPORTED_BY_MAP_OBJECTS when creating dataset") {
    withSQLConf(
      // Set CODEGEN_FACTORY_MODE to default value to reproduce CLASS_UNSUPPORTED_BY_MAP_OBJECTS
      SQLConf.CODEGEN_FACTORY_MODE.key -> CodegenObjectFactoryMode.NO_CODEGEN.toString) {
      // Create our own encoder to cover the default encoder from spark.implicits._
      implicit val im: ExpressionEncoder[Array[Int]] = ExpressionEncoder(
        AgnosticEncoders.IterableEncoder(
          ClassTag(classOf[Array[Int]]), BoxedIntEncoder, false, false))

      val df = spark.createDataset(Seq(Array(1)))
      val exception = intercept[org.apache.spark.SparkRuntimeException] {
        df.collect()
      }
      val expressions = im.resolveAndBind(df.queryExecution.logical.output,
        spark.sessionState.analyzer)
        .createDeserializer().expressions

      // Expression decoding error
      checkError(
        exception = exception,
        errorClass = "EXPRESSION_DECODING_FAILED",
        parameters = Map(
          "expressions" -> expressions.map(
            _.simpleString(SQLConf.get.maxToStringFields)).mkString("\n"))
      )
      // class unsupported by map objects
      checkError(
        exception = exception.getCause.asInstanceOf[org.apache.spark.SparkRuntimeException],
        errorClass = "CLASS_UNSUPPORTED_BY_MAP_OBJECTS",
        parameters = Map("cls" -> classOf[Array[Int]].getName))
    }
  }

  test("SPARK-45386: persist with StorageLevel.NONE should give correct count") {
    val ds = Seq(1, 2).toDS().persist(StorageLevel.NONE)
    assert(ds.count() == 2)
  }
}

class DatasetLargeResultCollectingSuite extends QueryTest
  with SharedSparkSession {

  override protected def sparkConf: SparkConf = super.sparkConf.set(MAX_RESULT_SIZE.key, "4g")
  // SPARK-41193: Ignore this suite because it cannot run successfully with Spark
  // default Java Options, if user need do local test, please make the following changes:
  // - Maven test: change `-Xmx4g` of `scalatest-maven-plugin` in `sql/core/pom.xml` to `-Xmx10g`
  // - SBT test: change `-Xmx4g` of `Test / javaOptions` in `SparkBuild.scala` to `-Xmx10g`
  ignore("collect data with single partition larger than 2GB bytes array limit") {
    // This test requires large memory and leads to OOM in Github Action so we skip it. Developer
    // should verify it in local build.
    assume(!sys.env.contains("GITHUB_ACTIONS"))
    import org.apache.spark.sql.functions.udf

    val genData = udf((id: Long, bytesSize: Int) => {
      val rand = new Random(id)
      val arr = new Array[Byte](bytesSize)
      rand.nextBytes(arr)
      arr
    })

    spark.udf.register("genData", genData.asNondeterministic())
    // create data of size >2GB in single partition, which exceeds the byte array limit
    // random gen to make sure it's poorly compressed
    val df = spark.range(0, 2100, 1, 1).selectExpr("id", s"genData(id, 1000000) as data")
    val res = df.queryExecution.executedPlan.executeCollect()
  }
}

>>>>>>> 54d5087c
case class ValueClass(i: Int) extends AnyVal
case class ValueClassContainer(v: ValueClass)

case class Bar(a: Int)

object AssertExecutionId {
  def apply(id: Long): Long = {
    assert(TaskContext.get().getLocalProperty(SQLExecution.EXECUTION_ID_KEY) != null)
    id
  }
}

case class TestDataUnion(x: Int, y: Int, z: Int)

case class SingleData(id: Int)
case class DoubleData(id: Int, val1: String)
case class TripleData(id: Int, val1: String, val2: Long)

case class WithImmutableMap(id: String, map_test: scala.collection.immutable.Map[Long, String])
case class WithMap(id: String, map_test: scala.collection.Map[Long, String])
case class WithMapInOption(m: Option[scala.collection.Map[Int, Int]])

case class Generic[T](id: T, value: Double)

case class OtherTuple(_1: String, _2: Int)

case class TupleClass(data: (Int, String))

class OuterClass extends Serializable {
  case class InnerClass(a: String)
}

object OuterObject {
  case class InnerClass(a: String)
}

case class ClassData(a: String, b: Int)
case class ClassData2(c: String, d: Int)
case class ClassNullableData(a: String, b: Integer)

case class NestedStruct(f: ClassData)
case class DeepNestedStruct(f: NestedStruct)

/**
 * A class used to test serialization using encoders. This class throws exceptions when using
 * Java serialization -- so the only way it can be "serialized" is through our encoders.
 */
case class NonSerializableCaseClass(value: String) extends Externalizable {
  override def readExternal(in: ObjectInput): Unit = {
    throw new UnsupportedOperationException
  }

  override def writeExternal(out: ObjectOutput): Unit = {
    throw new UnsupportedOperationException
  }
}

/** Used to test Kryo encoder. */
class KryoData(val a: Int) {
  override def equals(other: Any): Boolean = {
    a == other.asInstanceOf[KryoData].a
  }
  override def hashCode: Int = a
  override def toString: String = s"KryoData($a)"
}

object KryoData {
  def apply(a: Int): KryoData = new KryoData(a)
}

/** Used to test Java encoder. */
class JavaData(val a: Int) extends Serializable {
  override def equals(other: Any): Boolean = {
    a == other.asInstanceOf[JavaData].a
  }
  override def hashCode: Int = a
  override def toString: String = s"JavaData($a)"
}

object JavaData {
  def apply(a: Int): JavaData = new JavaData(a)
}

/** Used to test importing dataset.spark.implicits._ */
object DatasetTransform {
  def addOne(ds: Dataset[Int]): Dataset[Int] = {
    import ds.sparkSession.implicits._
    ds.map(_ + 1)
  }
}

case class Route(src: String, dest: String, cost: Int)
case class GroupedRoutes(src: String, dest: String, routes: Seq[Route])

case class CircularReferenceClassA(cls: CircularReferenceClassB)
case class CircularReferenceClassB(cls: CircularReferenceClassA)
case class CircularReferenceClassC(ar: Array[CircularReferenceClassC])
case class CircularReferenceClassD(map: Map[String, CircularReferenceClassE])
case class CircularReferenceClassE(id: String, list: List[CircularReferenceClassD])

case class SpecialCharClass(`field.1`: String, `field 2`: String)

/** Used to test Java Enums from Scala code */
case class SaveModeCase(mode: SaveMode)
case class SaveModeArrayCase(modes: Array[SaveMode])

case class K1(a: Long)
case class K2(a: Long, b: Long)<|MERGE_RESOLUTION|>--- conflicted
+++ resolved
@@ -20,10 +20,7 @@
 import java.io.{Externalizable, ObjectInput, ObjectOutput}
 import java.sql.{Date, Timestamp}
 
-<<<<<<< HEAD
-=======
 import scala.reflect.ClassTag
->>>>>>> 54d5087c
 import scala.util.Random
 
 import org.apache.hadoop.fs.{Path, PathFilter}
@@ -36,14 +33,9 @@
 import org.apache.spark.internal.config.MAX_RESULT_SIZE
 import org.apache.spark.scheduler.{SparkListener, SparkListenerJobStart}
 import org.apache.spark.sql.catalyst.{FooClassWithEnum, FooEnum, ScroogeLikeExample}
-<<<<<<< HEAD
-import org.apache.spark.sql.catalyst.encoders.{ExpressionEncoder, OuterScopes}
-import org.apache.spark.sql.catalyst.expressions.GenericRowWithSchema
-=======
 import org.apache.spark.sql.catalyst.encoders.{AgnosticEncoders, ExpressionEncoder, OuterScopes}
 import org.apache.spark.sql.catalyst.encoders.AgnosticEncoders.BoxedIntEncoder
 import org.apache.spark.sql.catalyst.expressions.{CodegenObjectFactoryMode, GenericRowWithSchema}
->>>>>>> 54d5087c
 import org.apache.spark.sql.catalyst.plans.{LeftAnti, LeftSemi}
 import org.apache.spark.sql.catalyst.util.sideBySide
 import org.apache.spark.sql.execution.{LogicalRDD, RDDScanExec, SQLExecution}
@@ -2579,39 +2571,6 @@
 
     checkDataset(ds.filter(f(col("_1"))), Tuple1(ValueClass(2)))
   }
-<<<<<<< HEAD
-}
-
-class DatasetLargeResultCollectingSuite extends QueryTest
-  with SharedSparkSession {
-
-  override protected def sparkConf: SparkConf = super.sparkConf.set(MAX_RESULT_SIZE.key, "4g")
-  // SPARK-41193: Ignore this suite because it cannot run successfully with Spark
-  // default Java Options, if user need do local test, please make the following changes:
-  // - Maven test: change `-Xmx4g` of `scalatest-maven-plugin` in `sql/core/pom.xml` to `-Xmx10g`
-  // - SBT test: change `-Xmx4g` of `Test / javaOptions` in `SparkBuild.scala` to `-Xmx10g`
-  ignore("collect data with single partition larger than 2GB bytes array limit") {
-    // This test requires large memory and leads to OOM in Github Action so we skip it. Developer
-    // should verify it in local build.
-    assume(!sys.env.contains("GITHUB_ACTIONS"))
-    import org.apache.spark.sql.functions.udf
-
-    val genData = udf((id: Long, bytesSize: Int) => {
-      val rand = new Random(id)
-      val arr = new Array[Byte](bytesSize)
-      rand.nextBytes(arr)
-      arr
-    })
-
-    spark.udf.register("genData", genData.asNondeterministic())
-    // create data of size >2GB in single partition, which exceeds the byte array limit
-    // random gen to make sure it's poorly compressed
-    val df = spark.range(0, 2100, 1, 1).selectExpr("id", s"genData(id, 1000000) as data")
-    val res = df.queryExecution.executedPlan.executeCollect()
-  }
-}
-
-=======
 
   test("CLASS_UNSUPPORTED_BY_MAP_OBJECTS when creating dataset") {
     withSQLConf(
@@ -2681,7 +2640,6 @@
   }
 }
 
->>>>>>> 54d5087c
 case class ValueClass(i: Int) extends AnyVal
 case class ValueClassContainer(v: ValueClass)
 
