/*
 * Licensed to the Apache Software Foundation (ASF) under one or more
 * contributor license agreements.  See the NOTICE file distributed with
 * this work for additional information regarding copyright ownership.
 * The ASF licenses this file to You under the Apache License, Version 2.0
 * (the "License"); you may not use this file except in compliance with
 * the License.  You may obtain a copy of the License at
 *
 *    http://www.apache.org/licenses/LICENSE-2.0
 *
 * Unless required by applicable law or agreed to in writing, software
 * distributed under the License is distributed on an "AS IS" BASIS,
 * WITHOUT WARRANTIES OR CONDITIONS OF ANY KIND, either express or implied.
 * See the License for the specific language governing permissions and
 * limitations under the License.
 */

package org.apache.spark.sql

import java.io.{Externalizable, ObjectInput, ObjectOutput}
import java.sql.{Date, Timestamp}

import scala.reflect.ClassTag
import scala.util.Random

import org.apache.hadoop.fs.{Path, PathFilter}
import org.scalatest.Assertions._
import org.scalatest.exceptions.TestFailedException
import org.scalatest.prop.TableDrivenPropertyChecks._

import org.apache.spark.{SparkConf, SparkException, TaskContext}
import org.apache.spark.TestUtils.withListener
import org.apache.spark.internal.config.MAX_RESULT_SIZE
import org.apache.spark.scheduler.{SparkListener, SparkListenerJobStart}
import org.apache.spark.sql.catalyst.{FooClassWithEnum, FooEnum, ScroogeLikeExample}
import org.apache.spark.sql.catalyst.encoders.{AgnosticEncoders, ExpressionEncoder, OuterScopes}
import org.apache.spark.sql.catalyst.encoders.AgnosticEncoders.BoxedIntEncoder
import org.apache.spark.sql.catalyst.expressions.{CodegenObjectFactoryMode, GenericRowWithSchema}
import org.apache.spark.sql.catalyst.plans.{LeftAnti, LeftSemi}
import org.apache.spark.sql.catalyst.util.sideBySide
import org.apache.spark.sql.execution.{LogicalRDD, RDDScanExec, SQLExecution}
import org.apache.spark.sql.execution.adaptive.AdaptiveSparkPlanHelper
import org.apache.spark.sql.execution.exchange.{BroadcastExchangeExec, ShuffleExchangeExec}
import org.apache.spark.sql.execution.streaming.MemoryStream
import org.apache.spark.sql.expressions.UserDefinedFunction
import org.apache.spark.sql.functions._
import org.apache.spark.sql.internal.SQLConf
import org.apache.spark.sql.test.SharedSparkSession
import org.apache.spark.sql.types._
import org.apache.spark.storage.StorageLevel

case class TestDataPoint(x: Int, y: Double, s: String, t: TestDataPoint2)
case class TestDataPoint2(x: Int, s: String)

object TestForTypeAlias {
  type TwoInt = (Int, Int)
  type ThreeInt = (TwoInt, Int)
  type SeqOfTwoInt = Seq[TwoInt]
  type IntArray = Array[Int]

  def tupleTypeAlias: TwoInt = (1, 1)
  def nestedTupleTypeAlias: ThreeInt = ((1, 1), 2)
  def seqOfTupleTypeAlias: SeqOfTwoInt = Seq((1, 1), (2, 2))
  def aliasedArrayInTuple: (Int, IntArray) = (1, Array(1))
}

class DatasetSuite extends QueryTest
  with SharedSparkSession
  with AdaptiveSparkPlanHelper {
  import testImplicits._

  private implicit val ordering = Ordering.by((c: ClassData) => c.a -> c.b)

  test("checkAnswer should compare map correctly") {
    val data = Seq((1, "2", Map(1 -> 2, 2 -> 1)))
    checkAnswer(
      data.toDF(),
      Seq(Row(1, "2", Map(2 -> 1, 1 -> 2))))
  }

  test("toDS") {
    val data = Seq(("a", 1), ("b", 2), ("c", 3))
    checkDataset(
      data.toDS(),
      data: _*)
  }

  test("toDS should compare map with byte array keys correctly") {
    // Choose the order of arrays in such way, that sorting keys of different maps by _.toString
    // will not incidentally put equal keys together.
    val arrays = (1 to 5).map(_ => Array[Byte](0.toByte, 0.toByte)).sortBy(_.mkString).toArray
    arrays(0)(1) = 1.toByte
    arrays(1)(1) = 2.toByte
    arrays(2)(1) = 2.toByte
    arrays(3)(1) = 1.toByte

    val mapA = Map(arrays(0) -> "one", arrays(2) -> "two")
    val subsetOfA = Map(arrays(0) -> "one")
    val equalToA = Map(arrays(1) -> "two", arrays(3) -> "one")
    val notEqualToA1 = Map(arrays(1) -> "two", arrays(3) -> "not one")
    val notEqualToA2 = Map(arrays(1) -> "two", arrays(4) -> "one")

    // Comparing map with itself
    checkDataset(Seq(mapA).toDS(), mapA)

    // Comparing map with equivalent map
    checkDataset(Seq(equalToA).toDS(), mapA)
    checkDataset(Seq(mapA).toDS(), equalToA)

    // Comparing map with it's subset
    intercept[TestFailedException](checkDataset(Seq(subsetOfA).toDS(), mapA))
    intercept[TestFailedException](checkDataset(Seq(mapA).toDS(), subsetOfA))

    // Comparing map with another map differing by single value
    intercept[TestFailedException](checkDataset(Seq(notEqualToA1).toDS(), mapA))
    intercept[TestFailedException](checkDataset(Seq(mapA).toDS(), notEqualToA1))

    // Comparing map with another map differing by single key
    intercept[TestFailedException](checkDataset(Seq(notEqualToA2).toDS(), mapA))
    intercept[TestFailedException](checkDataset(Seq(mapA).toDS(), notEqualToA2))
  }

  test("toDS with RDD") {
    val ds = sparkContext.makeRDD(Seq("a", "b", "c"), 3).toDS()
    checkDataset(
      ds.mapPartitions(_ => Iterator(1)),
      1, 1, 1)
  }

  test("emptyDataset") {
    val ds = spark.emptyDataset[Int]
    assert(ds.count() == 0L)
    assert(ds.collect() sameElements Array.empty[Int])
  }

  test("range") {
    assert(spark.range(10).map(_ + 1).reduce(_ + _) == 55)
    assert(spark.range(10).map{ case i: java.lang.Long => i + 1 }.reduce(_ + _) == 55)
    assert(spark.range(0, 10).map(_ + 1).reduce(_ + _) == 55)
    assert(spark.range(0, 10).map{ case i: java.lang.Long => i + 1 }.reduce(_ + _) == 55)
    assert(spark.range(0, 10, 1, 2).map(_ + 1).reduce(_ + _) == 55)
    assert(spark.range(0, 10, 1, 2).map{ case i: java.lang.Long => i + 1 }.reduce(_ + _) == 55)
  }

  test("SPARK-12404: Datatype Helper Serializability") {
    val ds = sparkContext.parallelize((
      new Timestamp(0),
      new Date(0),
      java.math.BigDecimal.valueOf(1),
      scala.math.BigDecimal(1)) :: Nil).toDS()

    ds.collect()
  }

  test("collect, first, and take should use encoders for serialization") {
    val item = NonSerializableCaseClass("abcd")
    val ds = Seq(item).toDS()
    assert(ds.collect().head == item)
    assert(ds.collectAsList().get(0) == item)
    assert(ds.first() == item)
    assert(ds.take(1).head == item)
    assert(ds.takeAsList(1).get(0) == item)
    assert(ds.toLocalIterator().next() === item)
  }

  test("coalesce, repartition") {
    val data = (1 to 100).map(i => ClassData(i.toString, i))
    val ds = data.toDS()

    intercept[IllegalArgumentException] {
      ds.coalesce(0)
    }

    intercept[IllegalArgumentException] {
      ds.repartition(0)
    }

    assert(ds.repartition(10).rdd.partitions.length == 10)
    checkDatasetUnorderly(
      ds.repartition(10),
      data: _*)

    assert(ds.coalesce(1).rdd.partitions.length == 1)
    checkDatasetUnorderly(
      ds.coalesce(1),
      data: _*)
  }

  test("as tuple") {
    val data = Seq(("a", 1), ("b", 2)).toDF("a", "b")
    checkDataset(
      data.as[(String, Int)],
      ("a", 1), ("b", 2))
  }

  test("as case class / collect") {
    val ds = Seq(("a", 1), ("b", 2), ("c", 3)).toDF("a", "b").as[ClassData]
    checkDataset(
      ds,
      ClassData("a", 1), ClassData("b", 2), ClassData("c", 3))
    assert(ds.collect().head == ClassData("a", 1))
  }

  test("as case class - reordered fields by name") {
    val ds = Seq((1, "a"), (2, "b"), (3, "c")).toDF("b", "a").as[ClassData]
    assert(ds.collect() === Array(ClassData("a", 1), ClassData("b", 2), ClassData("c", 3)))
  }

  test("as case class - take") {
    val ds = Seq((1, "a"), (2, "b"), (3, "c")).toDF("b", "a").as[ClassData]
    assert(ds.take(2) === Array(ClassData("a", 1), ClassData("b", 2)))
  }

  test("as case class - tail") {
    val ds = Seq((1, "a"), (2, "b"), (3, "c")).toDF("b", "a").as[ClassData]
    assert(ds.tail(2) === Array(ClassData("b", 2), ClassData("c", 3)))
  }

  test("as seq of case class - reorder fields by name") {
    val df = spark.range(3).select(array(struct($"id".cast("int").as("b"), lit("a").as("a"))))
    val ds = df.as[Seq[ClassData]]
    assert(ds.collect() === Array(
      Seq(ClassData("a", 0)),
      Seq(ClassData("a", 1)),
      Seq(ClassData("a", 2))))
  }

  test("as map of case class - reorder fields by name") {
    val df = spark.range(3).select(map(lit(1), struct($"id".cast("int").as("b"), lit("a").as("a"))))
    val ds = df.as[Map[Int, ClassData]]
    assert(ds.collect() === Array(
      Map(1 -> ClassData("a", 0)),
      Map(1 -> ClassData("a", 1)),
      Map(1 -> ClassData("a", 2))))
  }

  test("map") {
    val ds = Seq(("a", 1), ("b", 2), ("c", 3)).toDS()
    checkDataset(
      ds.map(v => (v._1, v._2 + 1)),
      ("a", 2), ("b", 3), ("c", 4))
  }

  test("map with type change with the exact matched number of attributes") {
    val ds = Seq(("a", 1), ("b", 2), ("c", 3)).toDS()

    checkDataset(
      ds.map(identity[(String, Int)])
        .as[OtherTuple]
        .map(identity[OtherTuple]),
      OtherTuple("a", 1), OtherTuple("b", 2), OtherTuple("c", 3))
  }

  test("map with type change with less attributes") {
    val ds = Seq(("a", 1, 3), ("b", 2, 4), ("c", 3, 5)).toDS()

    checkDataset(
      ds.as[OtherTuple]
        .map(identity[OtherTuple]),
      OtherTuple("a", 1), OtherTuple("b", 2), OtherTuple("c", 3))
  }

  test("map and group by with class data") {
    // We inject a group by here to make sure this test case is future proof
    // when we implement better pipelining and local execution mode.
    val ds: Dataset[(ClassData, Long)] = Seq(ClassData("one", 1), ClassData("two", 2)).toDS()
        .map(c => ClassData(c.a, c.b + 1))
        .groupByKey(p => p).count()

    checkDatasetUnorderly(
      ds,
      (ClassData("one", 2), 1L), (ClassData("two", 3), 1L))
  }

  test("select") {
    val ds = Seq(("a", 1), ("b", 2), ("c", 3)).toDS()
    checkDataset(
      ds.select(expr("_2 + 1").as[Int]),
      2, 3, 4)
  }

  test("SPARK-16853: select, case class and tuple") {
    val ds = Seq(("a", 1), ("b", 2), ("c", 3)).toDS()
    checkDataset(
      ds.select(expr("struct(_2, _2)").as[(Int, Int)]): Dataset[(Int, Int)],
      (1, 1), (2, 2), (3, 3))

    checkDataset(
      ds.select(expr("named_struct('a', _1, 'b', _2)").as[ClassData]): Dataset[ClassData],
      ClassData("a", 1), ClassData("b", 2), ClassData("c", 3))
  }

  test("select 2") {
    val ds = Seq(("a", 1), ("b", 2), ("c", 3)).toDS()
    checkDataset(
      ds.select(
        expr("_1").as[String],
        expr("_2").as[Int]) : Dataset[(String, Int)],
      ("a", 1), ("b", 2), ("c", 3))
  }

  test("select 2, primitive and tuple") {
    val ds = Seq(("a", 1), ("b", 2), ("c", 3)).toDS()
    checkDataset(
      ds.select(
        expr("_1").as[String],
        expr("struct(_2, _2)").as[(Int, Int)]),
      ("a", (1, 1)), ("b", (2, 2)), ("c", (3, 3)))
  }

  test("select 2, primitive and class") {
    val ds = Seq(("a", 1), ("b", 2), ("c", 3)).toDS()
    checkDataset(
      ds.select(
        expr("_1").as[String],
        expr("named_struct('a', _1, 'b', _2)").as[ClassData]),
      ("a", ClassData("a", 1)), ("b", ClassData("b", 2)), ("c", ClassData("c", 3)))
  }

  test("select 2, primitive and class, fields reordered") {
    val ds = Seq(("a", 1), ("b", 2), ("c", 3)).toDS()
    checkDataset(
      ds.select(
        expr("_1").as[String],
        expr("named_struct('b', _2, 'a', _1)").as[ClassData]),
      ("a", ClassData("a", 1)), ("b", ClassData("b", 2)), ("c", ClassData("c", 3)))
  }

  test("REGEX column specification") {
    val ds = Seq(("a", 1), ("b", 2), ("c", 3)).toDS()

    withSQLConf(SQLConf.SUPPORT_QUOTED_REGEX_COLUMN_NAME.key -> "false") {
      checkError(
        exception = intercept[AnalysisException] {
          ds.select(expr("`(_1)?+.+`").as[Int])
        },
        errorClass = "UNRESOLVED_COLUMN.WITH_SUGGESTION",
        sqlState = None,
        parameters = Map(
          "objectName" -> "`(_1)?+.+`",
          "proposal" -> "`_1`, `_2`"),
        context = ExpectedContext(
          fragment = "`(_1)?+.+`",
          start = 0,
          stop = 9))

      checkError(
        exception = intercept[AnalysisException] {
          ds.select(expr("`(_1|_2)`").as[Int])
        },
        errorClass = "UNRESOLVED_COLUMN.WITH_SUGGESTION",
        sqlState = None,
        parameters = Map(
          "objectName" -> "`(_1|_2)`",
          "proposal" -> "`_1`, `_2`"),
        context = ExpectedContext(
          fragment = "`(_1|_2)`",
          start = 0,
          stop = 8))

      checkError(
        exception = intercept[AnalysisException] {
          ds.select(ds("`(_1)?+.+`"))
        },
        errorClass = "UNRESOLVED_COLUMN.WITH_SUGGESTION",
        parameters = Map("objectName" -> "`(_1)?+.+`", "proposal" -> "`_1`, `_2`")
      )

      checkError(
        exception = intercept[AnalysisException] {
          ds.select(ds("`(_1|_2)`"))
        },
        errorClass = "UNRESOLVED_COLUMN.WITH_SUGGESTION",
        parameters = Map("objectName" -> "`(_1|_2)`", "proposal" -> "`_1`, `_2`")
      )
    }

    withSQLConf(SQLConf.SUPPORT_QUOTED_REGEX_COLUMN_NAME.key -> "true") {
      checkDataset(
        ds.select(ds.col("_2")).as[Int],
        1, 2, 3)

      checkDataset(
        ds.select(ds.colRegex("`(_1)?+.+`")).as[Int],
        1, 2, 3)

      checkDataset(
        ds.select(ds("`(_1|_2)`"))
          .select(expr("named_struct('a', _1, 'b', _2)").as[ClassData]),
        ClassData("a", 1), ClassData("b", 2), ClassData("c", 3))

      checkDataset(
        ds.alias("g")
          .select(ds("g.`(_1|_2)`"))
          .select(expr("named_struct('a', _1, 'b', _2)").as[ClassData]),
        ClassData("a", 1), ClassData("b", 2), ClassData("c", 3))

      checkDataset(
        ds.select(ds("`(_1)?+.+`"))
          .select(expr("_2").as[Int]),
        1, 2, 3)

      checkDataset(
        ds.alias("g")
          .select(ds("g.`(_1)?+.+`"))
          .select(expr("_2").as[Int]),
        1, 2, 3)

      checkDataset(
        ds.select(expr("`(_1)?+.+`").as[Int]),
        1, 2, 3)
      val m = ds.select(expr("`(_1|_2)`"))

      checkDataset(
        ds.select(expr("`(_1|_2)`"))
          .select(expr("named_struct('a', _1, 'b', _2)").as[ClassData]),
        ClassData("a", 1), ClassData("b", 2), ClassData("c", 3))

      checkDataset(
        ds.alias("g")
          .select(expr("g.`(_1)?+.+`").as[Int]),
        1, 2, 3)

      checkDataset(
        ds.alias("g")
          .select(expr("g.`(_1|_2)`"))
          .select(expr("named_struct('a', _1, 'b', _2)").as[ClassData]),
        ClassData("a", 1), ClassData("b", 2), ClassData("c", 3))
    }
  }

  test("filter") {
    val ds = Seq(("a", 1), ("b", 2), ("c", 3)).toDS()
    checkDataset(
      ds.filter(_._1 == "b"),
      ("b", 2))
  }

  test("filter and then select") {
    val ds = Seq(("a", 1), ("b", 2), ("c", 3)).toDS()
    checkDataset(
      ds.filter(_._1 == "b").select(expr("_1").as[String]),
      "b")
  }

  test("SPARK-15632: typed filter should preserve the underlying logical schema") {
    val ds = spark.range(10)
    val ds2 = ds.filter(_ > 3)
    assert(ds.schema.equals(ds2.schema))
  }

  test("foreach") {
    val ds = Seq(("a", 1), ("b", 2), ("c", 3)).toDS()
    val acc = sparkContext.longAccumulator
    ds.foreach(v => acc.add(v._2))
    assert(acc.value == 6)
  }

  test("foreachPartition") {
    val ds = Seq(("a", 1), ("b", 2), ("c", 3)).toDS()
    val acc = sparkContext.longAccumulator
    ds.foreachPartition((it: Iterator[(String, Int)]) => it.foreach(v => acc.add(v._2)))
    assert(acc.value == 6)
  }

  test("reduce") {
    val ds = Seq(("a", 1), ("b", 2), ("c", 3)).toDS()
    assert(ds.reduce((a, b) => ("sum", a._2 + b._2)) == (("sum", 6)))
  }

  test("joinWith, flat schema") {
    val ds1 = Seq(1, 2, 3).toDS().as("a")
    val ds2 = Seq(1, 2).toDS().as("b")

    val joined = ds1.joinWith(ds2, $"a.value" === $"b.value", "inner")

    val expectedSchema = StructType(Seq(
      StructField("_1", IntegerType, nullable = false),
      StructField("_2", IntegerType, nullable = false)
    ))

    assert(joined.schema === expectedSchema)

    checkDataset(
      joined,
      (1, 1), (2, 2))
  }

  test("joinWith tuple with primitive, expression") {
    val ds1 = Seq(1, 1, 2).toDS()
    val ds2 = Seq(("a", 1), ("b", 2)).toDS()

    val joined = ds1.joinWith(ds2, $"value" === $"_2")

    // This is an inner join, so both outputs fields are non-nullable
    val expectedSchema = StructType(Seq(
      StructField("_1", IntegerType, nullable = false),
      StructField("_2",
        StructType(Seq(
          StructField("_1", StringType),
          StructField("_2", IntegerType, nullable = false)
        )), nullable = false)
    ))
    assert(joined.schema === expectedSchema)

    checkDataset(
      joined,
      (1, ("a", 1)), (1, ("a", 1)), (2, ("b", 2)))
  }

  test("joinWith class with primitive, toDF") {
    val ds1 = Seq(1, 1, 2).toDS()
    val ds2 = Seq(ClassData("a", 1), ClassData("b", 2)).toDS()

    checkAnswer(
      ds1.joinWith(ds2, $"value" === $"b").toDF().select($"_1", $"_2.a", $"_2.b"),
      Row(1, "a", 1) :: Row(1, "a", 1) :: Row(2, "b", 2) :: Nil)
  }

  test("multi-level joinWith") {
    val ds1 = Seq(("a", 1), ("b", 2)).toDS().as("a")
    val ds2 = Seq(("a", 1), ("b", 2)).toDS().as("b")
    val ds3 = Seq(("a", 1), ("b", 2)).toDS().as("c")

    checkDataset(
      ds1.joinWith(ds2, $"a._2" === $"b._2").as("ab").joinWith(ds3, $"ab._1._2" === $"c._2"),
      ((("a", 1), ("a", 1)), ("a", 1)),
      ((("b", 2), ("b", 2)), ("b", 2)))
  }

  test("joinWith join types") {
    val ds1 = Seq(1, 2, 3).toDS().as("a")
    val ds2 = Seq(1, 2).toDS().as("b")

    val e1 = intercept[AnalysisException] {
      ds1.joinWith(ds2, $"a.value" === $"b.value", "left_semi")
    }.getMessage
    assert(e1.contains("Invalid join type in joinWith: " + LeftSemi.sql))

    val e2 = intercept[AnalysisException] {
      ds1.joinWith(ds2, $"a.value" === $"b.value", "semi")
    }.getMessage
    assert(e2.contains("Invalid join type in joinWith: " + LeftSemi.sql))

    val e3 = intercept[AnalysisException] {
      ds1.joinWith(ds2, $"a.value" === $"b.value", "left_anti")
    }.getMessage
    assert(e3.contains("Invalid join type in joinWith: " + LeftAnti.sql))

    val e4 = intercept[AnalysisException] {
      ds1.joinWith(ds2, $"a.value" === $"b.value", "anti")
    }.getMessage
    assert(e4.contains("Invalid join type in joinWith: " + LeftAnti.sql))
  }

  test("groupBy function, keys") {
    val ds = Seq(("a", 1), ("b", 1)).toDS()
    val grouped = ds.groupByKey(v => (1, v._2))
    checkDatasetUnorderly(
      grouped.keys,
      (1, 1))
  }

  test("groupBy function, map") {
    val ds = Seq(("a", 10), ("a", 20), ("b", 1), ("b", 2), ("c", 1)).toDS()
    val grouped = ds.groupByKey(v => (v._1, "word"))
    val aggregated = grouped.mapGroups { (g, iter) => (g._1, iter.map(_._2).sum) }

    checkDatasetUnorderly(
      aggregated,
      ("a", 30), ("b", 3), ("c", 1))
  }

  test("groupBy function, flatMap") {
    val ds = Seq(("a", 10), ("a", 20), ("b", 1), ("b", 2), ("c", 1)).toDS()
    val grouped = ds.groupByKey(v => (v._1, "word"))
    val aggregated = grouped.flatMapGroups { (g, iter) =>
      Iterator(g._1, iter.map(_._2).sum.toString)
    }

    checkDatasetUnorderly(
      aggregated,
      "a", "30", "b", "3", "c", "1")
  }

  test("groupBy, flatMapSorted") {
    val ds = Seq(("a", 1, 10), ("a", 2, 20), ("b", 2, 1), ("b", 1, 2), ("c", 1, 1))
      .toDF("key", "seq", "value")
    val grouped = ds.groupBy($"key").as[String, (String, Int, Int)]
    val aggregated = grouped.flatMapSortedGroups($"seq", expr("length(key)"), $"value") {
      (g, iter) => Iterator(g, iter.mkString(", "))
    }

    checkDatasetUnorderly(
      aggregated,
      "a", "(a,1,10), (a,2,20)",
      "b", "(b,1,2), (b,2,1)",
      "c", "(c,1,1)"
    )

    // Star is not allowed as group sort column
    checkError(
      exception = intercept[AnalysisException] {
        grouped.flatMapSortedGroups($"*") {
          (g, iter) => Iterator(g, iter.mkString(", "))
        }
      },
      errorClass = "INVALID_USAGE_OF_STAR_OR_REGEX",
      parameters = Map("elem" -> "'*'", "prettyName" -> "MapGroups"))
  }

  test("groupBy function, flatMapSorted") {
    val ds = Seq(("a", 1, 10), ("a", 2, 20), ("b", 2, 1), ("b", 1, 2), ("c", 1, 1))
      .toDF("key", "seq", "value")
    // groupByKey Row => String adds key columns `value` to the dataframe
    val grouped = ds.groupByKey(v => v.getString(0))
    // $"value" here is expected to not reference the key column
    val aggregated = grouped.flatMapSortedGroups($"seq", expr("length(key)"), $"value") {
      (g, iter) => Iterator(g, iter.mkString(", "))
    }

    checkDatasetUnorderly(
      aggregated,
      "a", "[a,1,10], [a,2,20]",
      "b", "[b,1,2], [b,2,1]",
      "c", "[c,1,1]"
    )

    // Star is not allowed as group sort column
    checkError(
      exception = intercept[AnalysisException] {
        grouped.flatMapSortedGroups($"*") {
          (g, iter) => Iterator(g, iter.mkString(", "))
        }
      },
      errorClass = "INVALID_USAGE_OF_STAR_OR_REGEX",
      parameters = Map("elem" -> "'*'", "prettyName" -> "MapGroups"))
  }

  test("groupBy, flatMapSorted desc") {
    val ds = Seq(("a", 1, 10), ("a", 2, 20), ("b", 2, 1), ("b", 1, 2), ("c", 1, 1))
      .toDF("key", "seq", "value")
    val grouped = ds.groupBy($"key").as[String, (String, Int, Int)]
    val aggregated = grouped.flatMapSortedGroups($"seq".desc, expr("length(key)"), $"value") {
      (g, iter) => Iterator(g, iter.mkString(", "))
    }

    checkDatasetUnorderly(
      aggregated,
      "a", "(a,2,20), (a,1,10)",
      "b", "(b,2,1), (b,1,2)",
      "c", "(c,1,1)"
    )
  }

  test("groupBy function, flatMapSorted desc") {
    val ds = Seq(("a", 1, 10), ("a", 2, 20), ("b", 2, 1), ("b", 1, 2), ("c", 1, 1))
      .toDF("key", "seq", "value")
    // groupByKey Row => String adds key columns `value` to the dataframe
    val grouped = ds.groupByKey(v => v.getString(0))
    // $"value" here is expected to not reference the key column
    val aggregated = grouped.flatMapSortedGroups($"seq".desc, expr("length(key)"), $"value") {
      (g, iter) => Iterator(g, iter.mkString(", "))
    }

    checkDatasetUnorderly(
      aggregated,
      "a", "[a,2,20], [a,1,10]",
      "b", "[b,2,1], [b,1,2]",
      "c", "[c,1,1]"
    )
  }

  test("groupByKey, keyAs - duplicates") {
    val ds = spark
      .range(10)
      .as[Long]
      .groupByKey(id => K2(id % 2, id % 4))
      .keyAs[K1]
      .flatMapGroups((_, it) => Seq(it.toSeq.size))
    checkDatasetUnorderly(ds, 3, 2, 3, 2)
  }

  test("groupByKey, keyAs, keys - duplicates") {
    val result = spark
      .range(10)
      .as[Long]
      .groupByKey(id => K2(id % 2, id % 4))
      .keyAs[K1]
      .keys
      .collect()
    assert(result.sortBy(_.a) === Seq(K1(0), K1(0), K1(1), K1(1)))
  }

  test("groupBy function, mapValues, flatMap") {
    val ds = Seq(("a", 10), ("a", 20), ("b", 1), ("b", 2), ("c", 1)).toDS()
    val keyValue = ds.groupByKey(_._1).mapValues(_._2)
    val aggregated = keyValue.mapGroups { (g, iter) => (g, iter.sum) }
    checkDataset(aggregated, ("a", 30), ("b", 3), ("c", 1))

    val keyValue1 = ds.groupByKey(t => (t._1, "key")).mapValues(t => (t._2, "value"))
    val aggregated1 = keyValue1.mapGroups { (g, iter) => (g._1, iter.map(_._1).sum) }
    checkDataset(aggregated1, ("a", 30), ("b", 3), ("c", 1))
  }

  test("groupBy function, reduce") {
    val ds = Seq("abc", "xyz", "hello").toDS()
    val aggregated = ds.groupByKey(_.length).reduceGroups(_ + _)

    checkDatasetUnorderly(
      aggregated,
      3 -> "abcxyz", 5 -> "hello")
  }

  test("groupBy single field class, count") {
    val ds = Seq("abc", "xyz", "hello").toDS()
    val count = ds.groupByKey(s => Tuple1(s.length)).count()

    checkDataset(
      count,
      (Tuple1(3), 2L), (Tuple1(5), 1L)
    )
  }

  test("typed aggregation: expr") {
    val ds = Seq(("a", 10), ("a", 20), ("b", 1), ("b", 2), ("c", 1)).toDS()

    checkDatasetUnorderly(
      ds.groupByKey(_._1).agg(sum("_2").as[Long]),
      ("a", 30L), ("b", 3L), ("c", 1L))
  }

  test("typed aggregation: expr, expr") {
    val ds = Seq(("a", 10), ("a", 20), ("b", 1), ("b", 2), ("c", 1)).toDS()

    checkDatasetUnorderly(
      ds.groupByKey(_._1).agg(sum("_2").as[Long], sum($"_2" + 1).as[Long]),
      ("a", 30L, 32L), ("b", 3L, 5L), ("c", 1L, 2L))
  }

  test("typed aggregation: expr, expr, expr") {
    val ds = Seq(("a", 10), ("a", 20), ("b", 1), ("b", 2), ("c", 1)).toDS()

    checkDatasetUnorderly(
      ds.groupByKey(_._1).agg(sum("_2").as[Long], sum($"_2" + 1).as[Long], count("*")),
      ("a", 30L, 32L, 2L), ("b", 3L, 5L, 2L), ("c", 1L, 2L, 1L))
  }

  test("typed aggregation: expr, expr, expr, expr") {
    val ds = Seq(("a", 10), ("a", 20), ("b", 1), ("b", 2), ("c", 1)).toDS()

    checkDatasetUnorderly(
      ds.groupByKey(_._1).agg(
        sum("_2").as[Long],
        sum($"_2" + 1).as[Long],
        count("*").as[Long],
        avg("_2").as[Double]),
      ("a", 30L, 32L, 2L, 15.0), ("b", 3L, 5L, 2L, 1.5), ("c", 1L, 2L, 1L, 1.0))
  }

  test("typed aggregation: expr, expr, expr, expr, expr") {
    val ds = Seq(("a", 10), ("a", 20), ("b", 1), ("b", 2), ("c", 1)).toDS()

    checkDatasetUnorderly(
      ds.groupByKey(_._1).agg(
        sum("_2").as[Long],
        sum($"_2" + 1).as[Long],
        count("*").as[Long],
        avg("_2").as[Double],
        countDistinct("*").as[Long]),
      ("a", 30L, 32L, 2L, 15.0, 2L), ("b", 3L, 5L, 2L, 1.5, 2L), ("c", 1L, 2L, 1L, 1.0, 1L))
  }

  test("typed aggregation: expr, expr, expr, expr, expr, expr") {
    val ds = Seq(("a", 10), ("a", 20), ("b", 1), ("b", 2), ("c", 1)).toDS()

    checkDatasetUnorderly(
      ds.groupByKey(_._1).agg(
        sum("_2").as[Long],
        sum($"_2" + 1).as[Long],
        count("*").as[Long],
        avg("_2").as[Double],
        countDistinct("*").as[Long],
        max("_2").as[Long]),
      ("a", 30L, 32L, 2L, 15.0, 2L, 20L),
      ("b", 3L, 5L, 2L, 1.5, 2L, 2L),
      ("c", 1L, 2L, 1L, 1.0, 1L, 1L))
  }

  test("typed aggregation: expr, expr, expr, expr, expr, expr, expr") {
    val ds = Seq(("a", 10), ("a", 20), ("b", 1), ("b", 2), ("c", 1)).toDS()

    checkDatasetUnorderly(
      ds.groupByKey(_._1).agg(
        sum("_2").as[Long],
        sum($"_2" + 1).as[Long],
        count("*").as[Long],
        avg("_2").as[Double],
        countDistinct("*").as[Long],
        max("_2").as[Long],
        min("_2").as[Long]),
      ("a", 30L, 32L, 2L, 15.0, 2L, 20L, 10L),
      ("b", 3L, 5L, 2L, 1.5, 2L, 2L, 1L),
      ("c", 1L, 2L, 1L, 1.0, 1L, 1L, 1L))
  }

  test("typed aggregation: expr, expr, expr, expr, expr, expr, expr, expr") {
    val ds = Seq(("a", 10), ("a", 20), ("b", 1), ("b", 2), ("c", 1)).toDS()

    checkDatasetUnorderly(
      ds.groupByKey(_._1).agg(
        sum("_2").as[Long],
        sum($"_2" + 1).as[Long],
        count("*").as[Long],
        avg("_2").as[Double],
        countDistinct("*").as[Long],
        max("_2").as[Long],
        min("_2").as[Long],
        mean("_2").as[Double]),
      ("a", 30L, 32L, 2L, 15.0, 2L, 20L, 10L, 15.0),
      ("b", 3L, 5L, 2L, 1.5, 2L, 2L, 1L, 1.5),
      ("c", 1L, 2L, 1L, 1.0, 1L, 1L, 1L, 1.0))
  }

  test("cogroup") {
    val ds1 = Seq(1 -> "a", 3 -> "abc", 5 -> "hello", 3 -> "foo").toDS()
    val ds2 = Seq(2 -> "q", 3 -> "w", 5 -> "e", 5 -> "r").toDS()
    val cogrouped = ds1.groupByKey(_._1).cogroup(ds2.groupByKey(_._1)) { case (key, data1, data2) =>
      Iterator(key -> (data1.map(_._2).mkString + "#" + data2.map(_._2).mkString))
    }

    checkDatasetUnorderly(
      cogrouped,
      1 -> "a#", 2 -> "#q", 3 -> "abcfoo#w", 5 -> "hello#er")
  }

  test("cogroup with complex data") {
    val ds1 = Seq(1 -> ClassData("a", 1), 2 -> ClassData("b", 2)).toDS()
    val ds2 = Seq(2 -> ClassData("c", 3), 3 -> ClassData("d", 4)).toDS()
    val cogrouped = ds1.groupByKey(_._1).cogroup(ds2.groupByKey(_._1)) { case (key, data1, data2) =>
      Iterator(key -> (data1.map(_._2.a).mkString + data2.map(_._2.a).mkString))
    }

    checkDatasetUnorderly(
      cogrouped,
      1 -> "a", 2 -> "bc", 3 -> "d")
  }

  test("cogroup with groupBy and sorted") {
    val left = Seq(1 -> "a", 3 -> "xyz", 5 -> "hello", 3 -> "abc", 3 -> "ijk").toDS()
    val right = Seq(2 -> "q", 3 -> "w", 5 -> "x", 5 -> "z", 3 -> "a", 5 -> "y").toDS()
    val groupedLeft = left.groupBy($"_1").as[Int, (Int, String)]
    val groupedRight = right.groupBy($"_1").as[Int, (Int, String)]

    val neitherSortedExpected = Seq(1 -> "a#", 2 -> "#q", 3 -> "xyzabcijk#wa", 5 -> "hello#xzy")
    val leftSortedExpected = Seq(1 -> "a#", 2 -> "#q", 3 -> "abcijkxyz#wa", 5 -> "hello#xzy")
    val rightSortedExpected = Seq(1 -> "a#", 2 -> "#q", 3 -> "xyzabcijk#aw", 5 -> "hello#xyz")
    val bothSortedExpected = Seq(1 -> "a#", 2 -> "#q", 3 -> "abcijkxyz#aw", 5 -> "hello#xyz")
    val bothDescSortedExpected = Seq(1 -> "a#", 2 -> "#q", 3 -> "xyzijkabc#wa", 5 -> "hello#zyx")

    val ascOrder = Seq($"_2")
    val descOrder = Seq($"_2".desc)
    val exprOrder = Seq(substring($"_2", 0, 1))
    val none = Seq.empty

    Seq(
      ("neither", none, none, neitherSortedExpected),
      ("left", ascOrder, none, leftSortedExpected),
      ("right", none, ascOrder, rightSortedExpected),
      ("both", ascOrder, ascOrder, bothSortedExpected),
      ("expr", exprOrder, exprOrder, bothSortedExpected),
      ("both desc", descOrder, descOrder, bothDescSortedExpected)
    ).foreach { case (label, leftOrder, rightOrder, expected) =>
      withClue(s"$label sorted") {
        val cogrouped = groupedLeft.cogroupSorted(groupedRight)(leftOrder: _*)(rightOrder: _*) {
          (key, left, right) =>
            Iterator(key -> (left.map(_._2).mkString + "#" + right.map(_._2).mkString))
        }

        checkDatasetUnorderly(cogrouped, expected.toList: _*)
      }
    }
  }

  test("cogroup with groupBy function and sorted") {
    val left = Seq(1 -> "a", 3 -> "xyz", 5 -> "hello", 3 -> "abc", 3 -> "ijk").toDS()
    val right = Seq(2 -> "q", 3 -> "w", 5 -> "x", 5 -> "z", 3 -> "a", 5 -> "y").toDS()
    // this groupByKey produces conflicting _1 and _2 columns
    // that should be ignored when resolving sort expressions
    val groupedLeft = left.groupByKey(row => (row._1, row._1))
    val groupedRight = right.groupByKey(row => (row._1, row._1))

    val neitherSortedExpected = Seq(1 -> "a#", 2 -> "#q", 3 -> "xyzabcijk#wa", 5 -> "hello#xzy")
    val leftSortedExpected = Seq(1 -> "a#", 2 -> "#q", 3 -> "abcijkxyz#wa", 5 -> "hello#xzy")
    val rightSortedExpected = Seq(1 -> "a#", 2 -> "#q", 3 -> "xyzabcijk#aw", 5 -> "hello#xyz")
    val bothSortedExpected = Seq(1 -> "a#", 2 -> "#q", 3 -> "abcijkxyz#aw", 5 -> "hello#xyz")
    val bothDescSortedExpected = Seq(1 -> "a#", 2 -> "#q", 3 -> "xyzijkabc#wa", 5 -> "hello#zyx")

    val ascOrder = Seq($"_2")
    val descOrder = Seq($"_2".desc)
    val exprOrder = Seq(substring($"_2", 0, 1))
    val none = Seq.empty

    Seq(
      ("neither", none, none, neitherSortedExpected),
      ("left", ascOrder, none, leftSortedExpected),
      ("right", none, ascOrder, rightSortedExpected),
      ("both", ascOrder, ascOrder, bothSortedExpected),
      ("expr", exprOrder, exprOrder, bothSortedExpected),
      ("both desc", descOrder, descOrder, bothDescSortedExpected)
    ).foreach { case (label, leftOrder, rightOrder, expected) =>
      withClue(s"$label sorted") {
        val cogrouped = groupedLeft.cogroupSorted(groupedRight)(leftOrder: _*)(rightOrder: _*) {
          (key, left, right) =>
            Iterator(key._1 -> (left.map(_._2).mkString + "#" + right.map(_._2).mkString))
        }
        checkDatasetUnorderly(cogrouped, expected.toList: _*)
      }
    }
  }

  test("SPARK-43781: cogroup two datasets derived from the same source") {
    val inputType = StructType(Array(StructField("id", LongType, false),
      StructField("type", StringType, false)))
    val keyType = StructType(Array(StructField("id", LongType, false)))

    val inputRows = new java.util.ArrayList[Row]()
    inputRows.add(Row(1L, "foo"))
    inputRows.add(Row(1L, "bar"))
    inputRows.add(Row(2L, "foo"))
    val input = spark.createDataFrame(inputRows, inputType)
    val fooGroups = input.filter("type = 'foo'").groupBy("id").as(ExpressionEncoder(keyType),
      ExpressionEncoder(inputType))
    val barGroups = input.filter("type = 'bar'").groupBy("id").as(ExpressionEncoder(keyType),
      ExpressionEncoder(inputType))

    val result = fooGroups.cogroup(barGroups) { case (row, iterator, iterator1) =>
      iterator.toSeq ++ iterator1.toSeq
    }(ExpressionEncoder(inputType)).collect()
    assert(result.length == 3)

    val result2 = fooGroups.cogroupSorted(barGroups)($"id")($"id") {
      case (row, iterator, iterator1) => iterator.toSeq ++ iterator1.toSeq
    }(ExpressionEncoder(inputType)).collect()
    assert(result2.length == 3)
  }

  test("SPARK-34806: observation on datasets") {
    val namedObservation = Observation("named")
    val unnamedObservation = Observation()

    val df = spark.range(100)
    val observed_df = df
      .observe(
        namedObservation,
        min($"id").as("min_val"),
        max($"id").as("max_val"),
        sum($"id").as("sum_val"),
        count(when($"id" % 2 === 0, 1)).as("num_even")
      )
      .observe(
        unnamedObservation,
        avg($"id").cast("int").as("avg_val")
      )

    def checkMetrics(namedMetric: Observation, unnamedMetric: Observation): Unit = {
      assert(namedMetric.get === Map(
        "min_val" -> 0L, "max_val" -> 99L, "sum_val" -> 4950L, "num_even" -> 50L)
      )
      assert(unnamedMetric.get === Map("avg_val" -> 49))
    }

    observed_df.collect()
    // we can get the result multiple times
    checkMetrics(namedObservation, unnamedObservation)
    checkMetrics(namedObservation, unnamedObservation)

    // an observation can be used only once
    val err = intercept[IllegalArgumentException] {
      df.observe(namedObservation, sum($"id").as("sum_val"))
    }
    assert(err.getMessage.contains("An Observation can be used with a Dataset only once"))

    // streaming datasets are not supported
    val streamDf = new MemoryStream[Int](0, sqlContext).toDF()
    val streamObservation = Observation("stream")
    val streamErr = intercept[IllegalArgumentException] {
      streamDf.observe(streamObservation, avg($"value").cast("int").as("avg_val"))
    }
    assert(streamErr.getMessage.contains("Observation does not support streaming Datasets"))

    // an observation cannot have an empty name
    val err2 = intercept[IllegalArgumentException] {
      Observation("")
    }
    assert(err2.getMessage.contains("Name must not be empty"))
  }

  test("SPARK-37203: Fix NotSerializableException when observe with TypedImperativeAggregate") {
    def observe[T](df: Dataset[T], expected: Map[String, _]): Unit = {
      val namedObservation = Observation("named")
      val observed_df = df.observe(
        namedObservation, percentile_approx($"id", lit(0.5), lit(100)).as("percentile_approx_val"))
      observed_df.collect()
      assert(namedObservation.get === expected)
    }

    observe(spark.range(100), Map("percentile_approx_val" -> 49))
    observe(spark.range(0), Map("percentile_approx_val" -> null))
    observe(spark.range(1, 10), Map("percentile_approx_val" -> 5))
    observe(spark.range(1, 10, 1, 11), Map("percentile_approx_val" -> 5))
  }

  test("observation on datasets when a DataSet trigger foreach action") {
    def f(): Unit = {}

    val namedObservation = Observation("named")
    val observed_df = spark.range(100).observe(
      namedObservation, percentile_approx($"id", lit(0.5), lit(100)).as("percentile_approx_val"))

<<<<<<< HEAD
    observed_df.foreach(r => f)
=======
    observed_df.foreach(r => f())
>>>>>>> ecee7133
    val expected = Map("percentile_approx_val" -> 49)

    assert(namedObservation.get === expected)
  }

  test("sample with replacement") {
    val n = 100
    val data = sparkContext.parallelize(1 to n, 2).toDS()
    checkDataset(
      data.sample(withReplacement = true, 0.05, seed = 13),
      5, 10, 52, 73)
  }

  test("sample without replacement") {
    val n = 100
    val data = sparkContext.parallelize(1 to n, 2).toDS()
    checkDataset(
      data.sample(withReplacement = false, 0.05, seed = 13),
      8, 37, 90)
  }

  test("sample fraction should not be negative with replacement") {
    val data = sparkContext.parallelize(1 to 2, 1).toDS()
    val errMsg = intercept[IllegalArgumentException] {
      data.sample(withReplacement = true, -0.1, 0)
    }.getMessage
    assert(errMsg.contains("Sampling fraction (-0.1) must be nonnegative with replacement"))

    // Sampling fraction can be greater than 1 with replacement.
    checkDataset(
      data.sample(withReplacement = true, 1.05, seed = 13),
      1, 2)
  }

  test("sample fraction should be on interval [0, 1] without replacement") {
    val data = sparkContext.parallelize(1 to 2, 1).toDS()
    val errMsg1 = intercept[IllegalArgumentException] {
      data.sample(withReplacement = false, -0.1, 0)
    }.getMessage()
    assert(errMsg1.contains(
      "Sampling fraction (-0.1) must be on interval [0, 1] without replacement"))

    val errMsg2 = intercept[IllegalArgumentException] {
      data.sample(withReplacement = false, 1.1, 0)
    }.getMessage()
    assert(errMsg2.contains(
      "Sampling fraction (1.1) must be on interval [0, 1] without replacement"))
  }

  test("SPARK-16686: Dataset.sample with seed results shouldn't depend on downstream usage") {
    val a = 7
    val simpleUdf = udf((n: Int) => {
      require(n != a, s"simpleUdf shouldn't see id=$a!")
      a
    })

    val df = Seq(
      (0, "string0"),
      (1, "string1"),
      (2, "string2"),
      (3, "string3"),
      (4, "string4"),
      (5, "string5"),
      (6, "string6"),
      (7, "string7"),
      (8, "string8"),
      (9, "string9")
    ).toDF("id", "stringData")
    val sampleDF = df.sample(false, 0.7, 50)
    // After sampling, sampleDF doesn't contain id=a.
    assert(!sampleDF.select("id").as[Int].collect().contains(a))
    // simpleUdf should not encounter id=a.
    checkAnswer(sampleDF.select(simpleUdf($"id")), List.fill(sampleDF.count().toInt)(Row(a)))
  }

  test("SPARK-11436: we should rebind right encoder when join 2 datasets") {
    val ds1 = Seq("1", "2").toDS().as("a")
    val ds2 = Seq(2, 3).toDS().as("b")

    val joined = ds1.joinWith(ds2, $"a.value" === $"b.value")
    checkDataset(joined, ("2", 2))
  }

  test("self join") {
    val ds = Seq("1", "2").toDS().as("a")
    val joined = ds.joinWith(ds, lit(true), "cross")
    checkDataset(joined, ("1", "1"), ("1", "2"), ("2", "1"), ("2", "2"))
  }

  test("toString") {
    val ds = Seq((1, 2)).toDS()
    assert(ds.toString == "[_1: int, _2: int]")
  }

  test("Kryo encoder") {
    implicit val kryoEncoder = Encoders.kryo[KryoData]
    val ds = Seq(KryoData(1), KryoData(2)).toDS()

    assert(ds.groupByKey(p => p).count().collect().toSet ==
      Set((KryoData(1), 1L), (KryoData(2), 1L)))
  }

  test("Kryo encoder self join") {
    implicit val kryoEncoder = Encoders.kryo[KryoData]
    val ds = Seq(KryoData(1), KryoData(2)).toDS()
    assert(ds.joinWith(ds, lit(true), "cross").collect().toSet ==
      Set(
        (KryoData(1), KryoData(1)),
        (KryoData(1), KryoData(2)),
        (KryoData(2), KryoData(1)),
        (KryoData(2), KryoData(2))))
  }

  test("Kryo encoder: check the schema mismatch when converting DataFrame to Dataset") {
    implicit val kryoEncoder = Encoders.kryo[KryoData]
    val df = Seq((1.0)).toDF("a")
    checkError(
      exception = intercept[AnalysisException] {
        df.as[KryoData]
      },
      errorClass = "DATATYPE_MISMATCH.CAST_WITHOUT_SUGGESTION",
      parameters = Map(
        "sqlExpr" -> "\"a\"",
        "srcType" -> "\"DOUBLE\"",
        "targetType" -> "\"BINARY\""))
  }

  test("Java encoder") {
    implicit val kryoEncoder = Encoders.javaSerialization[JavaData]
    val ds = Seq(JavaData(1), JavaData(2)).toDS()

    assert(ds.groupByKey(p => p).count().collect().toSet ==
      Set((JavaData(1), 1L), (JavaData(2), 1L)))
  }

  test("Java encoder self join") {
    implicit val kryoEncoder = Encoders.javaSerialization[JavaData]
    val ds = Seq(JavaData(1), JavaData(2)).toDS()
    assert(ds.joinWith(ds, lit(true), "cross").collect().toSet ==
      Set(
        (JavaData(1), JavaData(1)),
        (JavaData(1), JavaData(2)),
        (JavaData(2), JavaData(1)),
        (JavaData(2), JavaData(2))))
  }

  test("SPARK-14696: implicit encoders for boxed types") {
    assert(spark.range(1).map { i => i : java.lang.Long }.head() == 0L)
  }

  test("SPARK-11894: Incorrect results are returned when using null") {
    val nullInt = null.asInstanceOf[java.lang.Integer]
    val ds1 = Seq((nullInt, "1"), (java.lang.Integer.valueOf(22), "2")).toDS()
    val ds2 = Seq((nullInt, "1"), (java.lang.Integer.valueOf(22), "2")).toDS()

    checkDataset(
      ds1.joinWith(ds2, lit(true), "cross"),
      ((nullInt, "1"), (nullInt, "1")),
      ((nullInt, "1"), (java.lang.Integer.valueOf(22), "2")),
      ((java.lang.Integer.valueOf(22), "2"), (nullInt, "1")),
      ((java.lang.Integer.valueOf(22), "2"), (java.lang.Integer.valueOf(22), "2")))
  }

  test("change encoder with compatible schema") {
    val ds = Seq(2 -> 2.toByte, 3 -> 3.toByte).toDF("a", "b").as[ClassData]
    assert(ds.collect().toSeq == Seq(ClassData("2", 2), ClassData("3", 3)))
  }

  test("verify mismatching field names fail with a good error") {
    val ds = Seq(ClassData("a", 1)).toDS()
    checkError(
      exception = intercept[AnalysisException] (ds.as[ClassData2]),
      errorClass = "UNRESOLVED_COLUMN.WITH_SUGGESTION",
      parameters = Map(
        "objectName" -> "`c`",
        "proposal" -> "`a`, `b`"))
  }

  test("runtime nullability check") {
    val schema = StructType(Seq(
      StructField("f", StructType(Seq(
        StructField("a", StringType, nullable = true),
        StructField("b", IntegerType, nullable = true)
      )), nullable = true)
    ))

    def buildDataset(rows: Row*): Dataset[NestedStruct] = {
      val rowRDD = spark.sparkContext.parallelize(rows)
      spark.createDataFrame(rowRDD, schema).as[NestedStruct]
    }

    checkDataset(
      buildDataset(Row(Row("hello", 1))),
      NestedStruct(ClassData("hello", 1))
    )

    // Shouldn't throw runtime exception when parent object (`ClassData`) is null
    assert(buildDataset(Row(null)).collect() === Array(NestedStruct(null)))

    val message = intercept[RuntimeException] {
      buildDataset(Row(Row("hello", null))).collect()
    }.getCause.getMessage

    assert(message.contains("Null value appeared in non-nullable field"))
  }

  test("SPARK-12478: top level null field") {
    val ds0 = Seq(NestedStruct(null)).toDS()
    checkDataset(ds0, NestedStruct(null))
    checkAnswer(ds0.toDF(), Row(null))

    val ds1 = Seq(DeepNestedStruct(NestedStruct(null))).toDS()
    checkDataset(ds1, DeepNestedStruct(NestedStruct(null)))
    checkAnswer(ds1.toDF(), Row(Row(null)))
  }

  test("support inner class in Dataset") {
    val outer = new OuterClass
    OuterScopes.addOuterScope(outer)
    val ds = Seq(outer.InnerClass("1"), outer.InnerClass("2")).toDS()
    checkDataset(ds.map(_.a), "1", "2")
  }

  test("grouping key and grouped value has field with same name") {
    val ds = Seq(ClassData("a", 1), ClassData("a", 2)).toDS()
    val aggregated = ds.groupByKey(d => ClassNullableData(d.a, null)).mapGroups {
      (key, values) => key.a + values.map(_.b).sum
    }

    checkDataset(aggregated, "a3")
  }

  test("cogroup's left and right side has field with same name") {
    val left = Seq(ClassData("a", 1), ClassData("b", 2)).toDS()
    val right = Seq(ClassNullableData("a", 3), ClassNullableData("b", 4)).toDS()
    val cogrouped = left.groupByKey(_.a).cogroup(right.groupByKey(_.a)) {
      case (key, lData, rData) => Iterator(key + lData.map(_.b).sum + rData.map(_.b.toInt).sum)
    }

    checkDataset(cogrouped, "a13", "b24")
  }

  test("SPARK-13440: Resolving option fields") {
    val df = Seq(1, 2, 3).toDS()
    val ds = df.as[Option[Int]]
    checkDataset(
      ds.filter(_ => true),
      Some(1), Some(2), Some(3))
  }

  test("SPARK-13540 Dataset of nested class defined in Scala object") {
    checkDataset(
      Seq(OuterObject.InnerClass("foo")).toDS(),
      OuterObject.InnerClass("foo"))
  }

  test("SPARK-14000: case class with tuple type field") {
    checkDataset(
      Seq(TupleClass((1, "a"))).toDS(),
      TupleClass((1, "a"))
    )
  }

  test("isStreaming returns false for static Dataset") {
    val data = Seq(("a", 1), ("b", 2), ("c", 3)).toDS()
    assert(!data.isStreaming, "static Dataset returned true for 'isStreaming'.")
  }

  test("isStreaming returns true for streaming Dataset") {
    val data = MemoryStream[Int].toDS()
    assert(data.isStreaming, "streaming Dataset returned false for 'isStreaming'.")
  }

  test("isStreaming returns true after static and streaming Dataset join") {
    val static = Seq(("a", 1), ("b", 2), ("c", 3)).toDF("a", "b")
    val streaming = MemoryStream[Int].toDS().toDF("b")
    val df = streaming.join(static, Seq("b"))
    assert(df.isStreaming, "streaming Dataset returned false for 'isStreaming'.")
  }

  test("SPARK-14554: Dataset.map may generate wrong java code for wide table") {
    val wideDF = spark.range(10).select(Seq.tabulate(1000) {i => ($"id" + i).as(s"c$i")} : _*)
    // Make sure the generated code for this plan can compile and execute.
    checkDataset(wideDF.map(_.getLong(0)), 0L until 10 : _*)
  }

  test("SPARK-14838: estimating sizeInBytes in operators with ObjectProducer shouldn't fail") {
    val dataset = Seq(
      (0, 3, 54f),
      (0, 4, 44f),
      (0, 5, 42f),
      (1, 3, 39f),
      (1, 5, 33f),
      (1, 4, 26f),
      (2, 3, 51f),
      (2, 5, 45f),
      (2, 4, 30f)
    ).toDF("user", "item", "rating")

    val actual = dataset
      .select("user", "item")
      .as[(Int, Int)]
      .groupByKey(_._1)
      .mapGroups { (src, ids) => (src, ids.map(_._2).toArray) }
      .toDF("id", "actual")

    dataset.join(actual, dataset("user") === actual("id")).collect()
  }

  test("SPARK-15097: implicits on dataset's spark can be imported") {
    val dataset = Seq(1, 2, 3).toDS()
    checkDataset(DatasetTransform.addOne(dataset), 2, 3, 4)
  }

  test("dataset.rdd with generic case class") {
    val ds = Seq(Generic(1, 1.0), Generic(2, 2.0)).toDS()
    val ds2 = ds.map(g => Generic(g.id, g.value))
    assert(ds.rdd.map(r => r.id).count() === 2)
    assert(ds2.rdd.map(r => r.id).count() === 2)

    val ds3 = ds.map(g => java.lang.Long.valueOf(g.id))
    assert(ds3.rdd.map(r => r).count() === 2)
  }

  test("runtime null check for RowEncoder") {
    val schema = new StructType().add("i", IntegerType, nullable = false)
    val df = spark.range(10).map(l => {
      if (l % 5 == 0) {
        Row(null)
      } else {
        Row(l)
      }
    })(ExpressionEncoder(schema))

    val message = intercept[Exception] {
      df.collect()
    }.getMessage
    assert(message.contains("The 0th field 'i' of input row cannot be null"))
  }

  test("row nullability mismatch") {
    val schema = new StructType().add("a", StringType, true).add("b", StringType, false)
    val rdd = spark.sparkContext.parallelize(Row(null, "123") :: Row("234", null) :: Nil)
    val message = intercept[Exception] {
      spark.createDataFrame(rdd, schema).collect()
    }.getMessage
    assert(message.contains("The 1th field 'b' of input row cannot be null"))
  }

  test("createTempView") {
    val dataset = Seq(1, 2, 3).toDS()
    dataset.createOrReplaceTempView("tempView")

    // Overrides the existing temporary view with same name
    // No exception should be thrown here.
    dataset.createOrReplaceTempView("tempView")

    // Throws AnalysisException if temp view with same name already exists
    val e = intercept[AnalysisException](
      dataset.createTempView("tempView"))
    intercept[AnalysisException](dataset.createTempView("tempView"))
    checkError(e,
      errorClass = "TEMP_TABLE_OR_VIEW_ALREADY_EXISTS",
      parameters = Map("relationName" -> "`tempView`"))
    dataset.sparkSession.catalog.dropTempView("tempView")

    withDatabase("test_db") {
      withSQLConf(SQLConf.ALLOW_TEMP_VIEW_CREATION_WITH_MULTIPLE_NAME_PARTS.key -> "false") {
        spark.sql("CREATE DATABASE IF NOT EXISTS test_db")
        val e = intercept[AnalysisException](
          dataset.createTempView("test_db.tempView"))
        checkError(e,
          errorClass = "TEMP_VIEW_NAME_TOO_MANY_NAME_PARTS",
          parameters = Map("actualName" -> "test_db.tempView"))
      }

      withSQLConf(SQLConf.ALLOW_TEMP_VIEW_CREATION_WITH_MULTIPLE_NAME_PARTS.key -> "true") {
          dataset.createTempView("test_db.tempView")
          assert(spark.catalog.tableExists("tempView"))
      }
    }
  }

  test("SPARK-15381: physical object operator should define `reference` correctly") {
    val df = Seq(1 -> 2).toDF("a", "b")
    checkAnswer(df.map(row => row)(ExpressionEncoder(df.schema)).select("b", "a"), Row(2, 1))
  }

  private def checkShowString[T](ds: Dataset[T], expected: String): Unit = {
    val numRows = expected.split("\n").length - 4
    val actual = ds.showString(numRows, truncate = 20)

    if (expected != actual) {
      fail(
        "Dataset.showString() gives wrong result:\n\n" + sideBySide(
          "== Expected ==\n" + expected,
          "== Actual ==\n" + actual
        ).mkString("\n")
      )
    }
  }

  test("SPARK-15550 Dataset.show() should show contents of the underlying logical plan") {
    val df = Seq((1, "foo", "extra"), (2, "bar", "extra")).toDF("b", "a", "c")
    val ds = df.as[ClassData]
    val expected =
      """+---+---+-----+
        ||  b|  a|    c|
        |+---+---+-----+
        ||  1|foo|extra|
        ||  2|bar|extra|
        |+---+---+-----+
        |""".stripMargin

    checkShowString(ds, expected)
  }

  test("SPARK-15550 Dataset.show() should show inner nested products as rows") {
    val ds = Seq(
      NestedStruct(ClassData("foo", 1)),
      NestedStruct(ClassData("bar", 2))
    ).toDS()

    val expected =
      """+--------+
        ||       f|
        |+--------+
        ||{foo, 1}|
        ||{bar, 2}|
        |+--------+
        |""".stripMargin

    checkShowString(ds, expected)
  }

  test("SPARK-25108 Fix the show method to display the full width character alignment problem") {
    // scalastyle:off nonascii
    val df = Seq(
      (0, null, 1),
      (0, "", 1),
      (0, "ab c", 1),
      (0, "1098", 1),
      (0, "mø", 1),
      (0, "γύρ", 1),
      (0, "pê", 1),
      (0, "ー", 1),
      (0, "测", 1),
      (0, "か", 1),
      (0, "걸", 1),
      (0, "à", 1),
      (0, "焼", 1),
      (0, "羍む", 1),
      (0, "뺭ᾘ", 1),
      (0, "\u0967\u0968\u0969", 1)
    ).toDF("b", "a", "c")
    // scalastyle:on nonascii
    val ds = df.as[ClassData]
    val expected =
      // scalastyle:off nonascii
      """+---+----+---+
        ||  b|   a|  c|
        |+---+----+---+
        ||  0|NULL|  1|
        ||  0|    |  1|
        ||  0|ab c|  1|
        ||  0|1098|  1|
        ||  0|  mø|  1|
        ||  0| γύρ|  1|
        ||  0|  pê|  1|
        ||  0|  ー|  1|
        ||  0|  测|  1|
        ||  0|  か|  1|
        ||  0|  걸|  1|
        ||  0|   à|  1|
        ||  0|  焼|  1|
        ||  0|羍む|  1|
        ||  0| 뺭ᾘ|  1|
        ||  0| १२३|  1|
        |+---+----+---+
        |""".stripMargin
    // scalastyle:on nonascii
    checkShowString(ds, expected)
  }

  test(
    "SPARK-15112: EmbedDeserializerInFilter should not optimize plan fragment that changes schema"
  ) {
    val ds = Seq(1 -> "foo", 2 -> "bar").toDF("b", "a").as[ClassData]

    assertResult(Seq(ClassData("foo", 1), ClassData("bar", 2))) {
      ds.collect().toSeq
    }

    assertResult(Seq(ClassData("bar", 2))) {
      ds.filter(_.b > 1).collect().toSeq
    }
  }

  test("mapped dataset should resolve duplicated attributes for self join") {
    val ds = Seq(1, 2, 3).toDS().map(_ + 1)
    val ds1 = ds.as("d1")
    val ds2 = ds.as("d2")

    checkDatasetUnorderly(ds1.joinWith(ds2, $"d1.value" === $"d2.value"), (2, 2), (3, 3), (4, 4))
    checkDatasetUnorderly(ds1.intersect(ds2), 2, 3, 4)
    checkDatasetUnorderly(ds1.except(ds1))
  }

  test("SPARK-15441: Dataset outer join") {
    val left = Seq(ClassData("a", 1), ClassData("b", 2)).toDS().as("left")
    val right = Seq(ClassData("x", 2), ClassData("y", 3)).toDS().as("right")
    val joined = left.joinWith(right, $"left.b" === $"right.b", "left")

    val expectedSchema = StructType(Seq(
      StructField("_1",
        StructType(Seq(
          StructField("a", StringType),
          StructField("b", IntegerType, nullable = false)
        )),
        nullable = false),
      // This is a left join, so the right output is nullable:
      StructField("_2",
        StructType(Seq(
          StructField("a", StringType),
          StructField("b", IntegerType, nullable = false)
        )))
    ))
    assert(joined.schema === expectedSchema)

    val result = joined.collect().toSet
    assert(result == Set(ClassData("a", 1) -> null, ClassData("b", 2) -> ClassData("x", 2)))
  }

  test("Dataset should support flat input object to be null") {
    checkDataset(Seq("a", null).toDS(), "a", null)
  }

  test("Dataset should throw RuntimeException if top-level product input object is null") {
    val e = intercept[RuntimeException](Seq(ClassData("a", 1), null).toDS())
    assert(e.getCause.getMessage.contains("Null value appeared in non-nullable field"))
    assert(e.getCause.getMessage.contains("top level Product or row object"))
  }

  test("dropDuplicates") {
    val ds = Seq(("a", 1), ("a", 2), ("b", 1), ("a", 1)).toDS()
    checkDataset(
      ds.dropDuplicates("_1"),
      ("a", 1), ("b", 1))
    checkDataset(
      ds.dropDuplicates("_2"),
      ("a", 1), ("a", 2))
    checkDataset(
      ds.dropDuplicates("_1", "_2"),
      ("a", 1), ("a", 2), ("b", 1))
  }

  test("dropDuplicates: columns with same column name") {
    val ds1 = Seq(("a", 1), ("a", 2), ("b", 1), ("a", 1)).toDS()
    val ds2 = Seq(("a", 1), ("a", 2), ("b", 1), ("a", 1)).toDS()
    // The dataset joined has two columns of the same name "_2".
    val joined = ds1.join(ds2, "_1").select(ds1("_2").as[Int], ds2("_2").as[Int])
    checkDataset(
      joined.dropDuplicates(),
      (1, 2), (1, 1), (2, 1), (2, 2))
  }

  test("SPARK-16097: Encoders.tuple should handle null object correctly") {
    val enc = Encoders.tuple(Encoders.tuple(Encoders.STRING, Encoders.STRING), Encoders.STRING)
    val data = Seq((("a", "b"), "c"), (null, "d"))
    val ds = spark.createDataset(data)(enc)
    checkDataset(ds, (("a", "b"), "c"), (null, "d"))
  }

  test("SPARK-16995: flat mapping on Dataset containing a column created with lit/expr") {
    val df = Seq("1").toDF("a")

    import df.sparkSession.implicits._

    checkDataset(
      df.withColumn("b", lit(0)).as[ClassData]
        .groupByKey(_.a).flatMapGroups { (_, _) => List[Int]() })
    checkDataset(
      df.withColumn("b", expr("0")).as[ClassData]
        .groupByKey(_.a).flatMapGroups { (_, _) => List[Int]() })
  }

  test("SPARK-18125: Spark generated code causes CompileException") {
    val data = Array(
      Route("a", "b", 1),
      Route("a", "b", 2),
      Route("a", "c", 2),
      Route("a", "d", 10),
      Route("b", "a", 1),
      Route("b", "a", 5),
      Route("b", "c", 6))
    val ds = sparkContext.parallelize(data).toDF().as[Route]

    val grouped = ds.map(r => GroupedRoutes(r.src, r.dest, Seq(r)))
      .groupByKey(r => (r.src, r.dest))
      .reduceGroups { (g1: GroupedRoutes, g2: GroupedRoutes) =>
        GroupedRoutes(g1.src, g1.dest, g1.routes ++ g2.routes)
      }.map(_._2)

    val expected = Seq(
      GroupedRoutes("a", "d", Seq(Route("a", "d", 10))),
      GroupedRoutes("b", "c", Seq(Route("b", "c", 6))),
      GroupedRoutes("a", "b", Seq(Route("a", "b", 1), Route("a", "b", 2))),
      GroupedRoutes("b", "a", Seq(Route("b", "a", 1), Route("b", "a", 5))),
      GroupedRoutes("a", "c", Seq(Route("a", "c", 2)))
    )

    implicit def ordering[GroupedRoutes]: Ordering[GroupedRoutes] =
      (x: GroupedRoutes, y: GroupedRoutes) => x.toString.compareTo(y.toString)

    checkDatasetUnorderly(grouped, expected: _*)
  }

  test("SPARK-18189: Fix serialization issue in KeyValueGroupedDataset") {
    val resultValue = 12345
    val keyValueGrouped = Seq((1, 2), (3, 4)).toDS().groupByKey(_._1)
    val mapGroups = keyValueGrouped.mapGroups((k, v) => (k, 1))
    val broadcasted = spark.sparkContext.broadcast(resultValue)

    // Using broadcast triggers serialization issue in KeyValueGroupedDataset
    val dataset = mapGroups.map(_ => broadcasted.value)

    assert(dataset.collect() sameElements Array(resultValue, resultValue))
  }

  test("SPARK-18284: Serializer should have correct nullable value") {
    val df1 = Seq(1, 2, 3, 4).toDF()
    assert(df1.schema(0).nullable == false)
    val df2 = Seq(Integer.valueOf(1), Integer.valueOf(2)).toDF()
    assert(df2.schema(0).nullable)

    val df3 = Seq(Seq(1, 2), Seq(3, 4)).toDF()
    assert(df3.schema(0).nullable)
    assert(df3.schema(0).dataType.asInstanceOf[ArrayType].containsNull == false)
    val df4 = Seq(Seq("a", "b"), Seq("c", "d")).toDF()
    assert(df4.schema(0).nullable)
    assert(df4.schema(0).dataType.asInstanceOf[ArrayType].containsNull)

    val df5 = Seq((0, 1.0), (2, 2.0)).toDF("id", "v")
    assert(df5.schema(0).nullable == false)
    assert(df5.schema(1).nullable == false)
    val df6 = Seq((0, 1.0, "a"), (2, 2.0, "b")).toDF("id", "v1", "v2")
    assert(df6.schema(0).nullable == false)
    assert(df6.schema(1).nullable == false)
    assert(df6.schema(2).nullable)

    val df7 = (Tuple1(Array(1, 2, 3)) :: Nil).toDF("a")
    assert(df7.schema(0).nullable)
    assert(df7.schema(0).dataType.asInstanceOf[ArrayType].containsNull == false)

    val df8 = (Tuple1(Array((null: Integer), (null: Integer))) :: Nil).toDF("a")
    assert(df8.schema(0).nullable)
    assert(df8.schema(0).dataType.asInstanceOf[ArrayType].containsNull)

    val df9 = (Tuple1(Map(2 -> 3)) :: Nil).toDF("m")
    assert(df9.schema(0).nullable)
    assert(df9.schema(0).dataType.asInstanceOf[MapType].valueContainsNull == false)

    val df10 = (Tuple1(Map(1 -> (null: Integer))) :: Nil).toDF("m")
    assert(df10.schema(0).nullable)
    assert(df10.schema(0).dataType.asInstanceOf[MapType].valueContainsNull)

    val df11 = Seq(TestDataPoint(1, 2.2, "a", null),
      TestDataPoint(3, 4.4, "null", (TestDataPoint2(33, "b")))).toDF()
    assert(df11.schema(0).nullable == false)
    assert(df11.schema(1).nullable == false)
    assert(df11.schema(2).nullable)
    assert(df11.schema(3).nullable)
    assert(df11.schema(3).dataType.asInstanceOf[StructType].fields(0).nullable == false)
    assert(df11.schema(3).dataType.asInstanceOf[StructType].fields(1).nullable)
  }

  Seq(true, false).foreach { eager =>
    Seq(true, false).foreach { reliable =>
      def testCheckpointing(testName: String)(f: => Unit): Unit = {
        test(s"Dataset.checkpoint() - $testName (eager = $eager, reliable = $reliable)") {
          if (reliable) {
            withTempDir { dir =>
              val originalCheckpointDir = spark.sparkContext.checkpointDir

              try {
                spark.sparkContext.setCheckpointDir(dir.getCanonicalPath)
                f
              } finally {
                // Since the original checkpointDir can be None, we need
                // to set the variable directly.
                spark.sparkContext.checkpointDir = originalCheckpointDir
              }
            }
          } else {
            // Local checkpoints don't require checkpoint_dir
            f
          }
        }
      }

      testCheckpointing("basic") {
        val ds = spark
          .range(10)
          // Num partitions is set to 1 to avoid a RangePartitioner in the orderBy below
          .repartition(1, $"id" % 2)
          .filter($"id" > 5)
          .orderBy($"id".desc)
        @volatile var jobCounter = 0
        val listener = new SparkListener {
          override def onJobStart(jobStart: SparkListenerJobStart): Unit = {
            jobCounter += 1
          }
        }
        var cp = ds
        withListener(spark.sparkContext, listener) { _ =>
          // AQE adds a job per shuffle. The expression above does multiple shuffles and
          // that screws up the job counting
          withSQLConf(SQLConf.ADAPTIVE_EXECUTION_ENABLED.key -> "false") {
            cp = if (reliable) ds.checkpoint(eager) else ds.localCheckpoint(eager)
          }
        }
        if (eager) {
          assert(jobCounter === 1)
        }

        val logicalRDD = cp.logicalPlan match {
          case plan: LogicalRDD => plan
          case _ =>
            val treeString = cp.logicalPlan.treeString(verbose = true)
            fail(s"Expecting a LogicalRDD, but got\n$treeString")
        }

        val dsPhysicalPlan = ds.queryExecution.executedPlan
        val cpPhysicalPlan = cp.queryExecution.executedPlan

        assertResult(dsPhysicalPlan.outputPartitioning) {
          logicalRDD.outputPartitioning
        }
        assertResult(dsPhysicalPlan.outputOrdering) {
          logicalRDD.outputOrdering
        }

        assertResult(dsPhysicalPlan.outputPartitioning) {
          cpPhysicalPlan.outputPartitioning
        }
        assertResult(dsPhysicalPlan.outputOrdering) {
          cpPhysicalPlan.outputOrdering
        }

        // For a lazy checkpoint() call, the first check also materializes the checkpoint.
        checkDataset(cp, (9L to 6L by -1L).map(java.lang.Long.valueOf): _*)

        // Reads back from checkpointed data and check again.
        checkDataset(cp, (9L to 6L by -1L).map(java.lang.Long.valueOf): _*)
      }

      testCheckpointing("should preserve partitioning information") {
        val ds = spark.range(10).repartition($"id" % 2)
        val cp = if (reliable) ds.checkpoint(eager) else ds.localCheckpoint(eager)

        val agg = cp.groupBy($"id" % 2).agg(count($"id"))

        agg.queryExecution.executedPlan.collectFirst {
          case ShuffleExchangeExec(_, _: RDDScanExec, _, _) =>
          case BroadcastExchangeExec(_, _: RDDScanExec) =>
        }.foreach { _ =>
          fail(
            "No Exchange should be inserted above RDDScanExec since the checkpointed Dataset " +
              "preserves partitioning information:\n\n" + agg.queryExecution
          )
        }

        checkAnswer(agg, ds.groupBy($"id" % 2).agg(count($"id")))
      }
    }
  }

  test("identity map for primitive arrays") {
    val arrayByte = Array(1.toByte, 2.toByte, 3.toByte)
    val arrayInt = Array(1, 2, 3)
    val arrayLong = Array(1.toLong, 2.toLong, 3.toLong)
    val arrayDouble = Array(1.1, 2.2, 3.3)
    val arrayString = Array("a", "b", "c")
    val dsByte = sparkContext.parallelize(Seq(arrayByte), 1).toDS().map(e => e)
    val dsInt = sparkContext.parallelize(Seq(arrayInt), 1).toDS().map(e => e)
    val dsLong = sparkContext.parallelize(Seq(arrayLong), 1).toDS().map(e => e)
    val dsDouble = sparkContext.parallelize(Seq(arrayDouble), 1).toDS().map(e => e)
    val dsString = sparkContext.parallelize(Seq(arrayString), 1).toDS().map(e => e)
    checkDataset(dsByte, arrayByte)
    checkDataset(dsInt, arrayInt)
    checkDataset(dsLong, arrayLong)
    checkDataset(dsDouble, arrayDouble)
    checkDataset(dsString, arrayString)
  }

  test ("SPARK-17460: the sizeInBytes in Statistics shouldn't overflow to a negative number") {
    // Since the sizeInBytes in Statistics could exceed the limit of an Int, we should use BigInt
    // instead of Int for avoiding possible overflow.
    val ds = (0 to 10000).map( i =>
      (i, Seq((i, Seq((i, "This is really not that long of a string")))))).toDS()
    val sizeInBytes = ds.logicalPlan.stats.sizeInBytes
    // sizeInBytes is 2404280404, before the fix, it overflows to a negative number
    assert(sizeInBytes > 0)
  }

  test("SPARK-18717: code generation works for both scala.collection.Map" +
    " and scala.collection.immutable.Map") {
    val ds = Seq(WithImmutableMap("hi", Map(42L -> "foo"))).toDS()
    checkDataset(ds.map(t => t), WithImmutableMap("hi", Map(42L -> "foo")))

    val ds2 = Seq(WithMap("hi", Map(42L -> "foo"))).toDS()
    checkDataset(ds2.map(t => t), WithMap("hi", Map(42L -> "foo")))
  }

  test("SPARK-18746: add implicit encoder for BigDecimal, date, timestamp") {
    // For this implicit encoder, 18 is the default scale
    assert(spark.range(1).map { x => new java.math.BigDecimal(1) }.head() ==
      new java.math.BigDecimal(1).setScale(18))

    assert(spark.range(1).map { x => scala.math.BigDecimal(1, 18) }.head() ==
      scala.math.BigDecimal(1, 18))

    assert(spark.range(1).map { x => java.sql.Date.valueOf("2016-12-12") }.head() ==
      java.sql.Date.valueOf("2016-12-12"))

    assert(spark.range(1).map { x => new java.sql.Timestamp(100000) }.head() ==
      new java.sql.Timestamp(100000))
  }

  test("SPARK-19896: cannot have circular references in case class") {
    val errMsg1 = intercept[UnsupportedOperationException] {
      Seq(CircularReferenceClassA(null)).toDS()
    }
    assert(errMsg1.getMessage.startsWith("cannot have circular references in class, but got the " +
      "circular reference of class"))
    val errMsg2 = intercept[UnsupportedOperationException] {
      Seq(CircularReferenceClassC(null)).toDS()
    }
    assert(errMsg2.getMessage.startsWith("cannot have circular references in class, but got the " +
      "circular reference of class"))
    val errMsg3 = intercept[UnsupportedOperationException] {
      Seq(CircularReferenceClassD(null)).toDS()
    }
    assert(errMsg3.getMessage.startsWith("cannot have circular references in class, but got the " +
      "circular reference of class"))
  }

  test("SPARK-20125: option of map") {
    val ds = Seq(WithMapInOption(Some(Map(1 -> 1)))).toDS()
    checkDataset(ds, WithMapInOption(Some(Map(1 -> 1))))
  }

  test("SPARK-20399: do not unescaped regex pattern when ESCAPED_STRING_LITERALS is enabled") {
    val df = Seq("\u0020\u0021\u0023", "abc").toDF()

    Seq(
      true ->
        ("value rlike '^\\x20[\\x20-\\x23]+$'", "value rlike '^\\\\x20[\\\\x20-\\\\x23]+$'"),
      false ->
        ("value rlike r'^\\x20[\\x20-\\x23]+$'", "value rlike r'^\\\\x20[\\\\x20-\\\\x23]+$'")
    ).foreach { case (escaped, (filter1, filter3)) =>
      withSQLConf(SQLConf.ESCAPED_STRING_LITERALS.key -> escaped.toString) {
        val rlike1 = df.filter(filter1)
        val rlike2 = df.filter($"value".rlike("^\\x20[\\x20-\\x23]+$"))
        val rlike3 = df.filter(filter3)
        checkAnswer(rlike1, rlike2)
        assert(rlike3.count() == 0)
      }
    }
  }

  test("SPARK-21538: Attribute resolution inconsistency in Dataset API") {
    val df = spark.range(3).withColumnRenamed("id", "x")
    val expected = Row(0) :: Row(1) :: Row (2) :: Nil
    checkAnswer(df.sort("id"), expected)
    checkAnswer(df.sort(col("id")), expected)
    checkAnswer(df.sort($"id"), expected)
    checkAnswer(df.orderBy("id"), expected)
    checkAnswer(df.orderBy(col("id")), expected)
    checkAnswer(df.orderBy($"id"), expected)
  }

  test("SPARK-21567: Dataset should work with type alias") {
    checkDataset(
      Seq(1).toDS().map(_ => ("", TestForTypeAlias.tupleTypeAlias)),
      ("", (1, 1)))

    checkDataset(
      Seq(1).toDS().map(_ => ("", TestForTypeAlias.nestedTupleTypeAlias)),
      ("", ((1, 1), 2)))

    checkDataset(
      Seq(1).toDS().map(_ => ("", TestForTypeAlias.seqOfTupleTypeAlias)),
      ("", Seq((1, 1), (2, 2))))
  }

  test("SPARK-38042: Dataset should work with a product containing an aliased array type") {
    checkDataset(
      Seq(1).toDS().map(_ => ("", TestForTypeAlias.aliasedArrayInTuple)),
      ("", (1, Array(1))))
  }

  test("Check RelationalGroupedDataset toString: Single data") {
    val kvDataset = (1 to 3).toDF("id").groupBy("id")
    val expected = "RelationalGroupedDataset: [" +
      "grouping expressions: [id: int], value: [id: int], type: GroupBy]"
    val actual = kvDataset.toString
    assert(expected === actual)
  }

  test("Check RelationalGroupedDataset toString: over length schema ") {
    val kvDataset = (1 to 3).map( x => (x, x.toString, x.toLong))
      .toDF("id", "val1", "val2").groupBy("id")
    val expected = "RelationalGroupedDataset:" +
      " [grouping expressions: [id: int]," +
      " value: [id: int, val1: string ... 1 more field]," +
      " type: GroupBy]"
    val actual = kvDataset.toString
    assert(expected === actual)
  }


  test("Check KeyValueGroupedDataset toString: Single data") {
    val kvDataset = (1 to 3).toDF("id").as[SingleData].groupByKey(identity)
    val expected = "KeyValueGroupedDataset: [key: [id: int], value: [id: int]]"
    val actual = kvDataset.toString
    assert(expected === actual)
  }

  test("Check KeyValueGroupedDataset toString: Unnamed KV-pair") {
    val kvDataset = (1 to 3).map(x => (x, x.toString))
      .toDF("id", "val1").as[DoubleData].groupByKey(x => (x.id, x.val1))
    val expected = "KeyValueGroupedDataset:" +
      " [key: [_1: int, _2: string]," +
      " value: [id: int, val1: string]]"
    val actual = kvDataset.toString
    assert(expected === actual)
  }

  test("Check KeyValueGroupedDataset toString: Named KV-pair") {
    val kvDataset = (1 to 3).map( x => (x, x.toString))
      .toDF("id", "val1").as[DoubleData].groupByKey(x => DoubleData(x.id, x.val1))
    val expected = "KeyValueGroupedDataset:" +
      " [key: [id: int, val1: string]," +
      " value: [id: int, val1: string]]"
    val actual = kvDataset.toString
    assert(expected === actual)
  }

  test("Check KeyValueGroupedDataset toString: over length schema ") {
    val kvDataset = (1 to 3).map( x => (x, x.toString, x.toLong))
      .toDF("id", "val1", "val2").as[TripleData].groupByKey(identity)
    val expected = "KeyValueGroupedDataset:" +
      " [key: [id: int, val1: string ... 1 more field(s)]," +
      " value: [id: int, val1: string ... 1 more field(s)]]"
    val actual = kvDataset.toString
    assert(expected === actual)
  }

  test("SPARK-22442: Generate correct field names for special characters") {
    withTempPath { dir =>
      val path = dir.getCanonicalPath
      val data = """{"field.1": 1, "field 2": 2}"""
      Seq(data).toDF().repartition(1).write.text(path)
      val ds = spark.read.json(path).as[SpecialCharClass]
      checkDataset(ds, SpecialCharClass("1", "2"))
    }
  }

  test("SPARK-23627: provide isEmpty in DataSet") {
    val ds1 = spark.emptyDataset[Int]
    val ds2 = Seq(1, 2, 3).toDS()

    assert(ds1.isEmpty)
    assert(ds2.isEmpty == false)
  }

  test("SPARK-22472: add null check for top-level primitive values") {
    // If the primitive values are from Option, we need to do runtime null check.
    val ds = Seq(Some(1), None).toDS().as[Int]
    val e1 = intercept[RuntimeException](ds.collect())
    assert(e1.getCause.isInstanceOf[NullPointerException])
    val e2 = intercept[SparkException](ds.map(_ * 2).collect())
    assert(e2.getCause.isInstanceOf[NullPointerException])

    withTempPath { path =>
      Seq(Integer.valueOf(1), null).toDF("i").write.parquet(path.getCanonicalPath)
      // If the primitive values are from files, we need to do runtime null check.
      val ds = spark.read.parquet(path.getCanonicalPath).as[Int]
      val e1 = intercept[RuntimeException](ds.collect())
      assert(e1.getCause.isInstanceOf[NullPointerException])
      val e2 = intercept[SparkException](ds.map(_ * 2).collect())
      assert(e2.getCause.isInstanceOf[NullPointerException])
    }
  }

  test("SPARK-23025: Add support for null type in scala reflection") {
    val data = Seq(("a", null))
    checkDataset(data.toDS(), data: _*)
  }

  test("SPARK-23614: Union produces incorrect results when caching is used") {
    val cached = spark.createDataset(Seq(TestDataUnion(1, 2, 3), TestDataUnion(4, 5, 6))).cache()
    val group1 = cached.groupBy("x").agg(min(col("y")) as "value")
    val group2 = cached.groupBy("x").agg(min(col("z")) as "value")
    checkAnswer(group1.union(group2), Row(4, 5) :: Row(1, 2) :: Row(4, 6) :: Row(1, 3) :: Nil)
  }

  test("SPARK-23835: null primitive data type should throw NullPointerException") {
    val ds = Seq[(Option[Int], Option[Int])]((Some(1), None)).toDS()
    val e = intercept[RuntimeException](ds.as[(Int, Int)].collect())
    assert(e.getCause.isInstanceOf[NullPointerException])
  }

  test("SPARK-24569: Option of primitive types are mistakenly mapped to struct type") {
    withSQLConf(SQLConf.CROSS_JOINS_ENABLED.key -> "true") {
      val a = Seq(Some(1)).toDS()
      val b = Seq(Some(1.2)).toDS()
      val expected = Seq((Some(1), Some(1.2))).toDS()
      val joined = a.joinWith(b, lit(true))
      assert(joined.schema == expected.schema)
      checkDataset(joined, expected.collect(): _*)
    }
  }

  test("SPARK-24548: Dataset with tuple encoders should have correct schema") {
    val encoder = Encoders.tuple(newStringEncoder,
      Encoders.tuple(newStringEncoder, newStringEncoder))

    val data = Seq(("a", ("1", "2")), ("b", ("3", "4")))
    val rdd = sparkContext.parallelize(data)

    val ds1 = spark.createDataset(rdd)
    val ds2 = spark.createDataset(rdd)(encoder)
    assert(ds1.schema == ds2.schema)
    checkDataset(ds1.select("_2._2"), ds2.select("_2._2").collect(): _*)
  }

  test("SPARK-23862: Spark ExpressionEncoder should support Java Enum type from Scala") {
    val saveModeSeq =
      Seq(SaveMode.Append, SaveMode.Overwrite, SaveMode.ErrorIfExists, SaveMode.Ignore, null)
    assert(saveModeSeq.toDS().collect().toSeq === saveModeSeq)
    assert(saveModeSeq.toDS().schema === new StructType().add("value", StringType, nullable = true))

    val saveModeCaseSeq = saveModeSeq.map(SaveModeCase.apply)
    assert(saveModeCaseSeq.toDS().collect().toSet === saveModeCaseSeq.toSet)
    assert(saveModeCaseSeq.toDS().schema ===
      new StructType().add("mode", StringType, nullable = true))

    val saveModeArrayCaseSeq =
      Seq(SaveModeArrayCase(Array()), SaveModeArrayCase(saveModeSeq.toArray))
    val collected = saveModeArrayCaseSeq.toDS().collect()
    assert(collected.length === 2)
    val sortedByLength = collected.sortBy(_.modes.length)
    assert(sortedByLength(0).modes === Array())
    assert(sortedByLength(1).modes === saveModeSeq.toArray)
    assert(saveModeArrayCaseSeq.toDS().schema ===
      new StructType().add("modes", ArrayType(StringType, containsNull = true), nullable = true))

    // Enum is stored as string, so it is possible to convert to/from string
    val stringSeq = saveModeSeq.map(Option.apply).map(_.map(_.toString).orNull)
    assert(stringSeq.toDS().as[SaveMode].collect().toSet === saveModeSeq.toSet)
    assert(saveModeSeq.toDS().as[String].collect().toSet === stringSeq.toSet)
  }

  test("SPARK-24571: filtering of string values by char literal") {
    val df = Seq("Amsterdam", "San Francisco", "X").toDF("city")
    checkAnswer(df.where($"city" === 'X'), Seq(Row("X")))
    checkAnswer(
      df.where($"city".contains(java.lang.Character.valueOf('A'))),
      Seq(Row("Amsterdam")))
  }

  test("SPARK-24762: Enable top-level Option of Product encoders") {
    val data = Seq(Some((1, "a")), Some((2, "b")), None)
    val ds = data.toDS()

    checkDataset(
      ds,
      data: _*)

    val schema = new StructType().add(
      "value",
      new StructType()
        .add("_1", IntegerType, nullable = false)
        .add("_2", StringType, nullable = true),
      nullable = true)

    assert(ds.schema == schema)

    val nestedOptData = Seq(Some((Some((1, "a")), 2.0)), Some((Some((2, "b")), 3.0)))
    val nestedDs = nestedOptData.toDS()

    checkDataset(
      nestedDs,
      nestedOptData: _*)

    val nestedSchema = StructType(Seq(
      StructField("value", StructType(Seq(
        StructField("_1", StructType(Seq(
          StructField("_1", IntegerType, nullable = false),
          StructField("_2", StringType, nullable = true)))),
        StructField("_2", DoubleType, nullable = false)
      )), nullable = true)
    ))
    assert(nestedDs.schema == nestedSchema)
  }

  test("SPARK-24762: Resolving Option[Product] field") {
    val ds = Seq((1, ("a", 1.0)), (2, ("b", 2.0)), (3, null)).toDS()
      .as[(Int, Option[(String, Double)])]
    checkDataset(ds,
      (1, Some(("a", 1.0))), (2, Some(("b", 2.0))), (3, None))
  }

  test("SPARK-24762: select Option[Product] field") {
    val ds = Seq(("a", 1), ("b", 2), ("c", 3)).toDS()
    val ds1 = ds.select(expr("struct(_2, _2 + 1)").as[Option[(Int, Int)]])
    checkDataset(ds1,
      Some((1, 2)), Some((2, 3)), Some((3, 4)))

    val ds2 = ds.select(expr("if(_2 > 2, struct(_2, _2 + 1), null)").as[Option[(Int, Int)]])
    checkDataset(ds2,
      None, None, Some((3, 4)))
  }

  test("SPARK-24762: joinWith on Option[Product]") {
    val ds1 = Seq(Some((1, 2)), Some((2, 3)), None).toDS().as("a")
    val ds2 = Seq(Some((1, 2)), Some((2, 3)), None).toDS().as("b")
    val joined = ds1.joinWith(ds2, $"a.value._1" === $"b.value._2", "inner")
    checkDataset(joined, (Some((2, 3)), Some((1, 2))))
  }

  test("SPARK-24762: typed agg on Option[Product] type") {
    val ds = Seq(Some((1, 2)), Some((2, 3)), Some((1, 3))).toDS()
    assert(ds.groupByKey(_.get._1).count().collect() === Seq((1, 2), (2, 1)))

    assert(ds.groupByKey(x => x).count().collect() ===
      Seq((Some((1, 2)), 1), (Some((2, 3)), 1), (Some((1, 3)), 1)))
  }

  test("SPARK-25942: typed aggregation on primitive type") {
    val ds = Seq(1, 2, 3).toDS()

    val agg = ds.groupByKey(_ >= 2)
      .agg(sum("value").as[Long], sum($"value" + 1).as[Long])
    checkDatasetUnorderly(agg, (false, 1L, 2L), (true, 5L, 7L))
  }

  test("SPARK-25942: typed aggregation on product type") {
    val ds = Seq((1, 2), (2, 3), (3, 4)).toDS()
    val agg = ds.groupByKey(x => x).agg(sum("_1").as[Long], sum($"_2" + 1).as[Long])
    checkDatasetUnorderly(agg, ((1, 2), 1L, 3L), ((2, 3), 2L, 4L), ((3, 4), 3L, 5L))
  }

  test("SPARK-26085: fix key attribute name for atomic type for typed aggregation") {
    val ds = Seq(1, 2, 3).toDS()
    assert(ds.groupByKey(x => x).count().schema.head.name == "key")

    // Enable legacy flag to follow previous Spark behavior
    withSQLConf(SQLConf.NAME_NON_STRUCT_GROUPING_KEY_AS_VALUE.key -> "true") {
      assert(ds.groupByKey(x => x).count().schema.head.name == "value")
    }
  }

  test("SPARK-8288: class with only a companion object constructor") {
    val data = Seq(ScroogeLikeExample(1), ScroogeLikeExample(2))
    val ds = data.toDS()
    checkDataset(ds, data: _*)
    checkAnswer(ds.select("x"), Seq(Row(1), Row(2)))
  }

  test("SPARK-26233: serializer should enforce decimal precision and scale") {
    val s = StructType(Seq(StructField("a", StringType), StructField("b", DecimalType(38, 8))))
    val encoder = ExpressionEncoder(s)
    implicit val uEnc = encoder
    val df = spark.range(2).map(l => Row(l.toString, BigDecimal.valueOf(l + 0.1111)))
    checkAnswer(df.groupBy(col("a")).agg(first(col("b"))),
      Seq(Row("0", BigDecimal.valueOf(0.1111)), Row("1", BigDecimal.valueOf(1.1111))))
  }

  test("SPARK-26366: return nulls which are not filtered in except") {
    val inputDF = sqlContext.createDataFrame(
      sparkContext.parallelize(Seq(Row("0", "a"), Row("1", null))),
      StructType(Seq(
        StructField("a", StringType, nullable = true),
        StructField("b", StringType, nullable = true))))

    val exceptDF = inputDF.filter(col("a").isin("0") or col("b") > "c")
    checkAnswer(inputDF.except(exceptDF), Seq(Row("1", null)))
  }

  test("SPARK-26706: Fix Cast.mayTruncate for bytes") {
    val thrownException = intercept[AnalysisException] {
      spark.range(Long.MaxValue - 10, Long.MaxValue).as[Byte]
        .map(b => b - 1)
        .collect()
    }
    assert(thrownException.message.contains("""Cannot up cast id from "BIGINT" to "TINYINT""""))
  }

  test("SPARK-26690: checkpoints should be executed with an execution id") {
    def assertExecutionId: UserDefinedFunction = udf(AssertExecutionId.apply _)
    spark.range(10).select(assertExecutionId($"id")).localCheckpoint(true)
  }

  test("implicit encoder for LocalDate and Instant") {
    val localDate = java.time.LocalDate.of(2019, 3, 30)
    assert(spark.range(1).map { _ => localDate }.head() === localDate)

    val instant = java.time.Instant.parse("2019-03-30T09:54:00Z")
    assert(spark.range(1).map { _ => instant }.head() === instant)
  }

  val dotColumnTestModes = Table(
    ("caseSensitive", "colName"),
    ("true", "field.1"),
    ("false", "Field.1")
  )

  test("SPARK-25153: Improve error messages for columns with dots/periods") {
    forAll(dotColumnTestModes) { (caseSensitive, colName) =>
      val ds = Seq(SpecialCharClass("1", "2")).toDS()
      withSQLConf(SQLConf.CASE_SENSITIVE.key -> caseSensitive) {
        val colName = if (caseSensitive == "true") "`Field`.`1`" else "`field`.`1`"
        checkError(
          exception = intercept[AnalysisException] {
            ds(colName)
          },
          errorClass = "UNRESOLVED_COLUMN.WITH_SUGGESTION",
          parameters = Map("objectName" -> colName, "proposal" -> "`field`.`1`, `field 2`")
        )
<<<<<<< HEAD
      }
    }
  }

  test("SPARK-39783: Fix error messages for columns with dots/periods") {
    forAll(dotColumnTestModes) { (caseSensitive, colName) =>
      val ds = Seq(SpecialCharClass("1", "2")).toDS
      withSQLConf(SQLConf.CASE_SENSITIVE.key -> caseSensitive) {
        checkError(
          exception = intercept[AnalysisException] {
            // Note: ds(colName) "SPARK-25153: Improve error messages for columns with dots/periods"
            // has different semantics than ds.select(colName)
            ds.select(colName)
          },
          errorClass = "UNRESOLVED_COLUMN.WITH_SUGGESTION",
          sqlState = None,
          parameters = Map(
            "objectName" -> s"`${colName.replace(".", "`.`")}`",
            "proposal" -> "`field.1`, `field 2`"))
      }
    }
  }

=======
      }
    }
  }

  test("SPARK-39783: Fix error messages for columns with dots/periods") {
    forAll(dotColumnTestModes) { (caseSensitive, colName) =>
      val ds = Seq(SpecialCharClass("1", "2")).toDS()
      withSQLConf(SQLConf.CASE_SENSITIVE.key -> caseSensitive) {
        checkError(
          exception = intercept[AnalysisException] {
            // Note: ds(colName) "SPARK-25153: Improve error messages for columns with dots/periods"
            // has different semantics than ds.select(colName)
            ds.select(colName)
          },
          errorClass = "UNRESOLVED_COLUMN.WITH_SUGGESTION",
          sqlState = None,
          parameters = Map(
            "objectName" -> s"`${colName.replace(".", "`.`")}`",
            "proposal" -> "`field.1`, `field 2`"))
      }
    }
  }

>>>>>>> ecee7133
  test("SPARK-39783: backticks in error message for candidate column with dots") {
    checkError(
      exception = intercept[AnalysisException] {
        Seq(0).toDF("the.id").select("the.id")
      },
      errorClass = "UNRESOLVED_COLUMN.WITH_SUGGESTION",
      sqlState = None,
      parameters = Map(
        "objectName" -> "`the`.`id`",
        "proposal" -> "`the.id`"))
  }

  test("SPARK-39783: backticks in error message for map candidate key with dots") {
    checkError(
      exception = intercept[AnalysisException] {
        spark.range(1)
          .select(map(lit("key"), lit(1)).as("map"), lit(2).as("other.column"))
          .select($"`map`"($"nonexisting")).show()
      },
      errorClass = "UNRESOLVED_MAP_KEY.WITH_SUGGESTION",
      sqlState = None,
      parameters = Map(
        "objectName" -> "`nonexisting`",
        "proposal" -> "`map`, `other.column`"))
  }

  test("groupBy.as") {
    val df1 = Seq(DoubleData(1, "one"), DoubleData(2, "two"), DoubleData(3, "three")).toDS()
      .repartition($"id").sortWithinPartitions("id")
    val df2 = Seq(DoubleData(5, "one"), DoubleData(1, "two"), DoubleData(3, "three")).toDS()
      .repartition($"id").sortWithinPartitions("id")

    val df3 = df1.groupBy("id").as[Int, DoubleData]
      .cogroup(df2.groupBy("id").as[Int, DoubleData]) { case (key, data1, data2) =>
        if (key == 1) {
          Iterator(DoubleData(key, (data1 ++ data2).foldLeft("")((cur, next) => cur + next.val1)))
        } else Iterator.empty
      }
    checkDataset(df3, DoubleData(1, "onetwo"))

    // Assert that no extra shuffle introduced by cogroup.
    val exchanges = collect(df3.queryExecution.executedPlan) {
      case h: ShuffleExchangeExec => h
    }
    assert(exchanges.size == 2)
  }

  test("tail with different numbers") {
    Seq(0, 2, 5, 10, 50, 100, 1000).foreach { n =>
      assert(spark.range(n).tail(6) === (math.max(n - 6, 0) until n))
    }
  }

  test("tail should not accept minus value") {
    val e = intercept[AnalysisException](spark.range(1).tail(-1))
    e.getMessage.contains("tail expression must be equal to or greater than 0")
  }

  test("SparkSession.active should be the same instance after dataset operations") {
    val active = SparkSession.getActiveSession.get
    val clone = active.cloneSession()
    val ds = new Dataset(clone, spark.range(10).queryExecution.logical, Encoders.INT)

    ds.queryExecution.analyzed

    assert(active eq SparkSession.getActiveSession.get)
  }

  test("SPARK-30791: sameSemantics and semanticHash work") {
    val df1 = Seq((1, 2), (4, 5)).toDF("col1", "col2")
    val df2 = Seq((1, 2), (4, 5)).toDF("col1", "col2")
    val df3 = Seq((0, 2), (4, 5)).toDF("col1", "col2")
    val df4 = Seq((0, 2), (4, 5)).toDF("col0", "col2")

    assert(df1.sameSemantics(df2) === true)
    assert(df1.sameSemantics(df3) === false)
    assert(df3.sameSemantics(df4) === true)

    assert(df1.semanticHash() === df2.semanticHash())
    assert(df1.semanticHash() !== df3.semanticHash())
    assert(df3.semanticHash() === df4.semanticHash())
  }

  test("SPARK-31854: Invoke in MapElementsExec should not propagate null") {
    Seq("true", "false").foreach { wholeStage =>
      withSQLConf(SQLConf.WHOLESTAGE_CODEGEN_ENABLED.key -> wholeStage) {
        val ds = Seq(1.asInstanceOf[Integer], null.asInstanceOf[Integer]).toDS()
        val expectedAnswer = Seq[(Integer, Integer)]((1, 1), (null, null))
        checkDataset(ds.map(v => (v, v)), expectedAnswer: _*)
      }
    }
  }

  test("SPARK-32585: Support scala enumeration in ScalaReflection") {
    checkDataset(
      Seq(FooClassWithEnum(1, FooEnum.E1), FooClassWithEnum(2, FooEnum.E2)).toDS(),
      Seq(FooClassWithEnum(1, FooEnum.E1), FooClassWithEnum(2, FooEnum.E2)): _*
    )

    // test null
    checkDataset(
      Seq(FooClassWithEnum(1, null), FooClassWithEnum(2, FooEnum.E2)).toDS(),
      Seq(FooClassWithEnum(1, null), FooClassWithEnum(2, FooEnum.E2)): _*
    )
  }

  test("SPARK-33390: Make Literal support char array") {
    val df = Seq("aa", "bb", "cc", "abc").toDF("zoo")
    checkAnswer(df.where($"zoo" === Array('a', 'a')), Seq(Row("aa")))
    checkAnswer(
      df.where($"zoo".contains(Array('a', 'b'))),
      Seq(Row("abc")))
  }

  test("SPARK-33469: Add current_timezone function") {
    val df = Seq(1).toDF("c")
    withSQLConf(SQLConf.SESSION_LOCAL_TIMEZONE.key -> "Asia/Shanghai") {
      val timezone = df.selectExpr("current_timezone()").collect().head.getString(0)
      assert(timezone == "Asia/Shanghai")
    }
  }

  test("SPARK-34002: Fix broken Option input/output in UDF") {
    def f1(bar: Bar): Option[Bar] = {
      None
    }

    def f2(bar: Option[Bar]): Option[Bar] = {
      bar
    }

    val udf1 = udf(f1 _).withName("f1")
    val udf2 = udf(f2 _).withName("f2")

    val df = (1 to 2).map(i => Tuple1(Bar(1))).toDF("c0")
    val withUDF = df
      .withColumn("c1", udf1(col("c0")))
      .withColumn("c2", udf2(col("c1")))

    assert(withUDF.schema == StructType(
      StructField("c0", StructType(StructField("a", IntegerType, false) :: Nil)) ::
        StructField("c1", StructType(StructField("a", IntegerType, false) :: Nil)) ::
        StructField("c2", StructType(StructField("a", IntegerType, false) :: Nil)) :: Nil))

    checkAnswer(withUDF, Row(Row(1), null, null) :: Row(Row(1), null, null) :: Nil)
  }

  test("SPARK-35664: implicit encoder for java.time.LocalDateTime") {
    val localDateTime = java.time.LocalDateTime.parse("2021-06-08T12:31:58.999999")
    assert(Seq(localDateTime).toDS().head() === localDateTime)
  }

  test("SPARK-34605: implicit encoder for java.time.Duration") {
    val duration = java.time.Duration.ofMinutes(10)
    assert(spark.range(1).map { _ => duration }.head() === duration)
  }

  test("SPARK-34615: implicit encoder for java.time.Period") {
    val period = java.time.Period.ofYears(9999).withMonths(11)
    assert(spark.range(1).map { _ => period }.head() === period)
  }

  test("SPARK-35652: joinWith on two table generated from same one performing a cartesian join," +
    " which should be inner join") {
    val df = Seq(1, 2, 3).toDS()

    val joined = df.joinWith(df, df("value") === df("value"), "inner")

    val expectedSchema = StructType(Seq(
      StructField("_1", IntegerType, nullable = false),
      StructField("_2", IntegerType, nullable = false)
    ))

    assert(joined.schema === expectedSchema)

    checkDataset(
      joined,
      (1, 1), (2, 2), (3, 3))
  }

  test("SPARK-36210: withColumns preserve insertion ordering") {
    val df = Seq(1, 2, 3).toDS()

    val colNames = (1 to 10).map(i => s"value${i}")
    val cols = (1 to 10).map(i => col("value") + i)

    val inserted = df.withColumns(colNames, cols)

    assert(inserted.columns === "value" +: colNames)

    checkDataset(
      inserted.as[(Int, Int, Int, Int, Int, Int, Int, Int, Int, Int, Int)],
      (1, 2, 3, 4, 5, 6, 7, 8, 9, 10, 11),
      (2, 3, 4, 5, 6, 7, 8, 9, 10, 11, 12),
      (3, 4, 5, 6, 7, 8, 9, 10, 11, 12, 13))
  }

  test("SPARK-40407: repartition should not result in severe data skew") {
    val df = spark.range(0, 100, 1, 50).repartition(4)
    val result = df.mapPartitions(iter => Iterator.single(iter.length)).collect()
    assert(result.sorted.toSeq === Seq(23, 25, 25, 27))
  }

  test("SPARK-40660: Switch to XORShiftRandom to distribute elements") {
    withTempDir { dir =>
      spark.range(10).repartition(10).write.mode(SaveMode.Overwrite).parquet(dir.getCanonicalPath)
      val fs = new Path(dir.getAbsolutePath).getFileSystem(spark.sessionState.newHadoopConf())
      val parquetFiles = fs.listStatus(new Path(dir.getAbsolutePath), new PathFilter {
        override def accept(path: Path): Boolean = path.getName.endsWith("parquet")
      })
      assert(parquetFiles.size === 10)
    }
  }

  test("SPARK-37829: DataFrame outer join") {
    // Same as "SPARK-15441: Dataset outer join" but using DataFrames instead of Datasets
    val left = Seq(ClassData("a", 1), ClassData("b", 2)).toDF().as("left")
    val right = Seq(ClassData("x", 2), ClassData("y", 3)).toDF().as("right")
    val joined = left.joinWith(right, $"left.b" === $"right.b", "left")

    val leftFieldSchema = StructType(
      Seq(
        StructField("a", StringType),
        StructField("b", IntegerType, nullable = false)
      )
    )
    val rightFieldSchema = StructType(
      Seq(
        StructField("a", StringType),
        StructField("b", IntegerType, nullable = false)
      )
    )
    val expectedSchema = StructType(
      Seq(
        StructField(
          "_1",
          leftFieldSchema,
          nullable = false
        ),
        // This is a left join, so the right output is nullable:
        StructField(
          "_2",
          rightFieldSchema
        )
      )
    )
    assert(joined.schema === expectedSchema)

    val result = joined.collect().toSet
    val expected = Set(
      new GenericRowWithSchema(Array("a", 1), leftFieldSchema) ->
        null,
      new GenericRowWithSchema(Array("b", 2), leftFieldSchema) ->
        new GenericRowWithSchema(Array("x", 2), rightFieldSchema)
    )
    assert(result == expected)
  }

  test("SPARK-43124: Show does not trigger job execution on CommandResults") {
    withSQLConf(SQLConf.OPTIMIZER_EXCLUDED_RULES.key -> "") {
      withTable("t1") {
        sql("create table t1(c int) using parquet")

        @volatile var jobCounter = 0
        val listener = new SparkListener {
          override def onJobStart(jobStart: SparkListenerJobStart): Unit = {
            jobCounter += 1
          }
        }
        withListener(spark.sparkContext, listener) { _ =>
          sql("show tables").show()
        }
        assert(jobCounter === 0)
      }
    }
  }

  test("SPARK-44311: UDF on value class taking underlying type (backwards compatability)") {
    val f = udf((v: Int) => v > 1)
    val ds = Seq(ValueClassContainer(ValueClass(1)), ValueClassContainer(ValueClass(2))).toDS()

    checkDataset(ds.filter(f(col("v"))), ValueClassContainer(ValueClass(2)))
  }

  test("SPARK-44311: UDF on value class field in product") {
    val f = udf((v: ValueClass) => v.i > 1)
    val ds = Seq(ValueClassContainer(ValueClass(1)), ValueClassContainer(ValueClass(2))).toDS()

    checkDataset(ds.filter(f(col("v"))), ValueClassContainer(ValueClass(2)))
  }

  test("SPARK-44311: UDF on value class this is stored as a struct") {
    val f = udf((v: ValueClass) => v.i > 1)
    val ds = Seq(Tuple1(ValueClass(1)), Tuple1(ValueClass(2))).toDS()

    checkDataset(ds.filter(f(col("_1"))), Tuple1(ValueClass(2)))
  }

  test("CLASS_UNSUPPORTED_BY_MAP_OBJECTS when creating dataset") {
    withSQLConf(
      // Set CODEGEN_FACTORY_MODE to default value to reproduce CLASS_UNSUPPORTED_BY_MAP_OBJECTS
      SQLConf.CODEGEN_FACTORY_MODE.key -> CodegenObjectFactoryMode.NO_CODEGEN.toString) {
      // Create our own encoder to cover the default encoder from spark.implicits._
      implicit val im: ExpressionEncoder[Array[Int]] = ExpressionEncoder(
        AgnosticEncoders.IterableEncoder(
          ClassTag(classOf[Array[Int]]), BoxedIntEncoder, false, false))

      val df = spark.createDataset(Seq(Array(1)))
      val exception = intercept[org.apache.spark.SparkRuntimeException] {
        df.collect()
      }
      val expressions = im.resolveAndBind(df.queryExecution.logical.output,
        spark.sessionState.analyzer)
        .createDeserializer().expressions

      // Expression decoding error
      checkError(
        exception = exception,
        errorClass = "EXPRESSION_DECODING_FAILED",
        parameters = Map(
          "expressions" -> expressions.map(
            _.simpleString(SQLConf.get.maxToStringFields)).mkString("\n"))
      )
      // class unsupported by map objects
      checkError(
        exception = exception.getCause.asInstanceOf[org.apache.spark.SparkRuntimeException],
        errorClass = "CLASS_UNSUPPORTED_BY_MAP_OBJECTS",
        parameters = Map("cls" -> classOf[Array[Int]].getName))
    }
  }

<<<<<<< HEAD
=======
  test("Some(null) is unsupported when creating dataset") {
    // Create our own encoder to avoid multiple encoders with different suffixes
    implicit val enc: ExpressionEncoder[Option[String]] = ExpressionEncoder()
    val exception = intercept[org.apache.spark.SparkRuntimeException] {
      spark.createDataset(Seq(Some(""), None, Some(null)))
    }
    checkError(
      exception = exception,
      errorClass = "EXPRESSION_ENCODING_FAILED",
      parameters = Map(
        "expressions" -> enc.serializer.map(
          _.simpleString(SQLConf.get.maxToStringFields)).mkString("\n"))
    )
  }

>>>>>>> ecee7133
  test("SPARK-45386: persist with StorageLevel.NONE should give correct count") {
    val ds = Seq(1, 2).toDS().persist(StorageLevel.NONE)
    assert(ds.count() == 2)
  }
}

class DatasetLargeResultCollectingSuite extends QueryTest
  with SharedSparkSession {

  override protected def sparkConf: SparkConf = super.sparkConf.set(MAX_RESULT_SIZE.key, "4g")
  // SPARK-41193: Ignore this suite because it cannot run successfully with Spark
  // default Java Options, if user need do local test, please make the following changes:
  // - Maven test: change `-Xmx4g` of `scalatest-maven-plugin` in `sql/core/pom.xml` to `-Xmx10g`
  // - SBT test: change `-Xmx4g` of `Test / javaOptions` in `SparkBuild.scala` to `-Xmx10g`
  ignore("collect data with single partition larger than 2GB bytes array limit") {
    // This test requires large memory and leads to OOM in Github Action so we skip it. Developer
    // should verify it in local build.
    assume(!sys.env.contains("GITHUB_ACTIONS"))
    import org.apache.spark.sql.functions.udf

    val genData = udf((id: Long, bytesSize: Int) => {
      val rand = new Random(id)
      val arr = new Array[Byte](bytesSize)
      rand.nextBytes(arr)
      arr
    })

    spark.udf.register("genData", genData.asNondeterministic())
    // create data of size >2GB in single partition, which exceeds the byte array limit
    // random gen to make sure it's poorly compressed
    val df = spark.range(0, 2100, 1, 1).selectExpr("id", s"genData(id, 1000000) as data")
    val res = df.queryExecution.executedPlan.executeCollect()
  }
}

case class ValueClass(i: Int) extends AnyVal
case class ValueClassContainer(v: ValueClass)

case class Bar(a: Int)

object AssertExecutionId {
  def apply(id: Long): Long = {
    assert(TaskContext.get().getLocalProperty(SQLExecution.EXECUTION_ID_KEY) != null)
    id
  }
}

case class TestDataUnion(x: Int, y: Int, z: Int)

case class SingleData(id: Int)
case class DoubleData(id: Int, val1: String)
case class TripleData(id: Int, val1: String, val2: Long)

case class WithImmutableMap(id: String, map_test: scala.collection.immutable.Map[Long, String])
case class WithMap(id: String, map_test: scala.collection.Map[Long, String])
case class WithMapInOption(m: Option[scala.collection.Map[Int, Int]])

case class Generic[T](id: T, value: Double)

case class OtherTuple(_1: String, _2: Int)

case class TupleClass(data: (Int, String))

class OuterClass extends Serializable {
  case class InnerClass(a: String)
}

object OuterObject {
  case class InnerClass(a: String)
}

case class ClassData(a: String, b: Int)
case class ClassData2(c: String, d: Int)
case class ClassNullableData(a: String, b: Integer)

case class NestedStruct(f: ClassData)
case class DeepNestedStruct(f: NestedStruct)

/**
 * A class used to test serialization using encoders. This class throws exceptions when using
 * Java serialization -- so the only way it can be "serialized" is through our encoders.
 */
case class NonSerializableCaseClass(value: String) extends Externalizable {
  override def readExternal(in: ObjectInput): Unit = {
    throw new UnsupportedOperationException
  }

  override def writeExternal(out: ObjectOutput): Unit = {
    throw new UnsupportedOperationException
  }
}

/** Used to test Kryo encoder. */
class KryoData(val a: Int) {
  override def equals(other: Any): Boolean = {
    a == other.asInstanceOf[KryoData].a
  }
  override def hashCode: Int = a
  override def toString: String = s"KryoData($a)"
}

object KryoData {
  def apply(a: Int): KryoData = new KryoData(a)
}

/** Used to test Java encoder. */
class JavaData(val a: Int) extends Serializable {
  override def equals(other: Any): Boolean = {
    a == other.asInstanceOf[JavaData].a
  }
  override def hashCode: Int = a
  override def toString: String = s"JavaData($a)"
}

object JavaData {
  def apply(a: Int): JavaData = new JavaData(a)
}

/** Used to test importing dataset.spark.implicits._ */
object DatasetTransform {
  def addOne(ds: Dataset[Int]): Dataset[Int] = {
    import ds.sparkSession.implicits._
    ds.map(_ + 1)
  }
}

case class Route(src: String, dest: String, cost: Int)
case class GroupedRoutes(src: String, dest: String, routes: Seq[Route])

case class CircularReferenceClassA(cls: CircularReferenceClassB)
case class CircularReferenceClassB(cls: CircularReferenceClassA)
case class CircularReferenceClassC(ar: Array[CircularReferenceClassC])
case class CircularReferenceClassD(map: Map[String, CircularReferenceClassE])
case class CircularReferenceClassE(id: String, list: List[CircularReferenceClassD])

case class SpecialCharClass(`field.1`: String, `field 2`: String)

/** Used to test Java Enums from Scala code */
case class SaveModeCase(mode: SaveMode)
case class SaveModeArrayCase(modes: Array[SaveMode])

case class K1(a: Long)
case class K2(a: Long, b: Long)<|MERGE_RESOLUTION|>--- conflicted
+++ resolved
@@ -1018,11 +1018,7 @@
     val observed_df = spark.range(100).observe(
       namedObservation, percentile_approx($"id", lit(0.5), lit(100)).as("percentile_approx_val"))
 
-<<<<<<< HEAD
-    observed_df.foreach(r => f)
-=======
     observed_df.foreach(r => f())
->>>>>>> ecee7133
     val expected = Map("percentile_approx_val" -> 49)
 
     assert(namedObservation.get === expected)
@@ -2255,31 +2251,6 @@
           errorClass = "UNRESOLVED_COLUMN.WITH_SUGGESTION",
           parameters = Map("objectName" -> colName, "proposal" -> "`field`.`1`, `field 2`")
         )
-<<<<<<< HEAD
-      }
-    }
-  }
-
-  test("SPARK-39783: Fix error messages for columns with dots/periods") {
-    forAll(dotColumnTestModes) { (caseSensitive, colName) =>
-      val ds = Seq(SpecialCharClass("1", "2")).toDS
-      withSQLConf(SQLConf.CASE_SENSITIVE.key -> caseSensitive) {
-        checkError(
-          exception = intercept[AnalysisException] {
-            // Note: ds(colName) "SPARK-25153: Improve error messages for columns with dots/periods"
-            // has different semantics than ds.select(colName)
-            ds.select(colName)
-          },
-          errorClass = "UNRESOLVED_COLUMN.WITH_SUGGESTION",
-          sqlState = None,
-          parameters = Map(
-            "objectName" -> s"`${colName.replace(".", "`.`")}`",
-            "proposal" -> "`field.1`, `field 2`"))
-      }
-    }
-  }
-
-=======
       }
     }
   }
@@ -2303,7 +2274,6 @@
     }
   }
 
->>>>>>> ecee7133
   test("SPARK-39783: backticks in error message for candidate column with dots") {
     checkError(
       exception = intercept[AnalysisException] {
@@ -2635,8 +2605,6 @@
     }
   }
 
-<<<<<<< HEAD
-=======
   test("Some(null) is unsupported when creating dataset") {
     // Create our own encoder to avoid multiple encoders with different suffixes
     implicit val enc: ExpressionEncoder[Option[String]] = ExpressionEncoder()
@@ -2652,7 +2620,6 @@
     )
   }
 
->>>>>>> ecee7133
   test("SPARK-45386: persist with StorageLevel.NONE should give correct count") {
     val ds = Seq(1, 2).toDS().persist(StorageLevel.NONE)
     assert(ds.count() == 2)
