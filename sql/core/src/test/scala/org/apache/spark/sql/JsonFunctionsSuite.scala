/*
 * Licensed to the Apache Software Foundation (ASF) under one or more
 * contributor license agreements.  See the NOTICE file distributed with
 * this work for additional information regarding copyright ownership.
 * The ASF licenses this file to You under the Apache License, Version 2.0
 * (the "License"); you may not use this file except in compliance with
 * the License.  You may obtain a copy of the License at
 *
 *    http://www.apache.org/licenses/LICENSE-2.0
 *
 * Unless required by applicable law or agreed to in writing, software
 * distributed under the License is distributed on an "AS IS" BASIS,
 * WITHOUT WARRANTIES OR CONDITIONS OF ANY KIND, either express or implied.
 * See the License for the specific language governing permissions and
 * limitations under the License.
 */

package org.apache.spark.sql

import java.text.SimpleDateFormat
import java.time.{Duration, LocalDateTime, Period}
import java.util.Locale

import collection.JavaConverters._
import org.apache.commons.lang3.exception.ExceptionUtils

import org.apache.spark.{SparkException, SparkRuntimeException}
import org.apache.spark.sql.catalyst.InternalRow
import org.apache.spark.sql.catalyst.expressions.{Literal, StructsToJson}
import org.apache.spark.sql.functions._
import org.apache.spark.sql.internal.SQLConf
import org.apache.spark.sql.test.SharedSparkSession
import org.apache.spark.sql.types._
import org.apache.spark.sql.types.DayTimeIntervalType.{DAY, HOUR, MINUTE, SECOND}
import org.apache.spark.sql.types.YearMonthIntervalType.{MONTH, YEAR}

class JsonFunctionsSuite extends QueryTest with SharedSparkSession {
  import testImplicits._

  test("function get_json_object") {
    val df: DataFrame = Seq(("""{"name": "alice", "age": 5}""", "")).toDF("a", "b")
    checkAnswer(
      df.selectExpr("get_json_object(a, '$.name')", "get_json_object(a, '$.age')"),
      Row("alice", "5"))
  }

  test("function get_json_object - support single quotes") {
    val df: DataFrame = Seq(("""{'name': 'fang', 'age': 5}""")).toDF("a")
    checkAnswer(
      df.selectExpr("get_json_object(a, '$.name')", "get_json_object(a, '$.age')"),
      Row("fang", "5"))
  }

  val tuples: Seq[(String, String)] =
    ("1", """{"f1": "value1", "f2": "value2", "f3": 3, "f5": 5.23}""") ::
    ("2", """{"f1": "value12", "f3": "value3", "f2": 2, "f4": 4.01}""") ::
    ("3", """{"f1": "value13", "f4": "value44", "f3": "value33", "f2": 2, "f5": 5.01}""") ::
    ("4", null) ::
    ("5", """{"f1": "", "f5": null}""") ::
    ("6", "[invalid JSON string]") ::
    Nil

  test("function get_json_object - null") {
    val df: DataFrame = tuples.toDF("key", "jstring")
    val expected =
      Row("1", "value1", "value2", "3", null, "5.23") ::
        Row("2", "value12", "2", "value3", "4.01", null) ::
        Row("3", "value13", "2", "value33", "value44", "5.01") ::
        Row("4", null, null, null, null, null) ::
        Row("5", "", null, null, null, null) ::
        Row("6", null, null, null, null, null) ::
        Nil

    checkAnswer(
      df.select($"key", functions.get_json_object($"jstring", "$.f1"),
        functions.get_json_object($"jstring", "$.f2"),
        functions.get_json_object($"jstring", "$.f3"),
        functions.get_json_object($"jstring", "$.f4"),
        functions.get_json_object($"jstring", "$.f5")),
      expected)
  }

  test("json_tuple select") {
    val df: DataFrame = tuples.toDF("key", "jstring")
    val expected =
      Row("1", "value1", "value2", "3", null, "5.23") ::
      Row("2", "value12", "2", "value3", "4.01", null) ::
      Row("3", "value13", "2", "value33", "value44", "5.01") ::
      Row("4", null, null, null, null, null) ::
      Row("5", "", null, null, null, null) ::
      Row("6", null, null, null, null, null) ::
      Nil

    checkAnswer(
      df.select($"key", functions.json_tuple($"jstring", "f1", "f2", "f3", "f4", "f5")),
      expected)

    checkAnswer(
      df.selectExpr("key", "json_tuple(jstring, 'f1', 'f2', 'f3', 'f4', 'f5')"),
      expected)

    val nonStringDF = Seq(1, 2).toDF("a")
    checkError(
      exception = intercept[AnalysisException] {
        nonStringDF.select(json_tuple($"a", "1")).collect()
      },
      errorClass = "DATATYPE_MISMATCH.NON_STRING_TYPE",
      parameters = Map(
        "sqlExpr" -> "\"json_tuple(a, 1)\"",
        "funcName" -> "`json_tuple`"
      )
    )
  }

  test("json_tuple filter and group") {
    val df: DataFrame = tuples.toDF("key", "jstring")
    val expr = df
      .select(functions.json_tuple($"jstring", "f1", "f2"))
      .where($"c0".isNotNull)
      .groupBy($"c1")
      .count()

    val expected = Row(null, 1) ::
      Row("2", 2) ::
      Row("value2", 1) ::
      Nil

    checkAnswer(expr, expected)
  }

  test("from_json") {
    val df = Seq("""{"a": 1}""").toDS()
    val schema = new StructType().add("a", IntegerType)

    checkAnswer(
      df.select(from_json($"value", schema)),
      Row(Row(1)) :: Nil)
  }

  test("from_json with option (timestampFormat)") {
    val df = Seq("""{"time": "26/08/2015 18:00"}""").toDS()
    val schema = new StructType().add("time", TimestampType)
    val options = Map("timestampFormat" -> "dd/MM/yyyy HH:mm")

    checkAnswer(
      df.select(from_json($"value", schema, options)),
      Row(Row(java.sql.Timestamp.valueOf("2015-08-26 18:00:00.0"))))
  }

  test("from_json with option (allowComments)") {
    val df = Seq("""{"str": /* Hello */ "World"}""").toDS()
    val schema = new StructType().add("str", StringType)
    val options = Map("allowComments" -> "true")

    checkAnswer(
      df.select(from_json($"value", schema, options)),
      Row(Row("World")) :: Nil)
  }

  test("from_json with option (allowUnquotedFieldNames)") {
    val df = Seq("""{str: "World"}""").toDS()
    val schema = new StructType().add("str", StringType)
    val options = Map("allowUnquotedFieldNames" -> "true")

    checkAnswer(
      df.select(from_json($"value", schema, options)),
      Row(Row("World")) :: Nil)
  }

  test("from_json with option (allowSingleQuotes)") {
    val df = Seq("""{"str": 'World'}""").toDS()
    val schema = new StructType().add("str", StringType)
    val options = Map("allowSingleQuotes" -> "true")

    checkAnswer(
      df.select(from_json($"value", schema, options)),
      Row(Row("World")) :: Nil)
  }

  test("from_json with option (allowNumericLeadingZeros)") {
    val df = Seq("""{"int": 0018}""").toDS()
    val schema = new StructType().add("int", IntegerType)
    val options = Map("allowNumericLeadingZeros" -> "true")

    checkAnswer(
      df.select(from_json($"value", schema, options)),
      Row(Row(18)) :: Nil)
  }

  test("from_json with option (allowBackslashEscapingAnyCharacter)") {
    val df = Seq("""{"str": "\$10"}""").toDS()
    val schema = new StructType().add("str", StringType)
    val options = Map("allowBackslashEscapingAnyCharacter" -> "true")

    checkAnswer(
      df.select(from_json($"value", schema, options)),
      Row(Row("$10")) :: Nil)
  }

  test("from_json with option (dateFormat)") {
    val df = Seq("""{"time": "26/08/2015"}""").toDS()
    val schema = new StructType().add("time", DateType)
    val options = Map("dateFormat" -> "dd/MM/yyyy")

    checkAnswer(
      df.select(from_json($"value", schema, options)),
      Row(Row(java.sql.Date.valueOf("2015-08-26"))))
  }

  test("from_json with option (allowUnquotedControlChars)") {
    val df = Seq("{\"str\": \"a\u0001b\"}").toDS()
    val schema = new StructType().add("str", StringType)
    val options = Map("allowUnquotedControlChars" -> "true")

    checkAnswer(
      df.select(from_json($"value", schema, options)),
      Row(Row("a\u0001b")) :: Nil)
  }

  test("from_json with option (allowNonNumericNumbers)") {
    val df = Seq("""{"int": +Infinity}""").toDS()
    val schema = new StructType().add("int", FloatType)
    val options = Map("allowNonNumericNumbers" -> "false")

    checkAnswer(
      df.select(from_json($"value", schema, options)),
      Row(Row(null)) :: Nil)
  }

  test("from_json missing columns") {
    val df = Seq("""{"a": 1}""").toDS()
    val schema = new StructType().add("b", IntegerType)

    checkAnswer(
      df.select(from_json($"value", schema)),
      Row(Row(null)) :: Nil)
  }

  test("from_json invalid json") {
    val df = Seq("""{"a" 1}""").toDS()
    val schema = new StructType().add("a", IntegerType)

    checkAnswer(
      df.select(from_json($"value", schema)),
      Row(Row(null)) :: Nil)
  }

  test("from_json - json doesn't conform to the array type") {
    val df = Seq("""{"a" 1}""").toDS()
    val schema = ArrayType(StringType)

    checkAnswer(df.select(from_json($"value", schema)), Seq(Row(null)))
  }

  test("from_json array support") {
    val df = Seq("""[{"a": 1, "b": "a"}, {"a": 2}, { }]""").toDS()
    val schema = ArrayType(
      StructType(
        StructField("a", IntegerType) ::
        StructField("b", StringType) :: Nil))

    checkAnswer(
      df.select(from_json($"value", schema)),
      Row(Seq(Row(1, "a"), Row(2, null), Row(null, null))))
  }

  test("from_json uses DDL strings for defining a schema - java") {
    val df = Seq("""{"a": 1, "b": "haa"}""").toDS()
    checkAnswer(
      df.select(from_json($"value", "a INT, b STRING", new java.util.HashMap[String, String]())),
      Row(Row(1, "haa")) :: Nil)
  }

  test("from_json uses DDL strings for defining a schema - scala") {
    val df = Seq("""{"a": 1, "b": "haa"}""").toDS()
    checkAnswer(
      df.select(from_json($"value", "a INT, b STRING", Map[String, String]())),
      Row(Row(1, "haa")) :: Nil)
  }

  test("to_json - struct") {
    val df = Seq(Tuple1(Tuple1(1))).toDF("a")

    checkAnswer(
      df.select(to_json($"a")),
      Row("""{"_1":1}""") :: Nil)
  }

  test("to_json - array") {
    val df = Seq(Tuple1(Tuple1(1) :: Nil)).toDF("a")
    val df2 = Seq(Tuple1(Map("a" -> 1) :: Nil)).toDF("a")

    checkAnswer(
      df.select(to_json($"a")),
      Row("""[{"_1":1}]""") :: Nil)
    checkAnswer(
      df2.select(to_json($"a")),
      Row("""[{"a":1}]""") :: Nil)
  }

  test("to_json - map") {
    val df1 = Seq(Map("a" -> Tuple1(1))).toDF("a")
    val df2 = Seq(Map("a" -> 1)).toDF("a")

    checkAnswer(
      df1.select(to_json($"a")),
      Row("""{"a":{"_1":1}}""") :: Nil)
    checkAnswer(
      df2.select(to_json($"a")),
      Row("""{"a":1}""") :: Nil)
  }

  test("to_json with option (timestampFormat)") {
    val df = Seq(Tuple1(Tuple1(java.sql.Timestamp.valueOf("2015-08-26 18:00:00.0")))).toDF("a")
    val options = Map("timestampFormat" -> "dd/MM/yyyy HH:mm")

    checkAnswer(
      df.select(to_json($"a", options)),
      Row("""{"_1":"26/08/2015 18:00"}""") :: Nil)
  }

  test("to_json with option (dateFormat)") {
    val df = Seq(Tuple1(Tuple1(java.sql.Date.valueOf("2015-08-26")))).toDF("a")
    val options = Map("dateFormat" -> "dd/MM/yyyy")

    checkAnswer(
      df.select(to_json($"a", options)),
      Row("""{"_1":"26/08/2015"}""") :: Nil)
  }

  test("to_json with option (ignoreNullFields)") {
    val df = Seq(Tuple1(Tuple1(null))).toDF("a")
    val options = Map("ignoreNullFields" -> "true")

    checkAnswer(
      df.select(to_json($"a", options)),
      Row("""{}""") :: Nil)
  }

  test("to_json - interval support") {
    val baseDf = Seq(Tuple1(Tuple1("-3 month 7 hours"))).toDF("a")
    val df = baseDf.select(struct($"a._1".cast(CalendarIntervalType).as("a")).as("c"))
    checkAnswer(
      df.select(to_json($"c")),
      Row("""{"a":"-3 months 7 hours"}""") :: Nil)

    val df1 = baseDf
      .select(struct(map($"a._1".cast(CalendarIntervalType), lit("a")).as("col1")).as("c"))
    checkAnswer(
      df1.select(to_json($"c")),
      Row("""{"col1":{"-3 months 7 hours":"a"}}""") :: Nil)

    val df2 = baseDf
      .select(struct(map(lit("a"), $"a._1".cast(CalendarIntervalType)).as("col1")).as("c"))
    checkAnswer(
      df2.select(to_json($"c")),
      Row("""{"col1":{"a":"-3 months 7 hours"}}""") :: Nil)
  }

  test("roundtrip in to_json and from_json - struct") {
    val dfOne = Seq(Tuple1(Tuple1(1)), Tuple1(null)).toDF("struct")
    val schemaOne = dfOne.schema(0).dataType.asInstanceOf[StructType]
    val readBackOne = dfOne.select(to_json($"struct").as("json"))
      .select(from_json($"json", schemaOne).as("struct"))
    checkAnswer(dfOne, readBackOne)

    val dfTwo = Seq(Some("""{"a":1}"""), None).toDF("json")
    val schemaTwo = new StructType().add("a", IntegerType)
    val readBackTwo = dfTwo.select(from_json($"json", schemaTwo).as("struct"))
      .select(to_json($"struct").as("json"))
    checkAnswer(dfTwo, readBackTwo)
  }

  test("roundtrip in to_json and from_json - array") {
    val dfOne = Seq(Tuple1(Tuple1(1) :: Nil), Tuple1(null :: Nil)).toDF("array")
    val schemaOne = dfOne.schema(0).dataType
    val readBackOne = dfOne.select(to_json($"array").as("json"))
      .select(from_json($"json", schemaOne).as("array"))
    checkAnswer(dfOne, readBackOne)

    val dfTwo = Seq(Some("""[{"a":1}]"""), None).toDF("json")
    val schemaTwo = ArrayType(StructType(StructField("a", IntegerType) :: Nil))
    val readBackTwo = dfTwo.select(from_json($"json", schemaTwo).as("array"))
      .select(to_json($"array").as("json"))
    checkAnswer(dfTwo, readBackTwo)
  }

  test("SPARK-19637 Support to_json in SQL") {
    val df1 = Seq(Tuple1(Tuple1(1))).toDF("a")
    checkAnswer(
      df1.selectExpr("to_json(a)"),
      Row("""{"_1":1}""") :: Nil)

    val df2 = Seq(Tuple1(Tuple1(java.sql.Timestamp.valueOf("2015-08-26 18:00:00.0")))).toDF("a")
    checkAnswer(
      df2.selectExpr("to_json(a, map('timestampFormat', 'dd/MM/yyyy HH:mm'))"),
      Row("""{"_1":"26/08/2015 18:00"}""") :: Nil)

    checkError(
      exception = intercept[AnalysisException] {
        df2.selectExpr("to_json(a, named_struct('a', 1))")
      },
      errorClass = "INVALID_OPTIONS.NON_MAP_FUNCTION",
      parameters = Map.empty,
      context = ExpectedContext(
        fragment = "to_json(a, named_struct('a', 1))",
        start = 0,
        stop = 31
      )
    )

    checkError(
      exception = intercept[AnalysisException] {
        df2.selectExpr("to_json(a, map('a', 1))")
      },
      errorClass = "INVALID_OPTIONS.NON_STRING_TYPE",
      parameters = Map("mapType" -> "\"MAP<STRING, INT>\""),
      context = ExpectedContext(
        fragment = "to_json(a, map('a', 1))",
        start = 0,
        stop = 22
      )
    )
  }

  test("SPARK-19967 Support from_json in SQL") {
    val df1 = Seq("""{"a": 1}""").toDS()
    checkAnswer(
      df1.selectExpr("from_json(value, 'a INT')"),
      Row(Row(1)) :: Nil)

    val df2 = Seq("""{"c0": "a", "c1": 1, "c2": {"c20": 3.8, "c21": 8}}""").toDS()
    checkAnswer(
      df2.selectExpr("from_json(value, 'c0 STRING, c1 INT, c2 STRUCT<c20: DOUBLE, c21: INT>')"),
      Row(Row("a", 1, Row(3.8, 8))) :: Nil)

    val df3 = Seq("""{"time": "26/08/2015 18:00"}""").toDS()
    checkAnswer(
      df3.selectExpr(
        "from_json(value, 'time Timestamp', map('timestampFormat', 'dd/MM/yyyy HH:mm'))"),
      Row(Row(java.sql.Timestamp.valueOf("2015-08-26 18:00:00.0"))))

    checkError(
      exception = intercept[AnalysisException] {
        df3.selectExpr("from_json(value, 1)")
      },
      errorClass = "INVALID_SCHEMA.NON_STRING_LITERAL",
      parameters = Map("inputSchema" -> "\"1\""),
      context = ExpectedContext(
        fragment = "from_json(value, 1)",
        start = 0,
        stop = 18
      )
    )

    checkError(
      exception = intercept[AnalysisException] {
        df3.selectExpr("""from_json(value, 'time InvalidType')""")
      },
      errorClass = "PARSE_SYNTAX_ERROR",
<<<<<<< HEAD
      sqlState = "42000",
=======
      sqlState = "42601",
>>>>>>> 11e30a61
      parameters = Map(
        "error" -> "'InvalidType'",
        "hint" -> ": extra input 'InvalidType'"
      ),
      context = ExpectedContext(
        fragment = "from_json(value, 'time InvalidType')",
        start = 0,
        stop = 35
      )
    )
    checkError(
      exception = intercept[AnalysisException] {
        df3.selectExpr("from_json(value, 'time Timestamp', named_struct('a', 1))")
      },
      errorClass = "INVALID_OPTIONS.NON_MAP_FUNCTION",
      parameters = Map.empty,
      context = ExpectedContext(
        fragment = "from_json(value, 'time Timestamp', named_struct('a', 1))",
        start = 0,
        stop = 55
      )
    )
    checkError(
      exception = intercept[AnalysisException] {
        df3.selectExpr("from_json(value, 'time Timestamp', map('a', 1))")
      },
      errorClass = "INVALID_OPTIONS.NON_STRING_TYPE",
      parameters = Map("mapType" -> "\"MAP<STRING, INT>\""),
      context = ExpectedContext(
        fragment = "from_json(value, 'time Timestamp', map('a', 1))",
        start = 0,
        stop = 46
      )
    )
  }

  test("SPARK-24027: from_json - map<string, int>") {
    val in = Seq("""{"a": 1, "b": 2, "c": 3}""").toDS()
    val schema =
      """
        |{
        |  "type" : "map",
        |  "keyType" : "string",
        |  "valueType" : "integer",
        |  "valueContainsNull" : true
        |}
      """.stripMargin
    val out = in.select(from_json($"value", schema, Map[String, String]()))

    assert(out.columns.head == "entries")
    checkAnswer(out, Row(Map("a" -> 1, "b" -> 2, "c" -> 3)))
  }

  test("SPARK-24027: from_json - map<string, struct>") {
    val in = Seq("""{"a": {"b": 1}}""").toDS()
    val schema = MapType(StringType, new StructType().add("b", IntegerType), true)
    val out = in.select(from_json($"value", schema))

    checkAnswer(out, Row(Map("a" -> Row(1))))
  }

  test("SPARK-24027: from_json - map<string, map<string, int>>") {
    val in = Seq("""{"a": {"b": 1}}""").toDS()
    val schema = "map<string, map<string, int>>"
    val out = in.select(from_json($"value", schema, Map.empty[String, String]))

    checkAnswer(out, Row(Map("a" -> Map("b" -> 1))))
  }

  test("SPARK-24027: roundtrip - from_json -> to_json  - map<string, string>") {
    val json = """{"a":1,"b":2,"c":3}"""
    val schema = MapType(StringType, IntegerType, true)
    val out = Seq(json).toDS().select(to_json(from_json($"value", schema)))

    checkAnswer(out, Row(json))
  }

  test("SPARK-24027: roundtrip - to_json -> from_json  - map<string, string>") {
    val in = Seq(Map("a" -> 1)).toDF()
    val schema = MapType(StringType, IntegerType, true)
    val out = in.select(from_json(to_json($"value"), schema))

    checkAnswer(out, in)
  }

  test("SPARK-24027: from_json - wrong map<string, int>") {
    val in = Seq("""{"a" 1}""").toDS()
    val schema = MapType(StringType, IntegerType)
    val out = in.select(from_json($"value", schema, Map[String, String]()))

    checkAnswer(out, Row(null))
  }

  test("SPARK-24027: from_json of a map with unsupported key type") {
    val schema = MapType(StructType(StructField("f", IntegerType) :: Nil), StringType)
    checkError(
      exception = intercept[AnalysisException] {
        Seq("""{{"f": 1}: "a"}""").toDS().select(from_json($"value", schema))
      },
      errorClass = "DATATYPE_MISMATCH.INVALID_JSON_MAP_KEY_TYPE",
      parameters = Map(
        "schema" -> "\"MAP<STRUCT<f: INT>, STRING>\"",
        "sqlExpr" -> "\"entries\""))
  }

  test("SPARK-24709: infers schemas of json strings and pass them to from_json") {
    val in = Seq("""{"a": [1, 2, 3]}""").toDS()
    val out = in.select(from_json($"value", schema_of_json("""{"a": [1]}""")) as "parsed")
    val expected = StructType(StructField(
      "parsed",
      StructType(StructField(
        "a",
        ArrayType(LongType, true), true) :: Nil),
      true) :: Nil)

    assert(out.schema == expected)
  }

  test("infers schemas using options") {
    val df = spark.range(1)
      .select(schema_of_json(lit("{a:1}"), Map("allowUnquotedFieldNames" -> "true").asJava))
    checkAnswer(df, Seq(Row("STRUCT<a: BIGINT>")))
  }

  test("from_json - array of primitive types") {
    val df = Seq("[1, 2, 3]").toDF("a")
    val schema = new ArrayType(IntegerType, false)

    checkAnswer(df.select(from_json($"a", schema)), Seq(Row(Array(1, 2, 3))))
  }

  test("from_json - array of primitive types - malformed row") {
    val df = Seq("[1, 2 3]").toDF("a")
    val schema = new ArrayType(IntegerType, false)

    checkAnswer(df.select(from_json($"a", schema)), Seq(Row(null)))
  }

  test("from_json - array of arrays") {
    withTempView("jsonTable") {
      val jsonDF = Seq("[[1], [2, 3], [4, 5, 6]]").toDF("a")
      val schema = new ArrayType(ArrayType(IntegerType, false), false)
      jsonDF.select(from_json($"a", schema) as "json").createOrReplaceTempView("jsonTable")

      checkAnswer(
        sql("select json[0][0], json[1][1], json[2][2] from jsonTable"),
        Seq(Row(1, 3, 6)))
    }
  }

  test("from_json - array of arrays - malformed row") {
    withTempView("jsonTable") {
      val jsonDF = Seq("[[1], [2, 3], 4, 5, 6]]").toDF("a")
      val schema = new ArrayType(ArrayType(IntegerType, false), false)
      jsonDF.select(from_json($"a", schema) as "json").createOrReplaceTempView("jsonTable")

      checkAnswer(sql("select json[0] from jsonTable"), Seq(Row(null)))
    }
  }

  test("from_json - array of structs") {
    withTempView("jsonTable") {
      val jsonDF = Seq("""[{"a":1}, {"a":2}, {"a":3}]""").toDF("a")
      val schema = new ArrayType(new StructType().add("a", IntegerType), false)
      jsonDF.select(from_json($"a", schema) as "json").createOrReplaceTempView("jsonTable")

      checkAnswer(
        sql("select json[0], json[1], json[2] from jsonTable"),
        Seq(Row(Row(1), Row(2), Row(3))))
    }
  }

  test("from_json - array of structs - malformed row") {
    withTempView("jsonTable") {
      val jsonDF = Seq("""[{"a":1}, {"a:2}, {"a":3}]""").toDF("a")
      val schema = new ArrayType(new StructType().add("a", IntegerType), false)
      jsonDF.select(from_json($"a", schema) as "json").createOrReplaceTempView("jsonTable")

      checkAnswer(sql("select json[0], json[1]from jsonTable"), Seq(Row(null, null)))
    }
  }

  test("from_json - array of maps") {
    withTempView("jsonTable") {
      val jsonDF = Seq("""[{"a":1}, {"b":2}]""").toDF("a")
      val schema = new ArrayType(MapType(StringType, IntegerType, false), false)
      jsonDF.select(from_json($"a", schema) as "json").createOrReplaceTempView("jsonTable")

      checkAnswer(
        sql("""select json[0], json[1] from jsonTable"""),
        Seq(Row(Map("a" -> 1), Map("b" -> 2))))
    }
  }

  test("from_json - array of maps - malformed row") {
    withTempView("jsonTable") {
      val jsonDF = Seq("""[{"a":1} "b":2}]""").toDF("a")
      val schema = new ArrayType(MapType(StringType, IntegerType, false), false)
      jsonDF.select(from_json($"a", schema) as "json").createOrReplaceTempView("jsonTable")

      checkAnswer(sql("""select json[0] from jsonTable"""), Seq(Row(null)))
    }
  }

  test("to_json - array of primitive types") {
    val df = Seq(Array(1, 2, 3)).toDF("a")
    checkAnswer(df.select(to_json($"a")), Seq(Row("[1,2,3]")))
  }

  test("roundtrip to_json -> from_json - array of primitive types") {
    val arr = Array(1, 2, 3)
    val df = Seq(arr).toDF("a")
    checkAnswer(df.select(from_json(to_json($"a"), ArrayType(IntegerType))), Row(arr))
  }

  test("roundtrip from_json -> to_json - array of primitive types") {
    val json = "[1,2,3]"
    val df = Seq(json).toDF("a")
    val schema = new ArrayType(IntegerType, false)

    checkAnswer(df.select(to_json(from_json($"a", schema))), Seq(Row(json)))
  }

  test("roundtrip from_json -> to_json - array of arrays") {
    val json = "[[1],[2,3],[4,5,6]]"
    val jsonDF = Seq(json).toDF("a")
    val schema = new ArrayType(ArrayType(IntegerType, false), false)

    checkAnswer(
      jsonDF.select(to_json(from_json($"a", schema))),
      Seq(Row(json)))
  }

  test("roundtrip from_json -> to_json - array of maps") {
    val json = """[{"a":1},{"b":2}]"""
    val jsonDF = Seq(json).toDF("a")
    val schema = new ArrayType(MapType(StringType, IntegerType, false), false)

    checkAnswer(
      jsonDF.select(to_json(from_json($"a", schema))),
      Seq(Row(json)))
  }

  test("roundtrip from_json -> to_json - array of structs") {
    val json = """[{"a":1},{"a":2},{"a":3}]"""
    val jsonDF = Seq(json).toDF("a")
    val schema = new ArrayType(new StructType().add("a", IntegerType), false)

    checkAnswer(
      jsonDF.select(to_json(from_json($"a", schema))),
      Seq(Row(json)))
  }

  test("pretty print - roundtrip from_json -> to_json") {
    val json = """[{"book":{"publisher":[{"country":"NL","year":[1981,1986,1999]}]}}]"""
    val jsonDF = Seq(json).toDF("root")
    val expected =
      """[ {
        |  "book" : {
        |    "publisher" : [ {
        |      "country" : "NL",
        |      "year" : [ 1981, 1986, 1999 ]
        |    } ]
        |  }
        |} ]""".stripMargin

    checkAnswer(
      jsonDF.select(
        to_json(
          from_json($"root", schema_of_json(lit(json))),
          Map("pretty" -> "true"))),
      Seq(Row(expected)))
  }

  test("from_json invalid json - check modes") {
    withSQLConf(SQLConf.COLUMN_NAME_OF_CORRUPT_RECORD.key -> "_unparsed") {
      val schema = new StructType()
        .add("a", IntegerType)
        .add("b", IntegerType)
        .add("_unparsed", StringType)
      val badRec = """{"a" 1, "b": 11}"""
      val df = Seq(badRec, """{"a": 2, "b": 12}""").toDS()

      checkAnswer(
        df.select(from_json($"value", schema, Map("mode" -> "PERMISSIVE"))),
        Row(Row(null, null, badRec)) :: Row(Row(2, 12, null)) :: Nil)

      val exception1 = intercept[SparkException] {
        df.select(from_json($"value", schema, Map("mode" -> "FAILFAST"))).collect()
      }.getMessage
      assert(exception1.contains(
        "Malformed records are detected in record parsing. Parse Mode: FAILFAST."))

      val exception2 = intercept[SparkException] {
        df.select(from_json($"value", schema, Map("mode" -> "DROPMALFORMED")))
          .collect()
      }.getMessage
      assert(exception2.contains(
        "from_json() doesn't support the DROPMALFORMED mode. " +
          "Acceptable modes are PERMISSIVE and FAILFAST."))
    }
  }

  test("SPARK-36069: from_json invalid json schema - check field name and field value") {
    withSQLConf(SQLConf.COLUMN_NAME_OF_CORRUPT_RECORD.key -> "_unparsed") {
      val schema = new StructType()
        .add("a", IntegerType)
        .add("b", IntegerType)
        .add("_unparsed", StringType)
      val badRec = """{"a": "1", "b": 11}"""
      val df = Seq(badRec, """{"a": 2, "b": 12}""").toDS()

      checkAnswer(
        df.select(from_json($"value", schema, Map("mode" -> "PERMISSIVE"))),
        Row(Row(null, 11, badRec)) :: Row(Row(2, 12, null)) :: Nil)

      val exception = intercept[SparkException] {
        df.select(from_json($"value", schema, Map("mode" -> "FAILFAST"))).collect()
      }

      assert(exception.getMessage.contains(
        "Malformed records are detected in record parsing. Parse Mode: FAILFAST."))
      checkError(
        exception = ExceptionUtils.getRootCause(exception).asInstanceOf[SparkRuntimeException],
        errorClass = "CANNOT_PARSE_JSON_FIELD",
        parameters = Map(
          "fieldName" -> "a",
          "fieldValue" -> "1",
          "jsonType" -> "VALUE_STRING",
          "dataType" -> "\"INT\"")
      )
    }
  }

  test("corrupt record column in the middle") {
    val schema = new StructType()
      .add("a", IntegerType)
      .add("_unparsed", StringType)
      .add("b", IntegerType)
    val badRec = """{"a" 1, "b": 11}"""
    val df = Seq(badRec, """{"a": 2, "b": 12}""").toDS()

    checkAnswer(
      df.select(from_json($"value", schema, Map("columnNameOfCorruptRecord" -> "_unparsed"))),
      Row(Row(null, badRec, null)) :: Row(Row(2, null, 12)) :: Nil)
  }

  test("parse timestamps with locale") {
    Seq("en-US", "ko-KR", "zh-CN", "ru-RU").foreach { langTag =>
      val locale = Locale.forLanguageTag(langTag)
      val ts = new SimpleDateFormat("dd/MM/yyyy HH:mm").parse("06/11/2018 18:00")
      val timestampFormat = "dd MMM yyyy HH:mm"
      val sdf = new SimpleDateFormat(timestampFormat, locale)
      val input = Seq(s"""{"time": "${sdf.format(ts)}"}""").toDS()
      val options = Map("timestampFormat" -> timestampFormat, "locale" -> langTag)
      val df = input.select(from_json($"value", "time timestamp", options))

      checkAnswer(df, Row(Row(java.sql.Timestamp.valueOf("2018-11-06 18:00:00.0"))))
    }
  }

  test("from_json - timestamp in micros") {
    val df = Seq("""{"time": "1970-01-01T00:00:00.123456"}""").toDS()
    val schema = new StructType().add("time", TimestampType)
    val options = Map("timestampFormat" -> "yyyy-MM-dd'T'HH:mm:ss.SSSSSS")

    checkAnswer(
      df.select(from_json($"value", schema, options)),
      Row(Row(java.sql.Timestamp.valueOf("1970-01-01 00:00:00.123456"))))
  }

  test("to_json - timestamp in micros") {
    val s = "2019-11-18 11:56:00.123456"
    val df = Seq(java.sql.Timestamp.valueOf(s)).toDF("t").select(
      to_json(struct($"t"), Map("timestampFormat" -> "yyyy-MM-dd HH:mm:ss.SSSSSS")))
    checkAnswer(df, Row(s"""{"t":"$s"}"""))
  }

  test("json_tuple - do not truncate results") {
    Seq(2000, 2800, 8000 - 1, 8000, 8000 + 1, 65535).foreach { len =>
      val str = Array.tabulate(len)(_ => "a").mkString
      val json_tuple_result = Seq(s"""{"test":"$str"}""").toDF("json")
        .withColumn("result", json_tuple($"json", "test"))
        .select($"result")
        .as[String].head.length
      assert(json_tuple_result === len)
    }
  }

  test("support foldable schema by from_json") {
    val options = Map[String, String]().asJava
    val schema = regexp_replace(lit("dpt_org_id INT, dpt_org_city STRING"), "dpt_org_", "")
    checkAnswer(
      Seq("""{"id":1,"city":"Moscow"}""").toDS().select(from_json($"value", schema, options)),
      Row(Row(1, "Moscow")))

    checkError(
      exception = intercept[AnalysisException] {
        Seq(("""{"i":1}""", "i int")).toDF("json", "schema")
          .select(from_json($"json", $"schema", options)).collect()
      },
      errorClass = "INVALID_SCHEMA.NON_STRING_LITERAL",
      parameters = Map("inputSchema" -> "\"schema\"")
    )
  }

  test("schema_of_json - infers the schema of foldable JSON string") {
    val input = regexp_replace(lit("""{"item_id": 1, "item_price": 0.1}"""), "item_", "")
    checkAnswer(
      spark.range(1).select(schema_of_json(input)),
      Seq(Row("STRUCT<id: BIGINT, price: DOUBLE>")))
  }

  test("SPARK-31065: schema_of_json - null and empty strings as strings") {
    Seq("""{"id": null}""", """{"id": ""}""").foreach { input =>
      checkAnswer(
        spark.range(1).select(schema_of_json(input)),
        Seq(Row("STRUCT<id: STRING>")))
    }
  }

  test("SPARK-31065: schema_of_json - 'dropFieldIfAllNull' option") {
    val options = Map("dropFieldIfAllNull" -> "true")
    // Structs
    checkAnswer(
      spark.range(1).select(
        schema_of_json(
          lit("""{"id": "a", "drop": {"drop": null}}"""),
          options.asJava)),
      Seq(Row("STRUCT<id: STRING>")))

    // Array of structs
    checkAnswer(
      spark.range(1).select(
        schema_of_json(
          lit("""[{"id": "a", "drop": {"drop": null}}]"""),
          options.asJava)),
      Seq(Row("ARRAY<STRUCT<id: STRING>>")))

    // Other types are not affected.
    checkAnswer(
      spark.range(1).select(
        schema_of_json(
          lit("""null"""),
          options.asJava)),
      Seq(Row("STRING")))
  }

  test("optional datetime parser does not affect json time formatting") {
    val s = "2015-08-26 12:34:46"
    def toDF(p: String): DataFrame = sql(
      s"""
         |SELECT
         | to_json(
         |   named_struct('time', timestamp'$s'), map('timestampFormat', "$p")
         | )
         | """.stripMargin)
    checkAnswer(toDF("yyyy-MM-dd'T'HH:mm:ss.SSSXXX"), toDF("yyyy-MM-dd'T'HH:mm:ss[.SSS][XXX]"))
  }

  test("SPARK-33134: return partial results only for root JSON objects") {
    val st = new StructType()
      .add("c1", LongType)
      .add("c2", ArrayType(new StructType().add("c3", LongType).add("c4", StringType)))
    val df1 = Seq("""{"c2": [19], "c1": 123456}""").toDF("c0")
    checkAnswer(df1.select(from_json($"c0", st)), Row(Row(123456, null)))
    val df2 = Seq("""{"data": {"c2": [19], "c1": 123456}}""").toDF("c0")
    checkAnswer(df2.select(from_json($"c0", new StructType().add("data", st))), Row(Row(null)))

    withSQLConf(SQLConf.JSON_ENABLE_PARTIAL_RESULTS.key -> "true") {
      val df3 = Seq("""[{"c2": [19], "c1": 123456}]""").toDF("c0")
      checkAnswer(df3.select(from_json($"c0", ArrayType(st))), Row(Array(Row(123456, null))))
    }

    withSQLConf(SQLConf.JSON_ENABLE_PARTIAL_RESULTS.key -> "false") {
      val df3 = Seq("""[{"c2": [19], "c1": 123456}]""").toDF("c0")
      checkAnswer(df3.select(from_json($"c0", ArrayType(st))), Row(null))
    }

    val df4 = Seq("""{"c2": [19]}""").toDF("c0")
    checkAnswer(df4.select(from_json($"c0", MapType(StringType, st))), Row(null))
  }

  test("SPARK-40646: return partial results for JSON arrays with objects") {
    val st = new StructType()
      .add("c1", StringType)
      .add("c2", ArrayType(new StructType().add("a", LongType)))

    // "c2" is expected to be an array of structs but it is a struct in the data.
    val df = Seq("""[{"c2": {"a": 1}, "c1": "abc"}]""").toDF("c0")

    withSQLConf(SQLConf.JSON_ENABLE_PARTIAL_RESULTS.key -> "true") {
      checkAnswer(
        df.select(from_json($"c0", ArrayType(st))),
        Row(Array(Row("abc", null)))
      )
    }

    withSQLConf(SQLConf.JSON_ENABLE_PARTIAL_RESULTS.key -> "false") {
      checkAnswer(
        df.select(from_json($"c0", ArrayType(st))),
        Row(null)
      )
    }
  }

  test("SPARK-40646: return partial results for JSON maps") {
    val st = new StructType()
      .add("c1", MapType(StringType, IntegerType))
      .add("c2", StringType)

    // Map "c2" has "k2" key that is a string, not an integer.
    val df = Seq("""{"c1": {"k1": 1, "k2": "A", "k3": 3}, "c2": "abc"}""").toDF("c0")

    withSQLConf(SQLConf.JSON_ENABLE_PARTIAL_RESULTS.key -> "true") {
      checkAnswer(
        df.select(from_json($"c0", st)),
        Row(Row(null, "abc"))
      )
    }

    withSQLConf(SQLConf.JSON_ENABLE_PARTIAL_RESULTS.key -> "false") {
      checkAnswer(
        df.select(from_json($"c0", st)),
        Row(Row(null, null))
      )
    }
  }

  test("SPARK-40646: return partial results for JSON arrays") {
    val st = new StructType()
      .add("c", ArrayType(IntegerType))

    // Values in the array are strings instead of integers.
    val df = Seq("""["a", "b", "c"]""").toDF("c0")
    checkAnswer(
      df.select(from_json($"c0", ArrayType(st))),
      Row(null)
    )
  }

  test("SPARK-40646: return partial results for nested JSON arrays") {
    val st = new StructType()
      .add("c", ArrayType(ArrayType(IntegerType)))

    // The second array contains a string instead of an integer.
    val df = Seq("""[[1], ["2"]]""").toDF("c0")
    checkAnswer(
      df.select(from_json($"c0", ArrayType(st))),
      Row(null)
    )
  }

  test("SPARK-40646: return partial results for objects with values as JSON arrays") {
    val st = new StructType()
      .add("c1",
        ArrayType(
          StructType(
            StructField("c2", ArrayType(IntegerType)) ::
            Nil
          )
        )
      )

    // Value "a" cannot be parsed as an integer,
    // the error cascades to "c2", thus making its value null.
    val df = Seq("""[{"c1": [{"c2": ["a"]}]}]""").toDF("c0")

    withSQLConf(SQLConf.JSON_ENABLE_PARTIAL_RESULTS.key -> "true") {
      checkAnswer(
        df.select(from_json($"c0", ArrayType(st))),
        Row(Array(Row(null)))
      )
    }

    withSQLConf(SQLConf.JSON_ENABLE_PARTIAL_RESULTS.key -> "false") {
      checkAnswer(
        df.select(from_json($"c0", ArrayType(st))),
        Row(null)
      )
    }
  }

  test("SPARK-33270: infers schema for JSON field with spaces and pass them to from_json") {
    val in = Seq("""{"a b": 1}""").toDS()
    val out = in.select(from_json($"value", schema_of_json("""{"a b": 100}""")) as "parsed")
    val expected = new StructType().add("parsed", new StructType().add("a b", LongType))
    assert(out.schema == expected)
  }

  test("SPARK-33286: from_json - combined error messages") {
    val df = Seq("""{"a":1}""").toDF("json")
    val invalidJsonSchema = """{"fields": [{"a":123}], "type": "struct"}"""
    val invalidJsonSchemaReason = "Failed to convert the JSON string '{\"a\":123}' to a field."
    checkError(
      exception = intercept[AnalysisException] {
        df.select(from_json($"json", invalidJsonSchema, Map.empty[String, String])).collect()
      },
      errorClass = "INVALID_SCHEMA.PARSE_ERROR",
      parameters = Map(
        "inputSchema" -> "\"{\"fields\": [{\"a\":123}], \"type\": \"struct\"}\"",
        "reason" -> invalidJsonSchemaReason
      )
    )

    val invalidDataType = "MAP<INT, cow>"
    val invalidDataTypeReason = "Unrecognized token 'MAP': " +
      "was expecting (JSON String, Number, Array, Object or token 'null', 'true' or 'false')\n " +
      "at [Source: (String)\"MAP<INT, cow>\"; line: 1, column: 4]"
    checkError(
      exception = intercept[AnalysisException] {
        df.select(from_json($"json", invalidDataType, Map.empty[String, String])).collect()
      },
      errorClass = "INVALID_SCHEMA.PARSE_ERROR",
      parameters = Map(
        "inputSchema" -> "\"MAP<INT, cow>\"",
        "reason" -> invalidDataTypeReason
      )
    )

    val invalidTableSchema = "x INT, a cow"
    val invalidTableSchemaReason = "Unrecognized token 'x': " +
      "was expecting (JSON String, Number, Array, Object or token 'null', 'true' or 'false')\n" +
      " at [Source: (String)\"x INT, a cow\"; line: 1, column: 2]"
    checkError(
      exception = intercept[AnalysisException] {
        df.select(from_json($"json", invalidTableSchema, Map.empty[String, String])).collect()
      },
      errorClass = "INVALID_SCHEMA.PARSE_ERROR",
      parameters = Map(
        "inputSchema" -> "\"x INT, a cow\"",
        "reason" -> invalidTableSchemaReason
      )
    )
  }

  test("SPARK-33907: bad json input with json pruning optimization: GetStructField") {
    Seq("true", "false").foreach { enabled =>
      withSQLConf(SQLConf.JSON_EXPRESSION_OPTIMIZATION.key -> enabled) {
        val schema = new StructType()
          .add("a", IntegerType)
          .add("b", IntegerType)
        val badRec = """{"a" 1, "b": 11}"""
        val df = Seq(badRec, """{"a": 2, "b": 12}""").toDS()

        val exception1 = intercept[SparkException] {
          df.select(from_json($"value", schema, Map("mode" -> "FAILFAST"))("b")).collect()
        }.getMessage
        assert(exception1.contains(
          "Malformed records are detected in record parsing. Parse Mode: FAILFAST."))

        val exception2 = intercept[SparkException] {
          df.select(from_json($"value", schema, Map("mode" -> "FAILFAST"))("a")).collect()
        }.getMessage
        assert(exception2.contains(
          "Malformed records are detected in record parsing. Parse Mode: FAILFAST."))
      }
    }
  }

  test("SPARK-33907: bad json input with json pruning optimization: GetArrayStructFields") {
    Seq("true", "false").foreach { enabled =>
      withSQLConf(SQLConf.JSON_EXPRESSION_OPTIMIZATION.key -> enabled) {
        val schema = ArrayType(new StructType()
          .add("a", IntegerType)
          .add("b", IntegerType))
        val badRec = """{"a" 1, "b": 11}"""
        val df = Seq(s"""[$badRec, {"a": 2, "b": 12}]""").toDS()

        val exception1 = intercept[SparkException] {
          df.select(from_json($"value", schema, Map("mode" -> "FAILFAST"))("b")).collect()
        }.getMessage
        assert(exception1.contains(
          "Malformed records are detected in record parsing. Parse Mode: FAILFAST."))

        val exception2 = intercept[SparkException] {
          df.select(from_json($"value", schema, Map("mode" -> "FAILFAST"))("a")).collect()
        }.getMessage
        assert(exception2.contains(
          "Malformed records are detected in record parsing. Parse Mode: FAILFAST."))
      }
    }
  }

  test("SPARK-33907: json pruning optimization with corrupt record field") {
    Seq("true", "false").foreach { enabled =>
      withSQLConf(SQLConf.JSON_EXPRESSION_OPTIMIZATION.key -> enabled) {
        val schema = new StructType()
          .add("a", IntegerType)
          .add("b", IntegerType)
        val badRec = """{"a" 1, "b": 11}"""

        val df = Seq(badRec, """{"a": 2, "b": 12}""").toDS()
          .selectExpr("from_json(value, 'a int, b int, _corrupt_record string') as parsed")
          .selectExpr("parsed._corrupt_record")

        checkAnswer(df, Seq(Row("""{"a" 1, "b": 11}"""), Row(null)))
      }
    }
  }

  test("SPARK-35982: from_json/to_json for map types where value types are year-month intervals") {
    val ymDF = Seq(Period.of(1, 2, 0)).toDF
    Seq(
      (YearMonthIntervalType(), """{"key":"INTERVAL '1-2' YEAR TO MONTH"}""", Period.of(1, 2, 0)),
      (YearMonthIntervalType(YEAR), """{"key":"INTERVAL '1' YEAR"}""", Period.of(1, 0, 0)),
      (YearMonthIntervalType(MONTH), """{"key":"INTERVAL '14' MONTH"}""", Period.of(1, 2, 0))
    ).foreach { case (toJsonDtype, toJsonExpected, fromJsonExpected) =>
      val toJsonDF = ymDF.select(to_json(map(lit("key"), $"value" cast toJsonDtype)) as "json")
      checkAnswer(toJsonDF, Row(toJsonExpected))

      DataTypeTestUtils.yearMonthIntervalTypes.foreach { fromJsonDtype =>
        val fromJsonDF = toJsonDF
          .select(
            from_json($"json", StructType(StructField("key", fromJsonDtype) :: Nil)) as "value")
          .selectExpr("value['key']")
        if (toJsonDtype == fromJsonDtype) {
          checkAnswer(fromJsonDF, Row(fromJsonExpected))
        } else {
          checkAnswer(fromJsonDF, Row(null))
        }
      }
    }
  }

  test("SPARK-35983: from_json/to_json for map types where value types are day-time intervals") {
    val dtDF = Seq(Duration.ofDays(1).plusHours(2).plusMinutes(3).plusSeconds(4)).toDF
    Seq(
      (DayTimeIntervalType(), """{"key":"INTERVAL '1 02:03:04' DAY TO SECOND"}""",
        Duration.ofDays(1).plusHours(2).plusMinutes(3).plusSeconds(4)),
      (DayTimeIntervalType(DAY, MINUTE), """{"key":"INTERVAL '1 02:03' DAY TO MINUTE"}""",
        Duration.ofDays(1).plusHours(2).plusMinutes(3)),
      (DayTimeIntervalType(DAY, HOUR), """{"key":"INTERVAL '1 02' DAY TO HOUR"}""",
        Duration.ofDays(1).plusHours(2)),
      (DayTimeIntervalType(DAY), """{"key":"INTERVAL '1' DAY"}""",
        Duration.ofDays(1)),
      (DayTimeIntervalType(HOUR, SECOND), """{"key":"INTERVAL '26:03:04' HOUR TO SECOND"}""",
        Duration.ofHours(26).plusMinutes(3).plusSeconds(4)),
      (DayTimeIntervalType(HOUR, MINUTE), """{"key":"INTERVAL '26:03' HOUR TO MINUTE"}""",
        Duration.ofHours(26).plusMinutes(3)),
      (DayTimeIntervalType(HOUR), """{"key":"INTERVAL '26' HOUR"}""",
        Duration.ofHours(26)),
      (DayTimeIntervalType(MINUTE, SECOND), """{"key":"INTERVAL '1563:04' MINUTE TO SECOND"}""",
        Duration.ofMinutes(1563).plusSeconds(4)),
      (DayTimeIntervalType(MINUTE), """{"key":"INTERVAL '1563' MINUTE"}""",
        Duration.ofMinutes(1563)),
      (DayTimeIntervalType(SECOND), """{"key":"INTERVAL '93784' SECOND"}""",
        Duration.ofSeconds(93784))
    ).foreach { case (toJsonDtype, toJsonExpected, fromJsonExpected) =>
      val toJsonDF = dtDF.select(to_json(map(lit("key"), $"value" cast toJsonDtype)) as "json")
      checkAnswer(toJsonDF, Row(toJsonExpected))

      DataTypeTestUtils.dayTimeIntervalTypes.foreach { fromJsonDtype =>
        val fromJsonDF = toJsonDF
          .select(
            from_json($"json", StructType(StructField("key", fromJsonDtype) :: Nil)) as "value")
          .selectExpr("value['key']")
        if (toJsonDtype == fromJsonDtype) {
          checkAnswer(fromJsonDF, Row(fromJsonExpected))
        } else {
          checkAnswer(fromJsonDF, Row(null))
        }
      }
    }
  }

  test("SPARK-36491: Make from_json/to_json to handle timestamp_ntz type properly") {
    val localDT = LocalDateTime.parse("2021-08-12T15:16:23")
    val df = Seq(localDT).toDF
    val toJsonDF = df.select(to_json(map(lit("key"), $"value")) as "json")
    checkAnswer(toJsonDF, Row("""{"key":"2021-08-12T15:16:23.000"}"""))
    val fromJsonDF = toJsonDF
      .select(
        from_json($"json", StructType(StructField("key", TimestampNTZType) :: Nil)) as "value")
      .selectExpr("value['key']")
    checkAnswer(fromJsonDF, Row(localDT))
  }

  test("to_json: unable to convert column of ObjectType to JSON") {
    val df = Seq(1).toDF("a")
    val schema = StructType(StructField("b", ObjectType(classOf[java.lang.Integer])) :: Nil)
    val row = InternalRow.fromSeq(Seq(Integer.valueOf(1)))
    val structData = Literal.create(row, schema)
    checkError(
      exception = intercept[AnalysisException] {
        df.select($"a").withColumn("c", Column(StructsToJson(Map.empty, structData))).collect()
      },
      errorClass = "DATATYPE_MISMATCH.CANNOT_CONVERT_TO_JSON",
      parameters = Map(
        "sqlExpr" -> "\"to_json(NAMED_STRUCT('b', 1))\"",
        "name" -> "`b`",
        "type" -> "\"JAVA.LANG.INTEGER\""
      )
    )
  }
}<|MERGE_RESOLUTION|>--- conflicted
+++ resolved
@@ -458,11 +458,7 @@
         df3.selectExpr("""from_json(value, 'time InvalidType')""")
       },
       errorClass = "PARSE_SYNTAX_ERROR",
-<<<<<<< HEAD
-      sqlState = "42000",
-=======
       sqlState = "42601",
->>>>>>> 11e30a61
       parameters = Map(
         "error" -> "'InvalidType'",
         "hint" -> ": extra input 'InvalidType'"
