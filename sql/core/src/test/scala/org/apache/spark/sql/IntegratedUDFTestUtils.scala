--- conflicted
+++ resolved
@@ -628,11 +628,7 @@
       "Python UDTF exporting input table partitioning and ordering requirement from 'analyze'"
   }
 
-<<<<<<< HEAD
-  object TestPythonUDTFInvalidPartitionByAndWithSinglePartition extends TestUDTF {
-=======
   object InvalidPartitionByAndWithSinglePartition extends TestUDTF {
->>>>>>> ecee7133
     val name: String = "UDTFInvalidPartitionByAndWithSinglePartition"
     val pythonScript: String =
       s"""
@@ -672,11 +668,7 @@
         "because the 'with_single_partition' property is also exported to true"
   }
 
-<<<<<<< HEAD
-  object TestPythonUDTFInvalidOrderByWithoutPartitionBy extends TestUDTF {
-=======
   object InvalidOrderByWithoutPartitionBy extends TestUDTF {
->>>>>>> ecee7133
     val name: String = "UDTFInvalidOrderByWithoutPartitionBy"
     val pythonScript: String =
       s"""
@@ -757,8 +749,6 @@
     val prettyName: String = "Python UDTF whose 'analyze' method sets state and reads it later"
   }
 
-<<<<<<< HEAD
-=======
   object InvalidEvalReturnsNoneToNonNullableColumnScalarType extends TestUDTF {
     val name: String = "InvalidEvalReturnsNoneToNonNullableColumnScalarType"
     val pythonScript: String =
@@ -1114,7 +1104,6 @@
       "Invalid Python UDTF whose 'terminate' method returns None to a non-nullable map column"
   }
 
->>>>>>> ecee7133
   /**
    * A Scalar Pandas UDF that takes one column, casts into string, executes the
    * Python native function, and casts back to the type of input column.
