/*
 * Licensed to the Apache Software Foundation (ASF) under one or more
 * contributor license agreements.  See the NOTICE file distributed with
 * this work for additional information regarding copyright ownership.
 * The ASF licenses this file to You under the Apache License, Version 2.0
 * (the "License"); you may not use this file except in compliance with
 * the License.  You may obtain a copy of the License at
 *
 *    http://www.apache.org/licenses/LICENSE-2.0
 *
 * Unless required by applicable law or agreed to in writing, software
 * distributed under the License is distributed on an "AS IS" BASIS,
 * WITHOUT WARRANTIES OR CONDITIONS OF ANY KIND, either express or implied.
 * See the License for the specific language governing permissions and
 * limitations under the License.
 */

package org.apache.spark.sql

import java.nio.charset.StandardCharsets
import java.nio.file.{Files, Paths}

import scala.jdk.CollectionConverters._
import scala.util.Try

import org.scalatest.Assertions._

import org.apache.spark.TestUtils
import org.apache.spark.api.python.{PythonBroadcast, PythonEvalType, PythonFunction, PythonUtils, SimplePythonFunction}
import org.apache.spark.broadcast.Broadcast
import org.apache.spark.sql.catalyst.expressions.{Cast, Expression, ExprId, PythonUDF}
import org.apache.spark.sql.catalyst.plans.SQLHelper
import org.apache.spark.sql.execution.python.{UserDefinedPythonFunction, UserDefinedPythonTableFunction}
import org.apache.spark.sql.expressions.SparkUserDefinedFunction
import org.apache.spark.sql.types.{DataType, IntegerType, NullType, StringType, StructType}

/**
 * This object targets to integrate various UDF test cases so that Scalar UDF, Python UDF,
 * Scalar Pandas UDF and Grouped Aggregate Pandas UDF can be tested in SBT & Maven tests.
 *
 * The available UDFs are special. For Scalar UDF, Python UDF and Scalar Pandas UDF,
 * it defines an UDF wrapped by cast. So, the input column is casted into string,
 * UDF returns strings as are, and then output column is casted back to the input column.
 * In this way, UDF is virtually no-op.
 *
 * Note that, due to this implementation limitation, complex types such as map, array and struct
 * types do not work with this UDFs because they cannot be same after the cast roundtrip.
 *
 * To register Scala UDF in SQL:
 * {{{
 *   val scalaTestUDF = TestScalaUDF(name = "udf_name")
 *   registerTestUDF(scalaTestUDF, spark)
 * }}}
 *
 * To register Python UDF in SQL:
 * {{{
 *   val pythonTestUDF = TestPythonUDF(name = "udf_name")
 *   registerTestUDF(pythonTestUDF, spark)
 * }}}
 *
 * To register Scalar Pandas UDF in SQL:
 * {{{
 *   val pandasTestUDF = TestScalarPandasUDF(name = "udf_name")
 *   registerTestUDF(pandasTestUDF, spark)
 * }}}
 *
 * To use it in Scala API and SQL:
 * {{{
 *   sql("SELECT udf_name(1)")
 *   val df = spark.range(10)
 *   df.select(expr("udf_name(id)")
 *   df.select(pandasTestUDF(df("id")))
 * }}}
 *
 * For Grouped Aggregate Pandas UDF, it defines an UDF that calculates the count using pandas.
 * The UDF returns the count of the given column. In this way, UDF is virtually not no-op.
 *
 * To register Grouped Aggregate Pandas UDF in SQL:
 * {{{
 *   val groupedAggPandasTestUDF = TestGroupedAggPandasUDF(name = "udf_name")
 *   registerTestUDF(groupedAggPandasTestUDF, spark)
 * }}}
 *
 * To use it in Scala API and SQL:
 * {{{
 *   sql("SELECT udf_name(1)")
 *   val df = Seq(
 *     (536361, "85123A", 2, 17850),
 *     (536362, "85123B", 4, 17850),
 *     (536363, "86123A", 6, 17851)
 *   ).toDF("InvoiceNo", "StockCode", "Quantity", "CustomerID")
 *
 *   df.groupBy("CustomerID").agg(expr("udf_name(Quantity)"))
 *   df.groupBy("CustomerID").agg(groupedAggPandasTestUDF(df("Quantity")))
 * }}}
 */
object IntegratedUDFTestUtils extends SQLHelper {
  import scala.sys.process._

  private[spark] lazy val pythonPath = sys.env.getOrElse("PYTHONPATH", "")

  // Note that we will directly refer pyspark's source, not the zip from a regular build.
  // It is possible the test is being ran without the build.
  private lazy val sourcePath = Paths.get(sparkHome, "python").toAbsolutePath
  private lazy val py4jPath = Paths.get(
    sparkHome, "python", "lib", PythonUtils.PY4J_ZIP_NAME).toAbsolutePath
  private[spark] lazy val pysparkPythonPath = s"$py4jPath:$sourcePath"

  private lazy val isPythonAvailable: Boolean = TestUtils.testCommandAvailable(pythonExec)

  private lazy val isPySparkAvailable: Boolean = isPythonAvailable && Try {
    Process(
      Seq(pythonExec, "-c", "import pyspark"),
      None,
      "PYTHONPATH" -> s"$pysparkPythonPath:$pythonPath").!!
    true
  }.getOrElse(false)

  private lazy val isPandasAvailable: Boolean = isPythonAvailable && isPySparkAvailable && Try {
    Process(
      Seq(
        pythonExec,
        "-c",
        "from pyspark.sql.pandas.utils import require_minimum_pandas_version;" +
          "require_minimum_pandas_version()"),
      None,
      "PYTHONPATH" -> s"$pysparkPythonPath:$pythonPath").!!
    true
  }.getOrElse(false)

  private lazy val isPyArrowAvailable: Boolean = isPythonAvailable && isPySparkAvailable  && Try {
    Process(
      Seq(
        pythonExec,
        "-c",
        "from pyspark.sql.pandas.utils import require_minimum_pyarrow_version;" +
          "require_minimum_pyarrow_version()"),
      None,
      "PYTHONPATH" -> s"$pysparkPythonPath:$pythonPath").!!
    true
  }.getOrElse(false)

  lazy val pythonVer: String = if (isPythonAvailable) {
    Process(
      Seq(pythonExec, "-c", "import sys; print('%d.%d' % sys.version_info[:2])"),
      None,
      "PYTHONPATH" -> s"$pysparkPythonPath:$pythonPath").!!.trim()
  } else {
    throw new RuntimeException(s"Python executable [$pythonExec] is unavailable.")
  }

  lazy val pandasVer: String = if (isPandasAvailable) {
    Process(
      Seq(pythonExec, "-c", "import pandas; print(pandas.__version__)"),
      None,
      "PYTHONPATH" -> s"$pysparkPythonPath:$pythonPath").!!.trim()
  } else {
    throw new RuntimeException("Pandas is unavailable.")
  }

  lazy val pyarrowVer: String = if (isPyArrowAvailable) {
    Process(
      Seq(pythonExec, "-c", "import pyarrow; print(pyarrow.__version__)"),
      None,
      "PYTHONPATH" -> s"$pysparkPythonPath:$pythonPath").!!.trim()
  } else {
    throw new RuntimeException("PyArrow is unavailable.")
  }

  // Dynamically pickles and reads the Python instance into JVM side in order to mimic
  // Python native function within Python UDF.
  private lazy val pythonFunc: Array[Byte] = if (shouldTestPythonUDFs) {
    var binaryPythonFunc: Array[Byte] = null
    withTempPath { path =>
      Process(
        Seq(
          pythonExec,
          "-c",
          "from pyspark.sql.types import StringType; " +
            "from pyspark.serializers import CloudPickleSerializer; " +
            s"f = open('$path', 'wb');" +
            "f.write(CloudPickleSerializer().dumps((" +
            "lambda x: None if x is None else str(x), StringType())))"),
        None,
        "PYTHONPATH" -> s"$pysparkPythonPath:$pythonPath").!!
      binaryPythonFunc = Files.readAllBytes(path.toPath)
    }
    assert(binaryPythonFunc != null)
    binaryPythonFunc
  } else {
    throw new RuntimeException(s"Python executable [$pythonExec] and/or pyspark are unavailable.")
  }

  private def createPythonUDTF(funcName: String, pythonScript: String): Array[Byte] = {
    if (!shouldTestPythonUDFs) {
      throw new RuntimeException(s"Python executable [$pythonExec] and/or pyspark are unavailable.")
    }
    var binaryPythonUDTF: Array[Byte] = null
    withTempPath { codePath =>
      Files.write(codePath.toPath, pythonScript.getBytes(StandardCharsets.UTF_8))
      withTempPath { path =>
        Process(
          Seq(
            pythonExec,
            "-c",
            "from pyspark.serializers import CloudPickleSerializer; " +
              s"f = open('$path', 'wb');" +
              s"exec(open('$codePath', 'r').read());" +
              "f.write(CloudPickleSerializer().dumps(" +
              s"$funcName))"),
          None,
          "PYTHONPATH" -> s"$pysparkPythonPath:$pythonPath").!!
        binaryPythonUDTF = Files.readAllBytes(path.toPath)
      }
    }
    assert(binaryPythonUDTF != null)
    binaryPythonUDTF
  }

  private lazy val pandasFunc: Array[Byte] = if (shouldTestPandasUDFs) {
    var binaryPandasFunc: Array[Byte] = null
    withTempPath { path =>
      Process(
        Seq(
          pythonExec,
          "-c",
          "from pyspark.sql.types import StringType; " +
            "from pyspark.serializers import CloudPickleSerializer; " +
            s"f = open('$path', 'wb');" +
            "f.write(CloudPickleSerializer().dumps((" +
            "lambda x: x.apply(" +
            "lambda v: None if v is None else str(v)), StringType())))"),
        None,
        "PYTHONPATH" -> s"$pysparkPythonPath:$pythonPath").!!
      binaryPandasFunc = Files.readAllBytes(path.toPath)
    }
    assert(binaryPandasFunc != null)
    binaryPandasFunc
  } else {
    throw new RuntimeException(s"Python executable [$pythonExec] and/or pyspark are unavailable.")
  }

  private lazy val pandasGroupedAggFunc: Array[Byte] = if (shouldTestPandasUDFs) {
    var binaryPandasFunc: Array[Byte] = null
    withTempPath { path =>
      Process(
        Seq(
          pythonExec,
          "-c",
          "from pyspark.sql.types import IntegerType; " +
            "from pyspark.serializers import CloudPickleSerializer; " +
            s"f = open('$path', 'wb');" +
            "f.write(CloudPickleSerializer().dumps((" +
            "lambda x: x.agg('count'), IntegerType())))"),
        None,
        "PYTHONPATH" -> s"$pysparkPythonPath:$pythonPath").!!
      binaryPandasFunc = Files.readAllBytes(path.toPath)
    }
    assert(binaryPandasFunc != null)
    binaryPandasFunc
  } else {
    throw new RuntimeException(s"Python executable [$pythonExec] and/or pyspark are unavailable.")
  }

  private def createPandasGroupedMapFuncWithState(pythonScript: String): Array[Byte] = {
    if (shouldTestPandasUDFs) {
      var binaryPandasFunc: Array[Byte] = null
      withTempPath { codePath =>
        Files.write(codePath.toPath, pythonScript.getBytes(StandardCharsets.UTF_8))
        withTempPath { path =>
          Process(
            Seq(
              pythonExec,
              "-c",
              "from pyspark.serializers import CloudPickleSerializer; " +
                s"f = open('$path', 'wb');" +
                s"exec(open('$codePath', 'r').read());" +
                "f.write(CloudPickleSerializer().dumps((" +
                "func, tpe)))"),
            None,
            "PYTHONPATH" -> s"$pysparkPythonPath:$pythonPath").!!
          binaryPandasFunc = Files.readAllBytes(path.toPath)
        }
      }
      assert(binaryPandasFunc != null)
      binaryPandasFunc
    } else {
      throw new RuntimeException(s"Python executable [$pythonExec] and/or pyspark are unavailable.")
    }
  }

  // Make sure this map stays mutable - this map gets updated later in Python runners.
  private val workerEnv = new java.util.HashMap[String, String]()
  workerEnv.put("PYTHONPATH", s"$pysparkPythonPath:$pythonPath")

  lazy val pythonExec: String = {
    val pythonExec = sys.env.getOrElse(
      "PYSPARK_DRIVER_PYTHON", sys.env.getOrElse("PYSPARK_PYTHON", "python3"))
    if (TestUtils.testCommandAvailable(pythonExec)) {
      pythonExec
    } else {
      "python"
    }
  }

  lazy val shouldTestPythonUDFs: Boolean = isPythonAvailable && isPySparkAvailable

  lazy val shouldTestPandasUDFs: Boolean =
    isPythonAvailable && isPandasAvailable && isPyArrowAvailable

  /**
   * A base trait for various UDFs defined in this object.
   */
  sealed trait TestUDF {
    def apply(exprs: Column*): Column

    val prettyName: String
  }

  sealed trait TestUDTF {
    def apply(session: SparkSession, exprs: Column*): DataFrame

    val name: String
    val prettyName: String
    val udtf: UserDefinedPythonTableFunction
  }

  class PythonUDFWithoutId(
      name: String,
      func: PythonFunction,
      dataType: DataType,
      children: Seq[Expression],
      evalType: Int,
      udfDeterministic: Boolean,
      resultId: ExprId)
    extends PythonUDF(name, func, dataType, children, evalType, udfDeterministic, resultId) {

    def this(pudf: PythonUDF) = {
      this(pudf.name, pudf.func, pudf.dataType, pudf.children,
        pudf.evalType, pudf.udfDeterministic, pudf.resultId)
    }

    override def toString: String = s"$name(${children.mkString(", ")})"

    override protected def withNewChildrenInternal(
        newChildren: IndexedSeq[Expression]): PythonUDFWithoutId = {
      new PythonUDFWithoutId(super.withNewChildrenInternal(newChildren))
    }
  }

  /**
   * A Python UDF that takes one column, casts into string, executes the Python native function,
   * and casts back to the type of input column.
   *
   * Virtually equivalent to:
   *
   * {{{
   *   from pyspark.sql.functions import udf
   *
   *   df = spark.range(3).toDF("col")
   *   python_udf = udf(lambda x: str(x), "string")
   *   casted_col = python_udf(df.col.cast("string"))
   *   casted_col.cast(df.schema["col"].dataType)
   * }}}
   */
  case class TestPythonUDF(name: String, returnType: Option[DataType] = None) extends TestUDF {
    private[IntegratedUDFTestUtils] lazy val udf = new UserDefinedPythonFunction(
      name = name,
      func = SimplePythonFunction(
        command = pythonFunc,
        envVars = workerEnv.clone().asInstanceOf[java.util.Map[String, String]],
        pythonIncludes = List.empty[String].asJava,
        pythonExec = pythonExec,
        pythonVer = pythonVer,
        broadcastVars = List.empty[Broadcast[PythonBroadcast]].asJava,
        accumulator = null),
      dataType = StringType,
      pythonEvalType = PythonEvalType.SQL_BATCHED_UDF,
      udfDeterministic = true) {

      override def builder(e: Seq[Expression]): Expression = {
        assert(e.length == 1, "Defined UDF only has one column")
        val expr = e.head
<<<<<<< HEAD
        assert(expr.resolved, "column should be resolved to use the same type " +
          "as input. Try df(name) or df.col(name)")
        val pythonUDF = new PythonUDFWithoutId(
          super.builder(Cast(expr, StringType) :: Nil).asInstanceOf[PythonUDF])
        Cast(pythonUDF, expr.dataType)
=======
        val rt = returnType.getOrElse {
          assert(expr.resolved, "column should be resolved to use the same type " +
              "as input. Try df(name) or df.col(name)")
          expr.dataType
        }
        val pythonUDF = new PythonUDFWithoutId(
          super.builder(Cast(expr, StringType) :: Nil).asInstanceOf[PythonUDF])
        Cast(pythonUDF, rt)
>>>>>>> 54d5087c
      }
    }

    def apply(exprs: Column*): Column = udf(exprs: _*)

    val prettyName: String = "Regular Python UDF"
  }

  def createUserDefinedPythonTableFunction(
      name: String,
      pythonScript: String,
      returnType: Option[StructType],
      evalType: Int = PythonEvalType.SQL_TABLE_UDF,
      deterministic: Boolean = false): UserDefinedPythonTableFunction = {
    UserDefinedPythonTableFunction(
      name = name,
      func = SimplePythonFunction(
        command = createPythonUDTF(name, pythonScript),
        envVars = workerEnv.clone().asInstanceOf[java.util.Map[String, String]],
        pythonIncludes = List.empty[String].asJava,
        pythonExec = pythonExec,
        pythonVer = pythonVer,
        broadcastVars = List.empty[Broadcast[PythonBroadcast]].asJava,
        accumulator = null),
      returnType = returnType,
      pythonEvalType = evalType,
      udfDeterministic = deterministic)
  }

  case class TestPythonUDTF(name: String) extends TestUDTF {
    val pythonScript: String =
      """
        |class TestUDTF:
        |    def eval(self, a: int, b: int):
        |        if a > 0 and b > 0:
        |            yield a, a - b
        |            yield b, b - a
        |        elif a == 0 and b == 0:
        |            yield 0, 0
        |        else:
        |            ...
        |""".stripMargin

    val udtf: UserDefinedPythonTableFunction = createUserDefinedPythonTableFunction(
      name = "TestUDTF",
      pythonScript = pythonScript,
      returnType = Some(StructType.fromDDL("x int, y int"))
    )

    def apply(session: SparkSession, exprs: Column*): DataFrame =
      udtf.apply(session, exprs: _*)

    val prettyName: String = "Regular Python UDTF"
  }

  object TestPythonUDTFCountSumLast extends TestUDTF {
    val name: String = "UDTFCountSumLast"
    val pythonScript: String =
      s"""
         |from pyspark.sql.functions import AnalyzeResult, OrderingColumn, PartitioningColumn
         |from pyspark.sql.types import IntegerType, Row, StructType
         |class $name:
         |    def __init__(self):
         |        self._count = 0
         |        self._sum = 0
         |        self._last = None
         |
         |    @staticmethod
         |    def analyze(self):
         |        return AnalyzeResult(
         |            schema=StructType()
         |                .add("count", IntegerType())
         |                .add("total", IntegerType())
         |                .add("last", IntegerType()))
         |
         |    def eval(self, row: Row):
         |        self._count += 1
         |        self._last = row["input"]
         |        self._sum += row["input"]
         |
         |    def terminate(self):
         |        yield self._count, self._sum, self._last
         |""".stripMargin

    val udtf: UserDefinedPythonTableFunction = createUserDefinedPythonTableFunction(
      name = name,
      pythonScript = pythonScript,
      returnType = None)

    def apply(session: SparkSession, exprs: Column*): DataFrame =
      udtf.apply(session, exprs: _*)

    val prettyName: String =
      "Python UDTF finding the count, sum, and last value from the input rows"
  }

  object TestPythonUDTFLastString extends TestUDTF {
    val name: String = "UDTFLastString"
    val pythonScript: String =
      s"""
         |from pyspark.sql.functions import AnalyzeResult
         |from pyspark.sql.types import Row, StringType, StructType
         |class $name:
         |    def __init__(self):
         |        self._last = ""
         |
         |    @staticmethod
         |    def analyze(self):
         |        return AnalyzeResult(
         |            schema=StructType()
         |                .add("last", StringType()))
         |
         |    def eval(self, row: Row):
         |        self._last = row["input"]
         |
         |    def terminate(self):
         |        yield self._last,
         |""".stripMargin

    val udtf: UserDefinedPythonTableFunction = createUserDefinedPythonTableFunction(
      name = name,
      pythonScript = pythonScript,
      returnType = None)

    def apply(session: SparkSession, exprs: Column*): DataFrame =
      udtf.apply(session, exprs: _*)

    val prettyName: String = "Python UDTF returning the last string provided in the input table"
  }


  object TestPythonUDTFWithSinglePartition extends TestUDTF {
    val name: String = "UDTFWithSinglePartition"
    val pythonScript: String =
      s"""
<<<<<<< HEAD
        |from pyspark.sql.functions import AnalyzeResult, OrderingColumn, PartitioningColumn
        |from pyspark.sql.types import IntegerType, Row, StructType
=======
        |import json
        |from dataclasses import dataclass
        |from pyspark.sql.functions import AnalyzeResult, OrderingColumn, PartitioningColumn
        |from pyspark.sql.types import IntegerType, Row, StructType
        |
        |@dataclass
        |class AnalyzeResultWithBuffer(AnalyzeResult):
        |    buffer: str = ""
        |
>>>>>>> 54d5087c
        |class $name:
        |    def __init__(self):
        |        self._count = 0
        |        self._sum = 0
        |        self._last = None
        |
        |    @staticmethod
<<<<<<< HEAD
        |    def analyze(self):
        |        return AnalyzeResult(
=======
        |    def analyze(initial_count, input_table):
        |        buffer = ""
        |        if initial_count.value is not None:
        |            assert(not initial_count.is_table)
        |            assert(initial_count.data_type == IntegerType())
        |            count = initial_count.value
        |            buffer = json.dumps({"initial_count": count})
        |        return AnalyzeResultWithBuffer(
>>>>>>> 54d5087c
        |            schema=StructType()
        |                .add("count", IntegerType())
        |                .add("total", IntegerType())
        |                .add("last", IntegerType()),
        |            with_single_partition=True,
        |            order_by=[
        |                OrderingColumn("input"),
<<<<<<< HEAD
        |                OrderingColumn("partition_col")])
        |
        |    def eval(self, row: Row):
=======
        |                OrderingColumn("partition_col")],
        |            buffer=buffer)
        |
        |    def eval(self, initial_count, row):
>>>>>>> 54d5087c
        |        self._count += 1
        |        self._last = row["input"]
        |        self._sum += row["input"]
        |
        |    def terminate(self):
        |        yield self._count, self._sum, self._last
        |""".stripMargin

    val udtf: UserDefinedPythonTableFunction = createUserDefinedPythonTableFunction(
      name = name,
      pythonScript = pythonScript,
      returnType = None)

    def apply(session: SparkSession, exprs: Column*): DataFrame =
      udtf.apply(session, exprs: _*)

    val prettyName: String = "Python UDTF exporting single-partition requirement from 'analyze'"
  }

  object TestPythonUDTFPartitionBy extends TestUDTF {
    val name: String = "UDTFPartitionByOrderBy"
    val pythonScript: String =
      s"""
        |from pyspark.sql.functions import AnalyzeResult, OrderingColumn, PartitioningColumn
        |from pyspark.sql.types import IntegerType, Row, StructType
        |class $name:
        |    def __init__(self):
        |        self._partition_col = None
        |        self._count = 0
        |        self._sum = 0
        |        self._last = None
        |
        |    @staticmethod
        |    def analyze(self):
        |        return AnalyzeResult(
        |            schema=StructType()
        |                .add("partition_col", IntegerType())
        |                .add("count", IntegerType())
        |                .add("total", IntegerType())
        |                .add("last", IntegerType()),
        |            partition_by=[
        |                PartitioningColumn("partition_col")
        |            ],
        |            order_by=[
        |                OrderingColumn("input")
        |            ])
        |
        |    def eval(self, row: Row):
        |        self._partition_col = row["partition_col"]
        |        self._count += 1
        |        self._last = row["input"]
        |        self._sum += row["input"]
        |
        |    def terminate(self):
        |        yield self._partition_col, self._count, self._sum, self._last
        |""".stripMargin

    val udtf: UserDefinedPythonTableFunction = createUserDefinedPythonTableFunction(
      name = name,
      pythonScript = pythonScript,
      returnType = None)

    def apply(session: SparkSession, exprs: Column*): DataFrame =
      udtf.apply(session, exprs: _*)

    val prettyName: String =
      "Python UDTF exporting input table partitioning and ordering requirement from 'analyze'"
  }

  object TestPythonUDTFInvalidPartitionByAndWithSinglePartition extends TestUDTF {
    val name: String = "UDTFInvalidPartitionByAndWithSinglePartition"
    val pythonScript: String =
      s"""
         |from pyspark.sql.functions import AnalyzeResult, OrderingColumn, PartitioningColumn
         |from pyspark.sql.types import IntegerType, Row, StructType
         |class $name:
         |    def __init__(self):
         |        self._last = None
         |
         |    @staticmethod
         |    def analyze(self):
         |        return AnalyzeResult(
         |            schema=StructType()
         |                .add("last", IntegerType()),
         |            with_single_partition=True,
         |            partition_by=[
         |                PartitioningColumn("partition_col")
         |            ])
         |
         |    def eval(self, row: Row):
         |        self._last = row["input"]
         |
         |    def terminate(self):
         |        yield self._last,
         |""".stripMargin

    val udtf: UserDefinedPythonTableFunction = createUserDefinedPythonTableFunction(
      name = name,
      pythonScript = pythonScript,
      returnType = None)

    def apply(session: SparkSession, exprs: Column*): DataFrame =
      udtf.apply(session, exprs: _*)

    val prettyName: String =
      "Python UDTF exporting invalid input table partitioning requirement from 'analyze' " +
        "because the 'with_single_partition' property is also exported to true"
  }

  object TestPythonUDTFInvalidOrderByWithoutPartitionBy extends TestUDTF {
    val name: String = "UDTFInvalidOrderByWithoutPartitionBy"
    val pythonScript: String =
      s"""
         |from pyspark.sql.functions import AnalyzeResult, OrderingColumn, PartitioningColumn
         |from pyspark.sql.types import IntegerType, Row, StructType
         |class $name:
         |    def __init__(self):
         |        self._last = None
         |
         |    @staticmethod
         |    def analyze(self):
         |        return AnalyzeResult(
         |            schema=StructType()
         |                .add("last", IntegerType()),
         |            order_by=[
         |                OrderingColumn("input")
         |            ])
         |
         |    def eval(self, row: Row):
         |        self._last = row["input"]
         |
         |    def terminate(self):
         |        yield self._last,
         |""".stripMargin

    val udtf: UserDefinedPythonTableFunction = createUserDefinedPythonTableFunction(
      name = name,
      pythonScript = pythonScript,
      returnType = None)

    def apply(session: SparkSession, exprs: Column*): DataFrame =
      udtf.apply(session, exprs: _*)

    val prettyName: String =
      "Python UDTF exporting invalid input table ordering requirement from 'analyze' " +
        "without a corresponding partitioning table requirement"
  }

<<<<<<< HEAD
=======
  object TestPythonUDTFForwardStateFromAnalyze extends TestUDTF {
    val name: String = "TestPythonUDTFForwardStateFromAnalyze"
    val pythonScript: String =
      s"""
         |from dataclasses import dataclass
         |from pyspark.sql.functions import AnalyzeResult
         |from pyspark.sql.types import StringType, StructType
         |
         |@dataclass
         |class AnalyzeResultWithBuffer(AnalyzeResult):
         |    buffer: str = ""
         |
         |class $name:
         |    def __init__(self, analyze_result):
         |        self._analyze_result = analyze_result
         |
         |    @staticmethod
         |    def analyze(argument):
         |        assert(argument.data_type == StringType())
         |        return AnalyzeResultWithBuffer(
         |            schema=StructType()
         |                .add("result", StringType()),
         |            buffer=argument.value)
         |
         |    def eval(self, argument):
         |        pass
         |
         |    def terminate(self):
         |        yield self._analyze_result.buffer,
         |""".stripMargin

    val udtf: UserDefinedPythonTableFunction = createUserDefinedPythonTableFunction(
      name = name,
      pythonScript = pythonScript,
      returnType = None)

    def apply(session: SparkSession, exprs: Column*): DataFrame =
      udtf.apply(session, exprs: _*)

    val prettyName: String = "Python UDTF whose 'analyze' method sets state and reads it later"
  }

>>>>>>> 54d5087c
  /**
   * A Scalar Pandas UDF that takes one column, casts into string, executes the
   * Python native function, and casts back to the type of input column.
   *
   * Virtually equivalent to:
   *
   * {{{
   *   from pyspark.sql.functions import pandas_udf
   *
   *   df = spark.range(3).toDF("col")
   *   scalar_udf = pandas_udf(lambda x: x.apply(lambda v: str(v)), "string")
   *   casted_col = scalar_udf(df.col.cast("string"))
   *   casted_col.cast(df.schema["col"].dataType)
   * }}}
   */
  case class TestScalarPandasUDF(
      name: String,
      returnType: Option[DataType] = None) extends TestUDF {
    private[IntegratedUDFTestUtils] lazy val udf = new UserDefinedPythonFunction(
      name = name,
      func = SimplePythonFunction(
        command = pandasFunc,
        envVars = workerEnv.clone().asInstanceOf[java.util.Map[String, String]],
        pythonIncludes = List.empty[String].asJava,
        pythonExec = pythonExec,
        pythonVer = pythonVer,
        broadcastVars = List.empty[Broadcast[PythonBroadcast]].asJava,
        accumulator = null),
      dataType = StringType,
      pythonEvalType = PythonEvalType.SQL_SCALAR_PANDAS_UDF,
      udfDeterministic = true) {

      override def builder(e: Seq[Expression]): Expression = {
        assert(e.length == 1, "Defined UDF only has one column")
        val expr = e.head
<<<<<<< HEAD
        assert(expr.resolved, "column should be resolved to use the same type " +
          "as input. Try df(name) or df.col(name)")
        val pythonUDF = new PythonUDFWithoutId(
          super.builder(Cast(expr, StringType) :: Nil).asInstanceOf[PythonUDF])
        Cast(pythonUDF, expr.dataType)
=======
        val rt = returnType.getOrElse {
          assert(expr.resolved, "column should be resolved to use the same type " +
            "as input. Try df(name) or df.col(name)")
          expr.dataType
        }
        val pythonUDF = new PythonUDFWithoutId(
          super.builder(Cast(expr, StringType) :: Nil).asInstanceOf[PythonUDF])
        Cast(pythonUDF, rt)
>>>>>>> 54d5087c
      }
    }

    def apply(exprs: Column*): Column = udf(exprs: _*)

    val prettyName: String = "Scalar Pandas UDF"
  }

  /**
   * A Grouped Aggregate Pandas UDF that takes one column, executes the
   * Python native function calculating the count of the column using pandas.
   *
   * Virtually equivalent to:
   *
   * {{{
   *   import pandas as pd
   *   from pyspark.sql.functions import pandas_udf
   *
   *   df = spark.createDataFrame(
   *       [(1, 1.0), (1, 2.0), (2, 3.0), (2, 5.0), (2, 10.0)], ("id", "v"))
   *
   *   @pandas_udf("double")
   *   def pandas_count(v: pd.Series) -> int:
   *       return v.count()
   *
   *   count_col = pandas_count(df['v'])
   * }}}
   */
  case class TestGroupedAggPandasUDF(name: String) extends TestUDF {
    private[IntegratedUDFTestUtils] lazy val udf = new UserDefinedPythonFunction(
      name = name,
      func = SimplePythonFunction(
        command = pandasGroupedAggFunc,
        envVars = workerEnv.clone().asInstanceOf[java.util.Map[String, String]],
        pythonIncludes = List.empty[String].asJava,
        pythonExec = pythonExec,
        pythonVer = pythonVer,
        broadcastVars = List.empty[Broadcast[PythonBroadcast]].asJava,
        accumulator = null),
      dataType = IntegerType,
      pythonEvalType = PythonEvalType.SQL_GROUPED_AGG_PANDAS_UDF,
      udfDeterministic = true)

    def apply(exprs: Column*): Column = udf(exprs: _*)

    val prettyName: String = "Grouped Aggregate Pandas UDF"
  }

  /**
   * Arbitrary stateful processing in Python is used for
   * `DataFrame.groupBy.applyInPandasWithState`. It requires `pythonScript` to
   * define `func` (Python function) and `tpe` (`StructType` for state key).
   *
   * Virtually equivalent to:
   *
   * {{{
   *   # exec defines 'func' and 'tpe' (struct type for state key)
   *   exec(pythonScript)
   *
   *   # ... are filled when this UDF is invoked, see also 'PythonFlatMapGroupsWithStateSuite'.
   *   df.groupBy(...).applyInPandasWithState(func, ..., tpe, ..., ...)
   * }}}
   */
  case class TestGroupedMapPandasUDFWithState(name: String, pythonScript: String) extends TestUDF {
    private[IntegratedUDFTestUtils] lazy val udf = new UserDefinedPythonFunction(
      name = name,
      func = SimplePythonFunction(
        command = createPandasGroupedMapFuncWithState(pythonScript),
        envVars = workerEnv.clone().asInstanceOf[java.util.Map[String, String]],
        pythonIncludes = List.empty[String].asJava,
        pythonExec = pythonExec,
        pythonVer = pythonVer,
        broadcastVars = List.empty[Broadcast[PythonBroadcast]].asJava,
        accumulator = null),
      dataType = NullType,  // This is not respected.
      pythonEvalType = PythonEvalType.SQL_GROUPED_MAP_PANDAS_UDF_WITH_STATE,
      udfDeterministic = true)

    def apply(exprs: Column*): Column = udf(exprs: _*)

    val prettyName: String = "Grouped Map Pandas UDF with State"
  }

  /**
   * A Scala UDF that takes one column, casts into string, executes the
   * Scala native function, and casts back to the type of input column.
   *
   * Virtually equivalent to:
   *
   * {{{
   *   import org.apache.spark.sql.functions.udf
   *
   *   val df = spark.range(3).toDF("col")
   *   val scala_udf = udf((input: Any) => input.toString)
   *   val casted_col = scala_udf(df.col("col").cast("string"))
   *   casted_col.cast(df.schema("col").dataType)
   * }}}
   */
  class TestInternalScalaUDF(
      name: String,
      returnType: Option[DataType] = None) extends SparkUserDefinedFunction(
    (input: Any) => if (input == null) {
      null
    } else {
      input.toString
    },
    StringType,
    inputEncoders = Seq.fill(1)(None),
    name = Some(name)) {

    override def apply(exprs: Column*): Column = {
      assert(exprs.length == 1, "Defined UDF only has one column")
      val expr = exprs.head.expr
      val rt = returnType.getOrElse {
        assert(expr.resolved, "column should be resolved to use the same type " +
            "as input. Try df(name) or df.col(name)")
        expr.dataType
      }
      Column(Cast(createScalaUDF(Cast(expr, StringType) :: Nil), rt))
    }

    override def withName(name: String): TestInternalScalaUDF = {
      // "withName" should overridden to return TestInternalScalaUDF. Otherwise, the current object
      // is sliced and the overridden "apply" is not invoked.
      new TestInternalScalaUDF(name)
    }
  }

  case class TestScalaUDF(name: String, returnType: Option[DataType] = None) extends TestUDF {
    private[IntegratedUDFTestUtils] lazy val udf = new TestInternalScalaUDF(name, returnType)

    def apply(exprs: Column*): Column = udf(exprs: _*)

    val prettyName: String = "Scala UDF"
  }

  /**
   * Register UDFs used in this test case.
   */
  def registerTestUDF(testUDF: TestUDF, session: SparkSession): Unit = testUDF match {
    case udf: TestPythonUDF => session.udf.registerPython(udf.name, udf.udf)
    case udf: TestScalarPandasUDF => session.udf.registerPython(udf.name, udf.udf)
    case udf: TestGroupedAggPandasUDF => session.udf.registerPython(udf.name, udf.udf)
    case udf: TestScalaUDF => session.udf.register(udf.name, udf.udf)
    case other => throw new RuntimeException(s"Unknown UDF class [${other.getClass}]")
  }

  /**
   * Register UDTFs used in the test cases.
   */
  case class TestUDTFSet(udtfs: Seq[TestUDTF])
  def registerTestUDTFs(testUDTFSet: TestUDTFSet, session: SparkSession): Unit = {
    testUDTFSet.udtfs.foreach {
      _ match {
        case udtf: TestUDTF => session.udtf.registerPython(udtf.name, udtf.udtf)
        case other => throw new RuntimeException(s"Unknown UDTF class [${other.getClass}]")
      }
    }
  }
}<|MERGE_RESOLUTION|>--- conflicted
+++ resolved
@@ -381,13 +381,6 @@
       override def builder(e: Seq[Expression]): Expression = {
         assert(e.length == 1, "Defined UDF only has one column")
         val expr = e.head
-<<<<<<< HEAD
-        assert(expr.resolved, "column should be resolved to use the same type " +
-          "as input. Try df(name) or df.col(name)")
-        val pythonUDF = new PythonUDFWithoutId(
-          super.builder(Cast(expr, StringType) :: Nil).asInstanceOf[PythonUDF])
-        Cast(pythonUDF, expr.dataType)
-=======
         val rt = returnType.getOrElse {
           assert(expr.resolved, "column should be resolved to use the same type " +
               "as input. Try df(name) or df.col(name)")
@@ -396,7 +389,6 @@
         val pythonUDF = new PythonUDFWithoutId(
           super.builder(Cast(expr, StringType) :: Nil).asInstanceOf[PythonUDF])
         Cast(pythonUDF, rt)
->>>>>>> 54d5087c
       }
     }
 
@@ -532,10 +524,6 @@
     val name: String = "UDTFWithSinglePartition"
     val pythonScript: String =
       s"""
-<<<<<<< HEAD
-        |from pyspark.sql.functions import AnalyzeResult, OrderingColumn, PartitioningColumn
-        |from pyspark.sql.types import IntegerType, Row, StructType
-=======
         |import json
         |from dataclasses import dataclass
         |from pyspark.sql.functions import AnalyzeResult, OrderingColumn, PartitioningColumn
@@ -545,7 +533,6 @@
         |class AnalyzeResultWithBuffer(AnalyzeResult):
         |    buffer: str = ""
         |
->>>>>>> 54d5087c
         |class $name:
         |    def __init__(self):
         |        self._count = 0
@@ -553,10 +540,6 @@
         |        self._last = None
         |
         |    @staticmethod
-<<<<<<< HEAD
-        |    def analyze(self):
-        |        return AnalyzeResult(
-=======
         |    def analyze(initial_count, input_table):
         |        buffer = ""
         |        if initial_count.value is not None:
@@ -565,7 +548,6 @@
         |            count = initial_count.value
         |            buffer = json.dumps({"initial_count": count})
         |        return AnalyzeResultWithBuffer(
->>>>>>> 54d5087c
         |            schema=StructType()
         |                .add("count", IntegerType())
         |                .add("total", IntegerType())
@@ -573,16 +555,10 @@
         |            with_single_partition=True,
         |            order_by=[
         |                OrderingColumn("input"),
-<<<<<<< HEAD
-        |                OrderingColumn("partition_col")])
-        |
-        |    def eval(self, row: Row):
-=======
         |                OrderingColumn("partition_col")],
         |            buffer=buffer)
         |
         |    def eval(self, initial_count, row):
->>>>>>> 54d5087c
         |        self._count += 1
         |        self._last = row["input"]
         |        self._sum += row["input"]
@@ -731,8 +707,6 @@
         "without a corresponding partitioning table requirement"
   }
 
-<<<<<<< HEAD
-=======
   object TestPythonUDTFForwardStateFromAnalyze extends TestUDTF {
     val name: String = "TestPythonUDTFForwardStateFromAnalyze"
     val pythonScript: String =
@@ -775,7 +749,6 @@
     val prettyName: String = "Python UDTF whose 'analyze' method sets state and reads it later"
   }
 
->>>>>>> 54d5087c
   /**
    * A Scalar Pandas UDF that takes one column, casts into string, executes the
    * Python native function, and casts back to the type of input column.
@@ -811,13 +784,6 @@
       override def builder(e: Seq[Expression]): Expression = {
         assert(e.length == 1, "Defined UDF only has one column")
         val expr = e.head
-<<<<<<< HEAD
-        assert(expr.resolved, "column should be resolved to use the same type " +
-          "as input. Try df(name) or df.col(name)")
-        val pythonUDF = new PythonUDFWithoutId(
-          super.builder(Cast(expr, StringType) :: Nil).asInstanceOf[PythonUDF])
-        Cast(pythonUDF, expr.dataType)
-=======
         val rt = returnType.getOrElse {
           assert(expr.resolved, "column should be resolved to use the same type " +
             "as input. Try df(name) or df.col(name)")
@@ -826,7 +792,6 @@
         val pythonUDF = new PythonUDFWithoutId(
           super.builder(Cast(expr, StringType) :: Nil).asInstanceOf[PythonUDF])
         Cast(pythonUDF, rt)
->>>>>>> 54d5087c
       }
     }
 
