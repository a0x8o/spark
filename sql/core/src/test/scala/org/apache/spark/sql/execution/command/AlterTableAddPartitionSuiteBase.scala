/*
 * Licensed to the Apache Software Foundation (ASF) under one or more
 * contributor license agreements.  See the NOTICE file distributed with
 * this work for additional information regarding copyright ownership.
 * The ASF licenses this file to You under the Apache License, Version 2.0
 * (the "License"); you may not use this file except in compliance with
 * the License.  You may obtain a copy of the License at
 *
 *    http://www.apache.org/licenses/LICENSE-2.0
 *
 * Unless required by applicable law or agreed to in writing, software
 * distributed under the License is distributed on an "AS IS" BASIS,
 * WITHOUT WARRANTIES OR CONDITIONS OF ANY KIND, either express or implied.
 * See the License for the specific language governing permissions and
 * limitations under the License.
 */

package org.apache.spark.sql.execution.command

import java.time.{Duration, Period}

import org.apache.spark.SparkNumberFormatException
import org.apache.spark.sql.{AnalysisException, QueryTest, Row}
import org.apache.spark.sql.catalyst.parser.CatalystSqlParser
import org.apache.spark.sql.catalyst.util.quoteIdentifier
import org.apache.spark.sql.internal.SQLConf

/**
 * This base suite contains unified tests for the `ALTER TABLE .. ADD PARTITION` command that
 * check V1 and V2 table catalogs. The tests that cannot run for all supported catalogs are
 * located in more specific test suites:
 *
 *   - V2 table catalog tests:
 *     `org.apache.spark.sql.execution.command.v2.AlterTableAddPartitionSuite`
 *   - V1 table catalog tests:
 *     `org.apache.spark.sql.execution.command.v1.AlterTableAddPartitionSuiteBase`
 *     - V1 In-Memory catalog:
 *       `org.apache.spark.sql.execution.command.v1.AlterTableAddPartitionSuite`
 *     - V1 Hive External catalog:
 *       `org.apache.spark.sql.hive.execution.command.AlterTableAddPartitionSuite`
 */
trait AlterTableAddPartitionSuiteBase extends QueryTest with DDLCommandTestUtils {
  override val command = "ALTER TABLE .. ADD PARTITION"
  def defaultPartitionName: String

  test("one partition") {
    withNamespaceAndTable("ns", "tbl") { t =>
      sql(s"CREATE TABLE $t (id bigint, data string) $defaultUsing PARTITIONED BY (id)")
      Seq("", "IF NOT EXISTS").foreach { exists =>
        sql(s"ALTER TABLE $t ADD $exists PARTITION (id=1) LOCATION 'loc'")

        checkPartitions(t, Map("id" -> "1"))
        checkLocation(t, Map("id" -> "1"), "loc")
      }
    }
  }

  test("multiple partitions") {
    withNamespaceAndTable("ns", "tbl") { t =>
      sql(s"CREATE TABLE $t (id bigint, data string) $defaultUsing PARTITIONED BY (id)")
      Seq("", "IF NOT EXISTS").foreach { exists =>
        sql(s"""
          |ALTER TABLE $t ADD $exists
          |PARTITION (id=1) LOCATION 'loc'
          |PARTITION (id=2) LOCATION 'loc1'""".stripMargin)

        checkPartitions(t, Map("id" -> "1"), Map("id" -> "2"))
        checkLocation(t, Map("id" -> "1"), "loc")
        checkLocation(t, Map("id" -> "2"), "loc1")
      }
    }
  }

  test("multi-part partition") {
    withNamespaceAndTable("ns", "tbl") { t =>
      sql(s"CREATE TABLE $t (id bigint, a int, b string) $defaultUsing PARTITIONED BY (a, b)")
      Seq("", "IF NOT EXISTS").foreach { exists =>
        sql(s"ALTER TABLE $t ADD $exists PARTITION (a=2, b='abc')")

        checkPartitions(t, Map("a" -> "2", "b" -> "abc"))
      }
    }
  }

  test("table to alter does not exist") {
    withNamespaceAndTable("ns", "does_not_exist") { t =>
      val parsed = CatalystSqlParser.parseMultipartIdentifier(t)
        .map(part => quoteIdentifier(part)).mkString(".")
      val e = intercept[AnalysisException] {
        sql(s"ALTER TABLE $t ADD IF NOT EXISTS PARTITION (a='4', b='9')")
      }
      checkErrorTableNotFound(e, parsed, ExpectedContext(t, 12, 11 + t.length))
    }
  }

  test("case sensitivity in resolving partition specs") {
    withNamespaceAndTable("ns", "tbl") { t =>
      spark.sql(s"CREATE TABLE $t (id bigint, data string) $defaultUsing PARTITIONED BY (id)")
      withSQLConf(SQLConf.CASE_SENSITIVE.key -> "true") {
        val errMsg = intercept[AnalysisException] {
          spark.sql(s"ALTER TABLE $t ADD PARTITION (ID=1) LOCATION 'loc1'")
        }.getMessage
        assert(errMsg.contains("ID is not a valid partition column"))
      }
      withSQLConf(SQLConf.CASE_SENSITIVE.key -> "false") {
        spark.sql(s"ALTER TABLE $t ADD PARTITION (ID=1) LOCATION 'loc1'")
        checkPartitions(t, Map("id" -> "1"))
        checkLocation(t, Map("id" -> "1"), "loc1")
      }
    }
  }

  test("SPARK-33521: universal type conversions of partition values") {
    withNamespaceAndTable("ns", "tbl") { t =>
      sql(s"""
        |CREATE TABLE $t (
        |  id int,
        |  part0 tinyint,
        |  part1 smallint,
        |  part2 int,
        |  part3 bigint,
        |  part4 float,
        |  part5 double,
        |  part6 string,
        |  part7 boolean,
        |  part8 date,
        |  part9 timestamp
        |) $defaultUsing
        |PARTITIONED BY (part0, part1, part2, part3, part4, part5, part6, part7, part8, part9)
        |""".stripMargin)
      val partSpec = """
        |  part0 = -1,
        |  part1 = 0,
        |  part2 = 1,
        |  part3 = 2,
        |  part4 = 3.14,
        |  part5 = 3.14,
        |  part6 = 'abc',
        |  part7 = true,
        |  part8 = '2020-11-23',
        |  part9 = '2020-11-23 22:13:10.123456'
        |""".stripMargin
      sql(s"ALTER TABLE $t ADD PARTITION ($partSpec)")
      val expected = Map(
        "part0" -> "-1",
        "part1" -> "0",
        "part2" -> "1",
        "part3" -> "2",
        "part4" -> "3.14",
        "part5" -> "3.14",
        "part6" -> "abc",
        "part7" -> "true",
        "part8" -> "2020-11-23",
        "part9" -> "2020-11-23 22:13:10.123456")
      checkPartitions(t, expected)
      sql(s"ALTER TABLE $t DROP PARTITION ($partSpec)")
      checkPartitions(t) // no partitions
    }
  }

  test("SPARK-33676: not fully specified partition spec") {
    withNamespaceAndTable("ns", "tbl") { t =>
      sql(s"""
        |CREATE TABLE $t (id bigint, part0 int, part1 string)
        |$defaultUsing
        |PARTITIONED BY (part0, part1)""".stripMargin)
      val errMsg = intercept[AnalysisException] {
        sql(s"ALTER TABLE $t ADD PARTITION (part0 = 1)")
      }.getMessage
      assert(errMsg.contains("Partition spec is invalid. " +
        "The spec (part0) must match the partition spec (part0, part1)"))
    }
  }

  test("SPARK-33474: Support typed literals as partition spec values") {
    withNamespaceAndTable("ns", "tbl") { t =>
      sql(s"CREATE TABLE $t(name STRING, part DATE) USING PARQUET PARTITIONED BY (part)")
      sql(s"ALTER TABLE $t ADD PARTITION(part = date'2020-01-01')")
      checkPartitions(t, Map("part" ->"2020-01-01"))
    }
  }

  test("SPARK-37261: Add ANSI intervals as partition values") {
    assume(!catalogVersion.contains("Hive")) // Hive catalog doesn't support the interval types

    withNamespaceAndTable("ns", "tbl") { t =>
      sql(
        s"""CREATE TABLE $t (
           | ym INTERVAL YEAR,
           | dt INTERVAL DAY,
           | data STRING) $defaultUsing
           |PARTITIONED BY (ym, dt)""".stripMargin)
      sql(
        s"""ALTER TABLE $t ADD PARTITION (
           | ym = INTERVAL '100' YEAR,
           | dt = INTERVAL '10' DAY
           |) LOCATION 'loc'""".stripMargin)

      checkPartitions(t, Map("ym" -> "INTERVAL '100' YEAR", "dt" -> "INTERVAL '10' DAY"))
      checkLocation(t, Map("ym" -> "INTERVAL '100' YEAR", "dt" -> "INTERVAL '10' DAY"), "loc")

      sql(
        s"""INSERT INTO $t PARTITION (
           | ym = INTERVAL '100' YEAR,
           | dt = INTERVAL '10' DAY) SELECT 'aaa'""".stripMargin)
      sql(
        s"""INSERT INTO $t PARTITION (
           | ym = INTERVAL '1' YEAR,
           | dt = INTERVAL '-1' DAY) SELECT 'bbb'""".stripMargin)

      checkAnswer(
        sql(s"SELECT ym, dt, data FROM $t"),
        Seq(
          Row(Period.ofYears(100), Duration.ofDays(10), "aaa"),
          Row(Period.ofYears(1), Duration.ofDays(-1), "bbb")))
    }
  }

  test("SPARK-40798: Alter partition should verify partition value") {
    def shouldThrowException(policy: SQLConf.StoreAssignmentPolicy.Value): Boolean = policy match {
      case SQLConf.StoreAssignmentPolicy.ANSI | SQLConf.StoreAssignmentPolicy.STRICT =>
        true
      case SQLConf.StoreAssignmentPolicy.LEGACY =>
        false
    }

    SQLConf.StoreAssignmentPolicy.values.foreach { policy =>
      withNamespaceAndTable("ns", "tbl") { t =>
        sql(s"CREATE TABLE $t (c int) $defaultUsing PARTITIONED BY (p int)")

        withSQLConf(SQLConf.STORE_ASSIGNMENT_POLICY.key -> policy.toString) {
          if (shouldThrowException(policy)) {
            checkError(
              exception = intercept[SparkNumberFormatException] {
                sql(s"ALTER TABLE $t ADD PARTITION (p='aaa')")
              },
              errorClass = "CAST_INVALID_INPUT",
              parameters = Map(
                "ansiConfig" -> "\"spark.sql.ansi.enabled\"",
                "expression" -> "'aaa'",
                "sourceType" -> "\"STRING\"",
                "targetType" -> "\"INT\""),
              context = ExpectedContext(
                fragment = s"ALTER TABLE $t ADD PARTITION (p='aaa')",
                start = 0,
                stop = 35 + t.length))
          } else {
            sql(s"ALTER TABLE $t ADD PARTITION (p='aaa')")
            checkPartitions(t, Map("p" -> defaultPartitionName))
            sql(s"ALTER TABLE $t DROP PARTITION (p=null)")
          }

          sql(s"ALTER TABLE $t ADD PARTITION (p=null)")
          checkPartitions(t, Map("p" -> defaultPartitionName))
          sql(s"ALTER TABLE $t DROP PARTITION (p=null)")
        }
      }
<<<<<<< HEAD
=======
    }
  }

  test("SPARK-41982: add partition when keepPartitionSpecAsString set `true`") {
    withSQLConf(SQLConf.LEGACY_KEEP_PARTITION_SPEC_AS_STRING_LITERAL.key -> "true") {
      withNamespaceAndTable("ns", "tbl") { t =>
        sql(s"CREATE TABLE $t(name STRING, age INT) USING PARQUET PARTITIONED BY (dt STRING)")
        sql(s"ALTER TABLE $t ADD PARTITION(dt = 08)")
        checkPartitions(t, Map("dt" -> "08"))
        sql(s"ALTER TABLE $t ADD PARTITION(dt = '09')")
        checkPartitions(t, Map("dt" -> "09"), Map("dt" -> "08"))
      }
    }

    withSQLConf(SQLConf.LEGACY_KEEP_PARTITION_SPEC_AS_STRING_LITERAL.key -> "false") {
      withNamespaceAndTable("ns", "tb2") { t =>
        sql(s"CREATE TABLE $t(name STRING, age INT) USING PARQUET PARTITIONED BY (dt STRING)")
        sql(s"ALTER TABLE $t ADD PARTITION(dt = 08)")
        checkPartitions(t, Map("dt" -> "8"))
        sql(s"ALTER TABLE $t ADD PARTITION(dt = '09')")
        checkPartitions(t, Map("dt" -> "09"), Map("dt" -> "8"))
      }
>>>>>>> 11e30a61
    }
  }
}<|MERGE_RESOLUTION|>--- conflicted
+++ resolved
@@ -255,8 +255,6 @@
           sql(s"ALTER TABLE $t DROP PARTITION (p=null)")
         }
       }
-<<<<<<< HEAD
-=======
     }
   }
 
@@ -279,7 +277,6 @@
         sql(s"ALTER TABLE $t ADD PARTITION(dt = '09')")
         checkPartitions(t, Map("dt" -> "09"), Map("dt" -> "8"))
       }
->>>>>>> 11e30a61
     }
   }
 }