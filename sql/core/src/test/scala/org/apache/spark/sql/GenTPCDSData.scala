/*
 * Licensed to the Apache Software Foundation (ASF) under one or more
 * contributor license agreements.  See the NOTICE file distributed with
 * this work for additional information regarding copyright ownership.
 * The ASF licenses this file to You under the Apache License, Version 2.0
 * (the "License"); you may not use this file except in compliance with
 * the License.  You may obtain a copy of the License at
 *
 *    http://www.apache.org/licenses/LICENSE-2.0
 *
 * Unless required by applicable law or agreed to in writing, software
 * distributed under the License is distributed on an "AS IS" BASIS,
 * WITHOUT WARRANTIES OR CONDITIONS OF ANY KIND, either express or implied.
 * See the License for the specific language governing permissions and
 * limitations under the License.
 */

package org.apache.spark.sql

import java.util.concurrent.LinkedBlockingQueue

import scala.collection.immutable.Stream
import scala.sys.process._
import scala.util.Try

import org.apache.spark.SparkContext
import org.apache.spark.internal.Logging
import org.apache.spark.rdd.RDD
import org.apache.spark.sql.functions.{col, rpad}
import org.apache.spark.sql.internal.SQLConf
import org.apache.spark.sql.types.{CharType, StringType, StructField, StructType, VarcharType}

// The classes in this file are basically moved from https://github.com/databricks/spark-sql-perf

/**
 * Using ProcessBuilder.lineStream produces a stream, that uses
 * a LinkedBlockingQueue with a default capacity of Integer.MAX_VALUE.
 *
 * This causes OOM if the consumer cannot keep up with the producer.
 *
 * See scala.sys.process.ProcessBuilderImpl.lineStream
 */
object BlockingLineStream {

  // See scala.sys.process.Streamed
  private final class BlockingStreamed[T](
    val process: T => Unit,
    val done: Int => Unit,
    val stream: () => Stream[T])

  // See scala.sys.process.Streamed
  private object BlockingStreamed {
    // scala.process.sys.Streamed uses default of Integer.MAX_VALUE,
    // which causes OOMs if the consumer cannot keep up with producer.
    val maxQueueSize = 65536

    def apply[T](nonzeroException: Boolean): BlockingStreamed[T] = {
      val q = new LinkedBlockingQueue[Either[Int, T]](maxQueueSize)

      def next(): Stream[T] = q.take match {
        case Left(0) => Stream.empty
        case Left(code) =>
          if (nonzeroException) scala.sys.error("Nonzero exit code: " + code) else Stream.empty
        case Right(s) => Stream.cons(s, next())
      }

      new BlockingStreamed((s: T) => q put Right(s), code => q put Left(code), () => next())
    }
  }

  // See scala.sys.process.ProcessImpl.Spawn
  private object Spawn {
    def apply(f: => Unit): Thread = apply(f, daemon = false)
    def apply(f: => Unit, daemon: Boolean): Thread = {
      val thread = new Thread() { override def run() = { f } }
      thread.setDaemon(daemon)
      thread.start()
      thread
    }
  }

  def apply(command: Seq[String]): Stream[String] = {
    val streamed = BlockingStreamed[String](true)
    val process = command.run(BasicIO(false, streamed.process, None))
    Spawn(streamed.done(process.exitValue()))
    streamed.stream()
  }
}

class Dsdgen(dsdgenDir: String) extends Serializable {
  private val dsdgen = s"$dsdgenDir/dsdgen"

  def generate(
      sparkContext: SparkContext,
      tableName: String,
      partitions: Int,
      scaleFactor: Int): RDD[String] = {
    val generatedData = {
      sparkContext.parallelize(1 to partitions, partitions).flatMap { i =>
        val localToolsDir = if (new java.io.File(dsdgen).exists) {
          dsdgenDir
        } else if (new java.io.File(s"/$dsdgen").exists) {
          s"/$dsdgenDir"
        } else {
          throw new IllegalStateException(
            s"Could not find dsdgen at $dsdgen or /$dsdgen. Run install")
        }

        // NOTE: RNGSEED is the RNG seed used by the data generator. Right now, it is fixed to 100.
        val parallel = if (partitions > 1) s"-parallel $partitions -child $i" else ""
        val commands = Seq(
          "bash", "-c",
          s"cd $localToolsDir && ./dsdgen -table $tableName -filter Y -scale $scaleFactor " +
          s"-RNGSEED 100 $parallel")
        BlockingLineStream(commands)
      }
    }

    generatedData.setName(s"$tableName, sf=$scaleFactor, strings")
    generatedData
  }
}

class TPCDSTables(spark: SparkSession, dsdgenDir: String, scaleFactor: Int)
  extends TPCDSSchema with Logging with Serializable {

  private val dataGenerator = new Dsdgen(dsdgenDir)

  private def tables: Seq[Table] = tableColumns.map { case (tableName, schemaString) =>
    val partitionColumns = tablePartitionColumns.getOrElse(tableName, Nil)
      .map(_.stripPrefix("`").stripSuffix("`"))
    Table(tableName, partitionColumns, StructType.fromDDL(schemaString))
  }.toSeq

  private case class Table(name: String, partitionColumns: Seq[String], schema: StructType) {
    def nonPartitioned: Table = {
      Table(name, Nil, schema)
    }

    private def df(numPartition: Int) = {
      val generatedData = dataGenerator.generate(
        spark.sparkContext, name, numPartition, scaleFactor)
      val rows = generatedData.mapPartitions { iter =>
        iter.map { l =>
          val values = l.split("\\|", -1).dropRight(1).map { v =>
            if (v.equals("")) {
              // If the string value is an empty string, we turn it to a null
              null
            } else {
              v
            }
          }
          Row.fromSeq(values)
        }
      }

      val stringData =
        spark.createDataFrame(
          rows,
          StructType(schema.fields.map(f => StructField(f.name, StringType))))

      val convertedData = {
        val columns = schema.fields.map { f =>
          val c = f.dataType match {
            // Needs right-padding for char types
            case CharType(n) => rpad(Column(f.name), n, " ")
            // Don't need a cast for varchar types
            case _: VarcharType => col(f.name)
            case _ => col(f.name).cast(f.dataType)
          }
          c.as(f.name)
        }
        stringData.select(columns: _*)
      }

      convertedData
    }

    def genData(
        location: String,
        format: String,
        overwrite: Boolean,
        clusterByPartitionColumns: Boolean,
        filterOutNullPartitionValues: Boolean,
        numPartitions: Int): Unit = {
      val mode = if (overwrite) SaveMode.Overwrite else SaveMode.Ignore

      val data = df(numPartitions)
      val tempTableName = s"${name}_text"
      data.createOrReplaceTempView(tempTableName)

      val writer = if (partitionColumns.nonEmpty) {
        if (clusterByPartitionColumns) {
          val columnString = data.schema.fields.map { field =>
            field.name
          }.mkString(",")
          val partitionColumnString = partitionColumns.mkString(",")
          val predicates = if (filterOutNullPartitionValues) {
            partitionColumns.map(col => s"$col IS NOT NULL").mkString("WHERE ", " AND ", "")
          } else {
            ""
          }

          val query =
            s"""
               |SELECT
               |  $columnString
               |FROM
               |  $tempTableName
               |$predicates
               |DISTRIBUTE BY
               |  $partitionColumnString
            """.stripMargin
          val grouped = spark.sql(query)
          logInfo(s"Pre-clustering with partitioning columns with query $query.")
          grouped.write
        } else {
          data.write
        }
      } else {
        // treat non-partitioned tables as "one partition" that we want to coalesce
        if (clusterByPartitionColumns) {
          // in case data has more than maxRecordsPerFile, split into multiple writers to improve
          // datagen speed files will be truncated to maxRecordsPerFile value, so the final
          // result will be the same.
<<<<<<< HEAD
          val numRows = data.count
=======
          val numRows = data.count()
>>>>>>> ecee7133
          val maxRecordPerFile = spark.conf.get(SQLConf.MAX_RECORDS_PER_FILE)

          if (maxRecordPerFile > 0 && numRows > maxRecordPerFile) {
            val numFiles = (numRows.toDouble/maxRecordPerFile).ceil.toInt
            logInfo(s"Coalescing into $numFiles files")
            data.coalesce(numFiles).write
          } else {
            data.coalesce(1).write
          }
        } else {
          data.write
        }
      }
      writer.format(format).mode(mode)
      if (partitionColumns.nonEmpty) {
        writer.partitionBy(partitionColumns: _*)
      }
      logInfo(s"Generating table $name in database to $location with save mode $mode.")
      writer.save(location)
      spark.catalog.dropTempView(tempTableName)
    }
  }

  def genData(
      location: String,
      format: String,
      overwrite: Boolean,
      partitionTables: Boolean,
      clusterByPartitionColumns: Boolean,
      filterOutNullPartitionValues: Boolean,
      tableFilter: String = "",
      numPartitions: Int = 100): Unit = {
    var tablesToBeGenerated = if (partitionTables) {
      tables
    } else {
      tables.map(_.nonPartitioned)
    }

    if (!tableFilter.isEmpty) {
      tablesToBeGenerated = tablesToBeGenerated.filter(_.name == tableFilter)
      if (tablesToBeGenerated.isEmpty) {
        throw new RuntimeException("Bad table name filter: " + tableFilter)
      }
    }

    tablesToBeGenerated.foreach { table =>
      val tableLocation = s"$location/${table.name}"
      table.genData(tableLocation, format, overwrite, clusterByPartitionColumns,
        filterOutNullPartitionValues, numPartitions)
    }
  }
}

class GenTPCDSDataConfig(args: Array[String]) {
  var master: String = "local[*]"
  var dsdgenDir: String = null
  var location: String = null
  var scaleFactor: Int = 1
  var format: String = "parquet"
  var overwrite: Boolean = false
  var partitionTables: Boolean = false
  var clusterByPartitionColumns: Boolean = false
  var filterOutNullPartitionValues: Boolean = false
  var tableFilter: String = ""
  var numPartitions: Int = 100

  parseArgs(args.toList)

  private def parseArgs(inputArgs: List[String]): Unit = {
    var args = inputArgs

    while (args.nonEmpty) {
      args match {
        case "--master" :: value :: tail =>
          master = value
          args = tail

        case "--dsdgenDir" :: value :: tail =>
          dsdgenDir = value
          args = tail

        case "--location" :: value :: tail =>
          location = value
          args = tail

        case "--scaleFactor" :: value :: tail =>
          scaleFactor = toPositiveIntValue("Scale factor", value)
          args = tail

        case "--format" :: value :: tail =>
          format = value
          args = tail

        case "--overwrite" :: tail =>
          overwrite = true
          args = tail

        case "--partitionTables" :: tail =>
          partitionTables = true
          args = tail

        case "--clusterByPartitionColumns" :: tail =>
          clusterByPartitionColumns = true
          args = tail

        case "--filterOutNullPartitionValues" :: tail =>
          filterOutNullPartitionValues = true
          args = tail

        case "--tableFilter" :: value :: tail =>
          tableFilter = value
          args = tail

        case "--numPartitions" :: value :: tail =>
          numPartitions = toPositiveIntValue("Number of partitions", value)
          args = tail

        case "--help" :: tail =>
          printUsageAndExit(0)

        case _ =>
          // scalastyle:off println
          System.err.println("Unknown/unsupported param " + args)
          // scalastyle:on println
          printUsageAndExit(1)
      }
    }

    checkRequiredArguments()
  }

  private def printUsageAndExit(exitCode: Int): Unit = {
    // scalastyle:off
    System.err.println("""
      |build/sbt "test:runMain <this class> [Options]"
      |Options:
      |  --master                        the Spark master to use, default to local[*]
      |  --dsdgenDir                     location of dsdgen
      |  --location                      root directory of location to generate data in
      |  --scaleFactor                   size of the dataset to generate (in GB)
      |  --format                        generated data format, Parquet, ORC ...
      |  --overwrite                     whether to overwrite the data that is already there
      |  --partitionTables               whether to create the partitioned fact tables
      |  --clusterByPartitionColumns     whether to shuffle to get partitions coalesced into single files
      |  --filterOutNullPartitionValues  whether to filter out the partition with NULL key value
      |  --tableFilter                   comma-separated list of table names to generate (e.g., store_sales,store_returns),
      |                                  all the tables are generated by default
      |  --numPartitions                 how many dsdgen partitions to run - number of input tasks
      """.stripMargin)
    // scalastyle:on
    System.exit(exitCode)
  }

  private def toPositiveIntValue(name: String, v: String): Int = {
    if (Try(v.toInt).getOrElse(-1) <= 0) {
      // scalastyle:off println
      System.err.println(s"$name must be a positive number")
      // scalastyle:on println
      printUsageAndExit(-1)
    }
    v.toInt
  }

  private def checkRequiredArguments(): Unit = {
    if (dsdgenDir == null) {
      // scalastyle:off println
      System.err.println("Must specify a dsdgen path")
      // scalastyle:on println
      printUsageAndExit(-1)
    }
    if (location == null) {
      // scalastyle:off println
      System.err.println("Must specify an output location")
      // scalastyle:on println
      printUsageAndExit(-1)
    }
  }
}

/**
 * This class generates TPCDS table data by using tpcds-kit:
 *  - https://github.com/databricks/tpcds-kit
 *
 * To run this:
 * {{{
 *   build/sbt "sql/Test/runMain <this class> --dsdgenDir <path> --location <path> --scaleFactor 1"
 * }}}
 *
 * Note: if users specify a small scale factor, GenTPCDSData works good. Otherwise, may encounter
 * OOM and cause failure. Users can retry by setting a larger value for the environment variable
 * HEAP_SIZE(the default size is 4g), e.g. export HEAP_SIZE=10g.
 */
object GenTPCDSData {

  def main(args: Array[String]): Unit = {
    val config = new GenTPCDSDataConfig(args)

    val spark = SparkSession
      .builder()
      .appName(getClass.getName)
      .master(config.master)
      .getOrCreate()

    val tables = new TPCDSTables(
      spark,
      dsdgenDir = config.dsdgenDir,
      scaleFactor = config.scaleFactor)

    tables.genData(
      location = config.location,
      format = config.format,
      overwrite = config.overwrite,
      partitionTables = config.partitionTables,
      clusterByPartitionColumns = config.clusterByPartitionColumns,
      filterOutNullPartitionValues = config.filterOutNullPartitionValues,
      tableFilter = config.tableFilter,
      numPartitions = config.numPartitions)

    spark.stop()
  }
}<|MERGE_RESOLUTION|>--- conflicted
+++ resolved
@@ -223,11 +223,7 @@
           // in case data has more than maxRecordsPerFile, split into multiple writers to improve
           // datagen speed files will be truncated to maxRecordsPerFile value, so the final
           // result will be the same.
-<<<<<<< HEAD
-          val numRows = data.count
-=======
           val numRows = data.count()
->>>>>>> ecee7133
           val maxRecordPerFile = spark.conf.get(SQLConf.MAX_RECORDS_PER_FILE)
 
           if (maxRecordPerFile > 0 && numRows > maxRecordPerFile) {
