--- conflicted
+++ resolved
@@ -149,8 +149,6 @@
     }
   }
 
-<<<<<<< HEAD
-=======
   test("SPARK-45291: Use unknown query execution id instead of no such app when id is invalid") {
     val url = new URL(spark.sparkContext.ui.get.webUrl +
       s"/api/v1/applications/${spark.sparkContext.applicationId}/sql/${Long.MaxValue}")
@@ -159,5 +157,4 @@
     assert(resultOpt.isEmpty)
     assert(error.get === s"unknown query execution id: ${Long.MaxValue}")
   }
->>>>>>> 54d5087c
 }