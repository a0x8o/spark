/*
 * Licensed to the Apache Software Foundation (ASF) under one or more
 * contributor license agreements.  See the NOTICE file distributed with
 * this work for additional information regarding copyright ownership.
 * The ASF licenses this file to You under the Apache License, Version 2.0
 * (the "License"); you may not use this file except in compliance with
 * the License.  You may obtain a copy of the License at
 *
 *    http://www.apache.org/licenses/LICENSE-2.0
 *
 * Unless required by applicable law or agreed to in writing, software
 * distributed under the License is distributed on an "AS IS" BASIS,
 * WITHOUT WARRANTIES OR CONDITIONS OF ANY KIND, either express or implied.
 * See the License for the specific language governing permissions and
 * limitations under the License.
 */

package org.apache.spark.sql

import java.io.File
import java.lang.reflect.Modifier
import java.nio.charset.StandardCharsets
import java.sql.{Date, Timestamp}

import scala.util.Random

import org.apache.spark.{SPARK_DOC_ROOT, SparkException, SparkRuntimeException}
import org.apache.spark.sql.catalyst.InternalRow
import org.apache.spark.sql.catalyst.analysis.{FunctionRegistry, UnresolvedAttribute}
import org.apache.spark.sql.catalyst.expressions.{Alias, ArraysZip, AttributeReference, Expression, NamedExpression, UnaryExpression}
import org.apache.spark.sql.catalyst.expressions.Cast._
import org.apache.spark.sql.catalyst.expressions.codegen.CodegenFallback
import org.apache.spark.sql.catalyst.plans.logical.OneRowRelation
import org.apache.spark.sql.catalyst.util.DateTimeTestUtils.{withDefaultTimeZone, UTC}
import org.apache.spark.sql.functions._
import org.apache.spark.sql.internal.SQLConf
import org.apache.spark.sql.test.SharedSparkSession
import org.apache.spark.sql.types._
import org.apache.spark.tags.ExtendedSQLTest

/**
 * Test suite for functions in [[org.apache.spark.sql.functions]].
 */
@ExtendedSQLTest
class DataFrameFunctionsSuite extends QueryTest with SharedSparkSession {
  import testImplicits._

  test("DataFrame function and SQL functon parity") {
    // This test compares the available list of DataFrame functions in
    // org.apache.spark.sql.functions with the SQL function registry. This attempts to verify that
    // the DataFrame functions are a subset of the functions in the SQL function registry (subject
    // to exclusions and expectations). It also produces a list of the differences between the two.
    // See also test_function_parity in test_functions.py.
    //
    // NOTE FOR DEVELOPERS:
    // If this test fails one of the following needs to happen
    // * If a function was added to org.apache.spark.sql.functions but not the function registry
    //     add it to the below expectedOnlyDataFrameFunctions set.
    // * If it's not related to an added function then likely one of the exclusion lists below
    //     needs to be updated.

    val excludedDataFrameFunctions = Set(
      "approxCountDistinct", "bitwiseNOT", "callUDF", "monotonicallyIncreasingId", "shiftLeft",
      "shiftRight", "shiftRightUnsigned", "sumDistinct", "toDegrees", "toRadians",
      // all depreciated
      "asc", "asc_nulls_first", "asc_nulls_last", "desc", "desc_nulls_first", "desc_nulls_last",
      // sorting in sql is not a function
      "bitwise_not", // equivalent to ~expression in sql
      "broadcast", // hints are not done with functions in sql
      "call_udf", // moot in SQL as you just call the function directly
      "col", "column", "expr", "lit", "negate", // first class functionality in SQL
      "countDistinct", "count_distinct", // equivalent to count(distinct foo)
      "sum_distinct", // equivalent to sum(distinct foo)
      "typedLit", "typedlit", // Scala only
      "udaf", "udf", // create function statement in sql
      "call_function" // moot in SQL as you just call the function directly
    )

    val excludedSqlFunctions = Set.empty[String]

    val expectedOnlyDataFrameFunctions = Set(
      "bucket", "days", "hours", "months", "years", // Datasource v2 partition transformations
      "product", // Discussed in https://github.com/apache/spark/pull/30745
      "unwrap_udt",
      "collect_top_k"
    )

    // We only consider functions matching this pattern, this excludes symbolic and other
    // functions that are not relevant to this comparison
    val word_pattern = """\w*"""

    // Set of DataFrame functions in org.apache.spark.sql.functions
    val dataFrameFunctions = functions.getClass
      .getDeclaredMethods
      .filter(m => Modifier.isPublic(m.getModifiers))
      .map(_.getName)
      .toSet
      .filter(_.matches(word_pattern))
      .diff(excludedDataFrameFunctions)

    // Set of SQL functions in the builtin function registry
    val sqlFunctions = FunctionRegistry.functionSet
      .map(f => f.funcName)
      .filter(_.matches(word_pattern))
      .diff(excludedSqlFunctions)

    val onlyDataFrameFunctions = dataFrameFunctions.diff(sqlFunctions)
    val onlySqlFunctions = sqlFunctions.diff(dataFrameFunctions)

    // Check that we did not incorrectly exclude any functions leading to false positives
    assert(onlyDataFrameFunctions.intersect(excludedSqlFunctions).isEmpty)
    assert(onlySqlFunctions.intersect(excludedDataFrameFunctions).isEmpty)

    // Check that only expected functions are left
    assert(onlyDataFrameFunctions === expectedOnlyDataFrameFunctions, "symmetric difference is: "
      + onlyDataFrameFunctions.union(expectedOnlyDataFrameFunctions)
      .diff(onlyDataFrameFunctions.intersect(expectedOnlyDataFrameFunctions))
    )
  }

  test("array with column name") {
    val df = Seq((0, 1)).toDF("a", "b")
    val row = df.select(array("a", "b")).first()

    val expectedType = ArrayType(IntegerType, containsNull = false)
    assert(row.schema(0).dataType === expectedType)
    assert(row.getAs[Seq[Int]](0) === Seq(0, 1))
  }

  test("array with column expression") {
    val df = Seq((0, 1)).toDF("a", "b")
    val row = df.select(array(col("a"), col("b") + col("b"))).first()

    val expectedType = ArrayType(IntegerType, containsNull = false)
    assert(row.schema(0).dataType === expectedType)
    assert(row.getSeq[Int](0) === Seq(0, 2))
  }

  test("map with column expressions") {
    val df = Seq(1 -> "a").toDF("a", "b")
    val row = df.select(map($"a" + 1, $"b")).first()

    val expectedType = MapType(IntegerType, StringType, valueContainsNull = true)
    assert(row.schema(0).dataType === expectedType)
    assert(row.getMap[Int, String](0) === Map(2 -> "a"))
  }

  test("map with arrays") {
    val df1 = Seq((Seq(1, 2), Seq("a", "b"))).toDF("k", "v")
    val expectedType = MapType(IntegerType, StringType, valueContainsNull = true)
    val row = df1.select(map_from_arrays($"k", $"v")).first()
    assert(row.schema(0).dataType === expectedType)
    assert(row.getMap[Int, String](0) === Map(1 -> "a", 2 -> "b"))
    checkAnswer(df1.select(map_from_arrays($"k", $"v")), Seq(Row(Map(1 -> "a", 2 -> "b"))))

    val df2 = Seq((Seq(1, 2), Seq(null, "b"))).toDF("k", "v")
    checkAnswer(df2.select(map_from_arrays($"k", $"v")), Seq(Row(Map(1 -> null, 2 -> "b"))))

    val df3 = Seq((null, null)).toDF("k", "v")
    checkAnswer(df3.select(map_from_arrays($"k", $"v")), Seq(Row(null)))

    val df4 = Seq((1, "a")).toDF("k", "v")
    checkError(
      exception = intercept[AnalysisException] {
        df4.select(map_from_arrays($"k", $"v"))
      },
      errorClass = "DATATYPE_MISMATCH.UNEXPECTED_INPUT_TYPE",
      parameters = Map(
        "sqlExpr" -> "\"map_from_arrays(k, v)\"",
        "paramIndex" -> "1",
        "requiredType" -> "\"ARRAY\"",
        "inputSql" -> "\"k\"",
        "inputType" -> "\"INT\""
      )
    )

    val df5 = Seq((Seq("a", null), Seq(1, 2))).toDF("k", "v")
    val e1 = intercept[SparkException] {
<<<<<<< HEAD
      df5.select(map_from_arrays($"k", $"v")).collect
=======
      df5.select(map_from_arrays($"k", $"v")).collect()
>>>>>>> ecee7133
    }
    assert(e1.getCause.isInstanceOf[SparkRuntimeException])
    checkError(
      exception = e1.getCause.asInstanceOf[SparkRuntimeException],
      errorClass = "NULL_MAP_KEY",
      parameters = Map.empty
    )

    val df6 = Seq((Seq(1, 2), Seq("a"))).toDF("k", "v")
    val msg2 = intercept[Exception] {
      df6.select(map_from_arrays($"k", $"v")).collect()
    }.getMessage
    assert(msg2.contains("The key array and value array of MapData must have the same length"))
  }

  test("struct with column name") {
    val df = Seq((1, "str")).toDF("a", "b")
    val row = df.select(struct("a", "b")).first()

    val expectedType = StructType(Seq(
      StructField("a", IntegerType, nullable = false),
      StructField("b", StringType)
    ))
    assert(row.schema(0).dataType === expectedType)
    assert(row.getAs[Row](0) === Row(1, "str"))
  }

  test("struct with column expression") {
    val df = Seq((1, "str")).toDF("a", "b")
    val row = df.select(struct((col("a") * 2).as("c"), col("b"))).first()

    val expectedType = StructType(Seq(
      StructField("c", IntegerType, nullable = false),
      StructField("b", StringType)
    ))
    assert(row.schema(0).dataType === expectedType)
    assert(row.getAs[Row](0) === Row(2, "str"))
  }

  test("struct with column expression to be automatically named") {
    val df = Seq((1, "str")).toDF("a", "b")
    val result = df.select(struct((col("a") * 2), col("b")))

    val expectedType = StructType(Seq(
      StructField("col1", IntegerType, nullable = false),
      StructField("b", StringType)
    ))
    assert(result.first().schema(0).dataType === expectedType)
    checkAnswer(result, Row(Row(2, "str")))
  }

  test("struct with literal columns") {
    val df = Seq((1, "str1"), (2, "str2")).toDF("a", "b")
    val result = df.select(struct((col("a") * 2), lit(5.0)))

    val expectedType = StructType(Seq(
      StructField("col1", IntegerType, nullable = false),
      StructField("col2", DoubleType, nullable = false)
    ))

    assert(result.first().schema(0).dataType === expectedType)
    checkAnswer(result, Seq(Row(Row(2, 5.0)), Row(Row(4, 5.0))))
  }

  test("struct with all literal columns") {
    val df = Seq((1, "str1"), (2, "str2")).toDF("a", "b")
    val result = df.select(struct(lit("v"), lit(5.0)))

    val expectedType = StructType(Seq(
      StructField("col1", StringType, nullable = false),
      StructField("col2", DoubleType, nullable = false)
    ))

    assert(result.first().schema(0).dataType === expectedType)
    checkAnswer(result, Seq(Row(Row("v", 5.0)), Row(Row("v", 5.0))))
  }

  test("constant functions") {
    checkAnswer(
      sql("SELECT E()"),
      Row(scala.math.E)
    )
    checkAnswer(
      sql("SELECT PI()"),
      Row(scala.math.Pi)
    )
  }

  test("bitwise_not") {
    checkAnswer(
      testData2.select(bitwiseNOT($"a"), bitwise_not($"a")),
      testData2.collect().toSeq.map(r => Row(~r.getInt(0), ~r.getInt(0))))
  }

  test("bit_count") {
    checkAnswer(testData2.select(bit_count($"a")), testData2.selectExpr("bit_count(a)"))
  }

  test("bit_get") {
    checkAnswer(
      testData2.select(bit_get($"a", lit(0)), bit_get($"a", lit(1)), bit_get($"a", lit(2))),
      testData2.selectExpr("bit_get(a, 0)", "bit_get(a, 1)", "bit_get(a, 2)"))
  }

  test("getbit") {
    checkAnswer(
      testData2.select(getbit($"a", lit(0)), getbit($"a", lit(1)), getbit($"a", lit(2))),
      testData2.selectExpr("getbit(a, 0)", "getbit(a, 1)", "getbit(a, 2)"))
  }

  test("bin") {
    val df = Seq[(Integer, Integer)]((12, null)).toDF("a", "b")
    checkAnswer(
      df.select(bin("a"), bin("b")),
      Row("1100", null))
    checkAnswer(
      df.selectExpr("bin(a)", "bin(b)"),
      Row("1100", null))
  }

  test("ifnull function") {
    val df = Seq[Integer](null).toDF("a")
    checkAnswer(df.selectExpr("ifnull(a, 8)"), Seq(Row(8)))
    checkAnswer(df.select(ifnull(col("a"), lit(8))), Seq(Row(8)))
  }

  test("isnotnull function") {
    val df = Seq[Integer](null).toDF("a")
    checkAnswer(df.selectExpr("isnotnull(a)"), Seq(Row(false)))
    checkAnswer(df.select(isnotnull(col("a"))), Seq(Row(false)))
  }

  test("equal_null function") {
    val df = Seq[(Integer, Integer)]((null, 8)).toDF("a", "b")
    checkAnswer(df.selectExpr("equal_null(a, b)"), Seq(Row(false)))
    checkAnswer(df.select(equal_null(col("a"), col("b"))), Seq(Row(false)))

    checkAnswer(df.selectExpr("equal_null(a, a)"), Seq(Row(true)))
    checkAnswer(df.select(equal_null(col("a"), col("a"))), Seq(Row(true)))
  }

  test("nullif function") {
    val df = Seq((5, 8)).toDF("a", "b")
    checkAnswer(df.selectExpr("nullif(5, 8)"), Seq(Row(5)))
    checkAnswer(df.select(nullif(lit(5), lit(8))), Seq(Row(5)))

    checkAnswer(df.selectExpr("nullif(a, a)"), Seq(Row(null)))
    checkAnswer(df.select(nullif(lit(5), lit(5))), Seq(Row(null)))
  }

  test("nvl") {
    val df = Seq[(Integer, Integer)]((null, 8)).toDF("a", "b")
    checkAnswer(df.selectExpr("nvl(a, b)"), Seq(Row(8)))
    checkAnswer(df.select(nvl(col("a"), col("b"))), Seq(Row(8)))

    checkAnswer(df.selectExpr("nvl(b, a)"), Seq(Row(8)))
    checkAnswer(df.select(nvl(col("b"), col("a"))), Seq(Row(8)))
  }

  test("nvl2") {
    val df = Seq[(Integer, Integer, Integer)]((null, 8, 9)).toDF("a", "b", "c")
    checkAnswer(df.selectExpr("nvl2(a, b, c)"), Seq(Row(9)))
    checkAnswer(df.select(nvl2(col("a"), col("b"), col("c"))), Seq(Row(9)))

    checkAnswer(df.selectExpr("nvl2(b, a, c)"), Seq(Row(null)))
    checkAnswer(df.select(nvl2(col("b"), col("a"), col("c"))), Seq(Row(null)))
  }

  test("misc md5 function") {
    val df = Seq(("ABC", Array[Byte](1, 2, 3, 4, 5, 6))).toDF("a", "b")
    checkAnswer(
      df.select(md5($"a"), md5($"b")),
      Row("902fbdd2b1df0c4f70b4a5d23525e932", "6ac1e56bc78f031059be7be854522c4c"))

    checkAnswer(
      df.selectExpr("md5(a)", "md5(b)"),
      Row("902fbdd2b1df0c4f70b4a5d23525e932", "6ac1e56bc78f031059be7be854522c4c"))
  }

  test("misc sha1 function") {
    val df = Seq(("ABC", "ABC".getBytes(StandardCharsets.UTF_8))).toDF("a", "b")
    checkAnswer(
      df.select(sha1($"a"), sha1($"b")),
      Row("3c01bdbb26f358bab27f267924aa2c9a03fcfdb8", "3c01bdbb26f358bab27f267924aa2c9a03fcfdb8"))

    val dfEmpty = Seq(("", "".getBytes(StandardCharsets.UTF_8))).toDF("a", "b")
    checkAnswer(
      dfEmpty.selectExpr("sha1(a)", "sha1(b)"),
      Row("da39a3ee5e6b4b0d3255bfef95601890afd80709", "da39a3ee5e6b4b0d3255bfef95601890afd80709"))
  }

  test("misc sha2 function") {
    val df = Seq(("ABC", Array[Byte](1, 2, 3, 4, 5, 6))).toDF("a", "b")
    checkAnswer(
      df.select(sha2($"a", 256), sha2($"b", 256)),
      Row("b5d4045c3f466fa91fe2cc6abe79232a1a57cdf104f7a26e716e0a1e2789df78",
        "7192385c3c0605de55bb9476ce1d90748190ecb32a8eed7f5207b30cf6a1fe89"))

    checkAnswer(
      df.selectExpr("sha2(a, 256)", "sha2(b, 256)"),
      Row("b5d4045c3f466fa91fe2cc6abe79232a1a57cdf104f7a26e716e0a1e2789df78",
        "7192385c3c0605de55bb9476ce1d90748190ecb32a8eed7f5207b30cf6a1fe89"))

    intercept[IllegalArgumentException] {
      df.select(sha2($"a", 1024))
    }
  }

  test("misc crc32 function") {
    val df = Seq(("ABC", Array[Byte](1, 2, 3, 4, 5, 6))).toDF("a", "b")
    checkAnswer(
      df.select(crc32($"a"), crc32($"b")),
      Row(2743272264L, 2180413220L))

    checkAnswer(
      df.selectExpr("crc32(a)", "crc32(b)"),
      Row(2743272264L, 2180413220L))
  }

  test("misc aes function") {
    val key32 = "abcdefghijklmnop12345678ABCDEFGH"
    val encryptedEcb = "9J3iZbIxnmaG+OIA9Amd+A=="
    val encryptedGcm = "y5la3muiuxN2suj6VsYXB+0XUFjtrUD0/zv5eDafsA3U"
    val encryptedCbc = "+MgyzJxhusYVGWCljk7fhhl6C6oUqWmtdqoaG93KvhY="
<<<<<<< HEAD
    val df1 = Seq("Spark").toDF
=======
    val df1 = Seq("Spark").toDF()
>>>>>>> ecee7133

    // Successful decryption of fixed values
    Seq(
      (key32, encryptedEcb, "ECB"),
      (key32, encryptedGcm, "GCM"),
      (key32, encryptedCbc, "CBC")).foreach {
      case (key, encryptedText, mode) =>
        checkAnswer(
          df1.selectExpr(
            s"cast(aes_decrypt(unbase64('$encryptedText'), '$key', '$mode') as string)"),
          Seq(Row("Spark")))
        checkAnswer(
          df1.selectExpr(
            s"cast(aes_decrypt(unbase64('$encryptedText'), binary('$key'), '$mode') as string)"),
          Seq(Row("Spark")))
    }
  }

  test("aes IV test function") {
    val key32 = "abcdefghijklmnop12345678ABCDEFGH"
    val gcmIv = "000000000000000000000000"
    val encryptedGcm = "AAAAAAAAAAAAAAAAQiYi+sRNYDAOTjdSEcYBFsAWPL1f"
    val cbcIv = "00000000000000000000000000000000"
    val encryptedCbc = "AAAAAAAAAAAAAAAAAAAAAPSd4mWyMZ5mhvjiAPQJnfg="
<<<<<<< HEAD
    val df1 = Seq("Spark").toDF
=======
    val df1 = Seq("Spark").toDF()
>>>>>>> ecee7133
    Seq(
      (key32, encryptedGcm, "GCM", gcmIv),
      (key32, encryptedCbc, "CBC", cbcIv)).foreach {
      case (key, ciphertext, mode, iv) =>
        checkAnswer(
          df1.selectExpr(s"cast(aes_decrypt(unbase64('$ciphertext'), " +
              s"'$key', '$mode', 'DEFAULT') as string)"),
          Seq(Row("Spark")))
        checkAnswer(
          df1.selectExpr(s"cast(aes_decrypt(unbase64('$ciphertext'), " +
            s"binary('$key'), '$mode', 'DEFAULT') as string)"),
          Seq(Row("Spark")))
        checkAnswer(
          df1.selectExpr(
            s"base64(aes_encrypt(value, '$key32', '$mode', 'DEFAULT', unhex('$iv')))"),
          Seq(Row(ciphertext)))
    }
  }

  test("aes IV and AAD test function") {
    val key32 = "abcdefghijklmnop12345678ABCDEFGH"
    val gcmIv = "000000000000000000000000"
    val aad = "This is an AAD mixed into the input"
    val encryptedGcm = "AAAAAAAAAAAAAAAAQiYi+sTLm7KD9UcZ2nlRdYDe/PX4"
<<<<<<< HEAD
    val df1 = Seq("Spark").toDF
=======
    val df1 = Seq("Spark").toDF()
>>>>>>> ecee7133
    Seq(
      (key32, encryptedGcm, "GCM", gcmIv, aad)).foreach {
      case (key, ciphertext, mode, iv, aad) =>
        checkAnswer(
          df1.selectExpr(s"cast(aes_decrypt(unbase64('$ciphertext'), " +
            s"'$key', '$mode', 'DEFAULT', '$aad') as string)"),
          Seq(Row("Spark")))
        checkAnswer(
          df1.selectExpr(s"cast(aes_decrypt(unbase64('$ciphertext'), " +
            s"binary('$key'), '$mode', 'DEFAULT', '$aad') as string)"),
          Seq(Row("Spark")))
        checkAnswer(
          df1.selectExpr(
            s"base64(aes_encrypt(value, '$key32', '$mode', 'DEFAULT', unhex('$iv'), '$aad'))"),
          Seq(Row(ciphertext)))
    }
  }

  test("misc aes ECB function") {
    val key16 = "abcdefghijklmnop"
    val key24 = "abcdefghijklmnop12345678"
    val key32 = "abcdefghijklmnop12345678ABCDEFGH"
    val encryptedText16 = "4Hv0UKCx6nfUeAoPZo1z+w=="
    val encryptedText24 = "NeTYNgA+PCQBN50DA//O2w=="
    val encryptedText32 = "9J3iZbIxnmaG+OIA9Amd+A=="
    val encryptedEmptyText16 = "jmTOhz8XTbskI/zYFFgOFQ=="
    val encryptedEmptyText24 = "9RDK70sHNzqAFRcpfGM5gQ=="
    val encryptedEmptyText32 = "j9IDsCvlYXtcVJUf4FAjQQ=="

<<<<<<< HEAD
    val df1 = Seq("Spark", "").toDF
=======
    val df1 = Seq("Spark", "").toDF()
>>>>>>> ecee7133

    // Successful encryption
    Seq(
      (key16, encryptedText16, encryptedEmptyText16, "ECB"),
      (key24, encryptedText24, encryptedEmptyText24, "ECB"),
      (key32, encryptedText32, encryptedEmptyText32, "ECB")).foreach {
      case (key, encryptedText, encryptedEmptyText, mode) =>
        checkAnswer(
          df1.selectExpr(s"base64(aes_encrypt(value, '$key', '$mode'))"),
          Seq(Row(encryptedText), Row(encryptedEmptyText)))
        checkAnswer(
          df1.selectExpr(s"base64(aes_encrypt(binary(value), '$key', '$mode'))"),
          Seq(Row(encryptedText), Row(encryptedEmptyText)))
    }

    // Encryption failure - input or key is null
    Seq(key16, key24, key32).foreach { key =>
      checkAnswer(
        df1.selectExpr(s"aes_encrypt(cast(null as string), '$key')"),
        Seq(Row(null), Row(null)))
      checkAnswer(
        df1.selectExpr(s"aes_encrypt(cast(null as binary), '$key')"),
        Seq(Row(null), Row(null)))
      checkAnswer(
        df1.selectExpr(s"aes_encrypt(cast(null as string), binary('$key'))"),
        Seq(Row(null), Row(null)))
      checkAnswer(
        df1.selectExpr(s"aes_encrypt(cast(null as binary), binary('$key'))"),
        Seq(Row(null), Row(null)))
    }
    checkAnswer(
      df1.selectExpr("aes_encrypt(value, cast(null as string))"),
      Seq(Row(null), Row(null)))
    checkAnswer(
      df1.selectExpr("aes_encrypt(value, cast(null as binary))"),
      Seq(Row(null), Row(null)))

    val df2 = Seq(
      (encryptedText16, encryptedText24, encryptedText32),
      (encryptedEmptyText16, encryptedEmptyText24, encryptedEmptyText32)
    ).toDF("value16", "value24", "value32")

    // Successful decryption
    Seq(
      ("value16", key16),
      ("value24", key24),
      ("value32", key32)).foreach {
      case (colName, key) =>
        checkAnswer(
          df2.selectExpr(s"cast(aes_decrypt(unbase64($colName), '$key', 'ECB') as string)"),
          Seq(Row("Spark"), Row("")))
        checkAnswer(
          df2.selectExpr(s"cast(aes_decrypt(unbase64($colName), binary('$key'), 'ECB') as string)"),
          Seq(Row("Spark"), Row("")))
    }

    // Decryption failure - input or key is null
    Seq(key16, key24, key32).foreach { key =>
      checkAnswer(
        df2.selectExpr(s"aes_decrypt(cast(null as binary), '$key')"),
        Seq(Row(null), Row(null)))
      checkAnswer(
        df2.selectExpr(s"aes_decrypt(cast(null as binary), binary('$key'))"),
        Seq(Row(null), Row(null)))
    }
    Seq("value16", "value24", "value32").foreach { colName =>
      checkAnswer(
        df2.selectExpr(s"aes_decrypt($colName, cast(null as string))"),
        Seq(Row(null), Row(null)))
      checkAnswer(
        df2.selectExpr(s"aes_decrypt($colName, cast(null as binary))"),
        Seq(Row(null), Row(null)))
    }
  }

  test("string function find_in_set") {
    val df = Seq(("abc,b,ab,c,def", "abc,b,ab,c,def")).toDF("a", "b")

    checkAnswer(
      df.selectExpr("find_in_set('ab', a)", "find_in_set('x', b)"),
      Row(3, 0))
  }

  test("conditional function: least") {
    checkAnswer(
      testData2.select(least(lit(-1), lit(0), col("a"), col("b"))).limit(1),
      Row(-1)
    )
    checkAnswer(
      sql("SELECT least(a, 2) as l from testData2 order by l"),
      Seq(Row(1), Row(1), Row(2), Row(2), Row(2), Row(2))
    )
  }

  test("conditional function: greatest") {
    checkAnswer(
      testData2.select(greatest(lit(2), lit(3), col("a"), col("b"))).limit(1),
      Row(3)
    )
    checkAnswer(
      sql("SELECT greatest(a, 2) as g from testData2 order by g"),
      Seq(Row(2), Row(2), Row(2), Row(2), Row(3), Row(3))
    )
  }

  test("pmod") {
    val intData = Seq((7, 3), (-7, 3)).toDF("a", "b")
    checkAnswer(
      intData.select(pmod($"a", $"b")),
      Seq(Row(1), Row(2))
    )
    checkAnswer(
      intData.select(pmod($"a", lit(3))),
      Seq(Row(1), Row(2))
    )
    checkAnswer(
      intData.select(pmod(lit(-7), $"b")),
      Seq(Row(2), Row(2))
    )
    checkAnswer(
      intData.selectExpr("pmod(a, b)"),
      Seq(Row(1), Row(2))
    )
    checkAnswer(
      intData.selectExpr("pmod(a, 3)"),
      Seq(Row(1), Row(2))
    )
    checkAnswer(
      intData.selectExpr("pmod(-7, b)"),
      Seq(Row(2), Row(2))
    )
    val doubleData = Seq((7.2, 4.1)).toDF("a", "b")
    checkAnswer(
      doubleData.select(pmod($"a", $"b")),
      Seq(Row(3.1000000000000005)) // same as hive
    )
    checkAnswer(
      doubleData.select(pmod(lit(2), lit(Int.MaxValue))),
      Seq(Row(2))
    )
  }

  test("array_sort with lambda functions") {

    spark.udf.register("fAsc", (x: Int, y: Int) => {
      if (x < y) -1
      else if (x == y) 0
      else 1
    })

    spark.udf.register("fDesc", (x: Int, y: Int) => {
      if (x < y) 1
      else if (x == y) 0
      else -1
    })

    spark.udf.register("fString", (x: String, y: String) => {
      if (x == null && y == null) 0
      else if (x == null) 1
      else if (y == null) -1
      else if (x < y) 1
      else if (x == y) 0
      else -1
    })

    spark.udf.register("fStringLength", (x: String, y: String) => {
      if (x == null && y == null) 0
      else if (x == null) 1
      else if (y == null) -1
      else if (x.length < y.length) -1
      else if (x.length == y.length) 0
      else 1
    })

    val df1 = Seq(Array[Int](3, 2, 5, 1, 2)).toDF("a")
    checkAnswer(
      df1.select(array_sort(col("a"), (x, y) => call_udf("fAsc", x, y))),
      Seq(
        Row(Seq(1, 2, 2, 3, 5)))
    )

    checkAnswer(
      df1.select(array_sort(col("a"), (x, y) => call_udf("fDesc", x, y))),
      Seq(
        Row(Seq(5, 3, 2, 2, 1)))
    )

    checkAnswer(
      df1.selectExpr("array_sort(a, (x, y) -> fAsc(x, y))"),
      Seq(
        Row(Seq(1, 2, 2, 3, 5)))
    )

    checkAnswer(
      df1.selectExpr("array_sort(a, (x, y) -> fDesc(x, y))"),
      Seq(
        Row(Seq(5, 3, 2, 2, 1)))
    )

    val df2 = Seq(Array[String]("bc", "ab", "dc")).toDF("a")
    checkAnswer(
      df2.select(array_sort(col("a"), (x, y) => call_udf("fString", x, y))),
      Seq(
        Row(Seq("dc", "bc", "ab")))
    )

    checkAnswer(
      df2.selectExpr("array_sort(a, (x, y) -> fString(x, y))"),
      Seq(
        Row(Seq("dc", "bc", "ab")))
    )

    val df3 = Seq(Array[String]("a", "abcd", "abc")).toDF("a")
    checkAnswer(
      df3.select(array_sort(col("a"), (x, y) => call_udf("fStringLength", x, y))),
      Seq(
        Row(Seq("a", "abc", "abcd")))
    )

    checkAnswer(
      df3.selectExpr("array_sort(a, (x, y) -> fStringLength(x, y))"),
      Seq(
        Row(Seq("a", "abc", "abcd")))
    )

    val df4 = Seq((Array[Array[Int]](Array(2, 3, 1), Array(4, 2, 1, 4),
      Array(1, 2)), "x")).toDF("a", "b")
    checkAnswer(
      df4.select(array_sort(col("a"), (x, y) => call_udf("fAsc", size(x), size(y)))),
      Seq(
        Row(Seq[Seq[Int]](Seq(1, 2), Seq(2, 3, 1), Seq(4, 2, 1, 4))))
    )

    checkAnswer(
      df4.selectExpr("array_sort(a, (x, y) -> fAsc(cardinality(x), cardinality(y)))"),
      Seq(
        Row(Seq[Seq[Int]](Seq(1, 2), Seq(2, 3, 1), Seq(4, 2, 1, 4))))
    )

    val df5 = Seq(Array[String]("bc", null, "ab", "dc")).toDF("a")
    checkAnswer(
      df5.select(array_sort(col("a"), (x, y) => call_udf("fString", x, y))),
      Seq(
        Row(Seq("dc", "bc", "ab", null)))
    )

    checkAnswer(
      df5.selectExpr("array_sort(a, (x, y) -> fString(x, y))"),
      Seq(
        Row(Seq("dc", "bc", "ab", null)))
    )

    spark.sql("drop temporary function fAsc")
    spark.sql("drop temporary function fDesc")
    spark.sql("drop temporary function fString")
    spark.sql("drop temporary function fStringLength")
  }

  test("SPARK-38130: array_sort with lambda of non-orderable items") {
    val df6 = Seq((Array[Map[String, Int]](Map("a" -> 1), Map("b" -> 2, "c" -> 3),
      Map()), "x")).toDF("a", "b")
    checkAnswer(
      df6.select(array_sort(col("a"), (x, y) => size(x) - size(y))),
      Seq(
        Row(Seq[Map[String, Int]](Map(), Map("a" -> 1), Map("b" -> 2, "c" -> 3))))
    )

    checkAnswer(
      df6.selectExpr("array_sort(a, (x, y) -> cardinality(x) - cardinality(y))"),
      Seq(
        Row(Seq[Map[String, Int]](Map(), Map("a" -> 1), Map("b" -> 2, "c" -> 3))))
    )
  }

  test("The given function only supports array input") {
    val df = Seq(1, 2, 3).toDF("a")
    checkErrorMatchPVals(
      exception = intercept[AnalysisException] {
        df.select(array_sort(col("a"), (x, y) => x - y))
      },
      errorClass = "DATATYPE_MISMATCH.UNEXPECTED_INPUT_TYPE",
      parameters = Map(
        "sqlExpr" -> """"array_sort\(a, lambdafunction\(`-`\(x_\d+, y_\d+\), x_\d+, y_\d+\)\)"""",
        "paramIndex" -> "1",
        "requiredType" -> "\"ARRAY\"",
        "inputSql" -> "\"a\"",
        "inputType" -> "\"INT\""
      ))
  }

  test("sort_array/array_sort functions") {
    val df = Seq(
      (Array[Int](2, 1, 3), Array("b", "c", "a")),
      (Array.empty[Int], Array.empty[String]),
      (null, null)
    ).toDF("a", "b")
    checkAnswer(
      df.select(sort_array($"a"), sort_array($"b")),
      Seq(
        Row(Seq(1, 2, 3), Seq("a", "b", "c")),
        Row(Seq.empty[Int], Seq.empty[String]),
        Row(null, null))
    )
    checkAnswer(
      df.select(sort_array($"a", false), sort_array($"b", false)),
      Seq(
        Row(Seq(3, 2, 1), Seq("c", "b", "a")),
        Row(Seq.empty[Int], Seq.empty[String]),
        Row(null, null))
    )
    checkAnswer(
      df.selectExpr("sort_array(a)", "sort_array(b)"),
      Seq(
        Row(Seq(1, 2, 3), Seq("a", "b", "c")),
        Row(Seq.empty[Int], Seq.empty[String]),
        Row(null, null))
    )
    checkAnswer(
      df.selectExpr("sort_array(a, true)", "sort_array(b, false)"),
      Seq(
        Row(Seq(1, 2, 3), Seq("c", "b", "a")),
        Row(Seq.empty[Int], Seq.empty[String]),
        Row(null, null))
    )

    val df2 = Seq((Array[Array[Int]](Array(2), Array(1), Array(2, 4), null), "x")).toDF("a", "b")
    checkAnswer(
      df2.selectExpr("sort_array(a, true)", "sort_array(a, false)"),
      Seq(
        Row(
          Seq[Seq[Int]](null, Seq(1), Seq(2), Seq(2, 4)),
          Seq[Seq[Int]](Seq(2, 4), Seq(2), Seq(1), null)))
    )

    val df3 = Seq(("xxx", "x")).toDF("a", "b")
    val error = intercept[AnalysisException] {
      df3.selectExpr("sort_array(a)").collect()
    }

    checkError(
      exception = error,
      errorClass = "DATATYPE_MISMATCH.UNEXPECTED_INPUT_TYPE",
      parameters = Map(
        "sqlExpr" -> "\"sort_array(a, true)\"",
        "paramIndex" -> "1",
        "requiredType" -> "\"ARRAY\"",
        "inputSql" -> "\"a\"",
        "inputType" -> "\"STRING\""
      ),
      queryContext = Array(ExpectedContext("", "", 0, 12, "sort_array(a)"))
    )

    checkAnswer(
      df.select(array_sort($"a"), array_sort($"b")),
      Seq(
        Row(Seq(1, 2, 3), Seq("a", "b", "c")),
        Row(Seq.empty[Int], Seq.empty[String]),
        Row(null, null))
    )
    checkAnswer(
      df.selectExpr("array_sort(a)", "array_sort(b)"),
      Seq(
        Row(Seq(1, 2, 3), Seq("a", "b", "c")),
        Row(Seq.empty[Int], Seq.empty[String]),
        Row(null, null))
    )

    checkAnswer(
      df2.selectExpr("array_sort(a)"),
      Seq(Row(Seq[Seq[Int]](Seq(1), Seq(2), Seq(2, 4), null)))
    )

    // scalastyle:off line.size.limit
    checkError(
      exception = intercept[AnalysisException] {
        df3.selectExpr("array_sort(a)").collect()
      },
      errorClass = "DATATYPE_MISMATCH.UNEXPECTED_INPUT_TYPE",
      sqlState = None,
      parameters = Map(
        "sqlExpr" -> "\"array_sort(a, lambdafunction((IF(((left IS NULL) AND (right IS NULL)), 0, (IF((left IS NULL), 1, (IF((right IS NULL), -1, (IF((left < right), -1, (IF((left > right), 1, 0)))))))))), left, right))\"",
        "paramIndex" -> "1",
        "inputSql" -> "\"a\"",
        "inputType" -> "\"STRING\"",
        "requiredType" -> "\"ARRAY\""),
      context = ExpectedContext(
        fragment = "array_sort(a)",
        start = 0,
        stop = 12))
    // scalastyle:on line.size.limit
  }

  def testSizeOfArray(sizeOfNull: Any): Unit = {
    val df = Seq(
      (Seq[Int](1, 2), "x"),
      (Seq[Int](), "y"),
      (Seq[Int](1, 2, 3), "z"),
      (null, "empty")
    ).toDF("a", "b")

    checkAnswer(df.select(size($"a")), Seq(Row(2), Row(0), Row(3), Row(sizeOfNull)))
    checkAnswer(df.selectExpr("size(a)"), Seq(Row(2), Row(0), Row(3), Row(sizeOfNull)))
    checkAnswer(df.select(cardinality($"a")), Seq(Row(2L), Row(0L), Row(3L), Row(sizeOfNull)))
    checkAnswer(df.selectExpr("cardinality(a)"), Seq(Row(2L), Row(0L), Row(3L), Row(sizeOfNull)))
  }

  test("array size function - legacy") {
    if (!conf.ansiEnabled) {
      withSQLConf(SQLConf.LEGACY_SIZE_OF_NULL.key -> "true") {
        testSizeOfArray(sizeOfNull = -1)
      }
    }
  }

  test("array size function") {
    withSQLConf(SQLConf.LEGACY_SIZE_OF_NULL.key -> "false") {
      testSizeOfArray(sizeOfNull = null)
    }
    // size(null) should return null under ansi mode.
    withSQLConf(
      SQLConf.LEGACY_SIZE_OF_NULL.key -> "true",
      SQLConf.ANSI_ENABLED.key -> "true") {
      testSizeOfArray(sizeOfNull = null)
    }
  }

  test("dataframe arrays_zip function") {
    val df1 = Seq((Seq(9001, 9002, 9003), Seq(4, 5, 6))).toDF("val1", "val2")
    val df2 = Seq((Seq("a", "b"), Seq(true, false), Seq(10, 11))).toDF("val1", "val2", "val3")
    val df3 = Seq((Seq("a", "b"), Seq(4, 5, 6))).toDF("val1", "val2")
    val df4 = Seq((Seq("a", "b", null), Seq(4L))).toDF("val1", "val2")
    val df5 = Seq((Seq(-1), Seq(null), Seq(), Seq(null, null))).toDF("val1", "val2", "val3", "val4")
    val df6 = Seq((Seq(192.toByte, 256.toByte), Seq(1.1), Seq(), Seq(null, null)))
      .toDF("v1", "v2", "v3", "v4")
    val df7 = Seq((Seq(Seq(1, 2, 3), Seq(4, 5)), Seq(1.1, 2.2))).toDF("v1", "v2")
    val df8 = Seq((Seq(Array[Byte](1.toByte, 5.toByte)), Seq(null))).toDF("v1", "v2")

    val expectedValue1 = Row(Seq(Row(9001, 4), Row(9002, 5), Row(9003, 6)))
    checkAnswer(df1.select(arrays_zip($"val1", $"val2")), expectedValue1)
    checkAnswer(df1.selectExpr("arrays_zip(val1, val2)"), expectedValue1)

    val expectedValue2 = Row(Seq(Row("a", true, 10), Row("b", false, 11)))
    checkAnswer(df2.select(arrays_zip($"val1", $"val2", $"val3")), expectedValue2)
    checkAnswer(df2.selectExpr("arrays_zip(val1, val2, val3)"), expectedValue2)

    val expectedValue3 = Row(Seq(Row("a", 4), Row("b", 5), Row(null, 6)))
    checkAnswer(df3.select(arrays_zip($"val1", $"val2")), expectedValue3)
    checkAnswer(df3.selectExpr("arrays_zip(val1, val2)"), expectedValue3)

    val expectedValue4 = Row(Seq(Row("a", 4L), Row("b", null), Row(null, null)))
    checkAnswer(df4.select(arrays_zip($"val1", $"val2")), expectedValue4)
    checkAnswer(df4.selectExpr("arrays_zip(val1, val2)"), expectedValue4)

    val expectedValue5 = Row(Seq(Row(-1, null, null, null), Row(null, null, null, null)))
    checkAnswer(df5.select(arrays_zip($"val1", $"val2", $"val3", $"val4")), expectedValue5)
    checkAnswer(df5.selectExpr("arrays_zip(val1, val2, val3, val4)"), expectedValue5)

    val expectedValue6 = Row(Seq(
      Row(192.toByte, 1.1, null, null), Row(256.toByte, null, null, null)))
    checkAnswer(df6.select(arrays_zip($"v1", $"v2", $"v3", $"v4")), expectedValue6)
    checkAnswer(df6.selectExpr("arrays_zip(v1, v2, v3, v4)"), expectedValue6)

    val expectedValue7 = Row(Seq(
      Row(Seq(1, 2, 3), 1.1), Row(Seq(4, 5), 2.2)))
    checkAnswer(df7.select(arrays_zip($"v1", $"v2")), expectedValue7)
    checkAnswer(df7.selectExpr("arrays_zip(v1, v2)"), expectedValue7)

    val expectedValue8 = Row(Seq(
      Row(Array[Byte](1.toByte, 5.toByte), null)))
    checkAnswer(df8.select(arrays_zip($"v1", $"v2")), expectedValue8)
    checkAnswer(df8.selectExpr("arrays_zip(v1, v2)"), expectedValue8)
  }

  testWithWholeStageCodegenOnAndOff("SPARK-24633: arrays_zip splits input " +
    "processing correctly") { _ =>
    val df = spark.range(1)
    val exprs = (0 to 5).map(x => array($"id" + lit(x)))
    checkAnswer(df.select(arrays_zip(exprs: _*)),
      Row(Seq(Row(0, 1, 2, 3, 4, 5))))
  }

  test("SPARK-35876: arrays_zip should retain field names") {
    withTempDir { dir =>
      val df = spark.sparkContext.parallelize(
        Seq((Seq(9001, 9002, 9003), Seq(4, 5, 6)))).toDF("val1", "val2")
      val qualifiedDF = df.as("foo")

      // Fields are UnresolvedAttribute
      val zippedDF1 =
        qualifiedDF.select(Column(ArraysZip(Seq($"foo.val1".expr, $"foo.val2".expr))) as "zipped")
      val maybeAlias1 = zippedDF1.queryExecution.logical.expressions.head
      assert(maybeAlias1.isInstanceOf[Alias])
      val maybeArraysZip1 = maybeAlias1.children.head
      assert(maybeArraysZip1.isInstanceOf[ArraysZip])
      assert(maybeArraysZip1.children.forall(_.isInstanceOf[UnresolvedAttribute]))
      val file1 = new File(dir, "arrays_zip1")
      zippedDF1.write.parquet(file1.getAbsolutePath)
      val restoredDF1 = spark.read.parquet(file1.getAbsolutePath)
      val fieldNames1 = restoredDF1.schema.head.dataType.asInstanceOf[ArrayType]
        .elementType.asInstanceOf[StructType].fieldNames
      assert(fieldNames1.toSeq === Seq("val1", "val2"))

      // Fields are resolved NamedExpression
      val zippedDF2 =
        df.select(Column(ArraysZip(Seq(df("val1").expr, df("val2").expr))) as "zipped")
      val maybeAlias2 = zippedDF2.queryExecution.logical.expressions.head
      assert(maybeAlias2.isInstanceOf[Alias])
      val maybeArraysZip2 = maybeAlias2.children.head
      assert(maybeArraysZip2.isInstanceOf[ArraysZip])
      assert(maybeArraysZip2.children.forall(
        e => e.isInstanceOf[AttributeReference] && e.resolved))
      val file2 = new File(dir, "arrays_zip2")
      zippedDF2.write.parquet(file2.getAbsolutePath)
      val restoredDF2 = spark.read.parquet(file2.getAbsolutePath)
      val fieldNames2 = restoredDF2.schema.head.dataType.asInstanceOf[ArrayType]
        .elementType.asInstanceOf[StructType].fieldNames
      assert(fieldNames2.toSeq === Seq("val1", "val2"))

      // Fields are unresolved NamedExpression
      val zippedDF3 = df.select(
        Column(ArraysZip(Seq(($"val1" as "val3").expr, ($"val2" as "val4").expr))) as "zipped")
      val maybeAlias3 = zippedDF3.queryExecution.logical.expressions.head
      assert(maybeAlias3.isInstanceOf[Alias])
      val maybeArraysZip3 = maybeAlias3.children.head
      assert(maybeArraysZip3.isInstanceOf[ArraysZip])
      assert(maybeArraysZip3.children.forall(e => e.isInstanceOf[Alias] && !e.resolved))
      val file3 = new File(dir, "arrays_zip3")
      zippedDF3.write.parquet(file3.getAbsolutePath)
      val restoredDF3 = spark.read.parquet(file3.getAbsolutePath)
      val fieldNames3 = restoredDF3.schema.head.dataType.asInstanceOf[ArrayType]
        .elementType.asInstanceOf[StructType].fieldNames
      assert(fieldNames3.toSeq === Seq("val3", "val4"))

      // Fields are neither UnresolvedAttribute nor NamedExpression
      val zippedDF4 = df.select(
        Column(ArraysZip(Seq(array_sort($"val1").expr, array_sort($"val2").expr))) as "zipped")
      val maybeAlias4 = zippedDF4.queryExecution.logical.expressions.head
      assert(maybeAlias4.isInstanceOf[Alias])
      val maybeArraysZip4 = maybeAlias4.children.head
      assert(maybeArraysZip4.isInstanceOf[ArraysZip])
      assert(maybeArraysZip4.children.forall {
        case _: UnresolvedAttribute | _: NamedExpression => false
        case _ => true
      })
      val file4 = new File(dir, "arrays_zip4")
      zippedDF4.write.parquet(file4.getAbsolutePath)
      val restoredDF4 = spark.read.parquet(file4.getAbsolutePath)
      val fieldNames4 = restoredDF4.schema.head.dataType.asInstanceOf[ArrayType]
        .elementType.asInstanceOf[StructType].fieldNames
      assert(fieldNames4.toSeq === Seq("0", "1"))
    }
  }

  test("SPARK-40292: arrays_zip should retain field names in nested structs") {
    val df = spark.sql("""
      select
        named_struct(
          'arr_1', array(named_struct('a', 1, 'b', 2)),
          'arr_2', array(named_struct('p', 1, 'q', 2)),
          'field', named_struct(
            'arr_3', array(named_struct('x', 1, 'y', 2))
          )
        ) as obj
      """)

    val res = df.selectExpr("arrays_zip(obj.arr_1, obj.arr_2, obj.field.arr_3) as arr")

    val fieldNames = res.schema.head.dataType.asInstanceOf[ArrayType]
      .elementType.asInstanceOf[StructType].fieldNames
    assert(fieldNames.toSeq === Seq("arr_1", "arr_2", "arr_3"))
  }

  test("SPARK-40470: array_zip should return field names in GetArrayStructFields") {
    val df = spark.read.json(Seq(
      """
      {
        "arr": [
          {
            "obj": {
              "nested": {
                "field1": [1],
                "field2": [2]
              }
            }
          }
        ]
      }
      """).toDS())

    val res = df
      .selectExpr("arrays_zip(arr.obj.nested.field1, arr.obj.nested.field2) as arr")
      .select(col("arr.field1"), col("arr.field2"))

    val fieldNames = res.schema.fieldNames
    assert(fieldNames.toSeq === Seq("field1", "field2"))

    checkAnswer(res, Row(Seq(Seq(1)), Seq(Seq(2))) :: Nil)
  }

  test("SPARK-40470: arrays_zip should return field names in GetMapValue") {
    val df = spark.sql("""
      select
        map(
          'arr_1', array(1, 2),
          'arr_2', array(3, 4)
        ) as map_obj
      """)

    val res = df.selectExpr("arrays_zip(map_obj.arr_1, map_obj.arr_2) as arr")

    val fieldNames = res.schema.head.dataType.asInstanceOf[ArrayType]
      .elementType.asInstanceOf[StructType].fieldNames
    assert(fieldNames.toSeq === Seq("arr_1", "arr_2"))

    checkAnswer(res, Row(Seq(Row(1, 3), Row(2, 4))))
  }

  def testSizeOfMap(sizeOfNull: Any): Unit = {
    val df = Seq(
      (Map[Int, Int](1 -> 1, 2 -> 2), "x"),
      (Map[Int, Int](), "y"),
      (Map[Int, Int](1 -> 1, 2 -> 2, 3 -> 3), "z"),
      (null, "empty")
    ).toDF("a", "b")

    checkAnswer(df.select(size($"a")), Seq(Row(2), Row(0), Row(3), Row(sizeOfNull)))
    checkAnswer(df.selectExpr("size(a)"), Seq(Row(2), Row(0), Row(3), Row(sizeOfNull)))
    checkAnswer(df.select(cardinality($"a")), Seq(Row(2), Row(0), Row(3), Row(sizeOfNull)))
    checkAnswer(df.selectExpr("cardinality(a)"), Seq(Row(2), Row(0), Row(3), Row(sizeOfNull)))
  }

  test("map size function - legacy") {
    if (!conf.ansiEnabled) {
      withSQLConf(SQLConf.LEGACY_SIZE_OF_NULL.key -> "true") {
        testSizeOfMap(sizeOfNull = -1: Int)
      }
    }
  }

  test("map size function") {
    withSQLConf(SQLConf.LEGACY_SIZE_OF_NULL.key -> "false") {
      testSizeOfMap(sizeOfNull = null)
    }
    // size(null) should return null under ansi mode.
    withSQLConf(
      SQLConf.LEGACY_SIZE_OF_NULL.key -> "true",
      SQLConf.ANSI_ENABLED.key -> "true") {
      testSizeOfMap(sizeOfNull = null)
    }
  }

  test("map_keys/map_values function") {
    val df = Seq(
      (Map[Int, Int](1 -> 100, 2 -> 200), "x"),
      (Map[Int, Int](), "y"),
      (Map[Int, Int](1 -> 100, 2 -> 200, 3 -> 300), "z")
    ).toDF("a", "b")
    checkAnswer(
      df.selectExpr("map_keys(a)"),
      Seq(Row(Seq(1, 2)), Row(Seq.empty), Row(Seq(1, 2, 3)))
    )
    checkAnswer(
      df.selectExpr("map_values(a)"),
      Seq(Row(Seq(100, 200)), Row(Seq.empty), Row(Seq(100, 200, 300)))
    )
  }

  test("map_entries") {
    // Primitive-type elements
    val idf = Seq(
      Map[Int, Int](1 -> 100, 2 -> 200, 3 -> 300),
      Map[Int, Int](),
      null
    ).toDF("m")
    val iExpected = Seq(
      Row(Seq(Row(1, 100), Row(2, 200), Row(3, 300))),
      Row(Seq.empty),
      Row(null)
    )

    def testPrimitiveType(): Unit = {
      checkAnswer(idf.select(map_entries($"m")), iExpected)
      checkAnswer(idf.selectExpr("map_entries(m)"), iExpected)
      checkAnswer(idf.selectExpr("map_entries(map(1, null, 2, null))"),
        Seq.fill(iExpected.length)(Row(Seq(Row(1, null), Row(2, null)))))
    }

    // Test with local relation, the Project will be evaluated without codegen
    testPrimitiveType()
    // Test with cached relation, the Project will be evaluated with codegen
    idf.cache()
    testPrimitiveType()

    // Non-primitive-type elements
    val sdf = Seq(
      Map[String, String]("a" -> "f", "b" -> "o", "c" -> "o"),
      Map[String, String]("a" -> null, "b" -> null),
      Map[String, String](),
      null
    ).toDF("m")
    val sExpected = Seq(
      Row(Seq(Row("a", "f"), Row("b", "o"), Row("c", "o"))),
      Row(Seq(Row("a", null), Row("b", null))),
      Row(Seq.empty),
      Row(null)
    )

    def testNonPrimitiveType(): Unit = {
      checkAnswer(sdf.select(map_entries($"m")), sExpected)
      checkAnswer(sdf.selectExpr("map_entries(m)"), sExpected)
    }

    // Test with local relation, the Project will be evaluated without codegen
    testNonPrimitiveType()
    // Test with cached relation, the Project will be evaluated with codegen
    sdf.cache()
    testNonPrimitiveType()
  }

  test("map_contains_key function") {
    val df = Seq(1, 2).toDF("a")
    checkError(
      exception = intercept[AnalysisException] {
        df.selectExpr("map_contains_key(a, null)").collect()
      },
      errorClass = "DATATYPE_MISMATCH.NULL_TYPE",
      parameters = Map(
        "sqlExpr" -> "\"map_contains_key(a, NULL)\"",
        "functionName" -> "`map_contains_key`"),
      context = ExpectedContext(
        fragment = "map_contains_key(a, null)",
        start = 0,
        stop = 24
      )
    )
  }

  test("map_concat function") {
    val df1 = Seq(
      (Map[Int, Int](1 -> 100, 2 -> 200), Map[Int, Int](3 -> 300, 4 -> 400)),
      (Map[Int, Int](1 -> 100, 2 -> 200), Map[Int, Int](3 -> 300, 1 -> 400)),
      (null, Map[Int, Int](3 -> 300, 4 -> 400))
    ).toDF("map1", "map2")

    val expected1a = Seq(
      Row(Map(1 -> 100, 2 -> 200, 3 -> 300, 4 -> 400)),
      Row(Map(1 -> 400, 2 -> 200, 3 -> 300)),
      Row(null)
    )

    intercept[SparkException](df1.selectExpr("map_concat(map1, map2)").collect())
    intercept[SparkException](df1.select(map_concat($"map1", $"map2")).collect())
    withSQLConf(SQLConf.MAP_KEY_DEDUP_POLICY.key -> SQLConf.MapKeyDedupPolicy.LAST_WIN.toString) {
      checkAnswer(df1.selectExpr("map_concat(map1, map2)"), expected1a)
      checkAnswer(df1.select(map_concat($"map1", $"map2")), expected1a)
    }

    val expected1b = Seq(
      Row(Map(1 -> 100, 2 -> 200)),
      Row(Map(1 -> 100, 2 -> 200)),
      Row(null)
    )

    checkAnswer(df1.selectExpr("map_concat(map1)"), expected1b)
    checkAnswer(df1.select(map_concat($"map1")), expected1b)

    val df2 = Seq(
      (
        Map[Array[Int], Int](Array(1) -> 100, Array(2) -> 200),
        Map[String, Int]("3" -> 300, "4" -> 400)
      )
    ).toDF("map1", "map2")

    val expected2 = Seq(Row(Map()))

    checkAnswer(df2.selectExpr("map_concat()"), expected2)
    checkAnswer(df2.select(map_concat()), expected2)

    val df3 = {
      val schema = StructType(
        StructField("map1", MapType(StringType, IntegerType, true), false)  ::
        StructField("map2", MapType(StringType, IntegerType, false), false) :: Nil
      )
      val data = Seq(
        Row(Map[String, Any]("a" -> 1, "b" -> null), Map[String, Any]("c" -> 3, "d" -> 4)),
        Row(Map[String, Any]("a" -> 1, "b" -> 2), Map[String, Any]("c" -> 3, "d" -> 4))
      )
      spark.createDataFrame(spark.sparkContext.parallelize(data), schema)
    }

    val expected3 = Seq(
      Row(Map[String, Any]("a" -> 1, "b" -> null, "c" -> 3, "d" -> 4)),
      Row(Map[String, Any]("a" -> 1, "b" -> 2, "c" -> 3, "d" -> 4))
    )

    checkAnswer(df3.selectExpr("map_concat(map1, map2)"), expected3)
    checkAnswer(df3.select(map_concat($"map1", $"map2")), expected3)

    checkError(
      exception = intercept[AnalysisException] {
        df2.selectExpr("map_concat(map1, map2)").collect()
      },
      errorClass = "DATATYPE_MISMATCH.DATA_DIFF_TYPES",
      sqlState = None,
      parameters = Map(
        "sqlExpr" -> "\"map_concat(map1, map2)\"",
        "dataType" -> "(\"MAP<ARRAY<INT>, INT>\" or \"MAP<STRING, INT>\")",
        "functionName" -> "`map_concat`"),
      context = ExpectedContext(
        fragment = "map_concat(map1, map2)",
        start = 0,
        stop = 21)
    )

    checkError(
      exception = intercept[AnalysisException] {
        df2.select(map_concat($"map1", $"map2")).collect()
      },
      errorClass = "DATATYPE_MISMATCH.DATA_DIFF_TYPES",
      sqlState = None,
      parameters = Map(
        "sqlExpr" -> "\"map_concat(map1, map2)\"",
        "dataType" -> "(\"MAP<ARRAY<INT>, INT>\" or \"MAP<STRING, INT>\")",
        "functionName" -> "`map_concat`")
    )

    checkError(
      exception = intercept[AnalysisException] {
        df2.selectExpr("map_concat(map1, 12)").collect()
      },
      errorClass = "DATATYPE_MISMATCH.MAP_CONCAT_DIFF_TYPES",
      sqlState = None,
      parameters = Map(
        "sqlExpr" -> "\"map_concat(map1, 12)\"",
        "dataType" -> "[\"MAP<ARRAY<INT>, INT>\", \"INT\"]",
        "functionName" -> "`map_concat`"),
      context = ExpectedContext(
        fragment = "map_concat(map1, 12)",
        start = 0,
        stop = 19)
    )

    checkError(
      exception = intercept[AnalysisException] {
        df2.select(map_concat($"map1", lit(12))).collect()
      },
      errorClass = "DATATYPE_MISMATCH.MAP_CONCAT_DIFF_TYPES",
      sqlState = None,
      parameters = Map(
        "sqlExpr" -> "\"map_concat(map1, 12)\"",
        "dataType" -> "[\"MAP<ARRAY<INT>, INT>\", \"INT\"]",
        "functionName" -> "`map_concat`")
    )
  }

  test("map_from_entries function") {
    // Test cases with primitive-type keys and values
    val idf = Seq(
      Seq((1, 10), (2, 20), (3, 10)),
      Seq((1, 10), null, (2, 20)),
      Seq.empty,
      null
    ).toDF("a")
    val iExpected = Seq(
      Row(Map(1 -> 10, 2 -> 20, 3 -> 10)),
      Row(null),
      Row(Map.empty),
      Row(null))

    def testPrimitiveType(): Unit = {
      checkAnswer(idf.select(map_from_entries($"a")), iExpected)
      checkAnswer(idf.selectExpr("map_from_entries(a)"), iExpected)
      checkAnswer(idf.selectExpr("map_from_entries(array(struct(1, null), struct(2, null)))"),
        Seq.fill(iExpected.length)(Row(Map(1 -> null, 2 -> null))))
    }

    // Test with local relation, the Project will be evaluated without codegen
    testPrimitiveType()
    // Test with cached relation, the Project will be evaluated with codegen
    idf.cache()
    testPrimitiveType()

    // Test cases with non-primitive-type keys and values
    val sdf = Seq(
      Seq(("a", "aa"), ("b", "bb"), ("c", "aa")),
      Seq(("a", "aa"), null, ("b", "bb")),
      Seq(("a", null), ("b", null)),
      Seq.empty,
      null
    ).toDF("a")
    val sExpected = Seq(
      Row(Map("a" -> "aa", "b" -> "bb", "c" -> "aa")),
      Row(null),
      Row(Map("a" -> null, "b" -> null)),
      Row(Map.empty),
      Row(null))

    def testNonPrimitiveType(): Unit = {
      checkAnswer(sdf.select(map_from_entries($"a")), sExpected)
      checkAnswer(sdf.selectExpr("map_from_entries(a)"), sExpected)
    }

    // Test with local relation, the Project will be evaluated without codegen
    testNonPrimitiveType()
    // Test with cached relation, the Project will be evaluated with codegen
    sdf.cache()
    testNonPrimitiveType()

    val wrongTypeDF = Seq(1, 2).toDF("a")
    checkError(
      exception = intercept[AnalysisException] {
        wrongTypeDF.select(map_from_entries($"a"))
      },
      errorClass = "DATATYPE_MISMATCH.UNEXPECTED_INPUT_TYPE",
      parameters = Map(
        "sqlExpr" -> "\"map_from_entries(a)\"",
        "paramIndex" -> "1",
        "inputSql" -> "\"a\"",
        "inputType" -> "\"INT\"",
        "requiredType" -> "\"ARRAY\" of pair \"STRUCT\""
      )
    )
  }

  test("array contains function") {
    val df = Seq(
      (Seq[Int](1, 2), "x", 1),
      (Seq[Int](), "x", 1)
    ).toDF("a", "b", "c")

    // Simple test cases
    checkAnswer(
      df.select(array_contains(df("a"), 1)),
      Seq(Row(true), Row(false))
    )
    checkAnswer(
      df.selectExpr("array_contains(a, 1)"),
      Seq(Row(true), Row(false))
    )
    checkAnswer(
      df.select(array_contains(df("a"), df("c"))),
      Seq(Row(true), Row(false))
    )
    checkAnswer(
      df.selectExpr("array_contains(a, c)"),
      Seq(Row(true), Row(false))
    )

    // In hive, this errors because null has no type information
    checkError(
      exception = intercept[AnalysisException] {
        df.select(array_contains(df("a"), null))
      },
      errorClass = "DATATYPE_MISMATCH.NULL_TYPE",
      parameters = Map(
        "sqlExpr" -> "\"array_contains(a, NULL)\"",
        "functionName" -> "`array_contains`"
      )
    )
    checkError(
      exception = intercept[AnalysisException] {
        df.selectExpr("array_contains(a, null)")
      },
      errorClass = "DATATYPE_MISMATCH.NULL_TYPE",
      parameters = Map(
        "sqlExpr" -> "\"array_contains(a, NULL)\"",
        "functionName" -> "`array_contains`"
      ),
      queryContext = Array(ExpectedContext("", "", 0, 22, "array_contains(a, null)"))
    )
    checkError(
      exception = intercept[AnalysisException] {
        df.selectExpr("array_contains(null, 1)")
      },
      errorClass = "DATATYPE_MISMATCH.NULL_TYPE",
      parameters = Map(
        "sqlExpr" -> "\"array_contains(NULL, 1)\"",
        "functionName" -> "`array_contains`"
      ),
      queryContext = Array(ExpectedContext("", "", 0, 22, "array_contains(null, 1)"))
    )

    checkAnswer(
      df.selectExpr("array_contains(array(array(1), null)[0], 1)"),
      Seq(Row(true), Row(true))
    )
    checkAnswer(
      df.selectExpr("array_contains(array(1, null), array(1, null)[0])"),
      Seq(Row(true), Row(true))
    )

    checkAnswer(
      OneRowRelation().selectExpr("array_contains(array(1), 1.23D)"),
      Seq(Row(false))
    )

    checkAnswer(
      OneRowRelation().selectExpr("array_contains(array(1), 1.0D)"),
      Seq(Row(true))
    )

    checkAnswer(
      OneRowRelation().selectExpr("array_contains(array(1.0D), 1)"),
      Seq(Row(true))
    )

    checkAnswer(
      OneRowRelation().selectExpr("array_contains(array(1.23D), 1)"),
      Seq(Row(false))
    )

    checkAnswer(
      OneRowRelation().selectExpr("array_contains(array(array(1)), array(1.0D))"),
      Seq(Row(true))
    )

    checkAnswer(
      OneRowRelation().selectExpr("array_contains(array(array(1)), array(1.23D))"),
      Seq(Row(false))
    )

    if (!conf.ansiEnabled) {
      checkError(
        exception = intercept[AnalysisException] {
          OneRowRelation().selectExpr("array_contains(array(1), .01234567890123456790123456780)")
        },
        errorClass = "DATATYPE_MISMATCH.ARRAY_FUNCTION_DIFF_TYPES",
        parameters = Map(
          "sqlExpr" -> "\"array_contains(array(1), 0.01234567890123456790123456780)\"",
          "functionName" -> "`array_contains`",
          "dataType" -> "\"ARRAY\"",
          "leftType" -> "\"ARRAY<INT>\"",
          "rightType" -> "\"DECIMAL(38,29)\""
        ),
        queryContext = Array(ExpectedContext("", "", 0, 55,
          "array_contains(array(1), .01234567890123456790123456780)"))
      )
    }

    checkError(
      exception = intercept[AnalysisException] {
        OneRowRelation().selectExpr("array_contains(array(1), 'foo')")
      },
      errorClass = "DATATYPE_MISMATCH.ARRAY_FUNCTION_DIFF_TYPES",
      parameters = Map(
        "sqlExpr" -> "\"array_contains(array(1), foo)\"",
        "functionName" -> "`array_contains`",
        "dataType" -> "\"ARRAY\"",
        "leftType" -> "\"ARRAY<INT>\"",
        "rightType" -> "\"STRING\""
      ),
      queryContext = Array(ExpectedContext("", "", 0, 30,
        "array_contains(array(1), 'foo')"))
    )

    checkError(
      exception = intercept[AnalysisException] {
        OneRowRelation().selectExpr("array_contains('a string', 'foo')")
      },
      errorClass = "DATATYPE_MISMATCH.UNEXPECTED_INPUT_TYPE",
      parameters = Map(
        "sqlExpr" -> "\"array_contains(a string, foo)\"",
        "paramIndex" -> "1",
        "requiredType" -> "\"ARRAY\"",
        "inputSql" -> "\"a string\"",
        "inputType" -> "\"STRING\""
      ),
      queryContext = Array(ExpectedContext("", "", 0, 32, "array_contains('a string', 'foo')"))
    )
  }

  test("SPARK-29600: ArrayContains function may return incorrect result for DecimalType") {
    checkAnswer(
      sql("select array_contains(array(1.10), 1.1)"),
      Seq(Row(true))
    )

    checkAnswer(
      sql("SELECT array_contains(array(1.1), 1.10)"),
      Seq(Row(true))
    )

    checkAnswer(
      sql("SELECT array_contains(array(1.11), 1.1)"),
      Seq(Row(false))
    )
  }

  test("arrays_overlap function") {
    val df = Seq(
      (Seq[Option[Int]](Some(1), Some(2)), Seq[Option[Int]](Some(-1), Some(10))),
      (Seq[Option[Int]](Some(1), Some(2)), Seq[Option[Int]](Some(-1), None)),
      (Seq[Option[Int]](Some(3), Some(2)), Seq[Option[Int]](Some(1), Some(2)))
    ).toDF("a", "b")

    val answer = Seq(Row(false), Row(null), Row(true))

    checkAnswer(df.select(arrays_overlap(df("a"), df("b"))), answer)
    checkAnswer(df.selectExpr("arrays_overlap(a, b)"), answer)

    checkAnswer(
      Seq((Seq(1, 2, 3), Seq(2.0, 2.5))).toDF("a", "b").selectExpr("arrays_overlap(a, b)"),
      Row(true))

    checkError(
      exception = intercept[AnalysisException] {
        sql("select arrays_overlap(array(1, 2, 3), array('a', 'b', 'c'))")
      },
      errorClass = "DATATYPE_MISMATCH.BINARY_ARRAY_DIFF_TYPES",
      parameters = Map(
        "sqlExpr" -> "\"arrays_overlap(array(1, 2, 3), array(a, b, c))\"",
        "functionName" -> "`arrays_overlap`",
        "arrayType" -> "\"ARRAY\"",
        "leftType" -> "\"ARRAY<INT>\"",
        "rightType" -> "\"ARRAY<STRING>\""
      ),
      queryContext = Array(ExpectedContext("", "", 7, 58,
        "arrays_overlap(array(1, 2, 3), array('a', 'b', 'c'))"))
    )

    checkError(
      exception = intercept[AnalysisException] {
        sql("select arrays_overlap(null, null)")
      },
      errorClass = "DATATYPE_MISMATCH.BINARY_ARRAY_DIFF_TYPES",
      parameters = Map(
        "sqlExpr" -> "\"arrays_overlap(NULL, NULL)\"",
        "functionName" -> "`arrays_overlap`",
        "arrayType" -> "\"ARRAY\"",
        "leftType" -> "\"VOID\"",
        "rightType" -> "\"VOID\""
      ),
      queryContext = Array(ExpectedContext("", "", 7, 32, "arrays_overlap(null, null)"))
    )

    checkError(
      exception = intercept[AnalysisException] {
        sql("select arrays_overlap(map(1, 2), map(3, 4))")
      },
      errorClass = "DATATYPE_MISMATCH.BINARY_ARRAY_DIFF_TYPES",
      parameters = Map(
        "sqlExpr" -> "\"arrays_overlap(map(1, 2), map(3, 4))\"",
        "functionName" -> "`arrays_overlap`",
        "arrayType" -> "\"ARRAY\"",
        "leftType" -> "\"MAP<INT, INT>\"",
        "rightType" -> "\"MAP<INT, INT>\""
      ),
      queryContext = Array(ExpectedContext("", "", 7, 42,
        "arrays_overlap(map(1, 2), map(3, 4))"))
    )
  }

  test("slice function") {
    val df = Seq(
      Seq(1, 2, 3),
      Seq(4, 5)
    ).toDF("x")

    val answer = Seq(Row(Seq(2, 3)), Row(Seq(5)))

    checkAnswer(df.select(slice(df("x"), 2, 2)), answer)
    checkAnswer(df.select(slice(df("x"), lit(2), lit(2))), answer)
    checkAnswer(df.selectExpr("slice(x, 2, 2)"), answer)

    val answerNegative = Seq(Row(Seq(3)), Row(Seq(5)))
    checkAnswer(df.select(slice(df("x"), -1, 1)), answerNegative)
    checkAnswer(df.select(slice(df("x"), lit(-1), lit(1))), answerNegative)
    checkAnswer(df.selectExpr("slice(x, -1, 1)"), answerNegative)

    val answerStartExpr = Seq(Row(Seq(2)), Row(Seq(4)))
    checkAnswer(df.select(slice(df("x"), size($"x") - 1, lit(1))), answerStartExpr)
    checkAnswer(df.selectExpr("slice(x, size(x) - 1, 1)"), answerStartExpr)

    val answerLengthExpr = Seq(Row(Seq(1, 2)), Row(Seq(4)))
    checkAnswer(df.select(slice(df("x"), lit(1), size($"x") - 1)), answerLengthExpr)
    checkAnswer(df.selectExpr("slice(x, 1, size(x) - 1)"), answerLengthExpr)
  }

  test("array_join function") {
    val df = Seq(
      (Seq[String]("a", "b"), ","),
      (Seq[String]("a", null, "b"), ","),
      (Seq.empty[String], ",")
    ).toDF("x", "delimiter")

    checkAnswer(
      df.select(array_join(df("x"), ";")),
      Seq(Row("a;b"), Row("a;b"), Row(""))
    )
    checkAnswer(
      df.select(array_join(df("x"), ";", "NULL")),
      Seq(Row("a;b"), Row("a;NULL;b"), Row(""))
    )
    checkAnswer(
      df.selectExpr("array_join(x, delimiter)"),
      Seq(Row("a,b"), Row("a,b"), Row("")))
    checkAnswer(
      df.selectExpr("array_join(x, delimiter, 'NULL')"),
      Seq(Row("a,b"), Row("a,NULL,b"), Row("")))

    val idf = Seq(Seq(1, 2, 3)).toDF("x")

    checkAnswer(
      idf.select(array_join(idf("x"), ", ")),
      Seq(Row("1, 2, 3"))
    )
    checkAnswer(
      idf.selectExpr("array_join(x, ', ')"),
      Seq(Row("1, 2, 3"))
    )
    checkError(
      exception = intercept[AnalysisException] {
        idf.selectExpr("array_join(x, 1)")
      },
      errorClass = "DATATYPE_MISMATCH.UNEXPECTED_INPUT_TYPE",
      parameters = Map(
        "sqlExpr" -> "\"array_join(x, 1)\"",
        "paramIndex" -> "2",
        "inputSql" -> "\"1\"",
        "inputType" -> "\"INT\"",
        "requiredType" -> "\"STRING\""
      ),
      queryContext = Array(ExpectedContext("", "", 0, 15, "array_join(x, 1)"))
    )
    checkError(
      exception = intercept[AnalysisException] {
        idf.selectExpr("array_join(x, ', ', 1)")
      },
      errorClass = "DATATYPE_MISMATCH.UNEXPECTED_INPUT_TYPE",
      parameters = Map(
        "sqlExpr" -> "\"array_join(x, , , 1)\"",
        "paramIndex" -> "3",
        "inputSql" -> "\"1\"",
        "inputType" -> "\"INT\"",
        "requiredType" -> "\"STRING\""
      ),
      queryContext = Array(ExpectedContext("", "", 0, 21, "array_join(x, ', ', 1)"))
    )
  }

  test("array_min function") {
    val df = Seq(
      Seq[Option[Int]](Some(1), Some(3), Some(2)),
      Seq.empty[Option[Int]],
      Seq[Option[Int]](None),
      Seq[Option[Int]](None, Some(1), Some(-100))
    ).toDF("a")

    val answer = Seq(Row(1), Row(null), Row(null), Row(-100))

    checkAnswer(df.select(array_min(df("a"))), answer)
    checkAnswer(df.selectExpr("array_min(a)"), answer)
  }

  test("array_max function") {
    val df = Seq(
      Seq[Option[Int]](Some(1), Some(3), Some(2)),
      Seq.empty[Option[Int]],
      Seq[Option[Int]](None),
      Seq[Option[Int]](None, Some(1), Some(-100))
    ).toDF("a")

    val answer = Seq(Row(3), Row(null), Row(null), Row(1))

    checkAnswer(df.select(array_max(df("a"))), answer)
    checkAnswer(df.selectExpr("array_max(a)"), answer)
  }

  test("array_size function") {
    val df = Seq(
      Seq[Option[Int]](Some(1), Some(3), Some(2)),
      Seq.empty[Option[Int]],
      null,
      Seq[Option[Int]](None, Some(1))
    ).toDF("a")

    val answer = Seq(Row(3), Row(0), Row(null), Row(2))

    checkAnswer(df.select(array_size(df("a"))), answer)
    checkAnswer(df.selectExpr("array_size(a)"), answer)
  }

  test("cardinality function") {
    val df = Seq(
      Seq[Option[Int]](Some(1), Some(3), Some(2)),
      Seq.empty[Option[Int]],
      null,
      Seq[Option[Int]](None, Some(1))
    ).toDF("a")

    val answer = Seq(Row(3), Row(0), Row(null), Row(2))

    checkAnswer(df.select(array_size(df("a"))), answer)
    checkAnswer(df.selectExpr("array_size(a)"), answer)
  }

  test("sequence") {
    checkAnswer(Seq((-2, 2)).toDF().select(sequence($"_1", $"_2")),
      Seq(Row(Array(-2, -1, 0, 1, 2))))
    checkAnswer(Seq((7, 2, -2)).toDF().select(sequence($"_1", $"_2", $"_3")),
      Seq(Row(Array(7, 5, 3))))

    checkAnswer(
      spark.sql("select sequence(" +
        "   cast('2018-01-01 00:00:00' as timestamp)" +
        ",  cast('2018-01-02 00:00:00' as timestamp)" +
        ",  interval 12 hours)"),
      Seq(Row(Array(
        Timestamp.valueOf("2018-01-01 00:00:00"),
        Timestamp.valueOf("2018-01-01 12:00:00"),
        Timestamp.valueOf("2018-01-02 00:00:00")))))

    withDefaultTimeZone(UTC) {
      checkAnswer(
        spark.sql("select sequence(" +
          "   cast('2018-01-01' as date)" +
          ",  cast('2018-03-01' as date)" +
          ",  interval 1 month)"),
        Seq(Row(Array(
          Date.valueOf("2018-01-01"),
          Date.valueOf("2018-02-01"),
          Date.valueOf("2018-03-01")))))
    }

    // test type coercion
    checkAnswer(
      Seq((1.toByte, 3L, 1)).toDF().select(sequence($"_1", $"_2", $"_3")),
      Seq(Row(Array(1L, 2L, 3L))))

    checkAnswer(
      spark.sql("select sequence(" +
        "   cast('2018-01-01' as date)" +
        ",  cast('2018-01-02 00:00:00' as timestamp)" +
        ",  interval 12 hours)"),
      Seq(Row(Array(
        Timestamp.valueOf("2018-01-01 00:00:00"),
        Timestamp.valueOf("2018-01-01 12:00:00"),
        Timestamp.valueOf("2018-01-02 00:00:00")))))

    // test invalid data types
    checkError(
      exception = intercept[AnalysisException] {
        Seq((true, false)).toDF().selectExpr("sequence(_1, _2)")
      },
      errorClass = "DATATYPE_MISMATCH.SEQUENCE_WRONG_INPUT_TYPES",
      parameters = Map(
        "sqlExpr" -> "\"sequence(_1, _2)\"",
        "functionName" -> "`sequence`",
        "startType" -> "(\"TIMESTAMP\" or \"TIMESTAMP_NTZ\" or \"DATE\")",
        "stepType" -> "(\"INTERVAL\" or \"INTERVAL YEAR TO MONTH\" or \"INTERVAL DAY TO SECOND\")",
        "otherStartType" -> "\"INTEGRAL\""
      ),
      queryContext = Array(ExpectedContext("", "", 0, 15, "sequence(_1, _2)"))
    )
    checkError(
      exception = intercept[AnalysisException] {
        Seq((true, false, 42)).toDF().selectExpr("sequence(_1, _2, _3)")
      },
      errorClass = "DATATYPE_MISMATCH.SEQUENCE_WRONG_INPUT_TYPES",
      parameters = Map(
        "sqlExpr" -> "\"sequence(_1, _2, _3)\"",
        "functionName" -> "`sequence`",
        "startType" -> "(\"TIMESTAMP\" or \"TIMESTAMP_NTZ\" or \"DATE\")",
        "stepType" -> "(\"INTERVAL\" or \"INTERVAL YEAR TO MONTH\" or \"INTERVAL DAY TO SECOND\")",
        "otherStartType" -> "\"INTEGRAL\""
      ),
      queryContext = Array(ExpectedContext("", "", 0, 19, "sequence(_1, _2, _3)"))
    )
    checkError(
      exception = intercept[AnalysisException] {
        Seq((1, 2, 0.5)).toDF().selectExpr("sequence(_1, _2, _3)")
      },
      errorClass = "DATATYPE_MISMATCH.SEQUENCE_WRONG_INPUT_TYPES",
      parameters = Map(
        "sqlExpr" -> "\"sequence(_1, _2, _3)\"",
        "functionName" -> "`sequence`",
        "startType" -> "(\"TIMESTAMP\" or \"TIMESTAMP_NTZ\" or \"DATE\")",
        "stepType" -> "(\"INTERVAL\" or \"INTERVAL YEAR TO MONTH\" or \"INTERVAL DAY TO SECOND\")",
        "otherStartType" -> "\"INTEGRAL\""
      ),
      queryContext = Array(ExpectedContext("", "", 0, 19, "sequence(_1, _2, _3)"))
    )
  }

  test("reverse function - string") {
    val oneRowDF = Seq(("Spark", 3215)).toDF("s", "i")
    def testString(): Unit = {
      checkAnswer(oneRowDF.select(reverse($"s")), Seq(Row("krapS")))
      checkAnswer(oneRowDF.selectExpr("reverse(s)"), Seq(Row("krapS")))
      checkAnswer(oneRowDF.select(reverse($"i")), Seq(Row("5123")))
      checkAnswer(oneRowDF.selectExpr("reverse(i)"), Seq(Row("5123")))
      checkAnswer(oneRowDF.selectExpr("reverse(null)"), Seq(Row(null)))
    }

    // Test with local relation, the Project will be evaluated without codegen
    testString()
    // Test with cached relation, the Project will be evaluated with codegen
    oneRowDF.cache()
    testString()
  }

  test("reverse function - array for primitive type not containing null") {
    val idfNotContainsNull = Seq(
      Seq(1, 9, 8, 7),
      Seq(5, 8, 9, 7, 2),
      Seq.empty,
      null
    ).toDF("i")

    def testArrayOfPrimitiveTypeNotContainsNull(): Unit = {
      checkAnswer(
        idfNotContainsNull.select(reverse($"i")),
        Seq(Row(Seq(7, 8, 9, 1)), Row(Seq(2, 7, 9, 8, 5)), Row(Seq.empty), Row(null))
      )
      checkAnswer(
        idfNotContainsNull.selectExpr("reverse(i)"),
        Seq(Row(Seq(7, 8, 9, 1)), Row(Seq(2, 7, 9, 8, 5)), Row(Seq.empty), Row(null))
      )
    }

    // Test with local relation, the Project will be evaluated without codegen
    testArrayOfPrimitiveTypeNotContainsNull()
    // Test with cached relation, the Project will be evaluated with codegen
    idfNotContainsNull.cache()
    testArrayOfPrimitiveTypeNotContainsNull()
  }

  test("reverse function - array for primitive type containing null") {
    val idfContainsNull = Seq[Seq[Integer]](
      Seq(1, 9, 8, null, 7),
      Seq(null, 5, 8, 9, 7, 2),
      Seq.empty,
      null
    ).toDF("i")

    def testArrayOfPrimitiveTypeContainsNull(): Unit = {
      checkAnswer(
        idfContainsNull.select(reverse($"i")),
        Seq(Row(Seq(7, null, 8, 9, 1)), Row(Seq(2, 7, 9, 8, 5, null)), Row(Seq.empty), Row(null))
      )
      checkAnswer(
        idfContainsNull.selectExpr("reverse(i)"),
        Seq(Row(Seq(7, null, 8, 9, 1)), Row(Seq(2, 7, 9, 8, 5, null)), Row(Seq.empty), Row(null))
      )
    }

    // Test with local relation, the Project will be evaluated without codegen
    testArrayOfPrimitiveTypeContainsNull()
    // Test with cached relation, the Project will be evaluated with codegen
    idfContainsNull.cache()
    testArrayOfPrimitiveTypeContainsNull()
  }

  test("reverse function - array for non-primitive type") {
    val sdf = Seq(
      Seq("c", "a", "b"),
      Seq("b", null, "c", null),
      Seq.empty,
      null
    ).toDF("s")

    def testArrayOfNonPrimitiveType(): Unit = {
      checkAnswer(
        sdf.select(reverse($"s")),
        Seq(Row(Seq("b", "a", "c")), Row(Seq(null, "c", null, "b")), Row(Seq.empty), Row(null))
      )
      checkAnswer(
        sdf.selectExpr("reverse(s)"),
        Seq(Row(Seq("b", "a", "c")), Row(Seq(null, "c", null, "b")), Row(Seq.empty), Row(null))
      )
      checkAnswer(
        sdf.selectExpr("reverse(array(array(1, 2), array(3, 4)))"),
        Seq.fill(sdf.count().toInt)(Row(Seq(Seq(3, 4), Seq(1, 2))))
      )
    }

    // Test with local relation, the Project will be evaluated without codegen
    testArrayOfNonPrimitiveType()
    // Test with cached relation, the Project will be evaluated with codegen
    sdf.cache()
    testArrayOfNonPrimitiveType()
  }

  test("reverse function - data type mismatch") {
    checkError(
      exception = intercept[AnalysisException] {
        sql("select reverse(struct(1, 'a'))")
      },
      errorClass = "DATATYPE_MISMATCH.UNEXPECTED_INPUT_TYPE",
      parameters = Map(
        "sqlExpr" -> "\"reverse(struct(1, a))\"",
        "paramIndex" -> "1",
        "inputSql" -> "\"struct(1, a)\"",
        "inputType" -> "\"STRUCT<col1: INT, col2: STRING>\"",
        "requiredType" -> "(\"STRING\" or \"ARRAY\")"
      ),
      queryContext = Array(ExpectedContext("", "", 7, 29, "reverse(struct(1, 'a'))"))
    )

    checkError(
      exception = intercept[AnalysisException] {
        sql("select reverse(map(1, 'a'))")
      },
      errorClass = "DATATYPE_MISMATCH.UNEXPECTED_INPUT_TYPE",
      parameters = Map(
        "sqlExpr" -> "\"reverse(map(1, a))\"",
        "paramIndex" -> "1",
        "inputSql" -> "\"map(1, a)\"",
        "inputType" -> "\"MAP<INT, STRING>\"",
        "requiredType" -> "(\"STRING\" or \"ARRAY\")"
      ),
      queryContext = Array(ExpectedContext("", "", 7, 26, "reverse(map(1, 'a'))"))
    )
  }

  test("array position function") {
    val df = Seq(
      (Seq[Int](1, 2), "x", 1),
      (Seq[Int](), "x", 1)
    ).toDF("a", "b", "c")

    checkAnswer(
      df.select(array_position(df("a"), 1)),
      Seq(Row(1L), Row(0L))
    )
    checkAnswer(
      df.selectExpr("array_position(a, 1)"),
      Seq(Row(1L), Row(0L))
    )
    checkAnswer(
      df.selectExpr("array_position(a, c)"),
      Seq(Row(1L), Row(0L))
    )
    checkAnswer(
      df.select(array_position(df("a"), df("c"))),
      Seq(Row(1L), Row(0L))
    )
    checkAnswer(
      df.select(array_position(df("a"), null)),
      Seq(Row(null), Row(null))
    )
    checkAnswer(
      df.selectExpr("array_position(a, null)"),
      Seq(Row(null), Row(null))
    )

    checkAnswer(
      OneRowRelation().selectExpr("array_position(array(1), 1.23D)"),
      Seq(Row(0L))
    )

    checkAnswer(
      OneRowRelation().selectExpr("array_position(array(1), 1.0D)"),
      Seq(Row(1L))
    )

    checkAnswer(
      OneRowRelation().selectExpr("array_position(array(1.D), 1)"),
      Seq(Row(1L))
    )

    checkAnswer(
      OneRowRelation().selectExpr("array_position(array(1.23D), 1)"),
      Seq(Row(0L))
    )

    checkAnswer(
      OneRowRelation().selectExpr("array_position(array(array(1)), array(1.0D))"),
      Seq(Row(1L))
    )

    checkAnswer(
      OneRowRelation().selectExpr("array_position(array(array(1)), array(1.23D))"),
      Seq(Row(0L))
    )

    checkAnswer(
      OneRowRelation().selectExpr("array_position(array(array(1), null)[0], 1)"),
      Seq(Row(1L))
    )
    checkAnswer(
      OneRowRelation().selectExpr("array_position(array(1, null), array(1, null)[0])"),
      Seq(Row(1L))
    )

    checkError(
      exception = intercept[AnalysisException] {
        Seq((null, "a")).toDF().selectExpr("array_position(_1, _2)")
      },
      errorClass = "DATATYPE_MISMATCH.NULL_TYPE",
      parameters = Map(
        "sqlExpr" -> "\"array_position(_1, _2)\"",
        "functionName" -> "`array_position`"
      ),
      queryContext = Array(ExpectedContext("", "", 0, 21, "array_position(_1, _2)"))
    )

    checkError(
      exception = intercept[AnalysisException] {
        Seq(("a string element", null)).toDF().selectExpr("array_position(_1, _2)")
      },
      errorClass = "DATATYPE_MISMATCH.NULL_TYPE",
      parameters = Map(
        "sqlExpr" -> "\"array_position(_1, _2)\"",
        "functionName" -> "`array_position`"
      ),
      queryContext = Array(ExpectedContext("", "", 0, 21, "array_position(_1, _2)"))
    )

    checkError(
      exception = intercept[AnalysisException] {
        Seq(("a string element", "a")).toDF().selectExpr("array_position(_1, _2)")
      },
      errorClass = "DATATYPE_MISMATCH.UNEXPECTED_INPUT_TYPE",
      parameters = Map(
        "sqlExpr" -> "\"array_position(_1, _2)\"",
        "paramIndex" -> "1",
        "requiredType" -> "\"ARRAY\"",
        "inputSql" -> "\"_1\"",
        "inputType" -> "\"STRING\""
      ),
      queryContext = Array(ExpectedContext("", "", 0, 21, "array_position(_1, _2)"))
    )

    checkError(
      exception = intercept[AnalysisException] {
        OneRowRelation().selectExpr("array_position(array(1), '1')")
      },
      errorClass = "DATATYPE_MISMATCH.ARRAY_FUNCTION_DIFF_TYPES",
      parameters = Map(
        "sqlExpr" -> "\"array_position(array(1), 1)\"",
        "functionName" -> "`array_position`",
        "dataType" -> "\"ARRAY\"",
        "leftType" -> "\"ARRAY<INT>\"",
        "rightType" -> "\"STRING\""
      ),
      queryContext = Array(ExpectedContext("", "", 0, 28, "array_position(array(1), '1')"))
    )
  }

  test("element_at function") {
    val df = Seq(
      (Seq[String]("1", "2", "3"), 1),
      (Seq[String](null, ""), -1),
      (Seq[String](), 2)
    ).toDF("a", "b")

    intercept[Exception] {
      checkAnswer(
        df.select(element_at(df("a"), 0)),
        Seq(Row(null), Row(null), Row(null))
      )
    }.getMessage.contains("SQL array indices start at 1")
    intercept[Exception] {
      checkAnswer(
        df.select(element_at(df("a"), 1.1)),
        Seq(Row(null), Row(null), Row(null))
      )
    }
    if (!conf.ansiEnabled) {
      checkAnswer(
        df.select(element_at(df("a"), 4)),
        Seq(Row(null), Row(null), Row(null))
      )
      checkAnswer(
        df.select(element_at(df("a"), df("b"))),
        Seq(Row("1"), Row(""), Row(null))
      )
      checkAnswer(
        df.selectExpr("element_at(a, b)"),
        Seq(Row("1"), Row(""), Row(null))
      )

      checkAnswer(
        df.select(element_at(df("a"), 1)),
        Seq(Row("1"), Row(null), Row(null))
      )
      checkAnswer(
        df.select(element_at(df("a"), -1)),
        Seq(Row("3"), Row(""), Row(null))
      )

      checkAnswer(
        df.selectExpr("element_at(a, 4)"),
        Seq(Row(null), Row(null), Row(null))
      )

      checkAnswer(
        df.selectExpr("element_at(a, 1)"),
        Seq(Row("1"), Row(null), Row(null))
      )
      checkAnswer(
        df.selectExpr("element_at(a, -1)"),
        Seq(Row("3"), Row(""), Row(null))
      )
    }

    checkError(
      exception = intercept[AnalysisException] {
        Seq(("a string element", 1)).toDF().selectExpr("element_at(_1, _2)")
      },
      errorClass = "DATATYPE_MISMATCH.UNEXPECTED_INPUT_TYPE",
      parameters = Map(
        "sqlExpr" -> "\"element_at(_1, _2)\"",
        "paramIndex" -> "1",
        "inputSql" -> "\"_1\"",
        "inputType" -> "\"STRING\"",
        "requiredType" -> "(\"ARRAY\" or \"MAP\")"
      ),
      queryContext = Array(ExpectedContext("", "", 0, 17, "element_at(_1, _2)"))
    )

    checkAnswer(
      OneRowRelation().selectExpr("element_at(array(2, 1), 2S)"),
      Seq(Row(1))
    )

    checkAnswer(
      OneRowRelation().selectExpr("element_at(array('a', 'b'), 1Y)"),
      Seq(Row("a"))
    )

    checkAnswer(
      OneRowRelation().selectExpr("element_at(array(1, 2, 3), 3)"),
      Seq(Row(3))
    )

    checkError(
      exception = intercept[AnalysisException] {
        OneRowRelation().selectExpr("element_at(array('a', 'b'), 1L)")
      },
      errorClass = "DATATYPE_MISMATCH.UNEXPECTED_INPUT_TYPE",
      parameters = Map(
        "sqlExpr" -> "\"element_at(array(a, b), 1)\"",
        "paramIndex" -> "2",
        "inputSql" -> "\"1\"",
        "inputType" -> "\"BIGINT\"",
        "requiredType" -> "\"INT\""
      ),
      queryContext = Array(ExpectedContext("", "", 0, 30, "element_at(array('a', 'b'), 1L)"))
    )

    checkAnswer(
      OneRowRelation().selectExpr("element_at(map(1, 'a', 2, 'b'), 2Y)"),
      Seq(Row("b"))
    )

    checkAnswer(
      OneRowRelation().selectExpr("element_at(map(1, 'a', 2, 'b'), 1S)"),
      Seq(Row("a"))
    )

    checkAnswer(
      OneRowRelation().selectExpr("element_at(map(1, 'a', 2, 'b'), 2)"),
      Seq(Row("b"))
    )

    checkAnswer(
      OneRowRelation().selectExpr("element_at(map(1, 'a', 2, 'b'), 2L)"),
      Seq(Row("b"))
    )

    checkAnswer(
      OneRowRelation().selectExpr("element_at(map(1, 'a', 2, 'b'), 1.0D)"),
      Seq(Row("a"))
    )

    if (!conf.ansiEnabled) {
      checkAnswer(
        OneRowRelation().selectExpr("element_at(map(1, 'a', 2, 'b'), 1.23D)"),
        Seq(Row(null))
      )
    }

    checkError(
      exception = intercept[AnalysisException] {
        OneRowRelation().selectExpr("element_at(map(1, 'a', 2, 'b'), '1')")
      },
      errorClass = "DATATYPE_MISMATCH.MAP_FUNCTION_DIFF_TYPES",
      parameters = Map(
        "sqlExpr" -> "\"element_at(map(1, a, 2, b), 1)\"",
        "functionName" -> "`element_at`",
        "dataType" -> "\"MAP\"",
        "leftType" -> "\"MAP<INT, STRING>\"",
        "rightType" -> "\"STRING\""
      ),
      queryContext = Array(ExpectedContext("", "", 0, 35, "element_at(map(1, 'a', 2, 'b'), '1')"))
    )
  }

  test("SPARK-40214: get function") {
    val df = Seq(
      (Seq[String]("1", "2", "3"), 2),
      (Seq[String](null, ""), 1),
      (Seq[String](), 2),
      (null, 3)
    ).toDF("a", "b")

    checkAnswer(
      df.select(get(df("a"), lit(-1))),
      Seq(Row(null), Row(null), Row(null), Row(null))
    )
    checkAnswer(
      df.select(get(df("a"), lit(0))),
      Seq(Row("1"), Row(null), Row(null), Row(null))
    )
    checkAnswer(
      df.select(get(df("a"), lit(1))),
      Seq(Row("2"), Row(""), Row(null), Row(null))
    )
    checkAnswer(
      df.select(get(df("a"), lit(2))),
      Seq(Row("3"), Row(null), Row(null), Row(null))
    )
    checkAnswer(
      df.select(get(df("a"), lit(3))),
      Seq(Row(null), Row(null), Row(null), Row(null))
    )
    checkAnswer(
      df.select(get(df("a"), df("b"))),
      Seq(Row("3"), Row(""), Row(null), Row(null))
    )
    checkAnswer(
      df.select(get(df("a"), df("b") - 1)),
      Seq(Row("2"), Row(null), Row(null), Row(null))
    )
  }

  test("array_union functions") {
    val df1 = Seq((Array(1, 2, 3), Array(4, 2))).toDF("a", "b")
    val ans1 = Row(Seq(1, 2, 3, 4))
    checkAnswer(df1.select(array_union($"a", $"b")), ans1)
    checkAnswer(df1.selectExpr("array_union(a, b)"), ans1)

    val df2 = Seq((Array[Integer](1, 2, null, 4, 5), Array(-5, 4, -3, 2, -1))).toDF("a", "b")
    val ans2 = Row(Seq(1, 2, null, 4, 5, -5, -3, -1))
    checkAnswer(df2.select(array_union($"a", $"b")), ans2)
    checkAnswer(df2.selectExpr("array_union(a, b)"), ans2)

    val df3 = Seq((Array(1L, 2L, 3L), Array(4L, 2L))).toDF("a", "b")
    val ans3 = Row(Seq(1L, 2L, 3L, 4L))
    checkAnswer(df3.select(array_union($"a", $"b")), ans3)
    checkAnswer(df3.selectExpr("array_union(a, b)"), ans3)

    val df4 = Seq((Array[java.lang.Long](1L, 2L, null, 4L, 5L), Array(-5L, 4L, -3L, 2L, -1L)))
      .toDF("a", "b")
    val ans4 = Row(Seq(1L, 2L, null, 4L, 5L, -5L, -3L, -1L))
    checkAnswer(df4.select(array_union($"a", $"b")), ans4)
    checkAnswer(df4.selectExpr("array_union(a, b)"), ans4)

    val df5 = Seq((Array("b", "a", "c"), Array("b", null, "a", "g"))).toDF("a", "b")
    val ans5 = Row(Seq("b", "a", "c", null, "g"))
    checkAnswer(df5.select(array_union($"a", $"b")), ans5)
    checkAnswer(df5.selectExpr("array_union(a, b)"), ans5)

    val df6 = Seq((null, Array("a"))).toDF("a", "b")
    checkError(
      exception = intercept[AnalysisException] {
        df6.select(array_union($"a", $"b"))
      },
      errorClass = "DATATYPE_MISMATCH.BINARY_ARRAY_DIFF_TYPES",
      parameters = Map(
        "sqlExpr" -> "\"array_union(a, b)\"",
        "functionName" -> "`array_union`",
        "arrayType" -> "\"ARRAY\"",
        "leftType" -> "\"VOID\"",
        "rightType" -> "\"ARRAY<STRING>\""))

    checkError(
      exception = intercept[AnalysisException] {
        df6.selectExpr("array_union(a, b)")
      },
      errorClass = "DATATYPE_MISMATCH.BINARY_ARRAY_DIFF_TYPES",
      parameters = Map(
        "sqlExpr" -> "\"array_union(a, b)\"",
        "functionName" -> "`array_union`",
        "arrayType" -> "\"ARRAY\"",
        "leftType" -> "\"VOID\"",
        "rightType" -> "\"ARRAY<STRING>\""),
      context = ExpectedContext(
        fragment = "array_union(a, b)",
        start = 0,
        stop = 16
      )
    )

    val df7 = Seq((null, null)).toDF("a", "b")
    checkError(
      exception = intercept[AnalysisException] {
        df7.select(array_union($"a", $"b"))
      },
      errorClass = "DATATYPE_MISMATCH.BINARY_ARRAY_DIFF_TYPES",
      parameters = Map(
        "sqlExpr" -> "\"array_union(a, b)\"",
        "functionName" -> "`array_union`",
        "arrayType" -> "\"ARRAY\"",
        "leftType" -> "\"VOID\"",
        "rightType" -> "\"VOID\"")
    )
    checkError(
      exception = intercept[AnalysisException] {
        df7.selectExpr("array_union(a, b)")
      },
      errorClass = "DATATYPE_MISMATCH.BINARY_ARRAY_DIFF_TYPES",
      parameters = Map(
        "sqlExpr" -> "\"array_union(a, b)\"",
        "functionName" -> "`array_union`",
        "arrayType" -> "\"ARRAY\"",
        "leftType" -> "\"VOID\"",
        "rightType" -> "\"VOID\""),
      context = ExpectedContext(
        fragment = "array_union(a, b)",
        start = 0,
        stop = 16
      )
    )

    val df8 = Seq((Array(Array(1)), Array("a"))).toDF("a", "b")
    checkError(
      exception = intercept[AnalysisException] {
        df8.select(array_union($"a", $"b"))
      },
      errorClass = "DATATYPE_MISMATCH.BINARY_ARRAY_DIFF_TYPES",
      parameters = Map(
        "sqlExpr" -> "\"array_union(a, b)\"",
        "functionName" -> "`array_union`",
        "arrayType" -> "\"ARRAY\"",
        "leftType" -> "\"ARRAY<ARRAY<INT>>\"",
        "rightType" -> "\"ARRAY<STRING>\"")
    )
    checkError(
      exception = intercept[AnalysisException] {
        df8.selectExpr("array_union(a, b)")
      },
      errorClass = "DATATYPE_MISMATCH.BINARY_ARRAY_DIFF_TYPES",
      parameters = Map(
        "sqlExpr" -> "\"array_union(a, b)\"",
        "functionName" -> "`array_union`",
        "arrayType" -> "\"ARRAY\"",
        "leftType" -> "\"ARRAY<ARRAY<INT>>\"",
        "rightType" -> "\"ARRAY<STRING>\""),
      context = ExpectedContext(
        fragment = "array_union(a, b)",
        start = 0,
        stop = 16
      )
    )
  }

  test("concat function - arrays") {
    val nseqi : Seq[Int] = null
    val nseqs : Seq[String] = null
    val df = Seq(
      (Seq(1), Seq(2, 3), Seq(5L, 6L), nseqi, Seq("a", "b", "c"), Seq("d", "e"), Seq("f"), nseqs),
      (Seq(1, 0), Seq.empty[Int], Seq(2L), nseqi, Seq("a"), Seq.empty[String], Seq(null), nseqs)
    ).toDF("i1", "i2", "i3", "in", "s1", "s2", "s3", "sn")

    // Simple test cases
    def simpleTest(): Unit = {
      if (!conf.ansiEnabled) {
        checkAnswer(
          df.select(concat($"i1", $"s1")),
          Seq(Row(Seq("1", "a", "b", "c")), Row(Seq("1", "0", "a")))
        )
      }
      checkAnswer(
        df.select(concat($"i1", $"i2", $"i3")),
        Seq(Row(Seq(1, 2, 3, 5, 6)), Row(Seq(1, 0, 2)))
      )
      checkAnswer(
        df.selectExpr("concat(array(1, null), i2, i3)"),
        Seq(Row(Seq(1, null, 2, 3, 5, 6)), Row(Seq(1, null, 2)))
      )
      checkAnswer(
        df.select(concat($"s1", $"s2", $"s3")),
        Seq(Row(Seq("a", "b", "c", "d", "e", "f")), Row(Seq("a", null)))
      )
      checkAnswer(
        df.selectExpr("concat(s1, s2, s3)"),
        Seq(Row(Seq("a", "b", "c", "d", "e", "f")), Row(Seq("a", null)))
      )
    }

    // Test with local relation, the Project will be evaluated without codegen
    simpleTest()
    // Test with cached relation, the Project will be evaluated with codegen
    df.cache()
    simpleTest()

    // Null test cases
    def nullTest(): Unit = {
      checkAnswer(
        df.select(concat($"i1", $"in")),
        Seq(Row(null), Row(null))
      )
      checkAnswer(
        df.select(concat($"in", $"i1")),
        Seq(Row(null), Row(null))
      )
      checkAnswer(
        df.select(concat($"s1", $"sn")),
        Seq(Row(null), Row(null))
      )
      checkAnswer(
        df.select(concat($"sn", $"s1")),
        Seq(Row(null), Row(null))
      )
    }

    // Test with local relation, the Project will be evaluated without codegen
    df.unpersist(blocking = true)
    nullTest()
    // Test with cached relation, the Project will be evaluated with codegen
    df.cache()
    nullTest()

    // Type error test cases
    checkError(
      exception = intercept[AnalysisException] {
        df.selectExpr("concat(i1, i2, null)")
      },
      errorClass = "DATATYPE_MISMATCH.DATA_DIFF_TYPES",
      parameters = Map(
        "sqlExpr" -> "\"concat(i1, i2, NULL)\"",
        "functionName" -> "`concat`",
        "dataType" -> "(\"ARRAY<INT>\" or \"ARRAY<INT>\" or \"STRING\")"
      ),
      queryContext = Array(ExpectedContext("", "", 0, 19, "concat(i1, i2, null)"))
    )

    checkError(
      exception = intercept[AnalysisException] {
        df.selectExpr("concat(i1, array(i1, i2))")
      },
      errorClass = "DATATYPE_MISMATCH.DATA_DIFF_TYPES",
      parameters = Map(
        "sqlExpr" -> "\"concat(i1, array(i1, i2))\"",
        "functionName" -> "`concat`",
        "dataType" -> "(\"ARRAY<INT>\" or \"ARRAY<ARRAY<INT>>\")"
      ),
      queryContext = Array(ExpectedContext("", "", 0, 24, "concat(i1, array(i1, i2))"))
    )

    checkError(
      exception = intercept[AnalysisException] {
        df.selectExpr("concat(map(1, 2), map(3, 4))")
      },
      errorClass = "DATATYPE_MISMATCH.UNEXPECTED_INPUT_TYPE",
      parameters = Map(
        "sqlExpr" -> "\"concat(map(1, 2), map(3, 4))\"",
        "paramIndex" -> "1",
        "requiredType" -> "(\"STRING\" or \"BINARY\" or \"ARRAY\")",
        "inputSql" -> "\"map(1, 2)\"",
        "inputType" -> "\"MAP<INT, INT>\""
      ),
      queryContext = Array(ExpectedContext("", "", 0, 27, "concat(map(1, 2), map(3, 4))"))
    )
  }

  test("SPARK-31227: Non-nullable null type should not coerce to nullable type in concat") {
    val actual = spark.range(1).selectExpr("concat(array(), array(1)) as arr")
    val expected = spark.range(1).selectExpr("array(1) as arr")
    checkAnswer(actual, expected)
    assert(actual.schema === expected.schema)
  }

  test("flatten function") {
    // Test cases with a primitive type
    val intDF = Seq(
      (Seq(Seq(1, 2, 3), Seq(4, 5), Seq(6))),
      (Seq(Seq(1, 2))),
      (Seq(Seq(1), Seq.empty)),
      (Seq(Seq.empty, Seq(1))),
      (Seq(Seq.empty, Seq.empty)),
      (Seq(Seq(1), null)),
      (Seq(null, Seq(1))),
      (Seq(null, null))
    ).toDF("i")

    val intDFResult = Seq(
      Row(Seq(1, 2, 3, 4, 5, 6)),
      Row(Seq(1, 2)),
      Row(Seq(1)),
      Row(Seq(1)),
      Row(Seq.empty),
      Row(null),
      Row(null),
      Row(null))

    def testInt(): Unit = {
      checkAnswer(intDF.select(flatten($"i")), intDFResult)
      checkAnswer(intDF.selectExpr("flatten(i)"), intDFResult)
    }

    // Test with local relation, the Project will be evaluated without codegen
    testInt()
    // Test with cached relation, the Project will be evaluated with codegen
    intDF.cache()
    testInt()

    // Test cases with non-primitive types
    val strDF = Seq(
      (Seq(Seq("a", "b"), Seq("c"), Seq("d", "e", "f"))),
      (Seq(Seq("a", "b"))),
      (Seq(Seq("a", null), Seq(null, "b"), Seq(null, null))),
      (Seq(Seq("a"), Seq.empty)),
      (Seq(Seq.empty, Seq("a"))),
      (Seq(Seq.empty, Seq.empty)),
      (Seq(Seq("a"), null)),
      (Seq(null, Seq("a"))),
      (Seq(null, null))
    ).toDF("s")

    val strDFResult = Seq(
      Row(Seq("a", "b", "c", "d", "e", "f")),
      Row(Seq("a", "b")),
      Row(Seq("a", null, null, "b", null, null)),
      Row(Seq("a")),
      Row(Seq("a")),
      Row(Seq.empty),
      Row(null),
      Row(null),
      Row(null))

    def testString(): Unit = {
      checkAnswer(strDF.select(flatten($"s")), strDFResult)
      checkAnswer(strDF.selectExpr("flatten(s)"), strDFResult)
    }

    // Test with local relation, the Project will be evaluated without codegen
    testString()
    // Test with cached relation, the Project will be evaluated with codegen
    strDF.cache()
    testString()

    val arrDF = Seq((1, "a", Seq(1, 2, 3))).toDF("i", "s", "arr")

    def testArray(): Unit = {
      checkAnswer(
        arrDF.selectExpr("flatten(array(arr, array(null, 5), array(6, null)))"),
        Seq(Row(Seq(1, 2, 3, null, 5, 6, null))))
      checkAnswer(
        arrDF.selectExpr("flatten(array(array(arr, arr), array(arr)))"),
        Seq(Row(Seq(Seq(1, 2, 3), Seq(1, 2, 3), Seq(1, 2, 3)))))
    }

    // Test with local relation, the Project will be evaluated without codegen
    testArray()
    // Test with cached relation, the Project will be evaluated with codegen
    arrDF.cache()
    testArray()

    // Error test cases
    val oneRowDF = Seq((1, "a", Seq(1, 2, 3))).toDF("i", "s", "arr")
    checkError(
      exception = intercept[AnalysisException] {
        oneRowDF.select(flatten($"arr"))
      },
      errorClass = "DATATYPE_MISMATCH.UNEXPECTED_INPUT_TYPE",
      parameters = Map(
        "sqlExpr" -> "\"flatten(arr)\"",
        "paramIndex" -> "1",
        "inputSql" -> "\"arr\"",
        "inputType" -> "\"ARRAY<INT>\"",
        "requiredType" -> "\"ARRAY\" of \"ARRAY\""
      )
    )
    checkError(
      exception = intercept[AnalysisException] {
        oneRowDF.select(flatten($"i"))
      },
      errorClass = "DATATYPE_MISMATCH.UNEXPECTED_INPUT_TYPE",
      parameters = Map(
        "sqlExpr" -> "\"flatten(i)\"",
        "paramIndex" -> "1",
        "inputSql" -> "\"i\"",
        "inputType" -> "\"INT\"",
        "requiredType" -> "\"ARRAY\" of \"ARRAY\""
      )
    )
    checkError(
      exception = intercept[AnalysisException] {
        oneRowDF.select(flatten($"s"))
      },
      errorClass = "DATATYPE_MISMATCH.UNEXPECTED_INPUT_TYPE",
      parameters = Map(
        "sqlExpr" -> "\"flatten(s)\"",
        "paramIndex" -> "1",
        "inputSql" -> "\"s\"",
        "inputType" -> "\"STRING\"",
        "requiredType" -> "\"ARRAY\" of \"ARRAY\""
      )
    )
    checkError(
      exception = intercept[AnalysisException] {
        oneRowDF.selectExpr("flatten(null)")
      },
      errorClass = "DATATYPE_MISMATCH.UNEXPECTED_INPUT_TYPE",
      parameters = Map(
        "sqlExpr" -> "\"flatten(NULL)\"",
        "paramIndex" -> "1",
        "inputSql" -> "\"NULL\"",
        "inputType" -> "\"VOID\"",
        "requiredType" -> "\"ARRAY\" of \"ARRAY\""
      ),
      queryContext = Array(ExpectedContext("", "", 0, 12, "flatten(null)"))
    )
  }

  test("array_repeat function") {
    val strDF = Seq(
      ("hi", 2),
      (null, 2)
    ).toDF("a", "b")

    val strDFTwiceResult = Seq(
      Row(Seq("hi", "hi")),
      Row(Seq(null, null))
    )

    def testString(): Unit = {
      checkAnswer(strDF.select(array_repeat($"a", 2)), strDFTwiceResult)
      checkAnswer(strDF.select(array_repeat($"a", $"b")), strDFTwiceResult)
      checkAnswer(strDF.selectExpr("array_repeat(a, 2)"), strDFTwiceResult)
      checkAnswer(strDF.selectExpr("array_repeat(a, b)"), strDFTwiceResult)
    }

    // Test with local relation, the Project will be evaluated without codegen
    testString()
    // Test with cached relation, the Project will be evaluated with codegen
    strDF.cache()
    testString()

    val intDF = {
      val schema = StructType(Seq(
        StructField("a", IntegerType),
        StructField("b", IntegerType)))
      val data = Seq(
        Row(3, 2),
        Row(null, 2)
      )
      spark.createDataFrame(spark.sparkContext.parallelize(data), schema)
    }

    val intDFTwiceResult = Seq(
      Row(Seq(3, 3)),
      Row(Seq(null, null))
    )

    def testInt(): Unit = {
      checkAnswer(intDF.select(array_repeat($"a", 2)), intDFTwiceResult)
      checkAnswer(intDF.select(array_repeat($"a", $"b")), intDFTwiceResult)
      checkAnswer(intDF.selectExpr("array_repeat(a, 2)"), intDFTwiceResult)
      checkAnswer(intDF.selectExpr("array_repeat(a, b)"), intDFTwiceResult)
    }

    // Test with local relation, the Project will be evaluated without codegen
    testInt()
    // Test with cached relation, the Project will be evaluated with codegen
    intDF.cache()
    testInt()

    val nullCountDF = {
      val schema = StructType(Seq(
        StructField("a", StringType),
        StructField("b", IntegerType)))
      val data = Seq(
        Row("hi", null),
        Row(null, null)
      )
      spark.createDataFrame(spark.sparkContext.parallelize(data), schema)
    }

    def testNull(): Unit = {
      checkAnswer(
        nullCountDF.select(array_repeat($"a", $"b")),
        Seq(Row(null), Row(null))
      )
    }

    // Test with local relation, the Project will be evaluated without codegen
    testNull()
    // Test with cached relation, the Project will be evaluated with codegen
    nullCountDF.cache()
    testNull()

    // Error test cases
    val invalidTypeDF = Seq(("hi", "1")).toDF("a", "b")

    checkError(
      exception = intercept[AnalysisException] {
        invalidTypeDF.select(array_repeat($"a", $"b"))
      },
      errorClass = "DATATYPE_MISMATCH.UNEXPECTED_INPUT_TYPE",
      parameters = Map(
        "sqlExpr" -> "\"array_repeat(a, b)\"",
        "paramIndex" -> "2",
        "inputSql" -> "\"b\"",
        "inputType" -> "\"STRING\"",
        "requiredType" -> "\"INT\""
      )
    )
    checkError(
      exception = intercept[AnalysisException] {
        invalidTypeDF.select(array_repeat($"a", lit("1")))
      },
      errorClass = "DATATYPE_MISMATCH.UNEXPECTED_INPUT_TYPE",
      parameters = Map(
        "sqlExpr" -> "\"array_repeat(a, 1)\"",
        "paramIndex" -> "2",
        "inputSql" -> "\"1\"",
        "inputType" -> "\"STRING\"",
        "requiredType" -> "\"INT\""
      )
    )
    checkError(
      exception = intercept[AnalysisException] {
        invalidTypeDF.selectExpr("array_repeat(a, 1.0)")
      },
      errorClass = "DATATYPE_MISMATCH.UNEXPECTED_INPUT_TYPE",
      parameters = Map(
        "sqlExpr" -> "\"array_repeat(a, 1.0)\"",
        "paramIndex" -> "2",
        "inputSql" -> "\"1.0\"",
        "inputType" -> "\"DECIMAL(2,1)\"",
        "requiredType" -> "\"INT\""
      ),
      queryContext = Array(ExpectedContext("", "", 0, 19, "array_repeat(a, 1.0)"))
    )
  }

  test("SPARK-41233: array prepend") {
    val df = Seq(
      (Array[Int](2, 3, 4), Array("b", "c", "d"), Array("", ""), 2),
      (Array.empty[Int], Array.empty[String], Array.empty[String], 2),
      (null, null, null, 2)).toDF("a", "b", "c", "d")
    checkAnswer(
      df.select(array_prepend($"a", 1), array_prepend($"b", "a"), array_prepend($"c", "")),
      Seq(
        Row(Seq(1, 2, 3, 4), Seq("a", "b", "c", "d"), Seq("", "", "")),
        Row(Seq(1), Seq("a"), Seq("")),
        Row(null, null, null)))
    checkAnswer(
      df.select(array_prepend($"a", $"d")),
      Seq(
        Row(Seq(2, 2, 3, 4)),
        Row(Seq(2)),
        Row(null)))
    checkAnswer(
      df.selectExpr("array_prepend(a, d)"),
      Seq(
        Row(Seq(2, 2, 3, 4)),
        Row(Seq(2)),
        Row(null)))
    checkAnswer(
      OneRowRelation().selectExpr("array_prepend(array(1, 2), 1.23D)"),
      Seq(
        Row(Seq(1.23, 1.0, 2.0))
      )
    )
    checkAnswer(
      df.selectExpr("array_prepend(a, 1)", "array_prepend(b, \"a\")", "array_prepend(c, \"\")"),
      Seq(
        Row(Seq(1, 2, 3, 4), Seq("a", "b", "c", "d"), Seq("", "", "")),
        Row(Seq(1), Seq("a"), Seq("")),
        Row(null, null, null)))
    checkError(
      exception = intercept[AnalysisException] {
        Seq(("a string element", "a")).toDF().selectExpr("array_prepend(_1, _2)")
      },
      errorClass = "DATATYPE_MISMATCH.UNEXPECTED_INPUT_TYPE",
      parameters = Map(
        "paramIndex" -> "0",
        "sqlExpr" -> "\"array_prepend(_1, _2)\"",
        "inputSql" -> "\"_1\"",
        "inputType" -> "\"STRING\"",
        "requiredType" -> "\"ARRAY\""),
      queryContext = Array(ExpectedContext("", "", 0, 20, "array_prepend(_1, _2)")))
    checkError(
      exception = intercept[AnalysisException] {
        OneRowRelation().selectExpr("array_prepend(array(1, 2), '1')")
      },
      errorClass = "DATATYPE_MISMATCH.ARRAY_FUNCTION_DIFF_TYPES",
      parameters = Map(
        "sqlExpr" -> "\"array_prepend(array(1, 2), 1)\"",
        "functionName" -> "`array_prepend`",
        "dataType" -> "\"ARRAY\"",
        "leftType" -> "\"ARRAY<INT>\"",
        "rightType" -> "\"STRING\""),
      queryContext = Array(ExpectedContext("", "", 0, 30, "array_prepend(array(1, 2), '1')")))
    val df2 = Seq((Array[String]("a", "b", "c"), "d"),
      (null, "d"),
      (Array[String]("x", "y", "z"), null),
      (null, null)
    ).toDF("a", "b")
    checkAnswer(df2.selectExpr("array_prepend(a, b)"),
      Seq(Row(Seq("d", "a", "b", "c")), Row(null), Row(Seq(null, "x", "y", "z")), Row(null)))
    val dataA = Seq[Array[Byte]](
      Array[Byte](5, 6),
      Array[Byte](1, 2),
      Array[Byte](1, 2),
      Array[Byte](5, 6))
    val dataB = Seq[Array[Int]](Array[Int](1, 2), Array[Int](3, 4))
    val df3 = Seq((dataA, dataB)).toDF("a", "b")
    val dataToPrepend = Array[Byte](5, 6)
    checkAnswer(
      df3.select(array_prepend($"a", null), array_prepend($"a", dataToPrepend)),
      Seq(Row(null +: dataA, dataToPrepend +: dataA)))
    checkAnswer(
      df3.select(array_prepend($"b", Array.empty[Int]), array_prepend($"b", Array[Int](5, 6))),
      Seq(Row(
        Seq(Seq.empty[Int], Seq[Int](1, 2), Seq[Int](3, 4)),
        Seq(Seq[Int](5, 6), Seq[Int](1, 2), Seq[Int](3, 4)))))
  }

  test("array remove") {
    val df = Seq(
      (Array[Int](2, 1, 2, 3), Array("a", "b", "c", "a"), Array("", ""), 2),
      (Array.empty[Int], Array.empty[String], Array.empty[String], 2),
      (null, null, null, 2)
    ).toDF("a", "b", "c", "d")
    checkAnswer(
      df.select(array_remove($"a", 2), array_remove($"b", "a"), array_remove($"c", "")),
      Seq(
        Row(Seq(1, 3), Seq("b", "c"), Seq.empty[String]),
        Row(Seq.empty[Int], Seq.empty[String], Seq.empty[String]),
        Row(null, null, null))
    )

    checkAnswer(
      df.select(array_remove($"a", $"d")),
      Seq(
        Row(Seq(1, 3)),
        Row(Seq.empty[Int]),
        Row(null))
    )

    checkAnswer(
      df.selectExpr("array_remove(a, d)"),
      Seq(
        Row(Seq(1, 3)),
        Row(Seq.empty[Int]),
        Row(null))
    )

    checkAnswer(
      OneRowRelation().selectExpr("array_remove(array(1, 2), 1.23D)"),
      Seq(
        Row(Seq(1.0, 2.0))
      )
    )

    checkAnswer(
      OneRowRelation().selectExpr("array_remove(array(1, 2), 1.0D)"),
      Seq(
        Row(Seq(2.0))
      )
    )

    checkAnswer(
      OneRowRelation().selectExpr("array_remove(array(1.0D, 2.0D), 2)"),
      Seq(
        Row(Seq(1.0))
      )
    )

    checkAnswer(
      OneRowRelation().selectExpr("array_remove(array(1.1D, 1.2D), 1)"),
      Seq(
        Row(Seq(1.1, 1.2))
      )
    )

    checkAnswer(
      df.selectExpr("array_remove(a, 2)", "array_remove(b, \"a\")",
        "array_remove(c, \"\")"),
      Seq(
        Row(Seq(1, 3), Seq("b", "c"), Seq.empty[String]),
        Row(Seq.empty[Int], Seq.empty[String], Seq.empty[String]),
        Row(null, null, null))
    )

    checkError(
      exception = intercept[AnalysisException] {
        Seq(("a string element", "a")).toDF().selectExpr("array_remove(_1, _2)")
      },
      errorClass = "DATATYPE_MISMATCH.ARRAY_FUNCTION_DIFF_TYPES",
      parameters = Map(
        "sqlExpr" -> "\"array_remove(_1, _2)\"",
        "functionName" -> "`array_remove`",
        "dataType" -> "\"ARRAY\"",
        "leftType" -> "\"STRING\"",
        "rightType" -> "\"STRING\""
      ),
      queryContext = Array(ExpectedContext("", "", 0, 19, "array_remove(_1, _2)"))
    )

    checkError(
      exception = intercept[AnalysisException] {
        OneRowRelation().selectExpr("array_remove(array(1, 2), '1')")
      },
      errorClass = "DATATYPE_MISMATCH.ARRAY_FUNCTION_DIFF_TYPES",
      parameters = Map(
        "sqlExpr" -> "\"array_remove(array(1, 2), 1)\"",
        "functionName" -> "`array_remove`",
        "dataType" -> "\"ARRAY\"",
        "leftType" -> "\"ARRAY<INT>\"",
        "rightType" -> "\"STRING\""
      ),
      queryContext = Array(ExpectedContext("", "", 0, 29, "array_remove(array(1, 2), '1')"))
    )
  }

  test("array_distinct functions") {
    val df = Seq(
      (Array[Int](2, 1, 3, 4, 3, 5), Array("b", "c", "a", "c", "b", "", "")),
      (Array.empty[Int], Array.empty[String]),
      (null, null)
    ).toDF("a", "b")
    checkAnswer(
      df.select(array_distinct($"a"), array_distinct($"b")),
      Seq(
        Row(Seq(2, 1, 3, 4, 5), Seq("b", "c", "a", "")),
        Row(Seq.empty[Int], Seq.empty[String]),
        Row(null, null))
    )
    checkAnswer(
      df.selectExpr("array_distinct(a)", "array_distinct(b)"),
      Seq(
        Row(Seq(2, 1, 3, 4, 5), Seq("b", "c", "a", "")),
        Row(Seq.empty[Int], Seq.empty[String]),
        Row(null, null))
    )
  }

  // Shuffle expressions should produce same results at retries in the same DataFrame.
  private def checkShuffleResult(df: DataFrame): Unit = {
    checkAnswer(df, df.collect())
  }

  test("shuffle function - array for primitive type not containing null") {
    val idfNotContainsNull = Seq(
      Seq(1, 9, 8, 7),
      Seq(5, 8, 9, 7, 2),
      Seq.empty,
      null
    ).toDF("i")

    def testArrayOfPrimitiveTypeNotContainsNull(): Unit = {
      checkShuffleResult(idfNotContainsNull.select(shuffle($"i")))
      checkShuffleResult(idfNotContainsNull.selectExpr("shuffle(i)"))
    }

    // Test with local relation, the Project will be evaluated without codegen
    testArrayOfPrimitiveTypeNotContainsNull()
    // Test with cached relation, the Project will be evaluated with codegen
    idfNotContainsNull.cache()
    testArrayOfPrimitiveTypeNotContainsNull()
  }

  test("shuffle function - array for primitive type containing null") {
    val idfContainsNull = Seq[Seq[Integer]](
      Seq(1, 9, 8, null, 7),
      Seq(null, 5, 8, 9, 7, 2),
      Seq.empty,
      null
    ).toDF("i")

    def testArrayOfPrimitiveTypeContainsNull(): Unit = {
      checkShuffleResult(idfContainsNull.select(shuffle($"i")))
      checkShuffleResult(idfContainsNull.selectExpr("shuffle(i)"))
    }

    // Test with local relation, the Project will be evaluated without codegen
    testArrayOfPrimitiveTypeContainsNull()
    // Test with cached relation, the Project will be evaluated with codegen
    idfContainsNull.cache()
    testArrayOfPrimitiveTypeContainsNull()
  }

  test("shuffle function - array for non-primitive type") {
    val sdf = Seq(
      Seq("c", "a", "b"),
      Seq("b", null, "c", null),
      Seq.empty,
      null
    ).toDF("s")

    def testNonPrimitiveType(): Unit = {
      checkShuffleResult(sdf.select(shuffle($"s")))
      checkShuffleResult(sdf.selectExpr("shuffle(s)"))
    }

    // Test with local relation, the Project will be evaluated without codegen
    testNonPrimitiveType()
    // Test with cached relation, the Project will be evaluated with codegen
    sdf.cache()
    testNonPrimitiveType()
  }

  test("array_except functions") {
    val df1 = Seq((Array(1, 2, 4), Array(4, 2))).toDF("a", "b")
    val ans1 = Row(Seq(1))
    checkAnswer(df1.select(array_except($"a", $"b")), ans1)
    checkAnswer(df1.selectExpr("array_except(a, b)"), ans1)

    val df2 = Seq((Array[Integer](1, 2, null, 4, 5), Array[Integer](-5, 4, null, 2, -1)))
      .toDF("a", "b")
    val ans2 = Row(Seq(1, 5))
    checkAnswer(df2.select(array_except($"a", $"b")), ans2)
    checkAnswer(df2.selectExpr("array_except(a, b)"), ans2)

    val df3 = Seq((Array(1L, 2L, 4L), Array(4L, 2L))).toDF("a", "b")
    val ans3 = Row(Seq(1L))
    checkAnswer(df3.select(array_except($"a", $"b")), ans3)
    checkAnswer(df3.selectExpr("array_except(a, b)"), ans3)

    val df4 = Seq(
      (Array[java.lang.Long](1L, 2L, null, 4L, 5L), Array[java.lang.Long](-5L, 4L, null, 2L, -1L)))
      .toDF("a", "b")
    val ans4 = Row(Seq(1L, 5L))
    checkAnswer(df4.select(array_except($"a", $"b")), ans4)
    checkAnswer(df4.selectExpr("array_except(a, b)"), ans4)

    val df5 = Seq((Array("c", null, "a", "f"), Array("b", null, "a", "g"))).toDF("a", "b")
    val ans5 = Row(Seq("c", "f"))
    checkAnswer(df5.select(array_except($"a", $"b")), ans5)
    checkAnswer(df5.selectExpr("array_except(a, b)"), ans5)

    val df6 = Seq((null, null)).toDF("a", "b")
    checkError(
      exception = intercept[AnalysisException] {
        df6.select(array_except($"a", $"b"))
      },
      errorClass = "DATATYPE_MISMATCH.BINARY_ARRAY_DIFF_TYPES",
      parameters = Map(
        "sqlExpr" -> "\"array_except(a, b)\"",
        "functionName" -> "`array_except`",
        "arrayType" -> "\"ARRAY\"",
        "leftType" -> "\"VOID\"",
        "rightType" -> "\"VOID\""
      )
    )
    checkError(
      exception = intercept[AnalysisException] {
        df6.selectExpr("array_except(a, b)")
      },
      errorClass = "DATATYPE_MISMATCH.BINARY_ARRAY_DIFF_TYPES",
      parameters = Map(
        "sqlExpr" -> "\"array_except(a, b)\"",
        "functionName" -> "`array_except`",
        "arrayType" -> "\"ARRAY\"",
        "leftType" -> "\"VOID\"",
        "rightType" -> "\"VOID\""
      ),
      queryContext = Array(ExpectedContext("", "", 0, 17, "array_except(a, b)"))
    )
    val df7 = Seq((Array(1), Array("a"))).toDF("a", "b")
    checkError(
      exception = intercept[AnalysisException] {
        df7.select(array_except($"a", $"b"))
      },
      errorClass = "DATATYPE_MISMATCH.BINARY_ARRAY_DIFF_TYPES",
      parameters = Map(
        "sqlExpr" -> "\"array_except(a, b)\"",
        "functionName" -> "`array_except`",
        "arrayType" -> "\"ARRAY\"",
        "leftType" -> "\"ARRAY<INT>\"",
        "rightType" -> "\"ARRAY<STRING>\""
      )
    )
    checkError(
      exception = intercept[AnalysisException] {
        df7.selectExpr("array_except(a, b)")
      },
      errorClass = "DATATYPE_MISMATCH.BINARY_ARRAY_DIFF_TYPES",
      parameters = Map(
        "sqlExpr" -> "\"array_except(a, b)\"",
        "functionName" -> "`array_except`",
        "arrayType" -> "\"ARRAY\"",
        "leftType" -> "\"ARRAY<INT>\"",
        "rightType" -> "\"ARRAY<STRING>\""
      ),
      queryContext = Array(ExpectedContext("", "", 0, 17, "array_except(a, b)"))
    )
    val df8 = Seq((Array("a"), null)).toDF("a", "b")
    checkError(
      exception = intercept[AnalysisException] {
        df8.select(array_except($"a", $"b"))
      },
      errorClass = "DATATYPE_MISMATCH.BINARY_ARRAY_DIFF_TYPES",
      parameters = Map(
        "sqlExpr" -> "\"array_except(a, b)\"",
        "functionName" -> "`array_except`",
        "arrayType" -> "\"ARRAY\"",
        "leftType" -> "\"ARRAY<STRING>\"",
        "rightType" -> "\"VOID\""
      )
    )
    checkError(
      exception = intercept[AnalysisException] {
        df8.selectExpr("array_except(a, b)")
      },
      errorClass = "DATATYPE_MISMATCH.BINARY_ARRAY_DIFF_TYPES",
      parameters = Map(
        "sqlExpr" -> "\"array_except(a, b)\"",
        "functionName" -> "`array_except`",
        "arrayType" -> "\"ARRAY\"",
        "leftType" -> "\"ARRAY<STRING>\"",
        "rightType" -> "\"VOID\""
      ),
      queryContext = Array(ExpectedContext("", "", 0, 17, "array_except(a, b)"))
    )
    val df9 = Seq((null, Array("a"))).toDF("a", "b")
    checkError(
      exception = intercept[AnalysisException] {
        df9.select(array_except($"a", $"b"))
      },
      errorClass = "DATATYPE_MISMATCH.BINARY_ARRAY_DIFF_TYPES",
      parameters = Map(
        "sqlExpr" -> "\"array_except(a, b)\"",
        "functionName" -> "`array_except`",
        "arrayType" -> "\"ARRAY\"",
        "leftType" -> "\"VOID\"",
        "rightType" -> "\"ARRAY<STRING>\""
      )
    )
    checkError(
      exception = intercept[AnalysisException] {
        df9.selectExpr("array_except(a, b)")
      },
      errorClass = "DATATYPE_MISMATCH.BINARY_ARRAY_DIFF_TYPES",
      parameters = Map(
        "sqlExpr" -> "\"array_except(a, b)\"",
        "functionName" -> "`array_except`",
        "arrayType" -> "\"ARRAY\"",
        "leftType" -> "\"VOID\"",
        "rightType" -> "\"ARRAY<STRING>\""
      ),
      queryContext = Array(ExpectedContext("", "", 0, 17, "array_except(a, b)"))
    )

    val df10 = Seq(
      (Array[Integer](1, 2), Array[Integer](2)),
      (Array[Integer](1, 2), Array[Integer](1, null)),
      (Array[Integer](1, null, 3), Array[Integer](1, 2)),
      (Array[Integer](1, null), Array[Integer](2, null))
    ).toDF("a", "b")
    val result10 = df10.select(array_except($"a", $"b"))
    val expectedType10 = ArrayType(IntegerType, containsNull = true)
    assert(result10.first().schema(0).dataType === expectedType10)
  }

  test("array_intersect functions") {
    val df1 = Seq((Array(1, 2, 4), Array(4, 2))).toDF("a", "b")
    val ans1 = Row(Seq(2, 4))
    checkAnswer(df1.select(array_intersect($"a", $"b")), ans1)
    checkAnswer(df1.selectExpr("array_intersect(a, b)"), ans1)

    val df2 = Seq((Array[Integer](1, 2, null, 4, 5), Array[Integer](-5, 4, null, 2, -1)))
      .toDF("a", "b")
    val ans2 = Row(Seq(2, null, 4))
    checkAnswer(df2.select(array_intersect($"a", $"b")), ans2)
    checkAnswer(df2.selectExpr("array_intersect(a, b)"), ans2)

    val df3 = Seq((Array(1L, 2L, 4L), Array(4L, 2L))).toDF("a", "b")
    val ans3 = Row(Seq(2L, 4L))
    checkAnswer(df3.select(array_intersect($"a", $"b")), ans3)
    checkAnswer(df3.selectExpr("array_intersect(a, b)"), ans3)

    val df4 = Seq(
      (Array[java.lang.Long](1L, 2L, null, 4L, 5L), Array[java.lang.Long](-5L, 4L, null, 2L, -1L)))
      .toDF("a", "b")
    val ans4 = Row(Seq(2L, null, 4L))
    checkAnswer(df4.select(array_intersect($"a", $"b")), ans4)
    checkAnswer(df4.selectExpr("array_intersect(a, b)"), ans4)

    val df5 = Seq((Array("c", null, "a", "f"), Array("b", "a", null, "g"))).toDF("a", "b")
    val ans5 = Row(Seq(null, "a"))
    checkAnswer(df5.select(array_intersect($"a", $"b")), ans5)
    checkAnswer(df5.selectExpr("array_intersect(a, b)"), ans5)

    val df6 = Seq((null, null)).toDF("a", "b")
    checkError(
      exception = intercept[AnalysisException] {
        df6.select(array_intersect($"a", $"b"))
      },
      errorClass = "DATATYPE_MISMATCH.BINARY_ARRAY_DIFF_TYPES",
      parameters = Map(
        "sqlExpr" -> "\"array_intersect(a, b)\"",
        "functionName" -> "`array_intersect`",
        "arrayType" -> "\"ARRAY\"",
        "leftType" -> "\"VOID\"",
        "rightType" -> "\"VOID\""
      )
    )
    checkError(
      exception = intercept[AnalysisException] {
        df6.selectExpr("array_intersect(a, b)")
      },
      errorClass = "DATATYPE_MISMATCH.BINARY_ARRAY_DIFF_TYPES",
      parameters = Map(
        "sqlExpr" -> "\"array_intersect(a, b)\"",
        "functionName" -> "`array_intersect`",
        "arrayType" -> "\"ARRAY\"",
        "leftType" -> "\"VOID\"",
        "rightType" -> "\"VOID\""
      ),
      queryContext = Array(ExpectedContext("", "", 0, 20, "array_intersect(a, b)"))
    )

    val df7 = Seq((Array(1), Array("a"))).toDF("a", "b")
    checkError(
      exception = intercept[AnalysisException] {
        df7.select(array_intersect($"a", $"b"))
      },
      errorClass = "DATATYPE_MISMATCH.BINARY_ARRAY_DIFF_TYPES",
      parameters = Map(
        "sqlExpr" -> "\"array_intersect(a, b)\"",
        "functionName" -> "`array_intersect`",
        "arrayType" -> "\"ARRAY\"",
        "leftType" -> "\"ARRAY<INT>\"",
        "rightType" -> "\"ARRAY<STRING>\""
      )
    )
    checkError(
      exception = intercept[AnalysisException] {
        df7.selectExpr("array_intersect(a, b)")
      },
      errorClass = "DATATYPE_MISMATCH.BINARY_ARRAY_DIFF_TYPES",
      parameters = Map(
        "sqlExpr" -> "\"array_intersect(a, b)\"",
        "functionName" -> "`array_intersect`",
        "arrayType" -> "\"ARRAY\"",
        "leftType" -> "\"ARRAY<INT>\"",
        "rightType" -> "\"ARRAY<STRING>\""
      ),
      queryContext = Array(ExpectedContext("", "", 0, 20, "array_intersect(a, b)"))
    )

    val df8 = Seq((null, Array("a"))).toDF("a", "b")
    checkError(
      exception = intercept[AnalysisException] {
        df8.select(array_intersect($"a", $"b"))
      },
      errorClass = "DATATYPE_MISMATCH.BINARY_ARRAY_DIFF_TYPES",
      parameters = Map(
        "sqlExpr" -> "\"array_intersect(a, b)\"",
        "functionName" -> "`array_intersect`",
        "arrayType" -> "\"ARRAY\"",
        "leftType" -> "\"VOID\"",
        "rightType" -> "\"ARRAY<STRING>\""
      )
    )
    checkError(
      exception = intercept[AnalysisException] {
        df8.selectExpr("array_intersect(a, b)")
      },
      errorClass = "DATATYPE_MISMATCH.BINARY_ARRAY_DIFF_TYPES",
      parameters = Map(
        "sqlExpr" -> "\"array_intersect(a, b)\"",
        "functionName" -> "`array_intersect`",
        "arrayType" -> "\"ARRAY\"",
        "leftType" -> "\"VOID\"",
        "rightType" -> "\"ARRAY<STRING>\""
      ),
      queryContext = Array(ExpectedContext("", "", 0, 20, "array_intersect(a, b)"))
    )
  }

  test("array_insert functions") {
    val fiveShort: Short = 5

    val df1 = Seq((Array[Integer](3, 2, 5, 1, 2), 6, 3)).toDF("a", "b", "c")
    val df2 = Seq((Array[Short](1, 2, 3, 4), 5, fiveShort)).toDF("a", "b", "c")
    val df3 = Seq((Array[Double](3.0, 2.0, 5.0, 1.0, 2.0), 2, 3.0)).toDF("a", "b", "c")
    val df4 = Seq((Array[Boolean](true, false), 3, false)).toDF("a", "b", "c")
    val df5 = Seq((Array[String]("a", "b", "c"), 0, "d")).toDF("a", "b", "c")
    val df6 = Seq((Array[String]("a", null, "b", "c"), 5, "d")).toDF("a", "b", "c")

    checkAnswer(df1.selectExpr("array_insert(a, b, c)"), Seq(Row(Seq(3, 2, 5, 1, 2, 3))))
    checkAnswer(df2.selectExpr("array_insert(a, b, c)"), Seq(Row(Seq[Short](1, 2, 3, 4, 5))))
    checkAnswer(
      df3.selectExpr("array_insert(a, b, c)"),
      Seq(Row(Seq[Double](3.0, 3.0, 2.0, 5.0, 1.0, 2.0)))
    )
    checkAnswer(df4.selectExpr("array_insert(a, b, c)"), Seq(Row(Seq(true, false, false))))

    val e1 = intercept[SparkException] {
      df5.selectExpr("array_insert(a, b, c)").show()
    }
    assert(e1.getCause.isInstanceOf[SparkRuntimeException])
    checkError(
      exception = e1.getCause.asInstanceOf[SparkRuntimeException],
      errorClass = "INVALID_INDEX_OF_ZERO",
      parameters = Map.empty,
      context = ExpectedContext(
        fragment = "array_insert(a, b, c)",
        start = 0,
        stop = 20)
    )

    checkAnswer(df5.select(
      array_insert(col("a"), lit(1), col("c"))),
      Seq(Row(Seq("d", "a", "b", "c")))
    )
    // null checks
    checkAnswer(df6.selectExpr("array_insert(a, b, c)"), Seq(Row(Seq("a", null, "b", "c", "d"))))
    checkAnswer(df6.select(
      array_insert(col("a"), col("b"), lit(null).cast("string"))),
      Seq(Row(Seq("a", null, "b", "c", null)))
    )
    checkAnswer(
      df5.select(array_insert(col("a"), lit(null).cast("integer"), col("c"))),
      Seq(Row(null))
    )
    checkAnswer(
      df5.select(array_insert(lit(null).cast("array<string>"), col("b"), col("c"))),
      Seq(Row(null))
    )
    checkAnswer(df1.selectExpr("array_insert(a, 7, c)"), Seq(Row(Seq(3, 2, 5, 1, 2, null, 3))))
    checkAnswer(df1.selectExpr("array_insert(a, -6, c)"), Seq(Row(Seq(3, 3, 2, 5, 1, 2))))

    withSQLConf(SQLConf.LEGACY_NEGATIVE_INDEX_IN_ARRAY_INSERT.key -> "true") {
      checkAnswer(df1.selectExpr("array_insert(a, -6, c)"), Seq(Row(Seq(3, null, 3, 2, 5, 1, 2))))
    }
  }

  test("transform function - array for primitive type not containing null") {
    val df = Seq(
      Seq(1, 9, 8, 7),
      Seq(5, 8, 9, 7, 2),
      Seq.empty,
      null
    ).toDF("i")

    def testArrayOfPrimitiveTypeNotContainsNull(): Unit = {
      checkAnswer(df.selectExpr("transform(i, x -> x + 1)"),
        Seq(
          Row(Seq(2, 10, 9, 8)),
          Row(Seq(6, 9, 10, 8, 3)),
          Row(Seq.empty),
          Row(null)))
      checkAnswer(df.selectExpr("transform(i, (x, i) -> x + i)"),
        Seq(
          Row(Seq(1, 10, 10, 10)),
          Row(Seq(5, 9, 11, 10, 6)),
          Row(Seq.empty),
          Row(null)))
      checkAnswer(df.select(transform(col("i"), x => x + 1)),
        Seq(
          Row(Seq(2, 10, 9, 8)),
          Row(Seq(6, 9, 10, 8, 3)),
          Row(Seq.empty),
          Row(null)))
      checkAnswer(df.select(transform(col("i"), (x, i) => x + i)),
        Seq(
          Row(Seq(1, 10, 10, 10)),
          Row(Seq(5, 9, 11, 10, 6)),
          Row(Seq.empty),
          Row(null)))
    }

    // Test with local relation, the Project will be evaluated without codegen
    testArrayOfPrimitiveTypeNotContainsNull()
    // Test with cached relation, the Project will be evaluated with codegen
    df.cache()
    testArrayOfPrimitiveTypeNotContainsNull()
  }

  test("transform function - array for primitive type containing null") {
    val df = Seq[Seq[Integer]](
      Seq(1, 9, 8, null, 7),
      Seq(5, null, 8, 9, 7, 2),
      Seq.empty,
      null
    ).toDF("i")

    def testArrayOfPrimitiveTypeContainsNull(): Unit = {
      checkAnswer(df.selectExpr("transform(i, x -> x + 1)"),
        Seq(
          Row(Seq(2, 10, 9, null, 8)),
          Row(Seq(6, null, 9, 10, 8, 3)),
          Row(Seq.empty),
          Row(null)))
      checkAnswer(df.selectExpr("transform(i, (x, i) -> x + i)"),
        Seq(
          Row(Seq(1, 10, 10, null, 11)),
          Row(Seq(5, null, 10, 12, 11, 7)),
          Row(Seq.empty),
          Row(null)))
      checkAnswer(df.select(transform(col("i"), x => x + 1)),
        Seq(
          Row(Seq(2, 10, 9, null, 8)),
          Row(Seq(6, null, 9, 10, 8, 3)),
          Row(Seq.empty),
          Row(null)))
      checkAnswer(df.select(transform(col("i"), (x, i) => x + i)),
        Seq(
          Row(Seq(1, 10, 10, null, 11)),
          Row(Seq(5, null, 10, 12, 11, 7)),
          Row(Seq.empty),
          Row(null)))
    }

    // Test with local relation, the Project will be evaluated without codegen
    testArrayOfPrimitiveTypeContainsNull()
    // Test with cached relation, the Project will be evaluated with codegen
    df.cache()
    testArrayOfPrimitiveTypeContainsNull()
  }

  test("transform function - array for non-primitive type") {
    val df = Seq(
      Seq("c", "a", "b"),
      Seq("b", null, "c", null),
      Seq.empty,
      null
    ).toDF("s")

    def testNonPrimitiveType(): Unit = {
      checkAnswer(df.selectExpr("transform(s, x -> concat(x, x))"),
        Seq(
          Row(Seq("cc", "aa", "bb")),
          Row(Seq("bb", null, "cc", null)),
          Row(Seq.empty),
          Row(null)))
      checkAnswer(df.selectExpr("transform(s, (x, i) -> concat(x, i))"),
        Seq(
          Row(Seq("c0", "a1", "b2")),
          Row(Seq("b0", null, "c2", null)),
          Row(Seq.empty),
          Row(null)))
      checkAnswer(df.select(transform(col("s"), x => concat(x, x))),
        Seq(
          Row(Seq("cc", "aa", "bb")),
          Row(Seq("bb", null, "cc", null)),
          Row(Seq.empty),
          Row(null)))
      checkAnswer(df.select(transform(col("s"), (x, i) => concat(x, i))),
        Seq(
          Row(Seq("c0", "a1", "b2")),
          Row(Seq("b0", null, "c2", null)),
          Row(Seq.empty),
          Row(null)))
    }

    // Test with local relation, the Project will be evaluated without codegen
    testNonPrimitiveType()
    // Test with cached relation, the Project will be evaluated with codegen
    df.cache()
    testNonPrimitiveType()
  }

  test("transform function - special cases") {
    val df = Seq(
      Seq("c", "a", "b"),
      Seq("b", null, "c", null),
      Seq.empty,
      null
    ).toDF("arg")

    def testSpecialCases(): Unit = {
      checkAnswer(df.selectExpr("transform(arg, arg -> arg)"),
        Seq(
          Row(Seq("c", "a", "b")),
          Row(Seq("b", null, "c", null)),
          Row(Seq.empty),
          Row(null)))
      checkAnswer(df.selectExpr("transform(arg, arg)"),
        Seq(
          Row(Seq(Seq("c", "a", "b"), Seq("c", "a", "b"), Seq("c", "a", "b"))),
          Row(Seq(
            Seq("b", null, "c", null),
            Seq("b", null, "c", null),
            Seq("b", null, "c", null),
            Seq("b", null, "c", null))),
          Row(Seq.empty),
          Row(null)))
      checkAnswer(df.selectExpr("transform(arg, x -> concat(arg, array(x)))"),
        Seq(
          Row(Seq(Seq("c", "a", "b", "c"), Seq("c", "a", "b", "a"), Seq("c", "a", "b", "b"))),
          Row(Seq(
            Seq("b", null, "c", null, "b"),
            Seq("b", null, "c", null, null),
            Seq("b", null, "c", null, "c"),
            Seq("b", null, "c", null, null))),
          Row(Seq.empty),
          Row(null)))
      checkAnswer(df.select(transform(col("arg"), arg => arg)),
        Seq(
          Row(Seq("c", "a", "b")),
          Row(Seq("b", null, "c", null)),
          Row(Seq.empty),
          Row(null)))
      checkAnswer(df.select(transform(col("arg"), _ => col("arg"))),
        Seq(
          Row(Seq(Seq("c", "a", "b"), Seq("c", "a", "b"), Seq("c", "a", "b"))),
          Row(Seq(
            Seq("b", null, "c", null),
            Seq("b", null, "c", null),
            Seq("b", null, "c", null),
            Seq("b", null, "c", null))),
          Row(Seq.empty),
          Row(null)))
      checkAnswer(df.select(transform(col("arg"), x => concat(col("arg"), array(x)))),
        Seq(
          Row(Seq(Seq("c", "a", "b", "c"), Seq("c", "a", "b", "a"), Seq("c", "a", "b", "b"))),
          Row(Seq(
            Seq("b", null, "c", null, "b"),
            Seq("b", null, "c", null, null),
            Seq("b", null, "c", null, "c"),
            Seq("b", null, "c", null, null))),
          Row(Seq.empty),
          Row(null)))
    }

    // Test with local relation, the Project will be evaluated without codegen
    testSpecialCases()
    // Test with cached relation, the Project will be evaluated with codegen
    df.cache()
    testSpecialCases()
  }

  test("transform function - invalid") {
    val df = Seq(
      (Seq("c", "a", "b"), 1),
      (Seq("b", null, "c", null), 2),
      (Seq.empty, 3),
      (null, 4)
    ).toDF("s", "i")

    checkError(
      exception = intercept[AnalysisException] {
        df.selectExpr("transform(s, (x, y, z) -> x + y + z)")
      },
      errorClass = "INVALID_LAMBDA_FUNCTION_CALL.NUM_ARGS_MISMATCH",
      parameters = Map("expectedNumArgs" -> "3", "actualNumArgs" -> "1"),
      context = ExpectedContext(
        fragment = "(x, y, z) -> x + y + z",
        start = 13,
        stop = 34)
    )

    checkError(
      exception = intercept[AnalysisException](df.selectExpr("transform(i, x -> x)")),
      errorClass = "DATATYPE_MISMATCH.UNEXPECTED_INPUT_TYPE",
      sqlState = None,
      parameters = Map(
        "sqlExpr" -> "\"transform(i, lambdafunction(x, x))\"",
        "paramIndex" -> "1",
        "inputSql" -> "\"i\"",
        "inputType" -> "\"INT\"",
        "requiredType" -> "\"ARRAY\""),
      context = ExpectedContext(
        fragment = "transform(i, x -> x)",
        start = 0,
        stop = 19))

    checkError(
      exception =
        intercept[AnalysisException](df.selectExpr("transform(a, x -> x)")),
      errorClass = "UNRESOLVED_COLUMN.WITH_SUGGESTION",
      sqlState = None,
      parameters = Map("objectName" -> "`a`", "proposal" -> "`i`, `s`"),
      context = ExpectedContext(
        fragment = "a",
        start = 10,
        stop = 10))
  }

  test("map_filter") {
    val dfInts = Seq(
      Map(1 -> 10, 2 -> 20, 3 -> 30),
      Map(1 -> -1, 2 -> -2, 3 -> -3),
      Map(1 -> 10, 2 -> 5, 3 -> -3)).toDF("m")

    checkAnswer(dfInts.selectExpr(
      "map_filter(m, (k, v) -> k * 10 = v)", "map_filter(m, (k, v) -> k = -v)"),
      Seq(
        Row(Map(1 -> 10, 2 -> 20, 3 -> 30), Map()),
        Row(Map(), Map(1 -> -1, 2 -> -2, 3 -> -3)),
        Row(Map(1 -> 10), Map(3 -> -3))))

    checkAnswer(dfInts.select(
      map_filter(col("m"), (k, v) => k * 10 === v),
      map_filter(col("m"), (k, v) => k === (v * -1))),
      Seq(
        Row(Map(1 -> 10, 2 -> 20, 3 -> 30), Map()),
        Row(Map(), Map(1 -> -1, 2 -> -2, 3 -> -3)),
        Row(Map(1 -> 10), Map(3 -> -3))))

    val dfComplex = Seq(
      Map(1 -> Seq(Some(1)), 2 -> Seq(Some(1), Some(2)), 3 -> Seq(Some(1), Some(2), Some(3))),
      Map(1 -> null, 2 -> Seq(Some(-2), Some(-2)), 3 -> Seq[Option[Int]](None))).toDF("m")

    checkAnswer(dfComplex.selectExpr(
      "map_filter(m, (k, v) -> k = v[0])", "map_filter(m, (k, v) -> k = size(v))"),
      Seq(
        Row(Map(1 -> Seq(1)), Map(1 -> Seq(1), 2 -> Seq(1, 2), 3 -> Seq(1, 2, 3))),
        Row(Map(), Map(2 -> Seq(-2, -2)))))

    checkAnswer(dfComplex.select(
      map_filter(col("m"), (k, v) => k === element_at(v, 1)),
      map_filter(col("m"), (k, v) => k === size(v))),
      Seq(
        Row(Map(1 -> Seq(1)), Map(1 -> Seq(1), 2 -> Seq(1, 2), 3 -> Seq(1, 2, 3))),
        Row(Map(), Map(2 -> Seq(-2, -2)))))

    // Invalid use cases
    val df = Seq(
      (Map(1 -> "a"), 1),
      (Map.empty[Int, String], 2),
      (null, 3)
    ).toDF("s", "i")

    checkError(
      exception = intercept[AnalysisException] {
        df.selectExpr("map_filter(s, (x, y, z) -> x + y + z)")
      },
      errorClass = "INVALID_LAMBDA_FUNCTION_CALL.NUM_ARGS_MISMATCH",
      parameters = Map("expectedNumArgs" -> "3", "actualNumArgs" -> "2"),
      context = ExpectedContext(
        fragment = "(x, y, z) -> x + y + z",
        start = 14,
        stop = 35)
    )

    checkError(
      exception = intercept[AnalysisException] {
        df.selectExpr("map_filter(s, x -> x)")
      },
      errorClass = "INVALID_LAMBDA_FUNCTION_CALL.NUM_ARGS_MISMATCH",
      parameters = Map("expectedNumArgs" -> "1", "actualNumArgs" -> "2"),
      context = ExpectedContext(
        fragment = "x -> x",
        start = 14,
        stop = 19)
    )

    checkError(
      exception = intercept[AnalysisException] {
        df.selectExpr("map_filter(i, (k, v) -> k > v)")
      },
      errorClass = "DATATYPE_MISMATCH.UNEXPECTED_INPUT_TYPE",
      sqlState = None,
      parameters = Map(
        "sqlExpr" -> "\"map_filter(i, lambdafunction((k > v), k, v))\"",
        "paramIndex" -> "1",
        "inputSql" -> "\"i\"",
        "inputType" -> "\"INT\"",
        "requiredType" -> "\"MAP\""),
      context = ExpectedContext(
        fragment = "map_filter(i, (k, v) -> k > v)",
        start = 0,
        stop = 29))

    checkError(
      exception = intercept[AnalysisException] {
        df.select(map_filter(col("i"), (k, v) => k > v))
      },
      errorClass = "DATATYPE_MISMATCH.UNEXPECTED_INPUT_TYPE",
      matchPVals = true,
      parameters = Map(
        "sqlExpr" -> """"map_filter\(i, lambdafunction\(`>`\(x_\d+, y_\d+\), x_\d+, y_\d+\)\)"""",
        "paramIndex" -> "1",
        "inputSql" -> "\"i\"",
        "inputType" -> "\"INT\"",
        "requiredType" -> "\"MAP\""))

    checkError(
      exception =
        intercept[AnalysisException](df.selectExpr("map_filter(a, (k, v) -> k > v)")),
      errorClass = "UNRESOLVED_COLUMN.WITH_SUGGESTION",
      sqlState = None,
      parameters = Map("objectName" -> "`a`", "proposal" -> "`i`, `s`"),
      context = ExpectedContext(
        fragment = "a",
        start = 11,
        stop = 11)
    )
  }

  test("filter function - array for primitive type not containing null") {
    val df = Seq(
      Seq(1, 9, 8, 7),
      Seq(5, 8, 9, 7, 2),
      Seq.empty,
      null
    ).toDF("i")

    def testArrayOfPrimitiveTypeNotContainsNull(): Unit = {
      checkAnswer(df.selectExpr("filter(i, x -> x % 2 == 0)"),
        Seq(
          Row(Seq(8)),
          Row(Seq(8, 2)),
          Row(Seq.empty),
          Row(null)))
      checkAnswer(df.select(filter(col("i"), _ % 2 === 0)),
        Seq(
          Row(Seq(8)),
          Row(Seq(8, 2)),
          Row(Seq.empty),
          Row(null)))
    }

    // Test with local relation, the Project will be evaluated without codegen
    testArrayOfPrimitiveTypeNotContainsNull()
    // Test with cached relation, the Project will be evaluated with codegen
    df.cache()
    testArrayOfPrimitiveTypeNotContainsNull()
  }

  test("filter function - array for primitive type containing null") {
    val df = Seq[Seq[Integer]](
      Seq(1, 9, 8, null, 7),
      Seq(5, null, 8, 9, 7, 2),
      Seq.empty,
      null
    ).toDF("i")

    def testArrayOfPrimitiveTypeContainsNull(): Unit = {
      checkAnswer(df.selectExpr("filter(i, x -> x % 2 == 0)"),
        Seq(
          Row(Seq(8)),
          Row(Seq(8, 2)),
          Row(Seq.empty),
          Row(null)))
      checkAnswer(df.select(filter(col("i"), _ % 2 === 0)),
        Seq(
          Row(Seq(8)),
          Row(Seq(8, 2)),
          Row(Seq.empty),
          Row(null)))
    }

    // Test with local relation, the Project will be evaluated without codegen
    testArrayOfPrimitiveTypeContainsNull()
    // Test with cached relation, the Project will be evaluated with codegen
    df.cache()
    testArrayOfPrimitiveTypeContainsNull()
  }

  test("filter function - array for non-primitive type") {
    val df = Seq(
      Seq("c", "a", "b"),
      Seq("b", null, "c", null),
      Seq.empty,
      null
    ).toDF("s")

    def testNonPrimitiveType(): Unit = {
      checkAnswer(df.selectExpr("filter(s, x -> x is not null)"),
        Seq(
          Row(Seq("c", "a", "b")),
          Row(Seq("b", "c")),
          Row(Seq.empty),
          Row(null)))
      checkAnswer(df.select(filter(col("s"), x => x.isNotNull)),
        Seq(
          Row(Seq("c", "a", "b")),
          Row(Seq("b", "c")),
          Row(Seq.empty),
          Row(null)))
    }

    // Test with local relation, the Project will be evaluated without codegen
    testNonPrimitiveType()
    // Test with cached relation, the Project will be evaluated with codegen
    df.cache()
    testNonPrimitiveType()
  }

  test("filter function - index argument") {
    val df = Seq(
      Seq("c", "a", "b"),
      Seq("b", null, "c", null),
      Seq.empty,
      null
    ).toDF("s")

    def testIndexArgument(): Unit = {
      checkAnswer(df.selectExpr("filter(s, (x, i) -> i % 2 == 0)"),
        Seq(
          Row(Seq("c", "b")),
          Row(Seq("b", "c")),
          Row(Seq.empty),
          Row(null)))
      checkAnswer(df.select(filter(col("s"), (x, i) => i % 2 === 0)),
        Seq(
          Row(Seq("c", "b")),
          Row(Seq("b", "c")),
          Row(Seq.empty),
          Row(null)))
    }

    // Test with local relation, the Project will be evaluated without codegen
    testIndexArgument()
    // Test with cached relation, the Project will be evaluated with codegen
    df.cache()
    testIndexArgument()
  }

  test("filter function - invalid") {
    val df = Seq(
      (Seq("c", "a", "b"), 1),
      (Seq("b", null, "c", null), 2),
      (Seq.empty, 3),
      (null, 4)
    ).toDF("s", "i")

    checkError(
      exception = intercept[AnalysisException] {
        df.selectExpr("filter(s, (x, y, z) -> x + y)")
      },
      errorClass = "INVALID_LAMBDA_FUNCTION_CALL.NUM_ARGS_MISMATCH",
      parameters = Map("expectedNumArgs" -> "3", "actualNumArgs" -> "1"),
      context = ExpectedContext(
        fragment = "(x, y, z) -> x + y",
        start = 10,
        stop = 27)
    )

    checkError(
      exception = intercept[AnalysisException] {
        df.selectExpr("filter(i, x -> x)")
      },
      errorClass = "DATATYPE_MISMATCH.UNEXPECTED_INPUT_TYPE",
      sqlState = None,
      parameters = Map(
        "sqlExpr" -> "\"filter(i, lambdafunction(x, x))\"",
        "paramIndex" -> "1",
        "inputSql" -> "\"i\"",
        "inputType" -> "\"INT\"",
        "requiredType" -> "\"ARRAY\""),
      context = ExpectedContext(
        fragment = "filter(i, x -> x)",
        start = 0,
        stop = 16))

    checkError(
      exception = intercept[AnalysisException] {
        df.select(filter(col("i"), x => x))
      },
      errorClass = "DATATYPE_MISMATCH.UNEXPECTED_INPUT_TYPE",
      matchPVals = true,
      parameters = Map(
        "sqlExpr" -> """"filter\(i, lambdafunction\(x_\d+, x_\d+\)\)"""",
        "paramIndex" -> "1",
        "inputSql" -> "\"i\"",
        "inputType" -> "\"INT\"",
        "requiredType" -> "\"ARRAY\""))

    checkError(
      exception = intercept[AnalysisException] {
        df.selectExpr("filter(s, x -> x)")
      },
      errorClass = "DATATYPE_MISMATCH.UNEXPECTED_INPUT_TYPE",
      parameters = Map(
        "sqlExpr" -> "\"filter(s, lambdafunction(namedlambdavariable(), namedlambdavariable()))\"",
        "paramIndex" -> "2",
        "inputSql" -> "\"lambdafunction(namedlambdavariable(), namedlambdavariable())\"",
        "inputType" -> "\"STRING\"",
        "requiredType" -> "\"BOOLEAN\""))

    checkError(
      exception = intercept[AnalysisException] {
        df.select(filter(col("s"), x => x))
      },
      errorClass = "DATATYPE_MISMATCH.UNEXPECTED_INPUT_TYPE",
      parameters = Map(
        "sqlExpr" -> "\"filter(s, lambdafunction(namedlambdavariable(), namedlambdavariable()))\"",
        "paramIndex" -> "2",
        "inputSql" -> "\"lambdafunction(namedlambdavariable(), namedlambdavariable())\"",
        "inputType" -> "\"STRING\"",
        "requiredType" -> "\"BOOLEAN\""))

    checkError(
      exception =
        intercept[AnalysisException](df.selectExpr("filter(a, x -> x)")),
      errorClass = "UNRESOLVED_COLUMN.WITH_SUGGESTION",
      sqlState = None,
      parameters = Map("objectName" -> "`a`", "proposal" -> "`i`, `s`"),
      context = ExpectedContext(
        fragment = "a",
        start = 7,
        stop = 7))
  }

  test("exists function - array for primitive type not containing null") {
    val df = Seq(
      Seq(1, 9, 8, 7),
      Seq(5, 9, 7),
      Seq.empty,
      null
    ).toDF("i")

    def testArrayOfPrimitiveTypeNotContainsNull(): Unit = {
      checkAnswer(df.selectExpr("exists(i, x -> x % 2 == 0)"),
        Seq(
          Row(true),
          Row(false),
          Row(false),
          Row(null)))
      checkAnswer(df.select(exists(col("i"), _ % 2 === 0)),
        Seq(
          Row(true),
          Row(false),
          Row(false),
          Row(null)))
    }

    // Test with local relation, the Project will be evaluated without codegen
    testArrayOfPrimitiveTypeNotContainsNull()
    // Test with cached relation, the Project will be evaluated with codegen
    df.cache()
    testArrayOfPrimitiveTypeNotContainsNull()
  }

  test("exists function - array for primitive type containing null") {
    val df = Seq[Seq[Integer]](
      Seq(1, 9, 8, null, 7),
      Seq(1, 3, 5),
      Seq(5, null, null, 9, 7, null),
      Seq.empty,
      null
    ).toDF("i")

    def testArrayOfPrimitiveTypeContainsNull(): Unit = {
      checkAnswer(df.selectExpr("exists(i, x -> x % 2 == 0)"),
        Seq(
          Row(true),
          Row(false),
          Row(null),
          Row(false),
          Row(null)))
      checkAnswer(df.select(exists(col("i"), _ % 2 === 0)),
        Seq(
          Row(true),
          Row(false),
          Row(null),
          Row(false),
          Row(null)))
    }

    // Test with local relation, the Project will be evaluated without codegen
    testArrayOfPrimitiveTypeContainsNull()
    // Test with cached relation, the Project will be evaluated with codegen
    df.cache()
    testArrayOfPrimitiveTypeContainsNull()
  }

  test("exists function - array for non-primitive type") {
    val df = Seq(
      Seq("c", "a", "b"),
      Seq("b", null, "c", null),
      Seq.empty,
      null
    ).toDF("s")

    def testNonPrimitiveType(): Unit = {
      checkAnswer(df.selectExpr("exists(s, x -> x is null)"),
        Seq(
          Row(false),
          Row(true),
          Row(false),
          Row(null)))
      checkAnswer(df.select(exists(col("s"), x => x.isNull)),
        Seq(
          Row(false),
          Row(true),
          Row(false),
          Row(null)))
    }

    // Test with local relation, the Project will be evaluated without codegen
    testNonPrimitiveType()
    // Test with cached relation, the Project will be evaluated with codegen
    df.cache()
    testNonPrimitiveType()
  }

  test("exists function - invalid") {
    val df = Seq(
      (Seq("c", "a", "b"), 1),
      (Seq("b", null, "c", null), 2),
      (Seq.empty, 3),
      (null, 4)
    ).toDF("s", "i")

    checkError(
      exception = intercept[AnalysisException] {
        df.selectExpr("exists(s, (x, y) -> x + y)")
      },
      errorClass = "INVALID_LAMBDA_FUNCTION_CALL.NUM_ARGS_MISMATCH",
      parameters = Map("expectedNumArgs" -> "2", "actualNumArgs" -> "1"),
      context = ExpectedContext(
        fragment = "(x, y) -> x + y",
        start = 10,
        stop = 24)
    )

    checkError(
      exception = intercept[AnalysisException] {
        df.selectExpr("exists(i, x -> x)")
      },
      errorClass = "DATATYPE_MISMATCH.UNEXPECTED_INPUT_TYPE",
      sqlState = None,
      parameters = Map(
        "sqlExpr" -> "\"exists(i, lambdafunction(x, x))\"",
        "paramIndex" -> "1",
        "inputSql" -> "\"i\"",
        "inputType" -> "\"INT\"",
        "requiredType" -> "\"ARRAY\""),
      context = ExpectedContext(
        fragment = "exists(i, x -> x)",
        start = 0,
        stop = 16))

    checkError(
      exception = intercept[AnalysisException] {
        df.select(exists(col("i"), x => x))
      },
      errorClass = "DATATYPE_MISMATCH.UNEXPECTED_INPUT_TYPE",
      matchPVals = true,
      parameters = Map(
        "sqlExpr" -> """"exists\(i, lambdafunction\(x_\d+, x_\d+\)\)"""",
        "paramIndex" -> "1",
        "inputSql" -> "\"i\"",
        "inputType" -> "\"INT\"",
        "requiredType" -> "\"ARRAY\""))

    checkError(
      exception = intercept[AnalysisException] {
        df.selectExpr("exists(s, x -> x)")
      },
      errorClass = "DATATYPE_MISMATCH.UNEXPECTED_INPUT_TYPE",
      parameters = Map(
        "sqlExpr" -> "\"exists(s, lambdafunction(namedlambdavariable(), namedlambdavariable()))\"",
        "paramIndex" -> "2",
        "inputSql" -> "\"lambdafunction(namedlambdavariable(), namedlambdavariable())\"",
        "inputType" -> "\"STRING\"",
        "requiredType" -> "\"BOOLEAN\""))

    checkError(
      exception = intercept[AnalysisException] {
        df.select(exists(df("s"), x => x))
      },
      errorClass = "DATATYPE_MISMATCH.UNEXPECTED_INPUT_TYPE",
      parameters = Map(
        "sqlExpr" -> "\"exists(s, lambdafunction(namedlambdavariable(), namedlambdavariable()))\"",
        "paramIndex" -> "2",
        "inputSql" -> "\"lambdafunction(namedlambdavariable(), namedlambdavariable())\"",
        "inputType" -> "\"STRING\"",
        "requiredType" -> "\"BOOLEAN\""))

    checkError(
      exception = intercept[AnalysisException](df.selectExpr("exists(a, x -> x)")),
      errorClass = "UNRESOLVED_COLUMN.WITH_SUGGESTION",
      sqlState = None,
      parameters = Map("objectName" -> "`a`", "proposal" -> "`i`, `s`"),
      context = ExpectedContext(
        fragment = "a",
        start = 7,
        stop = 7))
  }

  test("forall function - array for primitive type not containing null") {
    val df = Seq(
      Seq(1, 9, 8, 7),
      Seq(2, 4, 6),
      Seq.empty,
      null
    ).toDF("i")

    def testArrayOfPrimitiveTypeNotContainsNull(): Unit = {
      checkAnswer(df.selectExpr("forall(i, x -> x % 2 == 0)"),
        Seq(
          Row(false),
          Row(true),
          Row(true),
          Row(null)))
      checkAnswer(df.select(forall(col("i"), x => x % 2 === 0)),
        Seq(
          Row(false),
          Row(true),
          Row(true),
          Row(null)))
    }

    // Test with local relation, the Project will be evaluated without codegen
    testArrayOfPrimitiveTypeNotContainsNull()
    // Test with cached relation, the Project will be evaluated with codegen
    df.cache()
    testArrayOfPrimitiveTypeNotContainsNull()
  }

  test("forall function - array for primitive type containing null") {
    val df = Seq[Seq[Integer]](
      Seq(1, 9, 8, null, 7),
      Seq(2, null, null, 4, 6, null),
      Seq(2, 4, 6, 8),
      Seq.empty,
      null
    ).toDF("i")

    def testArrayOfPrimitiveTypeContainsNull(): Unit = {
      checkAnswer(df.selectExpr("forall(i, x -> x % 2 == 0 or x is null)"),
        Seq(
          Row(false),
          Row(true),
          Row(true),
          Row(true),
          Row(null)))
      checkAnswer(df.select(forall(col("i"), x => (x % 2 === 0) || x.isNull)),
        Seq(
          Row(false),
          Row(true),
          Row(true),
          Row(true),
          Row(null)))
      checkAnswer(df.selectExpr("forall(i, x -> x % 2 == 0)"),
        Seq(
          Row(false),
          Row(null),
          Row(true),
          Row(true),
          Row(null)))
      checkAnswer(df.select(forall(col("i"), x => x % 2 === 0)),
        Seq(
          Row(false),
          Row(null),
          Row(true),
          Row(true),
          Row(null)))
    }

    // Test with local relation, the Project will be evaluated without codegen
    testArrayOfPrimitiveTypeContainsNull()
    // Test with cached relation, the Project will be evaluated with codegen
    df.cache()
    testArrayOfPrimitiveTypeContainsNull()
  }

  test("forall function - array for non-primitive type") {
    val df = Seq(
      Seq("c", "a", "b"),
      Seq[String](null, null, null, null),
      Seq.empty,
      null
    ).toDF("s")

    def testNonPrimitiveType(): Unit = {
      checkAnswer(df.selectExpr("forall(s, x -> x is null)"),
        Seq(
          Row(false),
          Row(true),
          Row(true),
          Row(null)))
      checkAnswer(df.select(forall(col("s"), _.isNull)),
        Seq(
          Row(false),
          Row(true),
          Row(true),
          Row(null)))
    }

    // Test with local relation, the Project will be evaluated without codegen
    testNonPrimitiveType()
    // Test with cached relation, the Project will be evaluated with codegen
    df.cache()
    testNonPrimitiveType()
  }

  test("forall function - invalid") {
    val df = Seq(
      (Seq("c", "a", "b"), 1),
      (Seq("b", null, "c", null), 2),
      (Seq.empty, 3),
      (null, 4)
    ).toDF("s", "i")

    checkError(
      exception = intercept[AnalysisException] {
        df.selectExpr("forall(s, (x, y) -> x + y)")
      },
      errorClass = "INVALID_LAMBDA_FUNCTION_CALL.NUM_ARGS_MISMATCH",
      parameters = Map("expectedNumArgs" -> "2", "actualNumArgs" -> "1"),
      context = ExpectedContext(
        fragment = "(x, y) -> x + y",
        start = 10,
        stop = 24)
    )

    checkError(
      exception = intercept[AnalysisException] {
        df.selectExpr("forall(i, x -> x)")
      },
      errorClass = "DATATYPE_MISMATCH.UNEXPECTED_INPUT_TYPE",
      sqlState = None,
      parameters = Map(
        "sqlExpr" -> "\"forall(i, lambdafunction(x, x))\"",
        "paramIndex" -> "1",
        "inputSql" -> "\"i\"",
        "inputType" -> "\"INT\"",
        "requiredType" -> "\"ARRAY\""),
      context = ExpectedContext(
        fragment = "forall(i, x -> x)",
        start = 0,
        stop = 16))

    checkError(
      exception = intercept[AnalysisException] {
        df.select(forall(col("i"), x => x))
      },
      errorClass = "DATATYPE_MISMATCH.UNEXPECTED_INPUT_TYPE",
      matchPVals = true,
      parameters = Map(
        "sqlExpr" -> """"forall\(i, lambdafunction\(x_\d+, x_\d+\)\)"""",
        "paramIndex" -> "1",
        "inputSql" -> "\"i\"",
        "inputType" -> "\"INT\"",
        "requiredType" -> "\"ARRAY\""))

    checkError(
      exception = intercept[AnalysisException] {
        df.selectExpr("forall(s, x -> x)")
      },
      errorClass = "DATATYPE_MISMATCH.UNEXPECTED_INPUT_TYPE",
      parameters = Map(
        "sqlExpr" -> "\"forall(s, lambdafunction(namedlambdavariable(), namedlambdavariable()))\"",
        "paramIndex" -> "2",
        "inputSql" -> "\"lambdafunction(namedlambdavariable(), namedlambdavariable())\"",
        "inputType" -> "\"STRING\"",
        "requiredType" -> "\"BOOLEAN\""))

    checkError(
      exception = intercept[AnalysisException] {
        df.select(forall(col("s"), x => x))
      },
      errorClass = "DATATYPE_MISMATCH.UNEXPECTED_INPUT_TYPE",
      parameters = Map(
        "sqlExpr" -> "\"forall(s, lambdafunction(namedlambdavariable(), namedlambdavariable()))\"",
        "paramIndex" -> "2",
        "inputSql" -> "\"lambdafunction(namedlambdavariable(), namedlambdavariable())\"",
        "inputType" -> "\"STRING\"",
        "requiredType" -> "\"BOOLEAN\""))

    checkError(
      exception = intercept[AnalysisException](df.selectExpr("forall(a, x -> x)")),
      errorClass = "UNRESOLVED_COLUMN.WITH_SUGGESTION",
      sqlState = None,
      parameters = Map("objectName" -> "`a`", "proposal" -> "`i`, `s`"),
      context = ExpectedContext(
        fragment = "a",
        start = 7,
        stop = 7))

    checkError(
      exception = intercept[AnalysisException](df.select(forall(col("a"), x => x))),
      errorClass = "UNRESOLVED_COLUMN.WITH_SUGGESTION",
      parameters = Map("objectName" -> "`a`", "proposal" -> "`i`, `s`"))
  }

  test("aggregate function - array for primitive type not containing null") {
    val df = Seq(
      Seq(1, 9, 8, 7),
      Seq(5, 8, 9, 7, 2),
      Seq.empty,
      null
    ).toDF("i")

    def testArrayOfPrimitiveTypeNotContainsNull(): Unit = {
      Seq("aggregate", "reduce").foreach { agg =>
        checkAnswer(
          df.selectExpr(s"$agg(i, 0, (acc, x) -> acc + x)"),
          Seq(
            Row(25),
            Row(31),
            Row(0),
            Row(null)))
        checkAnswer(
          df.selectExpr(s"$agg(i, 0, (acc, x) -> acc + x, acc -> acc * 10)"),
          Seq(
            Row(250),
            Row(310),
            Row(0),
            Row(null)))
      }
      checkAnswer(df.select(aggregate(col("i"), lit(0), (acc, x) => acc + x)),
        Seq(
          Row(25),
          Row(31),
          Row(0),
          Row(null)))
      checkAnswer(df.select(reduce(col("i"), lit(0), (acc, x) => acc + x)),
        Seq(
          Row(25),
          Row(31),
          Row(0),
          Row(null)))
      checkAnswer(df.select(aggregate(col("i"), lit(0), (acc, x) => acc + x, _ * 10)),
        Seq(
          Row(250),
          Row(310),
          Row(0),
          Row(null)))
      checkAnswer(df.select(reduce(col("i"), lit(0), (acc, x) => acc + x, _ * 10)),
        Seq(
          Row(250),
          Row(310),
          Row(0),
          Row(null)))
    }

    // Test with local relation, the Project will be evaluated without codegen
    testArrayOfPrimitiveTypeNotContainsNull()
    // Test with cached relation, the Project will be evaluated with codegen
    df.cache()
    testArrayOfPrimitiveTypeNotContainsNull()
  }

  test("aggregate function - array for primitive type containing null") {
    val df = Seq[Seq[Integer]](
      Seq(1, 9, 8, 7),
      Seq(5, null, 8, 9, 7, 2),
      Seq.empty,
      null
    ).toDF("i")

    def testArrayOfPrimitiveTypeContainsNull(): Unit = {
      Seq("aggregate", "reduce").foreach { agg =>
        checkAnswer(
          df.selectExpr(s"$agg(i, 0, (acc, x) -> acc + x)"),
          Seq(
            Row(25),
            Row(null),
            Row(0),
            Row(null)))
        checkAnswer(
          df.selectExpr(s"$agg(i, 0, (acc, x) -> acc + x, acc -> coalesce(acc, 0) * 10)"),
          Seq(
            Row(250),
            Row(0),
            Row(0),
            Row(null)))
      }
      checkAnswer(df.select(aggregate(col("i"), lit(0), (acc, x) => acc + x)),
        Seq(
          Row(25),
          Row(null),
          Row(0),
          Row(null)))
      checkAnswer(df.select(reduce(col("i"), lit(0), (acc, x) => acc + x)),
        Seq(
          Row(25),
          Row(null),
          Row(0),
          Row(null)))
      checkAnswer(
        df.select(
          aggregate(col("i"), lit(0), (acc, x) => acc + x, acc => coalesce(acc, lit(0)) * 10)),
        Seq(
          Row(250),
          Row(0),
          Row(0),
          Row(null)))
      checkAnswer(
        df.select(
          reduce(col("i"), lit(0), (acc, x) => acc + x, acc => coalesce(acc, lit(0)) * 10)),
        Seq(
          Row(250),
          Row(0),
          Row(0),
          Row(null)))
    }

    // Test with local relation, the Project will be evaluated without codegen
    testArrayOfPrimitiveTypeContainsNull()
    // Test with cached relation, the Project will be evaluated with codegen
    df.cache()
    testArrayOfPrimitiveTypeContainsNull()
  }

  test("aggregate function - array for non-primitive type") {
    val df = Seq(
      (Seq("c", "a", "b"), "a"),
      (Seq("b", null, "c", null), "b"),
      (Seq.empty, "c"),
      (null, "d")
    ).toDF("ss", "s")

    def testNonPrimitiveType(): Unit = {
      Seq("aggregate", "reduce").foreach { agg =>
        checkAnswer(
          df.selectExpr(s"$agg(ss, s, (acc, x) -> concat(acc, x))"),
          Seq(
            Row("acab"),
            Row(null),
            Row("c"),
            Row(null)))
        checkAnswer(
          df.selectExpr(s"$agg(ss, s, (acc, x) -> concat(acc, x), acc -> coalesce(acc , ''))"),
          Seq(
            Row("acab"),
            Row(""),
            Row("c"),
            Row(null)))
      }
      checkAnswer(df.select(aggregate(col("ss"), col("s"), (acc, x) => concat(acc, x))),
        Seq(
          Row("acab"),
          Row(null),
          Row("c"),
          Row(null)))
      checkAnswer(
        df.select(
          aggregate(col("ss"), col("s"), (acc, x) => concat(acc, x),
            acc => coalesce(acc, lit("")))),
        Seq(
          Row("acab"),
          Row(""),
          Row("c"),
          Row(null)))
    }

    // Test with local relation, the Project will be evaluated without codegen
    testNonPrimitiveType()
    // Test with cached relation, the Project will be evaluated with codegen
    df.cache()
    testNonPrimitiveType()
  }

  test("aggregate function - invalid") {
    val df = Seq(
      (Seq("c", "a", "b"), 1),
      (Seq("b", null, "c", null), 2),
      (Seq.empty, 3),
      (null, 4)
    ).toDF("s", "i")

    Seq(("aggregate", 17, 32), ("reduce", 14, 29)).foreach {
      case (agg, startIndex1, startIndex2) =>
        checkError(
          exception = intercept[AnalysisException] {
            df.selectExpr(s"$agg(s, '', x -> x)")
          },
          errorClass = "INVALID_LAMBDA_FUNCTION_CALL.NUM_ARGS_MISMATCH",
          parameters = Map("expectedNumArgs" -> "1", "actualNumArgs" -> "2"),
          context = ExpectedContext(
            fragment = "x -> x",
            start = startIndex1,
            stop = startIndex1 + 5)
        )

        checkError(
          exception = intercept[AnalysisException] {
            df.selectExpr(s"$agg(s, '', (acc, x) -> x, (acc, x) -> x)")
          },
          errorClass = "INVALID_LAMBDA_FUNCTION_CALL.NUM_ARGS_MISMATCH",
          parameters = Map("expectedNumArgs" -> "2", "actualNumArgs" -> "1"),
          context = ExpectedContext(
            fragment = "(acc, x) -> x",
            start = startIndex2,
            stop = startIndex2 + 12)
        )
    }

    Seq("aggregate", "reduce").foreach { agg =>
      checkError(
        exception = intercept[AnalysisException] {
          df.selectExpr(s"$agg(i, 0, (acc, x) -> x)")
        },
        errorClass = "DATATYPE_MISMATCH.UNEXPECTED_INPUT_TYPE",
        sqlState = None,
        parameters = Map(
          "sqlExpr" -> s""""$agg(i, 0, lambdafunction(x, acc, x), lambdafunction(id, id))"""",
          "paramIndex" -> "1",
          "inputSql" -> "\"i\"",
          "inputType" -> "\"INT\"",
          "requiredType" -> "\"ARRAY\""),
        context = ExpectedContext(
          fragment = s"$agg(i, 0, (acc, x) -> x)",
          start = 0,
          stop = agg.length + 20))
    }

    // scalastyle:off line.size.limit
    checkError(
      exception = intercept[AnalysisException] {
        df.select(aggregate(col("i"), lit(0), (_, x) => x))
      },
      errorClass = "DATATYPE_MISMATCH.UNEXPECTED_INPUT_TYPE",
      matchPVals = true,
      parameters = Map(
        "sqlExpr" -> """"aggregate\(i, 0, lambdafunction\(y_\d+, x_\d+, y_\d+\), lambdafunction\(x_\d+, x_\d+\)\)"""",
        "paramIndex" -> "1",
        "inputSql" -> "\"i\"",
        "inputType" -> "\"INT\"",
        "requiredType" -> "\"ARRAY\""))
    // scalastyle:on line.size.limit

    // scalastyle:off line.size.limit
    Seq("aggregate", "reduce").foreach { agg =>
      checkError(
        exception = intercept[AnalysisException] {
          df.selectExpr(s"$agg(s, 0, (acc, x) -> x)")
        },
        errorClass = "DATATYPE_MISMATCH.UNEXPECTED_INPUT_TYPE",
        parameters = Map(
          "sqlExpr" -> s""""$agg(s, 0, lambdafunction(namedlambdavariable(), namedlambdavariable(), namedlambdavariable()), lambdafunction(namedlambdavariable(), namedlambdavariable()))"""",
          "paramIndex" -> "3",
          "inputSql" -> "\"lambdafunction(namedlambdavariable(), namedlambdavariable(), namedlambdavariable())\"",
          "inputType" -> "\"STRING\"",
          "requiredType" -> "\"INT\""
        ))
    }
    // scalastyle:on line.size.limit

    // scalastyle:off line.size.limit
    checkError(
      exception = intercept[AnalysisException] {
        df.select(aggregate(col("s"), lit(0), (acc, x) => x))
      },
      errorClass = "DATATYPE_MISMATCH.UNEXPECTED_INPUT_TYPE",
      parameters = Map(
        "sqlExpr" -> """"aggregate(s, 0, lambdafunction(namedlambdavariable(), namedlambdavariable(), namedlambdavariable()), lambdafunction(namedlambdavariable(), namedlambdavariable()))"""",
        "paramIndex" -> "3",
        "inputSql" -> "\"lambdafunction(namedlambdavariable(), namedlambdavariable(), namedlambdavariable())\"",
        "inputType" -> "\"STRING\"",
        "requiredType" -> "\"INT\""
      ))
    // scalastyle:on line.size.limit

    Seq("aggregate", "reduce").foreach { agg =>
      checkError(
        exception =
          intercept[AnalysisException](df.selectExpr(s"$agg(a, 0, (acc, x) -> x)")),
        errorClass = "UNRESOLVED_COLUMN.WITH_SUGGESTION",
        sqlState = None,
        parameters = Map("objectName" -> "`a`", "proposal" -> "`i`, `s`"),
        context = ExpectedContext(
          fragment = "a",
          start = agg.length + 1,
          stop = agg.length + 1))
    }
  }

  test("map_zip_with function - map of primitive types") {
    val df = Seq(
      (Map(8 -> 6L, 3 -> 5L, 6 -> 2L), Map[Integer, Integer]((6, 4), (8, 2), (3, 2))),
      (Map(10 -> 6L, 8 -> 3L), Map[Integer, Integer]((8, 4), (4, null))),
      (Map.empty[Int, Long], Map[Integer, Integer]((5, 1))),
      (Map(5 -> 1L), null)
    ).toDF("m1", "m2")

    checkAnswer(df.selectExpr("map_zip_with(m1, m2, (k, v1, v2) -> k == v1 + v2)"),
      Seq(
        Row(Map(8 -> true, 3 -> false, 6 -> true)),
        Row(Map(10 -> null, 8 -> false, 4 -> null)),
        Row(Map(5 -> null)),
        Row(null)))

    checkAnswer(df.select(map_zip_with(df("m1"), df("m2"), (k, v1, v2) => k === v1 + v2)),
      Seq(
        Row(Map(8 -> true, 3 -> false, 6 -> true)),
        Row(Map(10 -> null, 8 -> false, 4 -> null)),
        Row(Map(5 -> null)),
        Row(null)))
  }

  test("map_zip_with function - map of non-primitive types") {
    val df = Seq(
      (Map("z" -> "a", "y" -> "b", "x" -> "c"), Map("x" -> "a", "z" -> "c")),
      (Map("b" -> "a", "c" -> "d"), Map("c" -> "a", "b" -> null, "d" -> "k")),
      (Map("a" -> "d"), Map.empty[String, String]),
      (Map("a" -> "d"), null)
    ).toDF("m1", "m2")

    checkAnswer(df.selectExpr("map_zip_with(m1, m2, (k, v1, v2) -> (v1, v2))"),
      Seq(
        Row(Map("z" -> Row("a", "c"), "y" -> Row("b", null), "x" -> Row("c", "a"))),
        Row(Map("b" -> Row("a", null), "c" -> Row("d", "a"), "d" -> Row(null, "k"))),
        Row(Map("a" -> Row("d", null))),
        Row(null)))

    checkAnswer(df.select(map_zip_with(col("m1"), col("m2"), (k, v1, v2) => struct(v1, v2))),
      Seq(
        Row(Map("z" -> Row("a", "c"), "y" -> Row("b", null), "x" -> Row("c", "a"))),
        Row(Map("b" -> Row("a", null), "c" -> Row("d", "a"), "d" -> Row(null, "k"))),
        Row(Map("a" -> Row("d", null))),
        Row(null)))
  }

  test("map_zip_with function - invalid") {
    val df = Seq(
      (Map(1 -> 2), Map(1 -> "a"), Map("a" -> "b"), Map(Map(1 -> 2) -> 2), 1)
    ).toDF("mii", "mis", "mss", "mmi", "i")

    checkError(
      exception = intercept[AnalysisException] {
        df.selectExpr("map_zip_with(mii, mis, (x, y) -> x + y)")
      },
      errorClass = "INVALID_LAMBDA_FUNCTION_CALL.NUM_ARGS_MISMATCH",
      parameters = Map("expectedNumArgs" -> "2", "actualNumArgs" -> "3"),
      context = ExpectedContext(
        fragment = "(x, y) -> x + y",
        start = 23,
        stop = 37)
    )

    checkError(
      exception = intercept[AnalysisException] {
        df.selectExpr("map_zip_with(mis, mmi, (x, y, z) -> concat(x, y, z))")
      },
      errorClass = "DATATYPE_MISMATCH.MAP_ZIP_WITH_DIFF_TYPES",
      parameters = Map(
        "sqlExpr" -> "\"map_zip_with(mis, mmi, lambdafunction(concat(x, y, z), x, y, z))\"",
        "functionName" -> "`map_zip_with`",
        "leftType" -> "\"INT\"",
        "rightType" -> "\"MAP<INT, INT>\""),
      context = ExpectedContext(
        fragment = "map_zip_with(mis, mmi, (x, y, z) -> concat(x, y, z))",
        start = 0,
        stop = 51))

    // scalastyle:off line.size.limit
    checkError(
      exception = intercept[AnalysisException] {
        df.select(map_zip_with(df("mis"), col("mmi"), (x, y, z) => concat(x, y, z)))
      },
      errorClass = "DATATYPE_MISMATCH.MAP_ZIP_WITH_DIFF_TYPES",
      matchPVals = true,
      parameters = Map(
        "sqlExpr" -> """"map_zip_with\(mis, mmi, lambdafunction\(concat\(x_\d+, y_\d+, z_\d+\), x_\d+, y_\d+, z_\d+\)\)"""",
        "functionName" -> "`map_zip_with`",
        "leftType" -> "\"INT\"",
        "rightType" -> "\"MAP<INT, INT>\""))
    // scalastyle:on line.size.limit

    checkError(
      exception = intercept[AnalysisException] {
        df.selectExpr("map_zip_with(i, mis, (x, y, z) -> concat(x, y, z))")
      },
      errorClass = "DATATYPE_MISMATCH.UNEXPECTED_INPUT_TYPE",
      sqlState = None,
      parameters = Map(
        "sqlExpr" -> "\"map_zip_with(i, mis, lambdafunction(concat(x, y, z), x, y, z))\"",
        "paramIndex" -> "1",
        "inputSql" -> "\"i\"",
        "inputType" -> "\"INT\"", "requiredType" -> "\"MAP\""),
      context = ExpectedContext(
        fragment = "map_zip_with(i, mis, (x, y, z) -> concat(x, y, z))",
        start = 0,
        stop = 49))

    // scalastyle:off line.size.limit
    checkError(
      exception = intercept[AnalysisException] {
        df.select(map_zip_with(col("i"), col("mis"), (x, y, z) => concat(x, y, z)))
      },
      errorClass = "DATATYPE_MISMATCH.UNEXPECTED_INPUT_TYPE",
      matchPVals = true,
      parameters = Map(
        "sqlExpr" -> """"map_zip_with\(i, mis, lambdafunction\(concat\(x_\d+, y_\d+, z_\d+\), x_\d+, y_\d+, z_\d+\)\)"""",
        "paramIndex" -> "1",
        "inputSql" -> "\"i\"",
        "inputType" -> "\"INT\"", "requiredType" -> "\"MAP\""))
    // scalastyle:on line.size.limit

    checkError(
      exception = intercept[AnalysisException] {
        df.selectExpr("map_zip_with(mis, i, (x, y, z) -> concat(x, y, z))")
      },
      errorClass = "DATATYPE_MISMATCH.UNEXPECTED_INPUT_TYPE",
      sqlState = None,
      parameters = Map(
        "sqlExpr" -> "\"map_zip_with(mis, i, lambdafunction(concat(x, y, z), x, y, z))\"",
        "paramIndex" -> "2",
        "inputSql" -> "\"i\"",
        "inputType" -> "\"INT\"", "requiredType" -> "\"MAP\""),
      context = ExpectedContext(
        fragment = "map_zip_with(mis, i, (x, y, z) -> concat(x, y, z))",
        start = 0,
        stop = 49))

    // scalastyle:off line.size.limit
    checkError(
      exception = intercept[AnalysisException] {
        df.select(map_zip_with(col("mis"), col("i"), (x, y, z) => concat(x, y, z)))
      },
      errorClass = "DATATYPE_MISMATCH.UNEXPECTED_INPUT_TYPE",
      matchPVals = true,
      parameters = Map(
        "sqlExpr" -> """"map_zip_with\(mis, i, lambdafunction\(concat\(x_\d+, y_\d+, z_\d+\), x_\d+, y_\d+, z_\d+\)\)"""",
        "paramIndex" -> "2",
        "inputSql" -> "\"i\"",
        "inputType" -> "\"INT\"", "requiredType" -> "\"MAP\""))
    // scalastyle:on line.size.limit

    checkError(
      exception = intercept[AnalysisException] {
        df.selectExpr("map_zip_with(mmi, mmi, (x, y, z) -> x)")
      },
      errorClass = "DATATYPE_MISMATCH.INVALID_ORDERING_TYPE",
      sqlState = None,
      parameters = Map(
        "sqlExpr" -> "\"map_zip_with(mmi, mmi, lambdafunction(x, x, y, z))\"",
        "dataType" -> "\"MAP<INT, INT>\"",
        "functionName" -> "`map_zip_with`"),
      context = ExpectedContext(
        fragment = "map_zip_with(mmi, mmi, (x, y, z) -> x)",
        start = 0,
        stop = 37))
  }

  test("transform keys function - primitive data types") {
    val dfExample1 = Seq(
      Map[Int, Int](1 -> 1, 9 -> 9, 8 -> 8, 7 -> 7)
    ).toDF("i")

    val dfExample2 = Seq(
      Map[Int, Double](1 -> 1.0, 2 -> 1.40, 3 -> 1.70)
    ).toDF("j")

    val dfExample3 = Seq(
      Map[Int, Boolean](25 -> true, 26 -> false)
    ).toDF("x")

    val dfExample4 = Seq(
      Map[Array[Int], Boolean](Array(1, 2) -> false)
    ).toDF("y")


    def testMapOfPrimitiveTypesCombination(): Unit = {
      checkAnswer(dfExample1.selectExpr("transform_keys(i, (k, v) -> k + v)"),
        Seq(Row(Map(2 -> 1, 18 -> 9, 16 -> 8, 14 -> 7))))

      checkAnswer(dfExample1.select(transform_keys(col("i"), (k, v) => k + v)),
        Seq(Row(Map(2 -> 1, 18 -> 9, 16 -> 8, 14 -> 7))))

      checkAnswer(dfExample2.selectExpr("transform_keys(j, " +
        "(k, v) -> map_from_arrays(ARRAY(1, 2, 3), ARRAY('one', 'two', 'three'))[k])"),
        Seq(Row(Map("one" -> 1.0, "two" -> 1.4, "three" -> 1.7))))

      checkAnswer(dfExample2.select(
          transform_keys(
            col("j"),
            (k, v) => element_at(
              map_from_arrays(
                array(lit(1), lit(2), lit(3)),
                array(lit("one"), lit("two"), lit("three"))
              ),
              k
            )
          )
        ),
        Seq(Row(Map("one" -> 1.0, "two" -> 1.4, "three" -> 1.7))))

      checkAnswer(dfExample2.selectExpr("transform_keys(j, (k, v) -> CAST(v * 2 AS BIGINT) + k)"),
        Seq(Row(Map(3 -> 1.0, 4 -> 1.4, 6 -> 1.7))))

      checkAnswer(dfExample2.select(transform_keys(col("j"),
        (k, v) => (v * 2).cast("bigint") + k)),
        Seq(Row(Map(3 -> 1.0, 4 -> 1.4, 6 -> 1.7))))

      checkAnswer(dfExample2.selectExpr("transform_keys(j, (k, v) -> k + v)"),
        Seq(Row(Map(2.0 -> 1.0, 3.4 -> 1.4, 4.7 -> 1.7))))

      checkAnswer(dfExample2.select(transform_keys(col("j"), (k, v) => k + v)),
        Seq(Row(Map(2.0 -> 1.0, 3.4 -> 1.4, 4.7 -> 1.7))))

      intercept[SparkException] {
        dfExample3.selectExpr("transform_keys(x, (k, v) ->  k % 2 = 0 OR v)").collect()
      }
      intercept[SparkException] {
        dfExample3.select(transform_keys(col("x"), (k, v) => k % 2 === 0 || v)).collect()
      }
      withSQLConf(SQLConf.MAP_KEY_DEDUP_POLICY.key -> SQLConf.MapKeyDedupPolicy.LAST_WIN.toString) {
        checkAnswer(dfExample3.selectExpr("transform_keys(x, (k, v) ->  k % 2 = 0 OR v)"),
          Seq(Row(Map(true -> true, true -> false))))

        checkAnswer(dfExample3.select(transform_keys(col("x"), (k, v) => k % 2 === 0 || v)),
          Seq(Row(Map(true -> true, true -> false))))
      }

      checkAnswer(dfExample3.selectExpr("transform_keys(x, (k, v) -> if(v, 2 * k, 3 * k))"),
        Seq(Row(Map(50 -> true, 78 -> false))))

      checkAnswer(dfExample3.select(transform_keys(col("x"),
        (k, v) => when(v, k * 2).otherwise(k * 3))),
        Seq(Row(Map(50 -> true, 78 -> false))))

      checkAnswer(dfExample4.selectExpr("transform_keys(y, (k, v) -> array_contains(k, 3) AND v)"),
        Seq(Row(Map(false -> false))))

      checkAnswer(dfExample4.select(transform_keys(col("y"),
        (k, v) => array_contains(k, lit(3)) && v)),
        Seq(Row(Map(false -> false))))
    }

    // Test with local relation, the Project will be evaluated without codegen
    testMapOfPrimitiveTypesCombination()
    dfExample1.cache()
    dfExample2.cache()
    dfExample3.cache()
    dfExample4.cache()
    // Test with cached relation, the Project will be evaluated with codegen
    testMapOfPrimitiveTypesCombination()
  }

  test("transform keys function - Invalid lambda functions and exceptions") {
    val dfExample1 = Seq(
      Map[String, String]("a" -> null)
    ).toDF("i")

    val dfExample2 = Seq(
      Seq(1, 2, 3, 4)
    ).toDF("j")

    checkError(
      exception = intercept[AnalysisException] {
        dfExample1.selectExpr("transform_keys(i, k -> k)")
      },
      errorClass = "INVALID_LAMBDA_FUNCTION_CALL.NUM_ARGS_MISMATCH",
      parameters = Map("expectedNumArgs" -> "1", "actualNumArgs" -> "2"),
      context = ExpectedContext(
        fragment = "k -> k",
        start = 18,
        stop = 23)
    )

    checkError(
      exception = intercept[AnalysisException] {
        dfExample1.selectExpr("transform_keys(i, (k, v, x) -> k + 1)")
      },
      errorClass = "INVALID_LAMBDA_FUNCTION_CALL.NUM_ARGS_MISMATCH",
      parameters = Map("expectedNumArgs" -> "3", "actualNumArgs" -> "2"),
      context = ExpectedContext(
        fragment = "(k, v, x) -> k + 1",
        start = 18,
        stop = 35)
    )

    val ex3 = intercept[SparkException] {
      dfExample1.selectExpr("transform_keys(i, (k, v) -> v)").show()
    }
    assert(ex3.getCause.isInstanceOf[SparkRuntimeException])
    checkError(
      exception = ex3.getCause.asInstanceOf[SparkRuntimeException],
      errorClass = "NULL_MAP_KEY",
      parameters = Map.empty
    )

    val ex3a = intercept[Exception] {
      dfExample1.select(transform_keys(col("i"), (k, v) => v)).show()
    }
    assert(ex3a.getCause.isInstanceOf[SparkRuntimeException])
    checkError(
      exception = ex3a.getCause.asInstanceOf[SparkRuntimeException],
      errorClass = "NULL_MAP_KEY",
      parameters = Map.empty
    )

    checkError(
      exception = intercept[AnalysisException] {
        dfExample2.selectExpr("transform_keys(j, (k, v) -> k + 1)")
      },
      errorClass = "DATATYPE_MISMATCH.UNEXPECTED_INPUT_TYPE",
      sqlState = None,
      parameters = Map(
        "sqlExpr" -> "\"transform_keys(j, lambdafunction((k + 1), k, v))\"",
        "paramIndex" -> "1",
        "inputSql" -> "\"j\"",
        "inputType" -> "\"ARRAY<INT>\"",
        "requiredType" -> "\"MAP\""),
      context = ExpectedContext(
        fragment = "transform_keys(j, (k, v) -> k + 1)",
        start = 0,
        stop = 33))
  }

  test("transform values function - test primitive data types") {
    val dfExample1 = Seq(
      Map[Int, Int](1 -> 1, 9 -> 9, 8 -> 8, 7 -> 7)
    ).toDF("i")

    val dfExample2 = Seq(
      Map[Boolean, String](false -> "abc", true -> "def")
    ).toDF("x")

    val dfExample3 = Seq(
      Map[String, Int]("a" -> 1, "b" -> 2, "c" -> 3)
    ).toDF("y")

    val dfExample4 = Seq(
      Map[Int, Double](1 -> 1.0, 2 -> 1.40, 3 -> 1.70)
    ).toDF("z")

    val dfExample5 = Seq(
      Map[Int, Array[Int]](1 -> Array(1, 2))
    ).toDF("c")

    def testMapOfPrimitiveTypesCombination(): Unit = {
      checkAnswer(dfExample1.selectExpr("transform_values(i, (k, v) -> k + v)"),
        Seq(Row(Map(1 -> 2, 9 -> 18, 8 -> 16, 7 -> 14))))

      checkAnswer(dfExample2.selectExpr(
        "transform_values(x, (k, v) -> if(k, v, CAST(k AS String)))"),
        Seq(Row(Map(false -> "false", true -> "def"))))

      checkAnswer(dfExample2.selectExpr("transform_values(x, (k, v) -> NOT k AND v = 'abc')"),
        Seq(Row(Map(false -> true, true -> false))))

      checkAnswer(dfExample3.selectExpr("transform_values(y, (k, v) -> v * v)"),
        Seq(Row(Map("a" -> 1, "b" -> 4, "c" -> 9))))

      checkAnswer(dfExample3.selectExpr(
        "transform_values(y, (k, v) -> k || ':' || CAST(v as String))"),
        Seq(Row(Map("a" -> "a:1", "b" -> "b:2", "c" -> "c:3"))))

      checkAnswer(
        dfExample3.selectExpr("transform_values(y, (k, v) -> concat(k, cast(v as String)))"),
        Seq(Row(Map("a" -> "a1", "b" -> "b2", "c" -> "c3"))))

      checkAnswer(
        dfExample4.selectExpr(
          "transform_values(" +
            "z,(k, v) -> map_from_arrays(ARRAY(1, 2, 3), " +
            "ARRAY('one', 'two', 'three'))[k] || '_' || CAST(v AS String))"),
        Seq(Row(Map(1 -> "one_1.0", 2 -> "two_1.4", 3 ->"three_1.7"))))

      checkAnswer(
        dfExample4.selectExpr("transform_values(z, (k, v) -> k-v)"),
        Seq(Row(Map(1 -> 0.0, 2 -> 0.6000000000000001, 3 -> 1.3))))

      checkAnswer(
        dfExample5.selectExpr("transform_values(c, (k, v) -> k + cardinality(v))"),
        Seq(Row(Map(1 -> 3))))

      checkAnswer(dfExample1.select(transform_values(col("i"), (k, v) => k + v)),
        Seq(Row(Map(1 -> 2, 9 -> 18, 8 -> 16, 7 -> 14))))

      checkAnswer(dfExample2.select(
        transform_values(col("x"), (k, v) => when(k, v).otherwise(k.cast("string")))),
        Seq(Row(Map(false -> "false", true -> "def"))))

      checkAnswer(dfExample2.select(transform_values(col("x"),
        (k, v) => (!k) && v === "abc")),
        Seq(Row(Map(false -> true, true -> false))))

      checkAnswer(dfExample3.select(transform_values(col("y"), (k, v) => v * v)),
        Seq(Row(Map("a" -> 1, "b" -> 4, "c" -> 9))))

      checkAnswer(dfExample3.select(
        transform_values(col("y"), (k, v) => concat(k, lit(":"), v.cast("string")))),
        Seq(Row(Map("a" -> "a:1", "b" -> "b:2", "c" -> "c:3"))))

      checkAnswer(
        dfExample3.select(transform_values(col("y"), (k, v) => concat(k, v.cast("string")))),
        Seq(Row(Map("a" -> "a1", "b" -> "b2", "c" -> "c3"))))

      val testMap = map_from_arrays(
        array(lit(1), lit(2), lit(3)),
        array(lit("one"), lit("two"), lit("three"))
      )

      checkAnswer(
        dfExample4.select(transform_values(col("z"),
          (k, v) => concat(element_at(testMap, k), lit("_"), v.cast("string")))),
        Seq(Row(Map(1 -> "one_1.0", 2 -> "two_1.4", 3 ->"three_1.7"))))

      checkAnswer(
        dfExample4.select(transform_values(col("z"), (k, v) => k - v)),
        Seq(Row(Map(1 -> 0.0, 2 -> 0.6000000000000001, 3 -> 1.3))))

      checkAnswer(
        dfExample5.select(transform_values(col("c"), (k, v) => k + size(v))),
        Seq(Row(Map(1 -> 3))))
    }

    // Test with local relation, the Project will be evaluated without codegen
    testMapOfPrimitiveTypesCombination()
    dfExample1.cache()
    dfExample2.cache()
    dfExample3.cache()
    dfExample4.cache()
    dfExample5.cache()
    // Test with cached relation, the Project will be evaluated with codegen
    testMapOfPrimitiveTypesCombination()
  }

  test("transform values function - test empty") {
    val dfExample1 = Seq(
      Map.empty[Integer, Integer]
    ).toDF("i")

    val dfExample2 = Seq(
      Map.empty[BigInt, String]
    ).toDF("j")

    def testEmpty(): Unit = {
      checkAnswer(dfExample1.selectExpr("transform_values(i, (k, v) -> NULL)"),
        Seq(Row(Map.empty[Integer, Integer])))

      checkAnswer(dfExample1.selectExpr("transform_values(i, (k, v) -> k)"),
        Seq(Row(Map.empty[Integer, Integer])))

      checkAnswer(dfExample1.selectExpr("transform_values(i, (k, v) -> v)"),
        Seq(Row(Map.empty[Integer, Integer])))

      checkAnswer(dfExample1.selectExpr("transform_values(i, (k, v) -> 0)"),
        Seq(Row(Map.empty[Integer, Integer])))

      checkAnswer(dfExample1.selectExpr("transform_values(i, (k, v) -> 'value')"),
        Seq(Row(Map.empty[Integer, String])))

      checkAnswer(dfExample1.selectExpr("transform_values(i, (k, v) -> true)"),
        Seq(Row(Map.empty[Integer, Boolean])))

      checkAnswer(dfExample2.selectExpr("transform_values(j, (k, v) -> k + cast(v as BIGINT))"),
        Seq(Row(Map.empty[BigInt, BigInt])))

      checkAnswer(dfExample1.select(transform_values(col("i"),
        (k, v) => lit(null).cast("int"))),
        Seq(Row(Map.empty[Integer, Integer])))

      checkAnswer(dfExample1.select(transform_values(col("i"), (k, v) => k)),
        Seq(Row(Map.empty[Integer, Integer])))

      checkAnswer(dfExample1.select(transform_values(col("i"), (k, v) => v)),
        Seq(Row(Map.empty[Integer, Integer])))

      checkAnswer(dfExample1.select(transform_values(col("i"), (k, v) => lit(0))),
        Seq(Row(Map.empty[Integer, Integer])))

      checkAnswer(dfExample1.select(transform_values(col("i"), (k, v) => lit("value"))),
        Seq(Row(Map.empty[Integer, String])))

      checkAnswer(dfExample1.select(transform_values(col("i"), (k, v) => lit(true))),
        Seq(Row(Map.empty[Integer, Boolean])))

      checkAnswer(dfExample1.select(transform_values(col("i"), (k, v) => v.cast("bigint"))),
        Seq(Row(Map.empty[BigInt, BigInt])))
    }

    testEmpty()
    dfExample1.cache()
    dfExample2.cache()
    testEmpty()
  }

  test("transform values function - test null values") {
    val dfExample1 = Seq(
      Map[Int, Integer](1 -> 1, 2 -> 2, 3 -> 3, 4 -> 4)
    ).toDF("a")

    val dfExample2 = Seq(
      Map[Int, String](1 -> "a", 2 -> "b", 3 -> null)
    ).toDF("b")

    def testNullValue(): Unit = {
      checkAnswer(dfExample1.selectExpr("transform_values(a, (k, v) -> null)"),
        Seq(Row(Map[Int, Integer](1 -> null, 2 -> null, 3 -> null, 4 -> null))))

      checkAnswer(dfExample2.selectExpr(
        "transform_values(b, (k, v) -> IF(v IS NULL, k + 1, k + 2))"),
        Seq(Row(Map(1 -> 3, 2 -> 4, 3 -> 4))))

      checkAnswer(dfExample1.select(transform_values(col("a"),
        (k, v) => lit(null).cast("int"))),
        Seq(Row(Map[Int, Integer](1 -> null, 2 -> null, 3 -> null, 4 -> null))))

      checkAnswer(dfExample2.select(
        transform_values(col("b"), (k, v) => when(v.isNull, k + 1).otherwise(k + 2))
        ),
        Seq(Row(Map(1 -> 3, 2 -> 4, 3 -> 4))))
    }

    testNullValue()
    dfExample1.cache()
    dfExample2.cache()
    testNullValue()
  }

  test("transform values function - test invalid functions") {
    val dfExample1 = Seq(
      Map[Int, Int](1 -> 1, 9 -> 9, 8 -> 8, 7 -> 7)
    ).toDF("i")

    val dfExample2 = Seq(
      Map[String, String]("a" -> "b")
    ).toDF("j")

    val dfExample3 = Seq(
      Seq(1, 2, 3, 4)
    ).toDF("x")

    def testInvalidLambdaFunctions(): Unit = {

      checkError(
        exception = intercept[AnalysisException] {
          dfExample1.selectExpr("transform_values(i, k -> k)")
        },
        errorClass = "INVALID_LAMBDA_FUNCTION_CALL.NUM_ARGS_MISMATCH",
        parameters = Map("expectedNumArgs" -> "1", "actualNumArgs" -> "2"),
        context = ExpectedContext(
          fragment = "k -> k",
          start = 20,
          stop = 25)
      )

      checkError(
        exception = intercept[AnalysisException] {
          dfExample2.selectExpr("transform_values(j, (k, v, x) -> k + 1)")
        },
        errorClass = "INVALID_LAMBDA_FUNCTION_CALL.NUM_ARGS_MISMATCH",
        parameters = Map("expectedNumArgs" -> "3", "actualNumArgs" -> "2"),
        context = ExpectedContext(
          fragment = "(k, v, x) -> k + 1",
          start = 20,
          stop = 37)
      )

      checkError(
        exception = intercept[AnalysisException] {
          dfExample3.selectExpr("transform_values(x, (k, v) -> k + 1)")
        },
        errorClass = "DATATYPE_MISMATCH.UNEXPECTED_INPUT_TYPE",
        sqlState = None,
        parameters = Map(
          "sqlExpr" -> "\"transform_values(x, lambdafunction((k + 1), k, v))\"",
          "paramIndex" -> "1",
          "inputSql" -> "\"x\"",
          "inputType" -> "\"ARRAY<INT>\"",
          "requiredType" -> "\"MAP\""),
        context = ExpectedContext(
          fragment = "transform_values(x, (k, v) -> k + 1)",
          start = 0,
          stop = 35))

      checkError(
        exception = intercept[AnalysisException] {
          dfExample3.select(transform_values(col("x"), (k, v) => k + 1))
        },
        errorClass = "DATATYPE_MISMATCH.UNEXPECTED_INPUT_TYPE",
        matchPVals = true,
        parameters = Map(
          "sqlExpr" ->
              """"transform_values\(x, lambdafunction\(`\+`\(x_\d+, 1\), x_\d+, y_\d+\)\)"""",
          "paramIndex" -> "1",
          "inputSql" -> "\"x\"",
          "inputType" -> "\"ARRAY<INT>\"",
          "requiredType" -> "\"MAP\""))
    }

    testInvalidLambdaFunctions()
    dfExample1.cache()
    dfExample2.cache()
    dfExample3.cache()
    testInvalidLambdaFunctions()
  }

  test("arrays zip_with function - for primitive types") {
    val df1 = Seq[(Seq[Integer], Seq[Integer])](
      (Seq(9001, 9002, 9003), Seq(4, 5, 6)),
      (Seq(1, 2), Seq(3, 4)),
      (Seq.empty, Seq.empty),
      (null, null)
    ).toDF("val1", "val2")
    val df2 = Seq[(Seq[Integer], Seq[Long])](
      (Seq(1, null, 3), Seq(1L, 2L)),
      (Seq(1, 2, 3), Seq(4L, 11L))
    ).toDF("val1", "val2")
    val expectedValue1 = Seq(
      Row(Seq(9005, 9007, 9009)),
      Row(Seq(4, 6)),
      Row(Seq.empty),
      Row(null))
    checkAnswer(df1.selectExpr("zip_with(val1, val2, (x, y) -> x + y)"), expectedValue1)
    checkAnswer(df1.select(zip_with(df1("val1"), df1("val2"), (x, y) => x + y)), expectedValue1)
    val expectedValue2 = Seq(
      Row(Seq(Row(1L, 1), Row(2L, null), Row(null, 3))),
      Row(Seq(Row(4L, 1), Row(11L, 2), Row(null, 3))))
    checkAnswer(df2.selectExpr("zip_with(val1, val2, (x, y) -> (y, x))"), expectedValue2)
    checkAnswer(
      df2.select(zip_with(df2("val1"), df2("val2"), (x, y) => struct(y, x))),
      expectedValue2
    )
  }

  test("arrays zip_with function - for non-primitive types") {
    val df = Seq(
      (Seq("a"), Seq("x", "y", "z")),
      (Seq("a", null), Seq("x", "y")),
      (Seq.empty[String], Seq.empty[String]),
      (Seq("a", "b", "c"), null)
    ).toDF("val1", "val2")
    val expectedValue1 = Seq(
      Row(Seq(Row("x", "a"), Row("y", null), Row("z", null))),
      Row(Seq(Row("x", "a"), Row("y", null))),
      Row(Seq.empty),
      Row(null))
    checkAnswer(
      df.selectExpr("zip_with(val1, val2, (x, y) -> (y, x))"),
      expectedValue1
    )
    checkAnswer(
      df.select(zip_with(col("val1"), col("val2"), (x, y) => struct(y, x))),
      expectedValue1
    )
  }

  test("arrays zip_with function - invalid") {
    val df = Seq(
      (Seq("c", "a", "b"), Seq("x", "y", "z"), 1),
      (Seq("b", null, "c", null), Seq("x"), 2),
      (Seq.empty, Seq("x", "z"), 3),
      (null, Seq("x", "z"), 4)
    ).toDF("a1", "a2", "i")
    checkError(
      exception = intercept[AnalysisException] {
        df.selectExpr("zip_with(a1, a2, x -> x)")
      },
      errorClass = "INVALID_LAMBDA_FUNCTION_CALL.NUM_ARGS_MISMATCH",
      parameters = Map(
        "expectedNumArgs" -> "1",
        "actualNumArgs" -> "2"),
      context = ExpectedContext(
        fragment = "x -> x",
        start = 17,
        stop = 22)
    )

    checkError(
      exception = intercept[AnalysisException] {
        df.selectExpr("zip_with(a1, a2, (x, x) -> x)")
      },
      errorClass = "INVALID_LAMBDA_FUNCTION_CALL.DUPLICATE_ARG_NAMES",
      parameters = Map(
        "args" -> "`x`, `x`",
        "caseSensitiveConfig" -> "\"spark.sql.caseSensitive\""),
      context = ExpectedContext(
        fragment = "(x, x) -> x",
        start = 17,
        stop = 27)
    )

    checkError(
      exception = intercept[AnalysisException] {
        df.selectExpr("zip_with(a1, a2, (acc, x) -> x, (acc, x) -> x)")
      },
      errorClass = "WRONG_NUM_ARGS.WITHOUT_SUGGESTION",
      parameters = Map(
        "functionName" -> toSQLId("zip_with"),
        "expectedNum" -> "3",
        "actualNum" -> "4",
        "docroot" -> SPARK_DOC_ROOT),
      context = ExpectedContext(
        fragment = "zip_with(a1, a2, (acc, x) -> x, (acc, x) -> x)",
        start = 0,
        stop = 45)
    )

    checkError(
      exception = intercept[AnalysisException] {
        df.selectExpr("zip_with(i, a2, (acc, x) -> x)")
      },
      errorClass = "DATATYPE_MISMATCH.UNEXPECTED_INPUT_TYPE",
      sqlState = None,
      parameters = Map(
        "sqlExpr" -> "\"zip_with(i, a2, lambdafunction(x, acc, x))\"",
        "paramIndex" -> "1",
        "inputSql" -> "\"i\"",
        "inputType" -> "\"INT\"",
        "requiredType" -> "\"ARRAY\""),
      context = ExpectedContext(
        fragment = "zip_with(i, a2, (acc, x) -> x)",
        start = 0,
        stop = 29))

    checkError(
      exception = intercept[AnalysisException] {
        df.select(zip_with(df("i"), df("a2"), (_, x) => x))
      },
      errorClass = "DATATYPE_MISMATCH.UNEXPECTED_INPUT_TYPE",
      matchPVals = true,
      parameters = Map(
        "sqlExpr" ->
          """"zip_with\(i, a2, lambdafunction\(y_\d+, x_\d+, y_\d+\)\)"""",
        "paramIndex" -> "1",
        "inputSql" -> "\"i\"",
        "inputType" -> "\"INT\"",
        "requiredType" -> "\"ARRAY\""))

    checkError(
      exception =
        intercept[AnalysisException](df.selectExpr("zip_with(a1, a, (acc, x) -> x)")),
      errorClass = "UNRESOLVED_COLUMN.WITH_SUGGESTION",
      sqlState = None,
      parameters = Map("objectName" -> "`a`", "proposal" -> "`a1`, `a2`, `i`"),
      context = ExpectedContext(
        fragment = "a",
        start = 13,
        stop = 13)
    )
  }

  private def assertValuesDoNotChangeAfterCoalesceOrUnion(v: Column): Unit = {
    import DataFrameFunctionsSuite.CodegenFallbackExpr
    for ((codegenFallback, wholeStage) <- Seq((true, false), (false, false), (false, true))) {
      val c = if (codegenFallback) {
        Column(CodegenFallbackExpr(v.expr))
      } else {
        v
      }
      withSQLConf(
        (SQLConf.CODEGEN_FALLBACK.key, codegenFallback.toString),
        (SQLConf.WHOLESTAGE_CODEGEN_ENABLED.key, wholeStage.toString)) {
        val df = spark.range(0, 4, 1, 4).withColumn("c", c)
        val rows = df.collect()
        val rowsAfterCoalesce = df.coalesce(2).collect()
        assert(rows === rowsAfterCoalesce, "Values changed after coalesce when " +
          s"codegenFallback=$codegenFallback and wholeStage=$wholeStage.")

        val df1 = spark.range(0, 2, 1, 2).withColumn("c", c)
        val rows1 = df1.collect()
        val df2 = spark.range(2, 4, 1, 2).withColumn("c", c)
        val rows2 = df2.collect()
        val rowsAfterUnion = df1.union(df2).collect()
        assert(rowsAfterUnion === rows1 ++ rows2, "Values changed after union when " +
          s"codegenFallback=$codegenFallback and wholeStage=$wholeStage.")
      }
    }
  }

  test("SPARK-14393: values generated by non-deterministic functions shouldn't change after " +
    "coalesce or union") {
    Seq(
      monotonically_increasing_id(), spark_partition_id(),
      rand(Random.nextLong()), randn(Random.nextLong())
    ).foreach(assertValuesDoNotChangeAfterCoalesceOrUnion(_))
  }

  test("SPARK-21281 fails if functions have no argument") {
    val df = Seq(1).toDF("a")

    checkError(
      exception = intercept[AnalysisException] {
        df.select(coalesce())
      },
      errorClass = "WRONG_NUM_ARGS.WITHOUT_SUGGESTION",
      sqlState = None,
      parameters = Map(
        "functionName" -> "`coalesce`",
        "expectedNum" -> "> 0",
        "actualNum" -> "0",
        "docroot" -> SPARK_DOC_ROOT)
    )

    checkError(
      exception = intercept[AnalysisException] {
        df.selectExpr("coalesce()")
      },
      errorClass = "WRONG_NUM_ARGS.WITHOUT_SUGGESTION",
      sqlState = None,
      parameters = Map(
        "functionName" -> "`coalesce`",
        "expectedNum" -> "> 0",
        "actualNum" -> "0",
        "docroot" -> SPARK_DOC_ROOT)
    )

    checkError(
      exception = intercept[AnalysisException] {
        df.select(hash())
      },
      errorClass = "WRONG_NUM_ARGS.WITHOUT_SUGGESTION",
      sqlState = None,
      parameters = Map(
        "functionName" -> "`hash`",
        "expectedNum" -> "> 0",
        "actualNum" -> "0",
        "docroot" -> SPARK_DOC_ROOT)
    )

    checkError(
      exception = intercept[AnalysisException] {
        df.selectExpr("hash()")
      },
      errorClass = "WRONG_NUM_ARGS.WITHOUT_SUGGESTION",
      sqlState = None,
      parameters = Map(
        "functionName" -> "`hash`",
        "expectedNum" -> "> 0",
        "actualNum" -> "0",
        "docroot" -> SPARK_DOC_ROOT)
    )

    checkError(
      exception = intercept[AnalysisException] {
        df.select(xxhash64())
      },
      errorClass = "WRONG_NUM_ARGS.WITHOUT_SUGGESTION",
      sqlState = None,
      parameters = Map(
        "functionName" -> "`xxhash64`",
        "expectedNum" -> "> 0",
        "actualNum" -> "0",
        "docroot" -> SPARK_DOC_ROOT)
    )

    checkError(
      exception = intercept[AnalysisException] {
        df.selectExpr("xxhash64()")
      },
      errorClass = "WRONG_NUM_ARGS.WITHOUT_SUGGESTION",
      sqlState = None,
      parameters = Map(
        "functionName" -> "`xxhash64`",
        "expectedNum" -> "> 0",
        "actualNum" -> "0",
        "docroot" -> SPARK_DOC_ROOT)
    )

    checkError(
      exception = intercept[AnalysisException] {
        df.select(greatest())
      },
      errorClass = "WRONG_NUM_ARGS.WITHOUT_SUGGESTION",
      sqlState = None,
      parameters = Map(
        "functionName" -> "`greatest`",
        "expectedNum" -> "> 1",
        "actualNum" -> "0",
        "docroot" -> SPARK_DOC_ROOT)
    )

    checkError(
      exception = intercept[AnalysisException] {
        df.selectExpr("greatest()")
      },
      errorClass = "WRONG_NUM_ARGS.WITHOUT_SUGGESTION",
      sqlState = None,
      parameters = Map(
        "functionName" -> "`greatest`",
        "expectedNum" -> "> 1",
        "actualNum" -> "0",
        "docroot" -> SPARK_DOC_ROOT)
    )

    checkError(
      exception = intercept[AnalysisException] {
        df.select(least())
      },
      errorClass = "WRONG_NUM_ARGS.WITHOUT_SUGGESTION",
      sqlState = None,
      parameters = Map(
        "functionName" -> "`least`",
        "expectedNum" -> "> 1",
        "actualNum" -> "0",
        "docroot" -> SPARK_DOC_ROOT)
    )

    checkError(
      exception = intercept[AnalysisException] {
        df.selectExpr("least()")
      },
      errorClass = "WRONG_NUM_ARGS.WITHOUT_SUGGESTION",
      sqlState = None,
      parameters = Map(
        "functionName" -> "`least`",
        "expectedNum" -> "> 1",
        "actualNum" -> "0",
        "docroot" -> SPARK_DOC_ROOT)
    )
  }

  test("SPARK-24734: Fix containsNull of Concat for array type") {
    val df = Seq((Seq(1), Seq[Integer](null), Seq("a", "b"))).toDF("k1", "k2", "v")
    val e1 = intercept[SparkException] {
      df.select(map_from_arrays(concat($"k1", $"k2"), $"v")).show()
    }
    assert(e1.getCause.isInstanceOf[SparkRuntimeException])
    checkError(
      exception = e1.getCause.asInstanceOf[SparkRuntimeException],
      errorClass = "NULL_MAP_KEY",
      parameters = Map.empty
    )
  }

  test("SPARK-26370: Fix resolution of higher-order function for the same identifier") {
    val df = Seq(
      (Seq(1, 9, 8, 7), 1, 2),
      (Seq(5, 9, 7), 2, 2),
      (Seq.empty, 3, 2),
      (null, 4, 2)
    ).toDF("i", "x", "d")

    checkAnswer(df.selectExpr("x", "exists(i, x -> x % d == 0)"),
      Seq(
        Row(1, true),
        Row(2, false),
        Row(3, false),
        Row(4, null)))
    checkAnswer(df.filter("exists(i, x -> x % d == 0)"),
      Seq(Row(Seq(1, 9, 8, 7), 1, 2)))
    checkAnswer(df.select("x").filter("exists(i, x -> x % d == 0)"),
      Seq(Row(1)))
  }

  test("SPARK-29462: Empty array of NullType for array function with no arguments") {
    Seq((true, StringType), (false, NullType)).foreach {
      case (arrayDefaultToString, expectedType) =>
        withSQLConf(SQLConf.LEGACY_CREATE_EMPTY_COLLECTION_USING_STRING_TYPE.key ->
          arrayDefaultToString.toString) {
          val schema = spark.range(1).select(array()).schema
          assert(schema.nonEmpty && schema.head.dataType.isInstanceOf[ArrayType])
          val actualType = schema.head.dataType.asInstanceOf[ArrayType].elementType
          assert(actualType === expectedType)
        }
    }
  }

  test("SPARK-30790: Empty map with NullType as key/value type for map function with no argument") {
    Seq((true, StringType), (false, NullType)).foreach {
      case (mapDefaultToString, expectedType) =>
        withSQLConf(SQLConf.LEGACY_CREATE_EMPTY_COLLECTION_USING_STRING_TYPE.key ->
          mapDefaultToString.toString) {
          val schema = spark.range(1).select(map()).schema
          assert(schema.nonEmpty && schema.head.dataType.isInstanceOf[MapType])
          val actualKeyType = schema.head.dataType.asInstanceOf[MapType].keyType
          val actualValueType = schema.head.dataType.asInstanceOf[MapType].valueType
          assert(actualKeyType === expectedType)
          assert(actualValueType === expectedType)
        }
    }
  }

  test("SPARK-26071: convert map to array and use as map key") {
    val df = Seq(Map(1 -> "a")).toDF("m")
    checkError(
      exception = intercept[AnalysisException] {
        df.select(map($"m", lit(1)))
      },
      errorClass = "DATATYPE_MISMATCH.INVALID_MAP_KEY_TYPE",
      parameters = Map(
        "sqlExpr" -> "\"map(m, 1)\"",
        "keyType" -> "\"MAP<INT, STRING>\""
      )
    )
    checkAnswer(
      df.select(map(map_entries($"m"), lit(1))),
      Row(Map(Seq(Row(1, "a")) -> 1)))
  }

  test("SPARK-34794: lambda variable name issues in nested functions") {
    val df1 = Seq((Seq(1, 2), Seq("a", "b"))).toDF("numbers", "letters")

    checkAnswer(df1.select(flatten(transform($"numbers", (number: Column) =>
      transform($"letters", (letter: Column) =>
        struct(number, letter))))),
      Seq(Row(Seq(Row(1, "a"), Row(1, "b"), Row(2, "a"), Row(2, "b"))))
    )
    checkAnswer(df1.select(flatten(transform($"numbers", (number: Column, i: Column) =>
      transform($"letters", (letter: Column, j: Column) =>
        struct(number + j, concat(letter, i)))))),
      Seq(Row(Seq(Row(1, "a0"), Row(2, "b0"), Row(2, "a1"), Row(3, "b1"))))
    )

    val df2 = Seq((Map("a" -> 1, "b" -> 2), Map("a" -> 2, "b" -> 3))).toDF("m1", "m2")

    checkAnswer(df2.select(map_zip_with($"m1", $"m2", (k1: Column, ov1: Column, ov2: Column) =>
      map_zip_with($"m1", $"m2", (k2: Column, iv1: Column, iv2: Column) =>
        ov1 + iv1 + ov2 + iv2))),
      Seq(Row(Map("a" -> Map("a" -> 6, "b" -> 8), "b" -> Map("a" -> 8, "b" -> 10))))
    )
  }

  test("from_json - invalid schema string") {
    checkError(
      exception = intercept[AnalysisException] {
        sql("select from_json('{\"a\":1}', 1)")
      },
      errorClass = "INVALID_SCHEMA.NON_STRING_LITERAL",
      parameters = Map(
        "inputSchema" -> "\"1\""
      ),
      context = ExpectedContext(
        fragment = "from_json('{\"a\":1}', 1)",
        start = 7,
        stop = 29
      )
    )
  }

  test("mask function") {
    val df = Seq("AbCD123-@$#", "abcd-EFGH-8765-4321").toDF("a")

    checkAnswer(df.selectExpr("mask(a)"),
      Seq(Row("XxXXnnn-@$#"), Row("xxxx-XXXX-nnnn-nnnn")))
    checkAnswer(df.select(mask($"a")),
      Seq(Row("XxXXnnn-@$#"), Row("xxxx-XXXX-nnnn-nnnn")))

    checkAnswer(df.selectExpr("mask(a, 'Y')"),
      Seq(Row("YxYYnnn-@$#"), Row("xxxx-YYYY-nnnn-nnnn")))
    checkAnswer(df.select(mask($"a", lit('Y'))),
      Seq(Row("YxYYnnn-@$#"), Row("xxxx-YYYY-nnnn-nnnn")))

    checkAnswer(df.selectExpr("mask(a, 'Y', 'y')"),
      Seq(Row("YyYYnnn-@$#"), Row("yyyy-YYYY-nnnn-nnnn")))
    checkAnswer(df.select(mask($"a", lit('Y'), lit('y'))),
      Seq(Row("YyYYnnn-@$#"), Row("yyyy-YYYY-nnnn-nnnn")))

    checkAnswer(df.selectExpr("mask(a, 'Y', 'y', 'd')"),
      Seq(Row("YyYYddd-@$#"), Row("yyyy-YYYY-dddd-dddd")))
    checkAnswer(df.select(mask($"a", lit('Y'), lit('y'), lit('d'))),
      Seq(Row("YyYYddd-@$#"), Row("yyyy-YYYY-dddd-dddd")))

    checkAnswer(df.selectExpr("mask(a, 'X', 'x', 'n', null)"),
      Seq(Row("XxXXnnn-@$#"), Row("xxxx-XXXX-nnnn-nnnn")))
    checkAnswer(df.select(mask($"a", lit('X'), lit('x'), lit('n'), lit(null))),
      Seq(Row("XxXXnnn-@$#"), Row("xxxx-XXXX-nnnn-nnnn")))

    checkAnswer(df.selectExpr("mask(a, null, null, null, '*')"),
      Seq(Row("AbCD123****"), Row("abcd*EFGH*8765*4321")))
    checkAnswer(df.select(mask($"a", lit(null), lit(null), lit(null), lit('*'))),
      Seq(Row("AbCD123****"), Row("abcd*EFGH*8765*4321")))
  }

  test("test array_compact") {
    val df = Seq(
      (Array[Integer](null, 1, 2, null, 3, 4),
        Array("a", null, "b", null, "c", "d"), Array("", "")),
      (Array.empty[Integer], Array("1.0", "2.2", "3.0"), Array.empty[String]),
      (Array[Integer](null, null, null), null, null)
    ).toDF("a", "b", "c")

    checkAnswer(
      df.select(array_compact($"a"),
        array_compact($"b"), array_compact($"c")),
      Seq(Row(Seq(1, 2, 3, 4), Seq("a", "b", "c", "d"), Seq("", "")),
        Row(Seq.empty[Integer], Seq("1.0", "2.2", "3.0"), Seq.empty[String]),
        Row(Seq.empty[Integer], null, null))
    )

    checkAnswer(
      OneRowRelation().selectExpr("array_compact(array(1.0D, 2.0D, null))"),
      Seq(Row(Seq(1.0, 2.0)))
    )

    // complex data type
    checkAnswer(
      OneRowRelation().
        selectExpr("array_compact(array(array(1, null,3), null, array(null, 2, 3)))"),
      Seq(Row(Seq(Seq(1, null, 3), Seq(null, 2, 3))))
    )

    // unsupported data type
    val invalidDatatypeDF = Seq(1, 2, 3).toDF("a")
    checkError(
      exception = intercept[AnalysisException] {
        invalidDatatypeDF.select(array_compact($"a"))
      },
      errorClass = "DATATYPE_MISMATCH.UNEXPECTED_INPUT_TYPE",
      parameters = Map(
        "sqlExpr" -> "\"array_compact(a)\"",
        "paramIndex" -> "1",
        "requiredType" -> "\"ARRAY\"",
        "inputSql" -> "\"a\"",
        "inputType" -> "\"INT\""
      ))
  }

  test("array_append -> Unit Test cases for the function ") {
    val df1 = Seq((Array[Int](3, 2, 5, 1, 2), 3)).toDF("a", "b")
    checkAnswer(df1.select(array_append(col("a"), col("b"))), Seq(Row(Seq(3, 2, 5, 1, 2, 3))))
    val df2 = Seq((Array[String]("a", "b", "c"), "d")).toDF("a", "b")
    checkAnswer(df2.select(array_append(col("a"), col("b"))), Seq(Row(Seq("a", "b", "c", "d"))))
    val df3 = Seq((Array[String]("a", "b", "c"), 3)).toDF("a", "b")
    checkError(
      exception = intercept[AnalysisException] {
        df3.select(array_append(col("a"), col("b")))
      },
      errorClass = "DATATYPE_MISMATCH.ARRAY_FUNCTION_DIFF_TYPES",
      parameters = Map(
        "functionName" -> "`array_append`",
        "dataType" -> "\"ARRAY\"",
        "leftType" -> "\"ARRAY<STRING>\"",
        "rightType" -> "\"INT\"",
        "sqlExpr" -> "\"array_append(a, b)\"")
    )

    checkAnswer(df1.selectExpr("array_append(a, 3)"), Seq(Row(Seq(3, 2, 5, 1, 2, 3))))

    checkAnswer(df2.selectExpr("array_append(a, b)"), Seq(Row(Seq("a", "b", "c", "d"))))

    checkError(
      exception = intercept[AnalysisException] {
        df3.selectExpr("array_append(a, b)")
      },
      errorClass = "DATATYPE_MISMATCH.ARRAY_FUNCTION_DIFF_TYPES",
      parameters = Map(
        "functionName" -> "`array_append`",
        "leftType" -> "\"ARRAY<STRING>\"",
        "rightType" -> "\"INT\"",
        "sqlExpr" -> "\"array_append(a, b)\"",
        "dataType" -> "\"ARRAY\""
      ),
      context = ExpectedContext(
        fragment = "array_append(a, b)",
        start = 0,
        stop = 17
      )
    )
    // Adding null check Unit Tests
    val df4 = Seq((Array[String]("a", "b", "c"), "d"),
      (null, "d"),
      (Array[String]("x", "y", "z"), null),
      (null, null)
    ).toDF("a", "b")
    checkAnswer(df4.selectExpr("array_append(a, b)"),
      Seq(Row(Seq("a", "b", "c", "d")), Row(null), Row(Seq("x", "y", "z", null)), Row(null)))

    val df5 = Seq((Array[Double](3d, 2d, 5d, 1d, 2d), 3)).toDF("a", "b")
    checkAnswer(df5.selectExpr("array_append(a, b)"),
      Seq(Row(Seq(3d, 2d, 5d, 1d, 2d, 3d))))

    val df6 = Seq(("x", "y")).toDF("a", "b")
    checkError(
      exception = intercept[AnalysisException] {
        df6.selectExpr("array_append(a, b)")
      },
      errorClass = "DATATYPE_MISMATCH.UNEXPECTED_INPUT_TYPE",
      parameters = Map(
        "sqlExpr" -> "\"array_append(a, b)\"",
        "paramIndex" -> "0",
        "requiredType" -> "\"ARRAY\"",
        "inputSql" -> "\"a\"",
        "inputType" -> "\"STRING\""
      ),
      context = ExpectedContext(
        fragment = "array_append(a, b)",
        start = 0,
        stop = 17
      )
    )

    val df7 = Seq((Array[Int](3, 2, 5, 1, 2), 3d)).toDF("a", "b")
    checkAnswer(df7.select(array_append(col("a"), col("b"))),
      Seq(Row(Seq(3d, 2d, 5d, 1d, 2d, 3d))))

    val df8 = Seq((Array[Double](3d, 2d, 5d, 1d, 2d), 3)).toDF("a", "b")
    checkAnswer(df8.select(array_append(col("a"), col("b"))),
      Seq(Row(Seq(3d, 2d, 5d, 1d, 2d, 3d))))

    val df9 = spark.sql("SELECT array(1, 2, null) as a, CAST(null AS INT) as b")
    checkAnswer(df9.selectExpr("array_append(a, b)"),
      Seq(Row(Seq(1, 2, null, null)))
    )

    val df10 = spark.createDataFrame(
      spark.sparkContext.parallelize(
        Seq(Row(Seq[Integer](1, 2, 3, null), null))),
      StructType(List(
        StructField("a", ArrayType.apply(IntegerType), true),
        StructField("b", IntegerType, true)
      ))
    )

    checkAnswer(df10.selectExpr("array_append(a, b)"),
      Seq(Row(Seq(1, 2, 3, null, null)))
    )
  }

  test("SPARK-42401: array_insert - explicitly insert null") {
    checkAnswer(
      sql("select array_insert(array('b', 'a', 'c'), 2, cast(null as string))"),
      Seq(Row(Seq("b", null, "a", "c")))
    )
  }

  test("SPARK-42401: array_insert - implicitly insert null") {
    checkAnswer(
      sql("select array_insert(array('b', 'a', 'c'), 5, 'q')"),
      Seq(Row(Seq("b", "a", "c", null, "q")))
    )
  }

  test("SPARK-42401: array_append - append null") {
    checkAnswer(
      sql("select array_append(array('b', 'a', 'c'), cast(null as string))"),
      Seq(Row(Seq("b", "a", "c", null)))
    )
  }

  test("function current_catalog, current_database, current_schema") {
    val df = Seq((1, 2), (3, 1)).toDF("a", "b")

    checkAnswer(df.selectExpr("CURRENT_CATALOG()"), df.select(current_catalog()))
    checkAnswer(df.selectExpr("CURRENT_DATABASE()"), df.select(current_database()))
    checkAnswer(df.selectExpr("CURRENT_SCHEMA()"), df.select(current_schema()))
  }

  test("function current_user, user, session_user") {
    val df = Seq((1, 2), (3, 1)).toDF("a", "b")

    checkAnswer(df.selectExpr("CURRENT_USER()"), df.select(current_user()))
    checkAnswer(df.selectExpr("USER()"), df.select(user()))
    checkAnswer(df.selectExpr("SESSION_USER()"), df.select(session_user()))
  }

  test("named_struct function") {
    val df = Seq((1, 2, 3)).toDF("a", "b", "c")
    val expectedSchema = StructType(
      StructField(
        "value",
        StructType(StructField("x", IntegerType, false) ::
          StructField("y", IntegerType, false) :: Nil),
        false) :: Nil)
    val df1 = df.selectExpr("named_struct('x', a, 'y', b) value")
    val df2 = df.select(named_struct(lit("x"), $"a", lit("y"), $"b")).toDF("value")

    checkAnswer(df1, Seq(Row(Row(1, 2))))
    assert(df1.schema === expectedSchema)

    checkAnswer(df2, Seq(Row(Row(1, 2))))
    assert(df2.schema === expectedSchema)
  }

  test("CANNOT_INVOKE_IN_TRANSFORMATIONS - Dataset transformations and actions " +
    "can only be invoked by the driver, not inside of other Dataset transformations") {
    val df1 = Seq((1)).toDF("a")
    val df2 = Seq((4, 5)).toDF("e", "f")
    checkError(
      exception = intercept[SparkException] {
        df1.map(r => df2.count() * r.getInt(0)).collect()
      }.getCause.asInstanceOf[SparkException],
      errorClass = "CANNOT_INVOKE_IN_TRANSFORMATIONS",
      parameters = Map.empty
    )
  }

  test("call_function") {
    checkAnswer(testData2.select(call_function("avg", $"a")), testData2.selectExpr("avg(a)"))

    withUserDefinedFunction("custom_func" -> true, "custom_sum" -> false) {
      spark.udf.register("custom_func", (i: Int) => { i + 2 })
      checkAnswer(
        testData2.select(call_function("custom_func", $"a")),
        Seq(Row(3), Row(3), Row(4), Row(4), Row(5), Row(5)))
      spark.udf.register("default.custom_func", (i: Int) => { i + 2 })
      checkAnswer(
        testData2.select(call_function("`default.custom_func`", $"a")),
        Seq(Row(3), Row(3), Row(4), Row(4), Row(5), Row(5)))

      sql("CREATE FUNCTION custom_sum AS 'test.org.apache.spark.sql.MyDoubleSum'")
      checkAnswer(
        testData2.select(
          call_function("custom_sum", $"a"),
          call_function("default.custom_sum", $"a"),
          call_function("spark_catalog.default.custom_sum", $"a")),
        Row(12.0, 12.0, 12.0))
    }

  }
}

object DataFrameFunctionsSuite {
  case class CodegenFallbackExpr(child: Expression) extends UnaryExpression with CodegenFallback {
    override def nullable: Boolean = child.nullable
    override def dataType: DataType = child.dataType
    override lazy val resolved = child.resolved
    override def eval(input: InternalRow): Any = child.eval(input)
    override protected def withNewChildInternal(newChild: Expression): CodegenFallbackExpr =
      copy(child = newChild)
  }
}<|MERGE_RESOLUTION|>--- conflicted
+++ resolved
@@ -176,11 +176,7 @@
 
     val df5 = Seq((Seq("a", null), Seq(1, 2))).toDF("k", "v")
     val e1 = intercept[SparkException] {
-<<<<<<< HEAD
-      df5.select(map_from_arrays($"k", $"v")).collect
-=======
       df5.select(map_from_arrays($"k", $"v")).collect()
->>>>>>> ecee7133
     }
     assert(e1.getCause.isInstanceOf[SparkRuntimeException])
     checkError(
@@ -405,11 +401,7 @@
     val encryptedEcb = "9J3iZbIxnmaG+OIA9Amd+A=="
     val encryptedGcm = "y5la3muiuxN2suj6VsYXB+0XUFjtrUD0/zv5eDafsA3U"
     val encryptedCbc = "+MgyzJxhusYVGWCljk7fhhl6C6oUqWmtdqoaG93KvhY="
-<<<<<<< HEAD
-    val df1 = Seq("Spark").toDF
-=======
     val df1 = Seq("Spark").toDF()
->>>>>>> ecee7133
 
     // Successful decryption of fixed values
     Seq(
@@ -434,11 +426,7 @@
     val encryptedGcm = "AAAAAAAAAAAAAAAAQiYi+sRNYDAOTjdSEcYBFsAWPL1f"
     val cbcIv = "00000000000000000000000000000000"
     val encryptedCbc = "AAAAAAAAAAAAAAAAAAAAAPSd4mWyMZ5mhvjiAPQJnfg="
-<<<<<<< HEAD
-    val df1 = Seq("Spark").toDF
-=======
     val df1 = Seq("Spark").toDF()
->>>>>>> ecee7133
     Seq(
       (key32, encryptedGcm, "GCM", gcmIv),
       (key32, encryptedCbc, "CBC", cbcIv)).foreach {
@@ -463,11 +451,7 @@
     val gcmIv = "000000000000000000000000"
     val aad = "This is an AAD mixed into the input"
     val encryptedGcm = "AAAAAAAAAAAAAAAAQiYi+sTLm7KD9UcZ2nlRdYDe/PX4"
-<<<<<<< HEAD
-    val df1 = Seq("Spark").toDF
-=======
     val df1 = Seq("Spark").toDF()
->>>>>>> ecee7133
     Seq(
       (key32, encryptedGcm, "GCM", gcmIv, aad)).foreach {
       case (key, ciphertext, mode, iv, aad) =>
@@ -497,11 +481,7 @@
     val encryptedEmptyText24 = "9RDK70sHNzqAFRcpfGM5gQ=="
     val encryptedEmptyText32 = "j9IDsCvlYXtcVJUf4FAjQQ=="
 
-<<<<<<< HEAD
-    val df1 = Seq("Spark", "").toDF
-=======
     val df1 = Seq("Spark", "").toDF()
->>>>>>> ecee7133
 
     // Successful encryption
     Seq(
