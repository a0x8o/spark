/*
 * Licensed to the Apache Software Foundation (ASF) under one or more
 * contributor license agreements.  See the NOTICE file distributed with
 * this work for additional information regarding copyright ownership.
 * The ASF licenses this file to You under the Apache License, Version 2.0
 * (the "License"); you may not use this file except in compliance with
 * the License.  You may obtain a copy of the License at
 *
 *    http://www.apache.org/licenses/LICENSE-2.0
 *
 * Unless required by applicable law or agreed to in writing, software
 * distributed under the License is distributed on an "AS IS" BASIS,
 * WITHOUT WARRANTIES OR CONDITIONS OF ANY KIND, either express or implied.
 * See the License for the specific language governing permissions and
 * limitations under the License.
 */

package org.apache.spark.sql

import java.io.File
import java.lang.reflect.Modifier
import java.nio.charset.StandardCharsets
import java.sql.{Date, Timestamp}

import scala.util.Random

import org.apache.spark.{SPARK_DOC_ROOT, SparkException, SparkRuntimeException}
import org.apache.spark.sql.catalyst.InternalRow
import org.apache.spark.sql.catalyst.analysis.{FunctionRegistry, UnresolvedAttribute}
import org.apache.spark.sql.catalyst.expressions.{Alias, ArraysZip, AttributeReference, Expression, NamedExpression, UnaryExpression}
import org.apache.spark.sql.catalyst.expressions.Cast._
import org.apache.spark.sql.catalyst.expressions.codegen.CodegenFallback
import org.apache.spark.sql.catalyst.plans.logical.OneRowRelation
import org.apache.spark.sql.catalyst.util.DateTimeTestUtils.{withDefaultTimeZone, UTC}
import org.apache.spark.sql.functions._
import org.apache.spark.sql.internal.SQLConf
import org.apache.spark.sql.test.SharedSparkSession
import org.apache.spark.sql.types._
import org.apache.spark.tags.ExtendedSQLTest

/**
 * Test suite for functions in [[org.apache.spark.sql.functions]].
 */
@ExtendedSQLTest
class DataFrameFunctionsSuite extends QueryTest with SharedSparkSession {
  import testImplicits._

  test("DataFrame function and SQL functon parity") {
    // This test compares the available list of DataFrame functions in
    // org.apache.spark.sql.functions with the SQL function registry. This attempts to verify that
    // the DataFrame functions are a subset of the functions in the SQL function registry (subject
    // to exclusions and expectations). It also produces a list of the differences between the two.
    // See also test_function_parity in test_functions.py.
    //
    // NOTE FOR DEVELOPERS:
    // If this test fails one of the following needs to happen
    // * If a function was added to org.apache.spark.sql.functions but not the function registry
    //     add it to the below expectedOnlyDataFrameFunctions set.
    // * If it's not related to an added function then likely one of the exclusion lists below
    //     needs to be updated.

    val excludedDataFrameFunctions = Set(
      "approxCountDistinct", "bitwiseNOT", "callUDF", "monotonicallyIncreasingId", "shiftLeft",
      "shiftRight", "shiftRightUnsigned", "sumDistinct", "toDegrees", "toRadians",
      // all depreciated
      "asc", "asc_nulls_first", "asc_nulls_last", "desc", "desc_nulls_first", "desc_nulls_last",
      // sorting in sql is not a function
      "bitwise_not", // equivalent to ~expression in sql
      "broadcast", // hints are not done with functions in sql
      "call_udf", // moot in SQL as you just call the function directly
      "col", "column", "expr", "lit", "negate", // first class functionality in SQL
      "countDistinct", "count_distinct", // equivalent to count(distinct foo)
      "sum_distinct", // equivalent to sum(distinct foo)
      "typedLit", "typedlit", // Scala only
      "udaf", "udf", // create function statement in sql
      "call_function" // moot in SQL as you just call the function directly
    )

    val excludedSqlFunctions = Set.empty[String]

    val expectedOnlyDataFrameFunctions = Set(
      "bucket", "days", "hours", "months", "years", // Datasource v2 partition transformations
      "product", // Discussed in https://github.com/apache/spark/pull/30745
      "unwrap_udt",
      "collect_top_k"
    )

    // We only consider functions matching this pattern, this excludes symbolic and other
    // functions that are not relevant to this comparison
    val word_pattern = """\w*"""

    // Set of DataFrame functions in org.apache.spark.sql.functions
    val dataFrameFunctions = functions.getClass
      .getDeclaredMethods
      .filter(m => Modifier.isPublic(m.getModifiers))
      .map(_.getName)
      .toSet
      .filter(_.matches(word_pattern))
      .diff(excludedDataFrameFunctions)

    // Set of SQL functions in the builtin function registry
    val sqlFunctions = FunctionRegistry.functionSet
      .map(f => f.funcName)
      .filter(_.matches(word_pattern))
      .diff(excludedSqlFunctions)

    val onlyDataFrameFunctions = dataFrameFunctions.diff(sqlFunctions)
    val onlySqlFunctions = sqlFunctions.diff(dataFrameFunctions)

    // Check that we did not incorrectly exclude any functions leading to false positives
    assert(onlyDataFrameFunctions.intersect(excludedSqlFunctions).isEmpty)
    assert(onlySqlFunctions.intersect(excludedDataFrameFunctions).isEmpty)

    // Check that only expected functions are left
    assert(onlyDataFrameFunctions === expectedOnlyDataFrameFunctions, "symmetric difference is: "
      + onlyDataFrameFunctions.union(expectedOnlyDataFrameFunctions)
      .diff(onlyDataFrameFunctions.intersect(expectedOnlyDataFrameFunctions))
    )
  }

  test("array with column name") {
    val df = Seq((0, 1)).toDF("a", "b")
    val row = df.select(array("a", "b")).first()

    val expectedType = ArrayType(IntegerType, containsNull = false)
    assert(row.schema(0).dataType === expectedType)
    assert(row.getAs[Seq[Int]](0) === Seq(0, 1))
  }

  test("array with column expression") {
    val df = Seq((0, 1)).toDF("a", "b")
    val row = df.select(array(col("a"), col("b") + col("b"))).first()

    val expectedType = ArrayType(IntegerType, containsNull = false)
    assert(row.schema(0).dataType === expectedType)
    assert(row.getSeq[Int](0) === Seq(0, 2))
  }

  test("map with column expressions") {
    val df = Seq(1 -> "a").toDF("a", "b")
    val row = df.select(map($"a" + 1, $"b")).first()

    val expectedType = MapType(IntegerType, StringType, valueContainsNull = true)
    assert(row.schema(0).dataType === expectedType)
    assert(row.getMap[Int, String](0) === Map(2 -> "a"))
  }

  test("map with arrays") {
    val df1 = Seq((Seq(1, 2), Seq("a", "b"))).toDF("k", "v")
    val expectedType = MapType(IntegerType, StringType, valueContainsNull = true)
    val row = df1.select(map_from_arrays($"k", $"v")).first()
    assert(row.schema(0).dataType === expectedType)
    assert(row.getMap[Int, String](0) === Map(1 -> "a", 2 -> "b"))
    checkAnswer(df1.select(map_from_arrays($"k", $"v")), Seq(Row(Map(1 -> "a", 2 -> "b"))))

    val df2 = Seq((Seq(1, 2), Seq(null, "b"))).toDF("k", "v")
    checkAnswer(df2.select(map_from_arrays($"k", $"v")), Seq(Row(Map(1 -> null, 2 -> "b"))))

    val df3 = Seq((null, null)).toDF("k", "v")
    checkAnswer(df3.select(map_from_arrays($"k", $"v")), Seq(Row(null)))

    val df4 = Seq((1, "a")).toDF("k", "v")
    checkError(
      exception = intercept[AnalysisException] {
        df4.select(map_from_arrays($"k", $"v"))
      },
      errorClass = "DATATYPE_MISMATCH.UNEXPECTED_INPUT_TYPE",
      parameters = Map(
        "sqlExpr" -> "\"map_from_arrays(k, v)\"",
        "paramIndex" -> "1",
        "requiredType" -> "\"ARRAY\"",
        "inputSql" -> "\"k\"",
        "inputType" -> "\"INT\""
      )
    )

    val df5 = Seq((Seq("a", null), Seq(1, 2))).toDF("k", "v")
    val e1 = intercept[SparkException] {
      df5.select(map_from_arrays($"k", $"v")).collect
    }
    assert(e1.getCause.isInstanceOf[SparkRuntimeException])
    checkError(
      exception = e1.getCause.asInstanceOf[SparkRuntimeException],
      errorClass = "NULL_MAP_KEY",
      parameters = Map.empty
    )

    val df6 = Seq((Seq(1, 2), Seq("a"))).toDF("k", "v")
    val msg2 = intercept[Exception] {
      df6.select(map_from_arrays($"k", $"v")).collect
    }.getMessage
    assert(msg2.contains("The key array and value array of MapData must have the same length"))
  }

  test("struct with column name") {
    val df = Seq((1, "str")).toDF("a", "b")
    val row = df.select(struct("a", "b")).first()

    val expectedType = StructType(Seq(
      StructField("a", IntegerType, nullable = false),
      StructField("b", StringType)
    ))
    assert(row.schema(0).dataType === expectedType)
    assert(row.getAs[Row](0) === Row(1, "str"))
  }

  test("struct with column expression") {
    val df = Seq((1, "str")).toDF("a", "b")
    val row = df.select(struct((col("a") * 2).as("c"), col("b"))).first()

    val expectedType = StructType(Seq(
      StructField("c", IntegerType, nullable = false),
      StructField("b", StringType)
    ))
    assert(row.schema(0).dataType === expectedType)
    assert(row.getAs[Row](0) === Row(2, "str"))
  }

  test("struct with column expression to be automatically named") {
    val df = Seq((1, "str")).toDF("a", "b")
    val result = df.select(struct((col("a") * 2), col("b")))

    val expectedType = StructType(Seq(
      StructField("col1", IntegerType, nullable = false),
      StructField("b", StringType)
    ))
    assert(result.first.schema(0).dataType === expectedType)
    checkAnswer(result, Row(Row(2, "str")))
  }

  test("struct with literal columns") {
    val df = Seq((1, "str1"), (2, "str2")).toDF("a", "b")
    val result = df.select(struct((col("a") * 2), lit(5.0)))

    val expectedType = StructType(Seq(
      StructField("col1", IntegerType, nullable = false),
      StructField("col2", DoubleType, nullable = false)
    ))

    assert(result.first.schema(0).dataType === expectedType)
    checkAnswer(result, Seq(Row(Row(2, 5.0)), Row(Row(4, 5.0))))
  }

  test("struct with all literal columns") {
    val df = Seq((1, "str1"), (2, "str2")).toDF("a", "b")
    val result = df.select(struct(lit("v"), lit(5.0)))

    val expectedType = StructType(Seq(
      StructField("col1", StringType, nullable = false),
      StructField("col2", DoubleType, nullable = false)
    ))

    assert(result.first.schema(0).dataType === expectedType)
    checkAnswer(result, Seq(Row(Row("v", 5.0)), Row(Row("v", 5.0))))
  }

  test("constant functions") {
    checkAnswer(
      sql("SELECT E()"),
      Row(scala.math.E)
    )
    checkAnswer(
      sql("SELECT PI()"),
      Row(scala.math.Pi)
    )
  }

  test("bitwise_not") {
    checkAnswer(
      testData2.select(bitwiseNOT($"a"), bitwise_not($"a")),
      testData2.collect().toSeq.map(r => Row(~r.getInt(0), ~r.getInt(0))))
  }

  test("bit_count") {
    checkAnswer(testData2.select(bit_count($"a")), testData2.selectExpr("bit_count(a)"))
  }

  test("bit_get") {
    checkAnswer(
      testData2.select(bit_get($"a", lit(0)), bit_get($"a", lit(1)), bit_get($"a", lit(2))),
      testData2.selectExpr("bit_get(a, 0)", "bit_get(a, 1)", "bit_get(a, 2)"))
  }

  test("getbit") {
    checkAnswer(
      testData2.select(getbit($"a", lit(0)), getbit($"a", lit(1)), getbit($"a", lit(2))),
      testData2.selectExpr("getbit(a, 0)", "getbit(a, 1)", "getbit(a, 2)"))
  }

  test("bin") {
    val df = Seq[(Integer, Integer)]((12, null)).toDF("a", "b")
    checkAnswer(
      df.select(bin("a"), bin("b")),
      Row("1100", null))
    checkAnswer(
      df.selectExpr("bin(a)", "bin(b)"),
      Row("1100", null))
  }

  test("ifnull function") {
    val df = Seq[Integer](null).toDF("a")
    checkAnswer(df.selectExpr("ifnull(a, 8)"), Seq(Row(8)))
    checkAnswer(df.select(ifnull(col("a"), lit(8))), Seq(Row(8)))
  }

  test("isnotnull function") {
    val df = Seq[Integer](null).toDF("a")
    checkAnswer(df.selectExpr("isnotnull(a)"), Seq(Row(false)))
    checkAnswer(df.select(isnotnull(col("a"))), Seq(Row(false)))
  }

  test("equal_null function") {
    val df = Seq[(Integer, Integer)]((null, 8)).toDF("a", "b")
    checkAnswer(df.selectExpr("equal_null(a, b)"), Seq(Row(false)))
    checkAnswer(df.select(equal_null(col("a"), col("b"))), Seq(Row(false)))

    checkAnswer(df.selectExpr("equal_null(a, a)"), Seq(Row(true)))
    checkAnswer(df.select(equal_null(col("a"), col("a"))), Seq(Row(true)))
  }

  test("nullif function") {
    val df = Seq((5, 8)).toDF("a", "b")
    checkAnswer(df.selectExpr("nullif(5, 8)"), Seq(Row(5)))
    checkAnswer(df.select(nullif(lit(5), lit(8))), Seq(Row(5)))

    checkAnswer(df.selectExpr("nullif(a, a)"), Seq(Row(null)))
    checkAnswer(df.select(nullif(lit(5), lit(5))), Seq(Row(null)))
  }

  test("nvl") {
    val df = Seq[(Integer, Integer)]((null, 8)).toDF("a", "b")
    checkAnswer(df.selectExpr("nvl(a, b)"), Seq(Row(8)))
    checkAnswer(df.select(nvl(col("a"), col("b"))), Seq(Row(8)))

    checkAnswer(df.selectExpr("nvl(b, a)"), Seq(Row(8)))
    checkAnswer(df.select(nvl(col("b"), col("a"))), Seq(Row(8)))
  }

  test("nvl2") {
    val df = Seq[(Integer, Integer, Integer)]((null, 8, 9)).toDF("a", "b", "c")
    checkAnswer(df.selectExpr("nvl2(a, b, c)"), Seq(Row(9)))
    checkAnswer(df.select(nvl2(col("a"), col("b"), col("c"))), Seq(Row(9)))

    checkAnswer(df.selectExpr("nvl2(b, a, c)"), Seq(Row(null)))
    checkAnswer(df.select(nvl2(col("b"), col("a"), col("c"))), Seq(Row(null)))
  }

  test("misc md5 function") {
    val df = Seq(("ABC", Array[Byte](1, 2, 3, 4, 5, 6))).toDF("a", "b")
    checkAnswer(
      df.select(md5($"a"), md5($"b")),
      Row("902fbdd2b1df0c4f70b4a5d23525e932", "6ac1e56bc78f031059be7be854522c4c"))

    checkAnswer(
      df.selectExpr("md5(a)", "md5(b)"),
      Row("902fbdd2b1df0c4f70b4a5d23525e932", "6ac1e56bc78f031059be7be854522c4c"))
  }

  test("misc sha1 function") {
    val df = Seq(("ABC", "ABC".getBytes(StandardCharsets.UTF_8))).toDF("a", "b")
    checkAnswer(
      df.select(sha1($"a"), sha1($"b")),
      Row("3c01bdbb26f358bab27f267924aa2c9a03fcfdb8", "3c01bdbb26f358bab27f267924aa2c9a03fcfdb8"))

    val dfEmpty = Seq(("", "".getBytes(StandardCharsets.UTF_8))).toDF("a", "b")
    checkAnswer(
      dfEmpty.selectExpr("sha1(a)", "sha1(b)"),
      Row("da39a3ee5e6b4b0d3255bfef95601890afd80709", "da39a3ee5e6b4b0d3255bfef95601890afd80709"))
  }

  test("misc sha2 function") {
    val df = Seq(("ABC", Array[Byte](1, 2, 3, 4, 5, 6))).toDF("a", "b")
    checkAnswer(
      df.select(sha2($"a", 256), sha2($"b", 256)),
      Row("b5d4045c3f466fa91fe2cc6abe79232a1a57cdf104f7a26e716e0a1e2789df78",
        "7192385c3c0605de55bb9476ce1d90748190ecb32a8eed7f5207b30cf6a1fe89"))

    checkAnswer(
      df.selectExpr("sha2(a, 256)", "sha2(b, 256)"),
      Row("b5d4045c3f466fa91fe2cc6abe79232a1a57cdf104f7a26e716e0a1e2789df78",
        "7192385c3c0605de55bb9476ce1d90748190ecb32a8eed7f5207b30cf6a1fe89"))

    intercept[IllegalArgumentException] {
      df.select(sha2($"a", 1024))
    }
  }

  test("misc crc32 function") {
    val df = Seq(("ABC", Array[Byte](1, 2, 3, 4, 5, 6))).toDF("a", "b")
    checkAnswer(
      df.select(crc32($"a"), crc32($"b")),
      Row(2743272264L, 2180413220L))

    checkAnswer(
      df.selectExpr("crc32(a)", "crc32(b)"),
      Row(2743272264L, 2180413220L))
  }

  test("misc aes function") {
    val key32 = "abcdefghijklmnop12345678ABCDEFGH"
    val encryptedEcb = "9J3iZbIxnmaG+OIA9Amd+A=="
    val encryptedGcm = "y5la3muiuxN2suj6VsYXB+0XUFjtrUD0/zv5eDafsA3U"
    val encryptedCbc = "+MgyzJxhusYVGWCljk7fhhl6C6oUqWmtdqoaG93KvhY="
    val df1 = Seq("Spark").toDF

    // Successful decryption of fixed values
    Seq(
      (key32, encryptedEcb, "ECB"),
      (key32, encryptedGcm, "GCM"),
      (key32, encryptedCbc, "CBC")).foreach {
      case (key, encryptedText, mode) =>
        checkAnswer(
          df1.selectExpr(
            s"cast(aes_decrypt(unbase64('$encryptedText'), '$key', '$mode') as string)"),
          Seq(Row("Spark")))
        checkAnswer(
          df1.selectExpr(
            s"cast(aes_decrypt(unbase64('$encryptedText'), binary('$key'), '$mode') as string)"),
          Seq(Row("Spark")))
    }
  }

  test("aes IV test function") {
    val key32 = "abcdefghijklmnop12345678ABCDEFGH"
    val gcmIv = "000000000000000000000000"
    val encryptedGcm = "AAAAAAAAAAAAAAAAQiYi+sRNYDAOTjdSEcYBFsAWPL1f"
    val cbcIv = "00000000000000000000000000000000"
    val encryptedCbc = "AAAAAAAAAAAAAAAAAAAAAPSd4mWyMZ5mhvjiAPQJnfg="
    val df1 = Seq("Spark").toDF
    Seq(
      (key32, encryptedGcm, "GCM", gcmIv),
      (key32, encryptedCbc, "CBC", cbcIv)).foreach {
      case (key, ciphertext, mode, iv) =>
        checkAnswer(
          df1.selectExpr(s"cast(aes_decrypt(unbase64('$ciphertext'), " +
              s"'$key', '$mode', 'DEFAULT') as string)"),
          Seq(Row("Spark")))
        checkAnswer(
          df1.selectExpr(s"cast(aes_decrypt(unbase64('$ciphertext'), " +
            s"binary('$key'), '$mode', 'DEFAULT') as string)"),
          Seq(Row("Spark")))
        checkAnswer(
          df1.selectExpr(
            s"base64(aes_encrypt(value, '$key32', '$mode', 'DEFAULT', unhex('$iv')))"),
          Seq(Row(ciphertext)))
    }
  }

  test("aes IV and AAD test function") {
    val key32 = "abcdefghijklmnop12345678ABCDEFGH"
    val gcmIv = "000000000000000000000000"
    val aad = "This is an AAD mixed into the input"
    val encryptedGcm = "AAAAAAAAAAAAAAAAQiYi+sTLm7KD9UcZ2nlRdYDe/PX4"
    val df1 = Seq("Spark").toDF
    Seq(
      (key32, encryptedGcm, "GCM", gcmIv, aad)).foreach {
      case (key, ciphertext, mode, iv, aad) =>
        checkAnswer(
          df1.selectExpr(s"cast(aes_decrypt(unbase64('$ciphertext'), " +
            s"'$key', '$mode', 'DEFAULT', '$aad') as string)"),
          Seq(Row("Spark")))
        checkAnswer(
          df1.selectExpr(s"cast(aes_decrypt(unbase64('$ciphertext'), " +
            s"binary('$key'), '$mode', 'DEFAULT', '$aad') as string)"),
          Seq(Row("Spark")))
        checkAnswer(
          df1.selectExpr(
            s"base64(aes_encrypt(value, '$key32', '$mode', 'DEFAULT', unhex('$iv'), '$aad'))"),
          Seq(Row(ciphertext)))
    }
  }

  test("misc aes ECB function") {
    val key16 = "abcdefghijklmnop"
    val key24 = "abcdefghijklmnop12345678"
    val key32 = "abcdefghijklmnop12345678ABCDEFGH"
    val encryptedText16 = "4Hv0UKCx6nfUeAoPZo1z+w=="
    val encryptedText24 = "NeTYNgA+PCQBN50DA//O2w=="
    val encryptedText32 = "9J3iZbIxnmaG+OIA9Amd+A=="
    val encryptedEmptyText16 = "jmTOhz8XTbskI/zYFFgOFQ=="
    val encryptedEmptyText24 = "9RDK70sHNzqAFRcpfGM5gQ=="
    val encryptedEmptyText32 = "j9IDsCvlYXtcVJUf4FAjQQ=="

    val df1 = Seq("Spark", "").toDF

    // Successful encryption
    Seq(
      (key16, encryptedText16, encryptedEmptyText16, "ECB"),
      (key24, encryptedText24, encryptedEmptyText24, "ECB"),
      (key32, encryptedText32, encryptedEmptyText32, "ECB")).foreach {
      case (key, encryptedText, encryptedEmptyText, mode) =>
        checkAnswer(
          df1.selectExpr(s"base64(aes_encrypt(value, '$key', '$mode'))"),
          Seq(Row(encryptedText), Row(encryptedEmptyText)))
        checkAnswer(
          df1.selectExpr(s"base64(aes_encrypt(binary(value), '$key', '$mode'))"),
          Seq(Row(encryptedText), Row(encryptedEmptyText)))
    }

    // Encryption failure - input or key is null
    Seq(key16, key24, key32).foreach { key =>
      checkAnswer(
        df1.selectExpr(s"aes_encrypt(cast(null as string), '$key')"),
        Seq(Row(null), Row(null)))
      checkAnswer(
        df1.selectExpr(s"aes_encrypt(cast(null as binary), '$key')"),
        Seq(Row(null), Row(null)))
      checkAnswer(
        df1.selectExpr(s"aes_encrypt(cast(null as string), binary('$key'))"),
        Seq(Row(null), Row(null)))
      checkAnswer(
        df1.selectExpr(s"aes_encrypt(cast(null as binary), binary('$key'))"),
        Seq(Row(null), Row(null)))
    }
    checkAnswer(
      df1.selectExpr("aes_encrypt(value, cast(null as string))"),
      Seq(Row(null), Row(null)))
    checkAnswer(
      df1.selectExpr("aes_encrypt(value, cast(null as binary))"),
      Seq(Row(null), Row(null)))

    val df2 = Seq(
      (encryptedText16, encryptedText24, encryptedText32),
      (encryptedEmptyText16, encryptedEmptyText24, encryptedEmptyText32)
    ).toDF("value16", "value24", "value32")

    // Successful decryption
    Seq(
      ("value16", key16),
      ("value24", key24),
      ("value32", key32)).foreach {
      case (colName, key) =>
        checkAnswer(
          df2.selectExpr(s"cast(aes_decrypt(unbase64($colName), '$key', 'ECB') as string)"),
          Seq(Row("Spark"), Row("")))
        checkAnswer(
          df2.selectExpr(s"cast(aes_decrypt(unbase64($colName), binary('$key'), 'ECB') as string)"),
          Seq(Row("Spark"), Row("")))
    }

    // Decryption failure - input or key is null
    Seq(key16, key24, key32).foreach { key =>
      checkAnswer(
        df2.selectExpr(s"aes_decrypt(cast(null as binary), '$key')"),
        Seq(Row(null), Row(null)))
      checkAnswer(
        df2.selectExpr(s"aes_decrypt(cast(null as binary), binary('$key'))"),
        Seq(Row(null), Row(null)))
    }
    Seq("value16", "value24", "value32").foreach { colName =>
      checkAnswer(
        df2.selectExpr(s"aes_decrypt($colName, cast(null as string))"),
        Seq(Row(null), Row(null)))
      checkAnswer(
        df2.selectExpr(s"aes_decrypt($colName, cast(null as binary))"),
        Seq(Row(null), Row(null)))
    }
  }

  test("string function find_in_set") {
    val df = Seq(("abc,b,ab,c,def", "abc,b,ab,c,def")).toDF("a", "b")

    checkAnswer(
      df.selectExpr("find_in_set('ab', a)", "find_in_set('x', b)"),
      Row(3, 0))
  }

  test("conditional function: least") {
    checkAnswer(
      testData2.select(least(lit(-1), lit(0), col("a"), col("b"))).limit(1),
      Row(-1)
    )
    checkAnswer(
      sql("SELECT least(a, 2) as l from testData2 order by l"),
      Seq(Row(1), Row(1), Row(2), Row(2), Row(2), Row(2))
    )
  }

  test("conditional function: greatest") {
    checkAnswer(
      testData2.select(greatest(lit(2), lit(3), col("a"), col("b"))).limit(1),
      Row(3)
    )
    checkAnswer(
      sql("SELECT greatest(a, 2) as g from testData2 order by g"),
      Seq(Row(2), Row(2), Row(2), Row(2), Row(3), Row(3))
    )
  }

  test("pmod") {
    val intData = Seq((7, 3), (-7, 3)).toDF("a", "b")
    checkAnswer(
      intData.select(pmod($"a", $"b")),
      Seq(Row(1), Row(2))
    )
    checkAnswer(
      intData.select(pmod($"a", lit(3))),
      Seq(Row(1), Row(2))
    )
    checkAnswer(
      intData.select(pmod(lit(-7), $"b")),
      Seq(Row(2), Row(2))
    )
    checkAnswer(
      intData.selectExpr("pmod(a, b)"),
      Seq(Row(1), Row(2))
    )
    checkAnswer(
      intData.selectExpr("pmod(a, 3)"),
      Seq(Row(1), Row(2))
    )
    checkAnswer(
      intData.selectExpr("pmod(-7, b)"),
      Seq(Row(2), Row(2))
    )
    val doubleData = Seq((7.2, 4.1)).toDF("a", "b")
    checkAnswer(
      doubleData.select(pmod($"a", $"b")),
      Seq(Row(3.1000000000000005)) // same as hive
    )
    checkAnswer(
      doubleData.select(pmod(lit(2), lit(Int.MaxValue))),
      Seq(Row(2))
    )
  }

  test("array_sort with lambda functions") {

    spark.udf.register("fAsc", (x: Int, y: Int) => {
      if (x < y) -1
      else if (x == y) 0
      else 1
    })

    spark.udf.register("fDesc", (x: Int, y: Int) => {
      if (x < y) 1
      else if (x == y) 0
      else -1
    })

    spark.udf.register("fString", (x: String, y: String) => {
      if (x == null && y == null) 0
      else if (x == null) 1
      else if (y == null) -1
      else if (x < y) 1
      else if (x == y) 0
      else -1
    })

    spark.udf.register("fStringLength", (x: String, y: String) => {
      if (x == null && y == null) 0
      else if (x == null) 1
      else if (y == null) -1
      else if (x.length < y.length) -1
      else if (x.length == y.length) 0
      else 1
    })

    val df1 = Seq(Array[Int](3, 2, 5, 1, 2)).toDF("a")
    checkAnswer(
      df1.select(array_sort(col("a"), (x, y) => call_udf("fAsc", x, y))),
      Seq(
        Row(Seq(1, 2, 2, 3, 5)))
    )

    checkAnswer(
      df1.select(array_sort(col("a"), (x, y) => call_udf("fDesc", x, y))),
      Seq(
        Row(Seq(5, 3, 2, 2, 1)))
    )

    checkAnswer(
      df1.selectExpr("array_sort(a, (x, y) -> fAsc(x, y))"),
      Seq(
        Row(Seq(1, 2, 2, 3, 5)))
    )

    checkAnswer(
      df1.selectExpr("array_sort(a, (x, y) -> fDesc(x, y))"),
      Seq(
        Row(Seq(5, 3, 2, 2, 1)))
    )

    val df2 = Seq(Array[String]("bc", "ab", "dc")).toDF("a")
    checkAnswer(
      df2.select(array_sort(col("a"), (x, y) => call_udf("fString", x, y))),
      Seq(
        Row(Seq("dc", "bc", "ab")))
    )

    checkAnswer(
      df2.selectExpr("array_sort(a, (x, y) -> fString(x, y))"),
      Seq(
        Row(Seq("dc", "bc", "ab")))
    )

    val df3 = Seq(Array[String]("a", "abcd", "abc")).toDF("a")
    checkAnswer(
      df3.select(array_sort(col("a"), (x, y) => call_udf("fStringLength", x, y))),
      Seq(
        Row(Seq("a", "abc", "abcd")))
    )

    checkAnswer(
      df3.selectExpr("array_sort(a, (x, y) -> fStringLength(x, y))"),
      Seq(
        Row(Seq("a", "abc", "abcd")))
    )

    val df4 = Seq((Array[Array[Int]](Array(2, 3, 1), Array(4, 2, 1, 4),
      Array(1, 2)), "x")).toDF("a", "b")
    checkAnswer(
      df4.select(array_sort(col("a"), (x, y) => call_udf("fAsc", size(x), size(y)))),
      Seq(
        Row(Seq[Seq[Int]](Seq(1, 2), Seq(2, 3, 1), Seq(4, 2, 1, 4))))
    )

    checkAnswer(
      df4.selectExpr("array_sort(a, (x, y) -> fAsc(cardinality(x), cardinality(y)))"),
      Seq(
        Row(Seq[Seq[Int]](Seq(1, 2), Seq(2, 3, 1), Seq(4, 2, 1, 4))))
    )

    val df5 = Seq(Array[String]("bc", null, "ab", "dc")).toDF("a")
    checkAnswer(
      df5.select(array_sort(col("a"), (x, y) => call_udf("fString", x, y))),
      Seq(
        Row(Seq("dc", "bc", "ab", null)))
    )

    checkAnswer(
      df5.selectExpr("array_sort(a, (x, y) -> fString(x, y))"),
      Seq(
        Row(Seq("dc", "bc", "ab", null)))
    )

    spark.sql("drop temporary function fAsc")
    spark.sql("drop temporary function fDesc")
    spark.sql("drop temporary function fString")
    spark.sql("drop temporary function fStringLength")
  }

  test("SPARK-38130: array_sort with lambda of non-orderable items") {
    val df6 = Seq((Array[Map[String, Int]](Map("a" -> 1), Map("b" -> 2, "c" -> 3),
      Map()), "x")).toDF("a", "b")
    checkAnswer(
      df6.select(array_sort(col("a"), (x, y) => size(x) - size(y))),
      Seq(
        Row(Seq[Map[String, Int]](Map(), Map("a" -> 1), Map("b" -> 2, "c" -> 3))))
    )

    checkAnswer(
      df6.selectExpr("array_sort(a, (x, y) -> cardinality(x) - cardinality(y))"),
      Seq(
        Row(Seq[Map[String, Int]](Map(), Map("a" -> 1), Map("b" -> 2, "c" -> 3))))
    )
  }

  test("The given function only supports array input") {
    val df = Seq(1, 2, 3).toDF("a")
    checkErrorMatchPVals(
      exception = intercept[AnalysisException] {
        df.select(array_sort(col("a"), (x, y) => x - y))
      },
      errorClass = "DATATYPE_MISMATCH.UNEXPECTED_INPUT_TYPE",
      parameters = Map(
<<<<<<< HEAD
        "sqlExpr" -> """"array_sort\(a, lambdafunction\(\(x_\d+ - y_\d+\), x_\d+, y_\d+\)\)"""",
=======
        "sqlExpr" -> """"array_sort\(a, lambdafunction\(`-`\(x_\d+, y_\d+\), x_\d+, y_\d+\)\)"""",
>>>>>>> 54d5087c
        "paramIndex" -> "1",
        "requiredType" -> "\"ARRAY\"",
        "inputSql" -> "\"a\"",
        "inputType" -> "\"INT\""
      ))
  }

  test("sort_array/array_sort functions") {
    val df = Seq(
      (Array[Int](2, 1, 3), Array("b", "c", "a")),
      (Array.empty[Int], Array.empty[String]),
      (null, null)
    ).toDF("a", "b")
    checkAnswer(
      df.select(sort_array($"a"), sort_array($"b")),
      Seq(
        Row(Seq(1, 2, 3), Seq("a", "b", "c")),
        Row(Seq.empty[Int], Seq.empty[String]),
        Row(null, null))
    )
    checkAnswer(
      df.select(sort_array($"a", false), sort_array($"b", false)),
      Seq(
        Row(Seq(3, 2, 1), Seq("c", "b", "a")),
        Row(Seq.empty[Int], Seq.empty[String]),
        Row(null, null))
    )
    checkAnswer(
      df.selectExpr("sort_array(a)", "sort_array(b)"),
      Seq(
        Row(Seq(1, 2, 3), Seq("a", "b", "c")),
        Row(Seq.empty[Int], Seq.empty[String]),
        Row(null, null))
    )
    checkAnswer(
      df.selectExpr("sort_array(a, true)", "sort_array(b, false)"),
      Seq(
        Row(Seq(1, 2, 3), Seq("c", "b", "a")),
        Row(Seq.empty[Int], Seq.empty[String]),
        Row(null, null))
    )

    val df2 = Seq((Array[Array[Int]](Array(2), Array(1), Array(2, 4), null), "x")).toDF("a", "b")
    checkAnswer(
      df2.selectExpr("sort_array(a, true)", "sort_array(a, false)"),
      Seq(
        Row(
          Seq[Seq[Int]](null, Seq(1), Seq(2), Seq(2, 4)),
          Seq[Seq[Int]](Seq(2, 4), Seq(2), Seq(1), null)))
    )

    val df3 = Seq(("xxx", "x")).toDF("a", "b")
    val error = intercept[AnalysisException] {
      df3.selectExpr("sort_array(a)").collect()
    }

    checkError(
      exception = error,
      errorClass = "DATATYPE_MISMATCH.UNEXPECTED_INPUT_TYPE",
      parameters = Map(
        "sqlExpr" -> "\"sort_array(a, true)\"",
        "paramIndex" -> "1",
        "requiredType" -> "\"ARRAY\"",
        "inputSql" -> "\"a\"",
        "inputType" -> "\"STRING\""
      ),
      queryContext = Array(ExpectedContext("", "", 0, 12, "sort_array(a)"))
    )

    checkAnswer(
      df.select(array_sort($"a"), array_sort($"b")),
      Seq(
        Row(Seq(1, 2, 3), Seq("a", "b", "c")),
        Row(Seq.empty[Int], Seq.empty[String]),
        Row(null, null))
    )
    checkAnswer(
      df.selectExpr("array_sort(a)", "array_sort(b)"),
      Seq(
        Row(Seq(1, 2, 3), Seq("a", "b", "c")),
        Row(Seq.empty[Int], Seq.empty[String]),
        Row(null, null))
    )

    checkAnswer(
      df2.selectExpr("array_sort(a)"),
      Seq(Row(Seq[Seq[Int]](Seq(1), Seq(2), Seq(2, 4), null)))
    )

    // scalastyle:off line.size.limit
    checkError(
      exception = intercept[AnalysisException] {
        df3.selectExpr("array_sort(a)").collect()
      },
      errorClass = "DATATYPE_MISMATCH.UNEXPECTED_INPUT_TYPE",
      sqlState = None,
      parameters = Map(
        "sqlExpr" -> "\"array_sort(a, lambdafunction((IF(((left IS NULL) AND (right IS NULL)), 0, (IF((left IS NULL), 1, (IF((right IS NULL), -1, (IF((left < right), -1, (IF((left > right), 1, 0)))))))))), left, right))\"",
        "paramIndex" -> "1",
        "inputSql" -> "\"a\"",
        "inputType" -> "\"STRING\"",
        "requiredType" -> "\"ARRAY\""),
      context = ExpectedContext(
        fragment = "array_sort(a)",
        start = 0,
        stop = 12))
    // scalastyle:on line.size.limit
  }

  def testSizeOfArray(sizeOfNull: Any): Unit = {
    val df = Seq(
      (Seq[Int](1, 2), "x"),
      (Seq[Int](), "y"),
      (Seq[Int](1, 2, 3), "z"),
      (null, "empty")
    ).toDF("a", "b")

    checkAnswer(df.select(size($"a")), Seq(Row(2), Row(0), Row(3), Row(sizeOfNull)))
    checkAnswer(df.selectExpr("size(a)"), Seq(Row(2), Row(0), Row(3), Row(sizeOfNull)))
    checkAnswer(df.select(cardinality($"a")), Seq(Row(2L), Row(0L), Row(3L), Row(sizeOfNull)))
    checkAnswer(df.selectExpr("cardinality(a)"), Seq(Row(2L), Row(0L), Row(3L), Row(sizeOfNull)))
  }

  test("array size function - legacy") {
    if (!conf.ansiEnabled) {
      withSQLConf(SQLConf.LEGACY_SIZE_OF_NULL.key -> "true") {
        testSizeOfArray(sizeOfNull = -1)
      }
    }
  }

  test("array size function") {
    withSQLConf(SQLConf.LEGACY_SIZE_OF_NULL.key -> "false") {
      testSizeOfArray(sizeOfNull = null)
    }
    // size(null) should return null under ansi mode.
    withSQLConf(
      SQLConf.LEGACY_SIZE_OF_NULL.key -> "true",
      SQLConf.ANSI_ENABLED.key -> "true") {
      testSizeOfArray(sizeOfNull = null)
    }
  }

  test("dataframe arrays_zip function") {
    val df1 = Seq((Seq(9001, 9002, 9003), Seq(4, 5, 6))).toDF("val1", "val2")
    val df2 = Seq((Seq("a", "b"), Seq(true, false), Seq(10, 11))).toDF("val1", "val2", "val3")
    val df3 = Seq((Seq("a", "b"), Seq(4, 5, 6))).toDF("val1", "val2")
    val df4 = Seq((Seq("a", "b", null), Seq(4L))).toDF("val1", "val2")
    val df5 = Seq((Seq(-1), Seq(null), Seq(), Seq(null, null))).toDF("val1", "val2", "val3", "val4")
    val df6 = Seq((Seq(192.toByte, 256.toByte), Seq(1.1), Seq(), Seq(null, null)))
      .toDF("v1", "v2", "v3", "v4")
    val df7 = Seq((Seq(Seq(1, 2, 3), Seq(4, 5)), Seq(1.1, 2.2))).toDF("v1", "v2")
    val df8 = Seq((Seq(Array[Byte](1.toByte, 5.toByte)), Seq(null))).toDF("v1", "v2")

    val expectedValue1 = Row(Seq(Row(9001, 4), Row(9002, 5), Row(9003, 6)))
    checkAnswer(df1.select(arrays_zip($"val1", $"val2")), expectedValue1)
    checkAnswer(df1.selectExpr("arrays_zip(val1, val2)"), expectedValue1)

    val expectedValue2 = Row(Seq(Row("a", true, 10), Row("b", false, 11)))
    checkAnswer(df2.select(arrays_zip($"val1", $"val2", $"val3")), expectedValue2)
    checkAnswer(df2.selectExpr("arrays_zip(val1, val2, val3)"), expectedValue2)

    val expectedValue3 = Row(Seq(Row("a", 4), Row("b", 5), Row(null, 6)))
    checkAnswer(df3.select(arrays_zip($"val1", $"val2")), expectedValue3)
    checkAnswer(df3.selectExpr("arrays_zip(val1, val2)"), expectedValue3)

    val expectedValue4 = Row(Seq(Row("a", 4L), Row("b", null), Row(null, null)))
    checkAnswer(df4.select(arrays_zip($"val1", $"val2")), expectedValue4)
    checkAnswer(df4.selectExpr("arrays_zip(val1, val2)"), expectedValue4)

    val expectedValue5 = Row(Seq(Row(-1, null, null, null), Row(null, null, null, null)))
    checkAnswer(df5.select(arrays_zip($"val1", $"val2", $"val3", $"val4")), expectedValue5)
    checkAnswer(df5.selectExpr("arrays_zip(val1, val2, val3, val4)"), expectedValue5)

    val expectedValue6 = Row(Seq(
      Row(192.toByte, 1.1, null, null), Row(256.toByte, null, null, null)))
    checkAnswer(df6.select(arrays_zip($"v1", $"v2", $"v3", $"v4")), expectedValue6)
    checkAnswer(df6.selectExpr("arrays_zip(v1, v2, v3, v4)"), expectedValue6)

    val expectedValue7 = Row(Seq(
      Row(Seq(1, 2, 3), 1.1), Row(Seq(4, 5), 2.2)))
    checkAnswer(df7.select(arrays_zip($"v1", $"v2")), expectedValue7)
    checkAnswer(df7.selectExpr("arrays_zip(v1, v2)"), expectedValue7)

    val expectedValue8 = Row(Seq(
      Row(Array[Byte](1.toByte, 5.toByte), null)))
    checkAnswer(df8.select(arrays_zip($"v1", $"v2")), expectedValue8)
    checkAnswer(df8.selectExpr("arrays_zip(v1, v2)"), expectedValue8)
  }

  testWithWholeStageCodegenOnAndOff("SPARK-24633: arrays_zip splits input " +
    "processing correctly") { _ =>
    val df = spark.range(1)
    val exprs = (0 to 5).map(x => array($"id" + lit(x)))
    checkAnswer(df.select(arrays_zip(exprs: _*)),
      Row(Seq(Row(0, 1, 2, 3, 4, 5))))
  }

  test("SPARK-35876: arrays_zip should retain field names") {
    withTempDir { dir =>
      val df = spark.sparkContext.parallelize(
        Seq((Seq(9001, 9002, 9003), Seq(4, 5, 6)))).toDF("val1", "val2")
      val qualifiedDF = df.as("foo")

      // Fields are UnresolvedAttribute
      val zippedDF1 =
        qualifiedDF.select(Column(ArraysZip(Seq($"foo.val1".expr, $"foo.val2".expr))) as "zipped")
      val maybeAlias1 = zippedDF1.queryExecution.logical.expressions.head
      assert(maybeAlias1.isInstanceOf[Alias])
      val maybeArraysZip1 = maybeAlias1.children.head
      assert(maybeArraysZip1.isInstanceOf[ArraysZip])
      assert(maybeArraysZip1.children.forall(_.isInstanceOf[UnresolvedAttribute]))
      val file1 = new File(dir, "arrays_zip1")
      zippedDF1.write.parquet(file1.getAbsolutePath)
      val restoredDF1 = spark.read.parquet(file1.getAbsolutePath)
      val fieldNames1 = restoredDF1.schema.head.dataType.asInstanceOf[ArrayType]
        .elementType.asInstanceOf[StructType].fieldNames
      assert(fieldNames1.toSeq === Seq("val1", "val2"))

      // Fields are resolved NamedExpression
      val zippedDF2 =
        df.select(Column(ArraysZip(Seq(df("val1").expr, df("val2").expr))) as "zipped")
      val maybeAlias2 = zippedDF2.queryExecution.logical.expressions.head
      assert(maybeAlias2.isInstanceOf[Alias])
      val maybeArraysZip2 = maybeAlias2.children.head
      assert(maybeArraysZip2.isInstanceOf[ArraysZip])
      assert(maybeArraysZip2.children.forall(
        e => e.isInstanceOf[AttributeReference] && e.resolved))
      val file2 = new File(dir, "arrays_zip2")
      zippedDF2.write.parquet(file2.getAbsolutePath)
      val restoredDF2 = spark.read.parquet(file2.getAbsolutePath)
      val fieldNames2 = restoredDF2.schema.head.dataType.asInstanceOf[ArrayType]
        .elementType.asInstanceOf[StructType].fieldNames
      assert(fieldNames2.toSeq === Seq("val1", "val2"))

      // Fields are unresolved NamedExpression
      val zippedDF3 = df.select(
        Column(ArraysZip(Seq(($"val1" as "val3").expr, ($"val2" as "val4").expr))) as "zipped")
      val maybeAlias3 = zippedDF3.queryExecution.logical.expressions.head
      assert(maybeAlias3.isInstanceOf[Alias])
      val maybeArraysZip3 = maybeAlias3.children.head
      assert(maybeArraysZip3.isInstanceOf[ArraysZip])
      assert(maybeArraysZip3.children.forall(e => e.isInstanceOf[Alias] && !e.resolved))
      val file3 = new File(dir, "arrays_zip3")
      zippedDF3.write.parquet(file3.getAbsolutePath)
      val restoredDF3 = spark.read.parquet(file3.getAbsolutePath)
      val fieldNames3 = restoredDF3.schema.head.dataType.asInstanceOf[ArrayType]
        .elementType.asInstanceOf[StructType].fieldNames
      assert(fieldNames3.toSeq === Seq("val3", "val4"))

      // Fields are neither UnresolvedAttribute nor NamedExpression
      val zippedDF4 = df.select(
        Column(ArraysZip(Seq(array_sort($"val1").expr, array_sort($"val2").expr))) as "zipped")
      val maybeAlias4 = zippedDF4.queryExecution.logical.expressions.head
      assert(maybeAlias4.isInstanceOf[Alias])
      val maybeArraysZip4 = maybeAlias4.children.head
      assert(maybeArraysZip4.isInstanceOf[ArraysZip])
      assert(maybeArraysZip4.children.forall {
        case _: UnresolvedAttribute | _: NamedExpression => false
        case _ => true
      })
      val file4 = new File(dir, "arrays_zip4")
      zippedDF4.write.parquet(file4.getAbsolutePath)
      val restoredDF4 = spark.read.parquet(file4.getAbsolutePath)
      val fieldNames4 = restoredDF4.schema.head.dataType.asInstanceOf[ArrayType]
        .elementType.asInstanceOf[StructType].fieldNames
      assert(fieldNames4.toSeq === Seq("0", "1"))
    }
  }

  test("SPARK-40292: arrays_zip should retain field names in nested structs") {
    val df = spark.sql("""
      select
        named_struct(
          'arr_1', array(named_struct('a', 1, 'b', 2)),
          'arr_2', array(named_struct('p', 1, 'q', 2)),
          'field', named_struct(
            'arr_3', array(named_struct('x', 1, 'y', 2))
          )
        ) as obj
      """)

    val res = df.selectExpr("arrays_zip(obj.arr_1, obj.arr_2, obj.field.arr_3) as arr")

    val fieldNames = res.schema.head.dataType.asInstanceOf[ArrayType]
      .elementType.asInstanceOf[StructType].fieldNames
    assert(fieldNames.toSeq === Seq("arr_1", "arr_2", "arr_3"))
  }

  test("SPARK-40470: array_zip should return field names in GetArrayStructFields") {
    val df = spark.read.json(Seq(
      """
      {
        "arr": [
          {
            "obj": {
              "nested": {
                "field1": [1],
                "field2": [2]
              }
            }
          }
        ]
      }
      """).toDS())

    val res = df
      .selectExpr("arrays_zip(arr.obj.nested.field1, arr.obj.nested.field2) as arr")
      .select(col("arr.field1"), col("arr.field2"))

    val fieldNames = res.schema.fieldNames
    assert(fieldNames.toSeq === Seq("field1", "field2"))

    checkAnswer(res, Row(Seq(Seq(1)), Seq(Seq(2))) :: Nil)
  }

  test("SPARK-40470: arrays_zip should return field names in GetMapValue") {
    val df = spark.sql("""
      select
        map(
          'arr_1', array(1, 2),
          'arr_2', array(3, 4)
        ) as map_obj
      """)

    val res = df.selectExpr("arrays_zip(map_obj.arr_1, map_obj.arr_2) as arr")

    val fieldNames = res.schema.head.dataType.asInstanceOf[ArrayType]
      .elementType.asInstanceOf[StructType].fieldNames
    assert(fieldNames.toSeq === Seq("arr_1", "arr_2"))

    checkAnswer(res, Row(Seq(Row(1, 3), Row(2, 4))))
  }

  def testSizeOfMap(sizeOfNull: Any): Unit = {
    val df = Seq(
      (Map[Int, Int](1 -> 1, 2 -> 2), "x"),
      (Map[Int, Int](), "y"),
      (Map[Int, Int](1 -> 1, 2 -> 2, 3 -> 3), "z"),
      (null, "empty")
    ).toDF("a", "b")

    checkAnswer(df.select(size($"a")), Seq(Row(2), Row(0), Row(3), Row(sizeOfNull)))
    checkAnswer(df.selectExpr("size(a)"), Seq(Row(2), Row(0), Row(3), Row(sizeOfNull)))
    checkAnswer(df.select(cardinality($"a")), Seq(Row(2), Row(0), Row(3), Row(sizeOfNull)))
    checkAnswer(df.selectExpr("cardinality(a)"), Seq(Row(2), Row(0), Row(3), Row(sizeOfNull)))
  }

  test("map size function - legacy") {
    if (!conf.ansiEnabled) {
      withSQLConf(SQLConf.LEGACY_SIZE_OF_NULL.key -> "true") {
        testSizeOfMap(sizeOfNull = -1: Int)
      }
    }
  }

  test("map size function") {
    withSQLConf(SQLConf.LEGACY_SIZE_OF_NULL.key -> "false") {
      testSizeOfMap(sizeOfNull = null)
    }
    // size(null) should return null under ansi mode.
    withSQLConf(
      SQLConf.LEGACY_SIZE_OF_NULL.key -> "true",
      SQLConf.ANSI_ENABLED.key -> "true") {
      testSizeOfMap(sizeOfNull = null)
    }
  }

  test("map_keys/map_values function") {
    val df = Seq(
      (Map[Int, Int](1 -> 100, 2 -> 200), "x"),
      (Map[Int, Int](), "y"),
      (Map[Int, Int](1 -> 100, 2 -> 200, 3 -> 300), "z")
    ).toDF("a", "b")
    checkAnswer(
      df.selectExpr("map_keys(a)"),
      Seq(Row(Seq(1, 2)), Row(Seq.empty), Row(Seq(1, 2, 3)))
    )
    checkAnswer(
      df.selectExpr("map_values(a)"),
      Seq(Row(Seq(100, 200)), Row(Seq.empty), Row(Seq(100, 200, 300)))
    )
  }

  test("map_entries") {
    // Primitive-type elements
    val idf = Seq(
      Map[Int, Int](1 -> 100, 2 -> 200, 3 -> 300),
      Map[Int, Int](),
      null
    ).toDF("m")
    val iExpected = Seq(
      Row(Seq(Row(1, 100), Row(2, 200), Row(3, 300))),
      Row(Seq.empty),
      Row(null)
    )

    def testPrimitiveType(): Unit = {
      checkAnswer(idf.select(map_entries($"m")), iExpected)
      checkAnswer(idf.selectExpr("map_entries(m)"), iExpected)
      checkAnswer(idf.selectExpr("map_entries(map(1, null, 2, null))"),
        Seq.fill(iExpected.length)(Row(Seq(Row(1, null), Row(2, null)))))
    }

    // Test with local relation, the Project will be evaluated without codegen
    testPrimitiveType()
    // Test with cached relation, the Project will be evaluated with codegen
    idf.cache()
    testPrimitiveType()

    // Non-primitive-type elements
    val sdf = Seq(
      Map[String, String]("a" -> "f", "b" -> "o", "c" -> "o"),
      Map[String, String]("a" -> null, "b" -> null),
      Map[String, String](),
      null
    ).toDF("m")
    val sExpected = Seq(
      Row(Seq(Row("a", "f"), Row("b", "o"), Row("c", "o"))),
      Row(Seq(Row("a", null), Row("b", null))),
      Row(Seq.empty),
      Row(null)
    )

    def testNonPrimitiveType(): Unit = {
      checkAnswer(sdf.select(map_entries($"m")), sExpected)
      checkAnswer(sdf.selectExpr("map_entries(m)"), sExpected)
    }

    // Test with local relation, the Project will be evaluated without codegen
    testNonPrimitiveType()
    // Test with cached relation, the Project will be evaluated with codegen
    sdf.cache()
    testNonPrimitiveType()
  }

  test("map_contains_key function") {
    val df = Seq(1, 2).toDF("a")
    checkError(
      exception = intercept[AnalysisException] {
        df.selectExpr("map_contains_key(a, null)").collect()
      },
      errorClass = "DATATYPE_MISMATCH.NULL_TYPE",
      parameters = Map(
        "sqlExpr" -> "\"map_contains_key(a, NULL)\"",
        "functionName" -> "`map_contains_key`"),
      context = ExpectedContext(
        fragment = "map_contains_key(a, null)",
        start = 0,
        stop = 24
      )
    )
  }

  test("map_concat function") {
    val df1 = Seq(
      (Map[Int, Int](1 -> 100, 2 -> 200), Map[Int, Int](3 -> 300, 4 -> 400)),
      (Map[Int, Int](1 -> 100, 2 -> 200), Map[Int, Int](3 -> 300, 1 -> 400)),
      (null, Map[Int, Int](3 -> 300, 4 -> 400))
    ).toDF("map1", "map2")

    val expected1a = Seq(
      Row(Map(1 -> 100, 2 -> 200, 3 -> 300, 4 -> 400)),
      Row(Map(1 -> 400, 2 -> 200, 3 -> 300)),
      Row(null)
    )

    intercept[SparkException](df1.selectExpr("map_concat(map1, map2)").collect())
    intercept[SparkException](df1.select(map_concat($"map1", $"map2")).collect())
    withSQLConf(SQLConf.MAP_KEY_DEDUP_POLICY.key -> SQLConf.MapKeyDedupPolicy.LAST_WIN.toString) {
      checkAnswer(df1.selectExpr("map_concat(map1, map2)"), expected1a)
      checkAnswer(df1.select(map_concat($"map1", $"map2")), expected1a)
    }

    val expected1b = Seq(
      Row(Map(1 -> 100, 2 -> 200)),
      Row(Map(1 -> 100, 2 -> 200)),
      Row(null)
    )

    checkAnswer(df1.selectExpr("map_concat(map1)"), expected1b)
    checkAnswer(df1.select(map_concat($"map1")), expected1b)

    val df2 = Seq(
      (
        Map[Array[Int], Int](Array(1) -> 100, Array(2) -> 200),
        Map[String, Int]("3" -> 300, "4" -> 400)
      )
    ).toDF("map1", "map2")

    val expected2 = Seq(Row(Map()))

    checkAnswer(df2.selectExpr("map_concat()"), expected2)
    checkAnswer(df2.select(map_concat()), expected2)

    val df3 = {
      val schema = StructType(
        StructField("map1", MapType(StringType, IntegerType, true), false)  ::
        StructField("map2", MapType(StringType, IntegerType, false), false) :: Nil
      )
      val data = Seq(
        Row(Map[String, Any]("a" -> 1, "b" -> null), Map[String, Any]("c" -> 3, "d" -> 4)),
        Row(Map[String, Any]("a" -> 1, "b" -> 2), Map[String, Any]("c" -> 3, "d" -> 4))
      )
      spark.createDataFrame(spark.sparkContext.parallelize(data), schema)
    }

    val expected3 = Seq(
      Row(Map[String, Any]("a" -> 1, "b" -> null, "c" -> 3, "d" -> 4)),
      Row(Map[String, Any]("a" -> 1, "b" -> 2, "c" -> 3, "d" -> 4))
    )

    checkAnswer(df3.selectExpr("map_concat(map1, map2)"), expected3)
    checkAnswer(df3.select(map_concat($"map1", $"map2")), expected3)

    checkError(
      exception = intercept[AnalysisException] {
        df2.selectExpr("map_concat(map1, map2)").collect()
      },
      errorClass = "DATATYPE_MISMATCH.DATA_DIFF_TYPES",
      sqlState = None,
      parameters = Map(
        "sqlExpr" -> "\"map_concat(map1, map2)\"",
        "dataType" -> "(\"MAP<ARRAY<INT>, INT>\" or \"MAP<STRING, INT>\")",
        "functionName" -> "`map_concat`"),
      context = ExpectedContext(
        fragment = "map_concat(map1, map2)",
        start = 0,
        stop = 21)
    )

    checkError(
      exception = intercept[AnalysisException] {
        df2.select(map_concat($"map1", $"map2")).collect()
      },
      errorClass = "DATATYPE_MISMATCH.DATA_DIFF_TYPES",
      sqlState = None,
      parameters = Map(
        "sqlExpr" -> "\"map_concat(map1, map2)\"",
        "dataType" -> "(\"MAP<ARRAY<INT>, INT>\" or \"MAP<STRING, INT>\")",
        "functionName" -> "`map_concat`")
    )

    checkError(
      exception = intercept[AnalysisException] {
        df2.selectExpr("map_concat(map1, 12)").collect()
      },
      errorClass = "DATATYPE_MISMATCH.MAP_CONCAT_DIFF_TYPES",
      sqlState = None,
      parameters = Map(
        "sqlExpr" -> "\"map_concat(map1, 12)\"",
        "dataType" -> "[\"MAP<ARRAY<INT>, INT>\", \"INT\"]",
        "functionName" -> "`map_concat`"),
      context = ExpectedContext(
        fragment = "map_concat(map1, 12)",
        start = 0,
        stop = 19)
    )

    checkError(
      exception = intercept[AnalysisException] {
        df2.select(map_concat($"map1", lit(12))).collect()
      },
      errorClass = "DATATYPE_MISMATCH.MAP_CONCAT_DIFF_TYPES",
      sqlState = None,
      parameters = Map(
        "sqlExpr" -> "\"map_concat(map1, 12)\"",
        "dataType" -> "[\"MAP<ARRAY<INT>, INT>\", \"INT\"]",
        "functionName" -> "`map_concat`")
    )
  }

  test("map_from_entries function") {
    // Test cases with primitive-type keys and values
    val idf = Seq(
      Seq((1, 10), (2, 20), (3, 10)),
      Seq((1, 10), null, (2, 20)),
      Seq.empty,
      null
    ).toDF("a")
    val iExpected = Seq(
      Row(Map(1 -> 10, 2 -> 20, 3 -> 10)),
      Row(null),
      Row(Map.empty),
      Row(null))

    def testPrimitiveType(): Unit = {
      checkAnswer(idf.select(map_from_entries($"a")), iExpected)
      checkAnswer(idf.selectExpr("map_from_entries(a)"), iExpected)
      checkAnswer(idf.selectExpr("map_from_entries(array(struct(1, null), struct(2, null)))"),
        Seq.fill(iExpected.length)(Row(Map(1 -> null, 2 -> null))))
    }

    // Test with local relation, the Project will be evaluated without codegen
    testPrimitiveType()
    // Test with cached relation, the Project will be evaluated with codegen
    idf.cache()
    testPrimitiveType()

    // Test cases with non-primitive-type keys and values
    val sdf = Seq(
      Seq(("a", "aa"), ("b", "bb"), ("c", "aa")),
      Seq(("a", "aa"), null, ("b", "bb")),
      Seq(("a", null), ("b", null)),
      Seq.empty,
      null
    ).toDF("a")
    val sExpected = Seq(
      Row(Map("a" -> "aa", "b" -> "bb", "c" -> "aa")),
      Row(null),
      Row(Map("a" -> null, "b" -> null)),
      Row(Map.empty),
      Row(null))

    def testNonPrimitiveType(): Unit = {
      checkAnswer(sdf.select(map_from_entries($"a")), sExpected)
      checkAnswer(sdf.selectExpr("map_from_entries(a)"), sExpected)
    }

    // Test with local relation, the Project will be evaluated without codegen
    testNonPrimitiveType()
    // Test with cached relation, the Project will be evaluated with codegen
    sdf.cache()
    testNonPrimitiveType()

    val wrongTypeDF = Seq(1, 2).toDF("a")
    checkError(
      exception = intercept[AnalysisException] {
        wrongTypeDF.select(map_from_entries($"a"))
      },
      errorClass = "DATATYPE_MISMATCH.UNEXPECTED_INPUT_TYPE",
      parameters = Map(
        "sqlExpr" -> "\"map_from_entries(a)\"",
        "paramIndex" -> "1",
        "inputSql" -> "\"a\"",
        "inputType" -> "\"INT\"",
        "requiredType" -> "\"ARRAY\" of pair \"STRUCT\""
      )
    )
  }

  test("array contains function") {
    val df = Seq(
      (Seq[Int](1, 2), "x", 1),
      (Seq[Int](), "x", 1)
    ).toDF("a", "b", "c")

    // Simple test cases
    checkAnswer(
      df.select(array_contains(df("a"), 1)),
      Seq(Row(true), Row(false))
    )
    checkAnswer(
      df.selectExpr("array_contains(a, 1)"),
      Seq(Row(true), Row(false))
    )
    checkAnswer(
      df.select(array_contains(df("a"), df("c"))),
      Seq(Row(true), Row(false))
    )
    checkAnswer(
      df.selectExpr("array_contains(a, c)"),
      Seq(Row(true), Row(false))
    )

    // In hive, this errors because null has no type information
    checkError(
      exception = intercept[AnalysisException] {
        df.select(array_contains(df("a"), null))
      },
      errorClass = "DATATYPE_MISMATCH.NULL_TYPE",
      parameters = Map(
        "sqlExpr" -> "\"array_contains(a, NULL)\"",
        "functionName" -> "`array_contains`"
      )
    )
    checkError(
      exception = intercept[AnalysisException] {
        df.selectExpr("array_contains(a, null)")
      },
      errorClass = "DATATYPE_MISMATCH.NULL_TYPE",
      parameters = Map(
        "sqlExpr" -> "\"array_contains(a, NULL)\"",
        "functionName" -> "`array_contains`"
      ),
      queryContext = Array(ExpectedContext("", "", 0, 22, "array_contains(a, null)"))
    )
    checkError(
      exception = intercept[AnalysisException] {
        df.selectExpr("array_contains(null, 1)")
      },
      errorClass = "DATATYPE_MISMATCH.NULL_TYPE",
      parameters = Map(
        "sqlExpr" -> "\"array_contains(NULL, 1)\"",
        "functionName" -> "`array_contains`"
      ),
      queryContext = Array(ExpectedContext("", "", 0, 22, "array_contains(null, 1)"))
    )

    checkAnswer(
      df.selectExpr("array_contains(array(array(1), null)[0], 1)"),
      Seq(Row(true), Row(true))
    )
    checkAnswer(
      df.selectExpr("array_contains(array(1, null), array(1, null)[0])"),
      Seq(Row(true), Row(true))
    )

    checkAnswer(
      OneRowRelation().selectExpr("array_contains(array(1), 1.23D)"),
      Seq(Row(false))
    )

    checkAnswer(
      OneRowRelation().selectExpr("array_contains(array(1), 1.0D)"),
      Seq(Row(true))
    )

    checkAnswer(
      OneRowRelation().selectExpr("array_contains(array(1.0D), 1)"),
      Seq(Row(true))
    )

    checkAnswer(
      OneRowRelation().selectExpr("array_contains(array(1.23D), 1)"),
      Seq(Row(false))
    )

    checkAnswer(
      OneRowRelation().selectExpr("array_contains(array(array(1)), array(1.0D))"),
      Seq(Row(true))
    )

    checkAnswer(
      OneRowRelation().selectExpr("array_contains(array(array(1)), array(1.23D))"),
      Seq(Row(false))
    )

    if (!conf.ansiEnabled) {
      checkError(
        exception = intercept[AnalysisException] {
          OneRowRelation().selectExpr("array_contains(array(1), .01234567890123456790123456780)")
        },
        errorClass = "DATATYPE_MISMATCH.ARRAY_FUNCTION_DIFF_TYPES",
        parameters = Map(
          "sqlExpr" -> "\"array_contains(array(1), 0.01234567890123456790123456780)\"",
          "functionName" -> "`array_contains`",
          "dataType" -> "\"ARRAY\"",
          "leftType" -> "\"ARRAY<INT>\"",
          "rightType" -> "\"DECIMAL(38,29)\""
        ),
        queryContext = Array(ExpectedContext("", "", 0, 55,
          "array_contains(array(1), .01234567890123456790123456780)"))
      )
    }

    checkError(
      exception = intercept[AnalysisException] {
        OneRowRelation().selectExpr("array_contains(array(1), 'foo')")
      },
      errorClass = "DATATYPE_MISMATCH.ARRAY_FUNCTION_DIFF_TYPES",
      parameters = Map(
        "sqlExpr" -> "\"array_contains(array(1), foo)\"",
        "functionName" -> "`array_contains`",
        "dataType" -> "\"ARRAY\"",
        "leftType" -> "\"ARRAY<INT>\"",
        "rightType" -> "\"STRING\""
      ),
      queryContext = Array(ExpectedContext("", "", 0, 30,
        "array_contains(array(1), 'foo')"))
    )

    checkError(
      exception = intercept[AnalysisException] {
        OneRowRelation().selectExpr("array_contains('a string', 'foo')")
      },
      errorClass = "DATATYPE_MISMATCH.UNEXPECTED_INPUT_TYPE",
      parameters = Map(
        "sqlExpr" -> "\"array_contains(a string, foo)\"",
        "paramIndex" -> "1",
        "requiredType" -> "\"ARRAY\"",
        "inputSql" -> "\"a string\"",
        "inputType" -> "\"STRING\""
      ),
      queryContext = Array(ExpectedContext("", "", 0, 32, "array_contains('a string', 'foo')"))
    )
  }

  test("SPARK-29600: ArrayContains function may return incorrect result for DecimalType") {
    checkAnswer(
      sql("select array_contains(array(1.10), 1.1)"),
      Seq(Row(true))
    )

    checkAnswer(
      sql("SELECT array_contains(array(1.1), 1.10)"),
      Seq(Row(true))
    )

    checkAnswer(
      sql("SELECT array_contains(array(1.11), 1.1)"),
      Seq(Row(false))
    )
  }

  test("arrays_overlap function") {
    val df = Seq(
      (Seq[Option[Int]](Some(1), Some(2)), Seq[Option[Int]](Some(-1), Some(10))),
      (Seq[Option[Int]](Some(1), Some(2)), Seq[Option[Int]](Some(-1), None)),
      (Seq[Option[Int]](Some(3), Some(2)), Seq[Option[Int]](Some(1), Some(2)))
    ).toDF("a", "b")

    val answer = Seq(Row(false), Row(null), Row(true))

    checkAnswer(df.select(arrays_overlap(df("a"), df("b"))), answer)
    checkAnswer(df.selectExpr("arrays_overlap(a, b)"), answer)

    checkAnswer(
      Seq((Seq(1, 2, 3), Seq(2.0, 2.5))).toDF("a", "b").selectExpr("arrays_overlap(a, b)"),
      Row(true))

    checkError(
      exception = intercept[AnalysisException] {
        sql("select arrays_overlap(array(1, 2, 3), array('a', 'b', 'c'))")
      },
      errorClass = "DATATYPE_MISMATCH.BINARY_ARRAY_DIFF_TYPES",
      parameters = Map(
        "sqlExpr" -> "\"arrays_overlap(array(1, 2, 3), array(a, b, c))\"",
        "functionName" -> "`arrays_overlap`",
        "arrayType" -> "\"ARRAY\"",
        "leftType" -> "\"ARRAY<INT>\"",
        "rightType" -> "\"ARRAY<STRING>\""
      ),
      queryContext = Array(ExpectedContext("", "", 7, 58,
        "arrays_overlap(array(1, 2, 3), array('a', 'b', 'c'))"))
    )

    checkError(
      exception = intercept[AnalysisException] {
        sql("select arrays_overlap(null, null)")
      },
      errorClass = "DATATYPE_MISMATCH.BINARY_ARRAY_DIFF_TYPES",
      parameters = Map(
        "sqlExpr" -> "\"arrays_overlap(NULL, NULL)\"",
        "functionName" -> "`arrays_overlap`",
        "arrayType" -> "\"ARRAY\"",
        "leftType" -> "\"VOID\"",
        "rightType" -> "\"VOID\""
      ),
      queryContext = Array(ExpectedContext("", "", 7, 32, "arrays_overlap(null, null)"))
    )

    checkError(
      exception = intercept[AnalysisException] {
        sql("select arrays_overlap(map(1, 2), map(3, 4))")
      },
      errorClass = "DATATYPE_MISMATCH.BINARY_ARRAY_DIFF_TYPES",
      parameters = Map(
        "sqlExpr" -> "\"arrays_overlap(map(1, 2), map(3, 4))\"",
        "functionName" -> "`arrays_overlap`",
        "arrayType" -> "\"ARRAY\"",
        "leftType" -> "\"MAP<INT, INT>\"",
        "rightType" -> "\"MAP<INT, INT>\""
      ),
      queryContext = Array(ExpectedContext("", "", 7, 42,
        "arrays_overlap(map(1, 2), map(3, 4))"))
    )
  }

  test("slice function") {
    val df = Seq(
      Seq(1, 2, 3),
      Seq(4, 5)
    ).toDF("x")

    val answer = Seq(Row(Seq(2, 3)), Row(Seq(5)))

    checkAnswer(df.select(slice(df("x"), 2, 2)), answer)
    checkAnswer(df.select(slice(df("x"), lit(2), lit(2))), answer)
    checkAnswer(df.selectExpr("slice(x, 2, 2)"), answer)

    val answerNegative = Seq(Row(Seq(3)), Row(Seq(5)))
    checkAnswer(df.select(slice(df("x"), -1, 1)), answerNegative)
    checkAnswer(df.select(slice(df("x"), lit(-1), lit(1))), answerNegative)
    checkAnswer(df.selectExpr("slice(x, -1, 1)"), answerNegative)

    val answerStartExpr = Seq(Row(Seq(2)), Row(Seq(4)))
    checkAnswer(df.select(slice(df("x"), size($"x") - 1, lit(1))), answerStartExpr)
    checkAnswer(df.selectExpr("slice(x, size(x) - 1, 1)"), answerStartExpr)

    val answerLengthExpr = Seq(Row(Seq(1, 2)), Row(Seq(4)))
    checkAnswer(df.select(slice(df("x"), lit(1), size($"x") - 1)), answerLengthExpr)
    checkAnswer(df.selectExpr("slice(x, 1, size(x) - 1)"), answerLengthExpr)
  }

  test("array_join function") {
    val df = Seq(
      (Seq[String]("a", "b"), ","),
      (Seq[String]("a", null, "b"), ","),
      (Seq.empty[String], ",")
    ).toDF("x", "delimiter")

    checkAnswer(
      df.select(array_join(df("x"), ";")),
      Seq(Row("a;b"), Row("a;b"), Row(""))
    )
    checkAnswer(
      df.select(array_join(df("x"), ";", "NULL")),
      Seq(Row("a;b"), Row("a;NULL;b"), Row(""))
    )
    checkAnswer(
      df.selectExpr("array_join(x, delimiter)"),
      Seq(Row("a,b"), Row("a,b"), Row("")))
    checkAnswer(
      df.selectExpr("array_join(x, delimiter, 'NULL')"),
      Seq(Row("a,b"), Row("a,NULL,b"), Row("")))

    val idf = Seq(Seq(1, 2, 3)).toDF("x")

    checkAnswer(
      idf.select(array_join(idf("x"), ", ")),
      Seq(Row("1, 2, 3"))
    )
    checkAnswer(
      idf.selectExpr("array_join(x, ', ')"),
      Seq(Row("1, 2, 3"))
    )
    checkError(
      exception = intercept[AnalysisException] {
        idf.selectExpr("array_join(x, 1)")
      },
      errorClass = "DATATYPE_MISMATCH.UNEXPECTED_INPUT_TYPE",
      parameters = Map(
        "sqlExpr" -> "\"array_join(x, 1)\"",
        "paramIndex" -> "2",
        "inputSql" -> "\"1\"",
        "inputType" -> "\"INT\"",
        "requiredType" -> "\"STRING\""
      ),
      queryContext = Array(ExpectedContext("", "", 0, 15, "array_join(x, 1)"))
    )
    checkError(
      exception = intercept[AnalysisException] {
        idf.selectExpr("array_join(x, ', ', 1)")
      },
      errorClass = "DATATYPE_MISMATCH.UNEXPECTED_INPUT_TYPE",
      parameters = Map(
        "sqlExpr" -> "\"array_join(x, , , 1)\"",
        "paramIndex" -> "3",
        "inputSql" -> "\"1\"",
        "inputType" -> "\"INT\"",
        "requiredType" -> "\"STRING\""
      ),
      queryContext = Array(ExpectedContext("", "", 0, 21, "array_join(x, ', ', 1)"))
    )
  }

  test("array_min function") {
    val df = Seq(
      Seq[Option[Int]](Some(1), Some(3), Some(2)),
      Seq.empty[Option[Int]],
      Seq[Option[Int]](None),
      Seq[Option[Int]](None, Some(1), Some(-100))
    ).toDF("a")

    val answer = Seq(Row(1), Row(null), Row(null), Row(-100))

    checkAnswer(df.select(array_min(df("a"))), answer)
    checkAnswer(df.selectExpr("array_min(a)"), answer)
  }

  test("array_max function") {
    val df = Seq(
      Seq[Option[Int]](Some(1), Some(3), Some(2)),
      Seq.empty[Option[Int]],
      Seq[Option[Int]](None),
      Seq[Option[Int]](None, Some(1), Some(-100))
    ).toDF("a")

    val answer = Seq(Row(3), Row(null), Row(null), Row(1))

    checkAnswer(df.select(array_max(df("a"))), answer)
    checkAnswer(df.selectExpr("array_max(a)"), answer)
  }

  test("array_size function") {
    val df = Seq(
      Seq[Option[Int]](Some(1), Some(3), Some(2)),
      Seq.empty[Option[Int]],
      null,
      Seq[Option[Int]](None, Some(1))
    ).toDF("a")

    val answer = Seq(Row(3), Row(0), Row(null), Row(2))

    checkAnswer(df.select(array_size(df("a"))), answer)
    checkAnswer(df.selectExpr("array_size(a)"), answer)
  }

  test("cardinality function") {
    val df = Seq(
      Seq[Option[Int]](Some(1), Some(3), Some(2)),
      Seq.empty[Option[Int]],
      null,
      Seq[Option[Int]](None, Some(1))
    ).toDF("a")

    val answer = Seq(Row(3), Row(0), Row(null), Row(2))

    checkAnswer(df.select(array_size(df("a"))), answer)
    checkAnswer(df.selectExpr("array_size(a)"), answer)
  }

  test("sequence") {
    checkAnswer(Seq((-2, 2)).toDF().select(sequence($"_1", $"_2")),
      Seq(Row(Array(-2, -1, 0, 1, 2))))
    checkAnswer(Seq((7, 2, -2)).toDF().select(sequence($"_1", $"_2", $"_3")),
      Seq(Row(Array(7, 5, 3))))

    checkAnswer(
      spark.sql("select sequence(" +
        "   cast('2018-01-01 00:00:00' as timestamp)" +
        ",  cast('2018-01-02 00:00:00' as timestamp)" +
        ",  interval 12 hours)"),
      Seq(Row(Array(
        Timestamp.valueOf("2018-01-01 00:00:00"),
        Timestamp.valueOf("2018-01-01 12:00:00"),
        Timestamp.valueOf("2018-01-02 00:00:00")))))

    withDefaultTimeZone(UTC) {
      checkAnswer(
        spark.sql("select sequence(" +
          "   cast('2018-01-01' as date)" +
          ",  cast('2018-03-01' as date)" +
          ",  interval 1 month)"),
        Seq(Row(Array(
          Date.valueOf("2018-01-01"),
          Date.valueOf("2018-02-01"),
          Date.valueOf("2018-03-01")))))
    }

    // test type coercion
    checkAnswer(
      Seq((1.toByte, 3L, 1)).toDF().select(sequence($"_1", $"_2", $"_3")),
      Seq(Row(Array(1L, 2L, 3L))))

    checkAnswer(
      spark.sql("select sequence(" +
        "   cast('2018-01-01' as date)" +
        ",  cast('2018-01-02 00:00:00' as timestamp)" +
        ",  interval 12 hours)"),
      Seq(Row(Array(
        Timestamp.valueOf("2018-01-01 00:00:00"),
        Timestamp.valueOf("2018-01-01 12:00:00"),
        Timestamp.valueOf("2018-01-02 00:00:00")))))

    // test invalid data types
    checkError(
      exception = intercept[AnalysisException] {
        Seq((true, false)).toDF().selectExpr("sequence(_1, _2)")
      },
      errorClass = "DATATYPE_MISMATCH.SEQUENCE_WRONG_INPUT_TYPES",
      parameters = Map(
        "sqlExpr" -> "\"sequence(_1, _2)\"",
        "functionName" -> "`sequence`",
        "startType" -> "(\"TIMESTAMP\" or \"TIMESTAMP_NTZ\" or \"DATE\")",
        "stepType" -> "(\"INTERVAL\" or \"INTERVAL YEAR TO MONTH\" or \"INTERVAL DAY TO SECOND\")",
        "otherStartType" -> "\"INTEGRAL\""
      ),
      queryContext = Array(ExpectedContext("", "", 0, 15, "sequence(_1, _2)"))
    )
    checkError(
      exception = intercept[AnalysisException] {
        Seq((true, false, 42)).toDF().selectExpr("sequence(_1, _2, _3)")
      },
      errorClass = "DATATYPE_MISMATCH.SEQUENCE_WRONG_INPUT_TYPES",
      parameters = Map(
        "sqlExpr" -> "\"sequence(_1, _2, _3)\"",
        "functionName" -> "`sequence`",
        "startType" -> "(\"TIMESTAMP\" or \"TIMESTAMP_NTZ\" or \"DATE\")",
        "stepType" -> "(\"INTERVAL\" or \"INTERVAL YEAR TO MONTH\" or \"INTERVAL DAY TO SECOND\")",
        "otherStartType" -> "\"INTEGRAL\""
      ),
      queryContext = Array(ExpectedContext("", "", 0, 19, "sequence(_1, _2, _3)"))
    )
    checkError(
      exception = intercept[AnalysisException] {
        Seq((1, 2, 0.5)).toDF().selectExpr("sequence(_1, _2, _3)")
      },
      errorClass = "DATATYPE_MISMATCH.SEQUENCE_WRONG_INPUT_TYPES",
      parameters = Map(
        "sqlExpr" -> "\"sequence(_1, _2, _3)\"",
        "functionName" -> "`sequence`",
        "startType" -> "(\"TIMESTAMP\" or \"TIMESTAMP_NTZ\" or \"DATE\")",
        "stepType" -> "(\"INTERVAL\" or \"INTERVAL YEAR TO MONTH\" or \"INTERVAL DAY TO SECOND\")",
        "otherStartType" -> "\"INTEGRAL\""
      ),
      queryContext = Array(ExpectedContext("", "", 0, 19, "sequence(_1, _2, _3)"))
    )
  }

  test("reverse function - string") {
    val oneRowDF = Seq(("Spark", 3215)).toDF("s", "i")
    def testString(): Unit = {
      checkAnswer(oneRowDF.select(reverse($"s")), Seq(Row("krapS")))
      checkAnswer(oneRowDF.selectExpr("reverse(s)"), Seq(Row("krapS")))
      checkAnswer(oneRowDF.select(reverse($"i")), Seq(Row("5123")))
      checkAnswer(oneRowDF.selectExpr("reverse(i)"), Seq(Row("5123")))
      checkAnswer(oneRowDF.selectExpr("reverse(null)"), Seq(Row(null)))
    }

    // Test with local relation, the Project will be evaluated without codegen
    testString()
    // Test with cached relation, the Project will be evaluated with codegen
    oneRowDF.cache()
    testString()
  }

  test("reverse function - array for primitive type not containing null") {
    val idfNotContainsNull = Seq(
      Seq(1, 9, 8, 7),
      Seq(5, 8, 9, 7, 2),
      Seq.empty,
      null
    ).toDF("i")

    def testArrayOfPrimitiveTypeNotContainsNull(): Unit = {
      checkAnswer(
        idfNotContainsNull.select(reverse($"i")),
        Seq(Row(Seq(7, 8, 9, 1)), Row(Seq(2, 7, 9, 8, 5)), Row(Seq.empty), Row(null))
      )
      checkAnswer(
        idfNotContainsNull.selectExpr("reverse(i)"),
        Seq(Row(Seq(7, 8, 9, 1)), Row(Seq(2, 7, 9, 8, 5)), Row(Seq.empty), Row(null))
      )
    }

    // Test with local relation, the Project will be evaluated without codegen
    testArrayOfPrimitiveTypeNotContainsNull()
    // Test with cached relation, the Project will be evaluated with codegen
    idfNotContainsNull.cache()
    testArrayOfPrimitiveTypeNotContainsNull()
  }

  test("reverse function - array for primitive type containing null") {
    val idfContainsNull = Seq[Seq[Integer]](
      Seq(1, 9, 8, null, 7),
      Seq(null, 5, 8, 9, 7, 2),
      Seq.empty,
      null
    ).toDF("i")

    def testArrayOfPrimitiveTypeContainsNull(): Unit = {
      checkAnswer(
        idfContainsNull.select(reverse($"i")),
        Seq(Row(Seq(7, null, 8, 9, 1)), Row(Seq(2, 7, 9, 8, 5, null)), Row(Seq.empty), Row(null))
      )
      checkAnswer(
        idfContainsNull.selectExpr("reverse(i)"),
        Seq(Row(Seq(7, null, 8, 9, 1)), Row(Seq(2, 7, 9, 8, 5, null)), Row(Seq.empty), Row(null))
      )
    }

    // Test with local relation, the Project will be evaluated without codegen
    testArrayOfPrimitiveTypeContainsNull()
    // Test with cached relation, the Project will be evaluated with codegen
    idfContainsNull.cache()
    testArrayOfPrimitiveTypeContainsNull()
  }

  test("reverse function - array for non-primitive type") {
    val sdf = Seq(
      Seq("c", "a", "b"),
      Seq("b", null, "c", null),
      Seq.empty,
      null
    ).toDF("s")

    def testArrayOfNonPrimitiveType(): Unit = {
      checkAnswer(
        sdf.select(reverse($"s")),
        Seq(Row(Seq("b", "a", "c")), Row(Seq(null, "c", null, "b")), Row(Seq.empty), Row(null))
      )
      checkAnswer(
        sdf.selectExpr("reverse(s)"),
        Seq(Row(Seq("b", "a", "c")), Row(Seq(null, "c", null, "b")), Row(Seq.empty), Row(null))
      )
      checkAnswer(
        sdf.selectExpr("reverse(array(array(1, 2), array(3, 4)))"),
        Seq.fill(sdf.count().toInt)(Row(Seq(Seq(3, 4), Seq(1, 2))))
      )
    }

    // Test with local relation, the Project will be evaluated without codegen
    testArrayOfNonPrimitiveType()
    // Test with cached relation, the Project will be evaluated with codegen
    sdf.cache()
    testArrayOfNonPrimitiveType()
  }

  test("reverse function - data type mismatch") {
    checkError(
      exception = intercept[AnalysisException] {
        sql("select reverse(struct(1, 'a'))")
      },
      errorClass = "DATATYPE_MISMATCH.UNEXPECTED_INPUT_TYPE",
      parameters = Map(
        "sqlExpr" -> "\"reverse(struct(1, a))\"",
        "paramIndex" -> "1",
        "inputSql" -> "\"struct(1, a)\"",
        "inputType" -> "\"STRUCT<col1: INT, col2: STRING>\"",
        "requiredType" -> "(\"STRING\" or \"ARRAY\")"
      ),
      queryContext = Array(ExpectedContext("", "", 7, 29, "reverse(struct(1, 'a'))"))
    )

    checkError(
      exception = intercept[AnalysisException] {
        sql("select reverse(map(1, 'a'))")
      },
      errorClass = "DATATYPE_MISMATCH.UNEXPECTED_INPUT_TYPE",
      parameters = Map(
        "sqlExpr" -> "\"reverse(map(1, a))\"",
        "paramIndex" -> "1",
        "inputSql" -> "\"map(1, a)\"",
        "inputType" -> "\"MAP<INT, STRING>\"",
        "requiredType" -> "(\"STRING\" or \"ARRAY\")"
      ),
      queryContext = Array(ExpectedContext("", "", 7, 26, "reverse(map(1, 'a'))"))
    )
  }

  test("array position function") {
    val df = Seq(
      (Seq[Int](1, 2), "x", 1),
      (Seq[Int](), "x", 1)
    ).toDF("a", "b", "c")

    checkAnswer(
      df.select(array_position(df("a"), 1)),
      Seq(Row(1L), Row(0L))
    )
    checkAnswer(
      df.selectExpr("array_position(a, 1)"),
      Seq(Row(1L), Row(0L))
    )
    checkAnswer(
      df.selectExpr("array_position(a, c)"),
      Seq(Row(1L), Row(0L))
    )
    checkAnswer(
      df.select(array_position(df("a"), df("c"))),
      Seq(Row(1L), Row(0L))
    )
    checkAnswer(
      df.select(array_position(df("a"), null)),
      Seq(Row(null), Row(null))
    )
    checkAnswer(
      df.selectExpr("array_position(a, null)"),
      Seq(Row(null), Row(null))
    )

    checkAnswer(
      OneRowRelation().selectExpr("array_position(array(1), 1.23D)"),
      Seq(Row(0L))
    )

    checkAnswer(
      OneRowRelation().selectExpr("array_position(array(1), 1.0D)"),
      Seq(Row(1L))
    )

    checkAnswer(
      OneRowRelation().selectExpr("array_position(array(1.D), 1)"),
      Seq(Row(1L))
    )

    checkAnswer(
      OneRowRelation().selectExpr("array_position(array(1.23D), 1)"),
      Seq(Row(0L))
    )

    checkAnswer(
      OneRowRelation().selectExpr("array_position(array(array(1)), array(1.0D))"),
      Seq(Row(1L))
    )

    checkAnswer(
      OneRowRelation().selectExpr("array_position(array(array(1)), array(1.23D))"),
      Seq(Row(0L))
    )

    checkAnswer(
      OneRowRelation().selectExpr("array_position(array(array(1), null)[0], 1)"),
      Seq(Row(1L))
    )
    checkAnswer(
      OneRowRelation().selectExpr("array_position(array(1, null), array(1, null)[0])"),
      Seq(Row(1L))
    )

    checkError(
      exception = intercept[AnalysisException] {
        Seq((null, "a")).toDF().selectExpr("array_position(_1, _2)")
      },
      errorClass = "DATATYPE_MISMATCH.NULL_TYPE",
      parameters = Map(
        "sqlExpr" -> "\"array_position(_1, _2)\"",
        "functionName" -> "`array_position`"
      ),
      queryContext = Array(ExpectedContext("", "", 0, 21, "array_position(_1, _2)"))
    )

    checkError(
      exception = intercept[AnalysisException] {
        Seq(("a string element", null)).toDF().selectExpr("array_position(_1, _2)")
      },
      errorClass = "DATATYPE_MISMATCH.NULL_TYPE",
      parameters = Map(
        "sqlExpr" -> "\"array_position(_1, _2)\"",
        "functionName" -> "`array_position`"
      ),
      queryContext = Array(ExpectedContext("", "", 0, 21, "array_position(_1, _2)"))
    )

    checkError(
      exception = intercept[AnalysisException] {
        Seq(("a string element", "a")).toDF().selectExpr("array_position(_1, _2)")
      },
      errorClass = "DATATYPE_MISMATCH.UNEXPECTED_INPUT_TYPE",
      parameters = Map(
        "sqlExpr" -> "\"array_position(_1, _2)\"",
        "paramIndex" -> "1",
        "requiredType" -> "\"ARRAY\"",
        "inputSql" -> "\"_1\"",
        "inputType" -> "\"STRING\""
      ),
      queryContext = Array(ExpectedContext("", "", 0, 21, "array_position(_1, _2)"))
    )

    checkError(
      exception = intercept[AnalysisException] {
        OneRowRelation().selectExpr("array_position(array(1), '1')")
      },
      errorClass = "DATATYPE_MISMATCH.ARRAY_FUNCTION_DIFF_TYPES",
      parameters = Map(
        "sqlExpr" -> "\"array_position(array(1), 1)\"",
        "functionName" -> "`array_position`",
        "dataType" -> "\"ARRAY\"",
        "leftType" -> "\"ARRAY<INT>\"",
        "rightType" -> "\"STRING\""
      ),
      queryContext = Array(ExpectedContext("", "", 0, 28, "array_position(array(1), '1')"))
    )
  }

  test("element_at function") {
    val df = Seq(
      (Seq[String]("1", "2", "3"), 1),
      (Seq[String](null, ""), -1),
      (Seq[String](), 2)
    ).toDF("a", "b")

    intercept[Exception] {
      checkAnswer(
        df.select(element_at(df("a"), 0)),
        Seq(Row(null), Row(null), Row(null))
      )
    }.getMessage.contains("SQL array indices start at 1")
    intercept[Exception] {
      checkAnswer(
        df.select(element_at(df("a"), 1.1)),
        Seq(Row(null), Row(null), Row(null))
      )
    }
    if (!conf.ansiEnabled) {
      checkAnswer(
        df.select(element_at(df("a"), 4)),
        Seq(Row(null), Row(null), Row(null))
      )
      checkAnswer(
        df.select(element_at(df("a"), df("b"))),
        Seq(Row("1"), Row(""), Row(null))
      )
      checkAnswer(
        df.selectExpr("element_at(a, b)"),
        Seq(Row("1"), Row(""), Row(null))
      )

      checkAnswer(
        df.select(element_at(df("a"), 1)),
        Seq(Row("1"), Row(null), Row(null))
      )
      checkAnswer(
        df.select(element_at(df("a"), -1)),
        Seq(Row("3"), Row(""), Row(null))
      )

      checkAnswer(
        df.selectExpr("element_at(a, 4)"),
        Seq(Row(null), Row(null), Row(null))
      )

      checkAnswer(
        df.selectExpr("element_at(a, 1)"),
        Seq(Row("1"), Row(null), Row(null))
      )
      checkAnswer(
        df.selectExpr("element_at(a, -1)"),
        Seq(Row("3"), Row(""), Row(null))
      )
    }

    checkError(
      exception = intercept[AnalysisException] {
        Seq(("a string element", 1)).toDF().selectExpr("element_at(_1, _2)")
      },
      errorClass = "DATATYPE_MISMATCH.UNEXPECTED_INPUT_TYPE",
      parameters = Map(
        "sqlExpr" -> "\"element_at(_1, _2)\"",
        "paramIndex" -> "1",
        "inputSql" -> "\"_1\"",
        "inputType" -> "\"STRING\"",
        "requiredType" -> "(\"ARRAY\" or \"MAP\")"
      ),
      queryContext = Array(ExpectedContext("", "", 0, 17, "element_at(_1, _2)"))
    )

    checkAnswer(
      OneRowRelation().selectExpr("element_at(array(2, 1), 2S)"),
      Seq(Row(1))
    )

    checkAnswer(
      OneRowRelation().selectExpr("element_at(array('a', 'b'), 1Y)"),
      Seq(Row("a"))
    )

    checkAnswer(
      OneRowRelation().selectExpr("element_at(array(1, 2, 3), 3)"),
      Seq(Row(3))
    )

    checkError(
      exception = intercept[AnalysisException] {
        OneRowRelation().selectExpr("element_at(array('a', 'b'), 1L)")
      },
      errorClass = "DATATYPE_MISMATCH.UNEXPECTED_INPUT_TYPE",
      parameters = Map(
        "sqlExpr" -> "\"element_at(array(a, b), 1)\"",
        "paramIndex" -> "2",
        "inputSql" -> "\"1\"",
        "inputType" -> "\"BIGINT\"",
        "requiredType" -> "\"INT\""
      ),
      queryContext = Array(ExpectedContext("", "", 0, 30, "element_at(array('a', 'b'), 1L)"))
    )

    checkAnswer(
      OneRowRelation().selectExpr("element_at(map(1, 'a', 2, 'b'), 2Y)"),
      Seq(Row("b"))
    )

    checkAnswer(
      OneRowRelation().selectExpr("element_at(map(1, 'a', 2, 'b'), 1S)"),
      Seq(Row("a"))
    )

    checkAnswer(
      OneRowRelation().selectExpr("element_at(map(1, 'a', 2, 'b'), 2)"),
      Seq(Row("b"))
    )

    checkAnswer(
      OneRowRelation().selectExpr("element_at(map(1, 'a', 2, 'b'), 2L)"),
      Seq(Row("b"))
    )

    checkAnswer(
      OneRowRelation().selectExpr("element_at(map(1, 'a', 2, 'b'), 1.0D)"),
      Seq(Row("a"))
    )

    if (!conf.ansiEnabled) {
      checkAnswer(
        OneRowRelation().selectExpr("element_at(map(1, 'a', 2, 'b'), 1.23D)"),
        Seq(Row(null))
      )
    }

    checkError(
      exception = intercept[AnalysisException] {
        OneRowRelation().selectExpr("element_at(map(1, 'a', 2, 'b'), '1')")
      },
      errorClass = "DATATYPE_MISMATCH.MAP_FUNCTION_DIFF_TYPES",
      parameters = Map(
        "sqlExpr" -> "\"element_at(map(1, a, 2, b), 1)\"",
        "functionName" -> "`element_at`",
        "dataType" -> "\"MAP\"",
        "leftType" -> "\"MAP<INT, STRING>\"",
        "rightType" -> "\"STRING\""
      ),
      queryContext = Array(ExpectedContext("", "", 0, 35, "element_at(map(1, 'a', 2, 'b'), '1')"))
    )
  }

  test("SPARK-40214: get function") {
    val df = Seq(
      (Seq[String]("1", "2", "3"), 2),
      (Seq[String](null, ""), 1),
      (Seq[String](), 2),
      (null, 3)
    ).toDF("a", "b")

    checkAnswer(
      df.select(get(df("a"), lit(-1))),
      Seq(Row(null), Row(null), Row(null), Row(null))
    )
    checkAnswer(
      df.select(get(df("a"), lit(0))),
      Seq(Row("1"), Row(null), Row(null), Row(null))
    )
    checkAnswer(
      df.select(get(df("a"), lit(1))),
      Seq(Row("2"), Row(""), Row(null), Row(null))
    )
    checkAnswer(
      df.select(get(df("a"), lit(2))),
      Seq(Row("3"), Row(null), Row(null), Row(null))
    )
    checkAnswer(
      df.select(get(df("a"), lit(3))),
      Seq(Row(null), Row(null), Row(null), Row(null))
    )
    checkAnswer(
      df.select(get(df("a"), df("b"))),
      Seq(Row("3"), Row(""), Row(null), Row(null))
    )
    checkAnswer(
      df.select(get(df("a"), df("b") - 1)),
      Seq(Row("2"), Row(null), Row(null), Row(null))
    )
  }

  test("array_union functions") {
    val df1 = Seq((Array(1, 2, 3), Array(4, 2))).toDF("a", "b")
    val ans1 = Row(Seq(1, 2, 3, 4))
    checkAnswer(df1.select(array_union($"a", $"b")), ans1)
    checkAnswer(df1.selectExpr("array_union(a, b)"), ans1)

    val df2 = Seq((Array[Integer](1, 2, null, 4, 5), Array(-5, 4, -3, 2, -1))).toDF("a", "b")
    val ans2 = Row(Seq(1, 2, null, 4, 5, -5, -3, -1))
    checkAnswer(df2.select(array_union($"a", $"b")), ans2)
    checkAnswer(df2.selectExpr("array_union(a, b)"), ans2)

    val df3 = Seq((Array(1L, 2L, 3L), Array(4L, 2L))).toDF("a", "b")
    val ans3 = Row(Seq(1L, 2L, 3L, 4L))
    checkAnswer(df3.select(array_union($"a", $"b")), ans3)
    checkAnswer(df3.selectExpr("array_union(a, b)"), ans3)

    val df4 = Seq((Array[java.lang.Long](1L, 2L, null, 4L, 5L), Array(-5L, 4L, -3L, 2L, -1L)))
      .toDF("a", "b")
    val ans4 = Row(Seq(1L, 2L, null, 4L, 5L, -5L, -3L, -1L))
    checkAnswer(df4.select(array_union($"a", $"b")), ans4)
    checkAnswer(df4.selectExpr("array_union(a, b)"), ans4)

    val df5 = Seq((Array("b", "a", "c"), Array("b", null, "a", "g"))).toDF("a", "b")
    val ans5 = Row(Seq("b", "a", "c", null, "g"))
    checkAnswer(df5.select(array_union($"a", $"b")), ans5)
    checkAnswer(df5.selectExpr("array_union(a, b)"), ans5)

    val df6 = Seq((null, Array("a"))).toDF("a", "b")
    checkError(
      exception = intercept[AnalysisException] {
        df6.select(array_union($"a", $"b"))
      },
      errorClass = "DATATYPE_MISMATCH.BINARY_ARRAY_DIFF_TYPES",
      parameters = Map(
        "sqlExpr" -> "\"array_union(a, b)\"",
        "functionName" -> "`array_union`",
        "arrayType" -> "\"ARRAY\"",
        "leftType" -> "\"VOID\"",
        "rightType" -> "\"ARRAY<STRING>\""))

    checkError(
      exception = intercept[AnalysisException] {
        df6.selectExpr("array_union(a, b)")
      },
      errorClass = "DATATYPE_MISMATCH.BINARY_ARRAY_DIFF_TYPES",
      parameters = Map(
        "sqlExpr" -> "\"array_union(a, b)\"",
        "functionName" -> "`array_union`",
        "arrayType" -> "\"ARRAY\"",
        "leftType" -> "\"VOID\"",
        "rightType" -> "\"ARRAY<STRING>\""),
      context = ExpectedContext(
        fragment = "array_union(a, b)",
        start = 0,
        stop = 16
      )
    )

    val df7 = Seq((null, null)).toDF("a", "b")
    checkError(
      exception = intercept[AnalysisException] {
        df7.select(array_union($"a", $"b"))
      },
      errorClass = "DATATYPE_MISMATCH.BINARY_ARRAY_DIFF_TYPES",
      parameters = Map(
        "sqlExpr" -> "\"array_union(a, b)\"",
        "functionName" -> "`array_union`",
        "arrayType" -> "\"ARRAY\"",
        "leftType" -> "\"VOID\"",
        "rightType" -> "\"VOID\"")
    )
    checkError(
      exception = intercept[AnalysisException] {
        df7.selectExpr("array_union(a, b)")
      },
      errorClass = "DATATYPE_MISMATCH.BINARY_ARRAY_DIFF_TYPES",
      parameters = Map(
        "sqlExpr" -> "\"array_union(a, b)\"",
        "functionName" -> "`array_union`",
        "arrayType" -> "\"ARRAY\"",
        "leftType" -> "\"VOID\"",
        "rightType" -> "\"VOID\""),
      context = ExpectedContext(
        fragment = "array_union(a, b)",
        start = 0,
        stop = 16
      )
    )

    val df8 = Seq((Array(Array(1)), Array("a"))).toDF("a", "b")
    checkError(
      exception = intercept[AnalysisException] {
        df8.select(array_union($"a", $"b"))
      },
      errorClass = "DATATYPE_MISMATCH.BINARY_ARRAY_DIFF_TYPES",
      parameters = Map(
        "sqlExpr" -> "\"array_union(a, b)\"",
        "functionName" -> "`array_union`",
        "arrayType" -> "\"ARRAY\"",
        "leftType" -> "\"ARRAY<ARRAY<INT>>\"",
        "rightType" -> "\"ARRAY<STRING>\"")
    )
    checkError(
      exception = intercept[AnalysisException] {
        df8.selectExpr("array_union(a, b)")
      },
      errorClass = "DATATYPE_MISMATCH.BINARY_ARRAY_DIFF_TYPES",
      parameters = Map(
        "sqlExpr" -> "\"array_union(a, b)\"",
        "functionName" -> "`array_union`",
        "arrayType" -> "\"ARRAY\"",
        "leftType" -> "\"ARRAY<ARRAY<INT>>\"",
        "rightType" -> "\"ARRAY<STRING>\""),
      context = ExpectedContext(
        fragment = "array_union(a, b)",
        start = 0,
        stop = 16
      )
    )
  }

  test("concat function - arrays") {
    val nseqi : Seq[Int] = null
    val nseqs : Seq[String] = null
    val df = Seq(
      (Seq(1), Seq(2, 3), Seq(5L, 6L), nseqi, Seq("a", "b", "c"), Seq("d", "e"), Seq("f"), nseqs),
      (Seq(1, 0), Seq.empty[Int], Seq(2L), nseqi, Seq("a"), Seq.empty[String], Seq(null), nseqs)
    ).toDF("i1", "i2", "i3", "in", "s1", "s2", "s3", "sn")

    // Simple test cases
    def simpleTest(): Unit = {
      if (!conf.ansiEnabled) {
        checkAnswer(
          df.select(concat($"i1", $"s1")),
          Seq(Row(Seq("1", "a", "b", "c")), Row(Seq("1", "0", "a")))
        )
      }
      checkAnswer(
        df.select(concat($"i1", $"i2", $"i3")),
        Seq(Row(Seq(1, 2, 3, 5, 6)), Row(Seq(1, 0, 2)))
      )
      checkAnswer(
        df.selectExpr("concat(array(1, null), i2, i3)"),
        Seq(Row(Seq(1, null, 2, 3, 5, 6)), Row(Seq(1, null, 2)))
      )
      checkAnswer(
        df.select(concat($"s1", $"s2", $"s3")),
        Seq(Row(Seq("a", "b", "c", "d", "e", "f")), Row(Seq("a", null)))
      )
      checkAnswer(
        df.selectExpr("concat(s1, s2, s3)"),
        Seq(Row(Seq("a", "b", "c", "d", "e", "f")), Row(Seq("a", null)))
      )
    }

    // Test with local relation, the Project will be evaluated without codegen
    simpleTest()
    // Test with cached relation, the Project will be evaluated with codegen
    df.cache()
    simpleTest()

    // Null test cases
    def nullTest(): Unit = {
      checkAnswer(
        df.select(concat($"i1", $"in")),
        Seq(Row(null), Row(null))
      )
      checkAnswer(
        df.select(concat($"in", $"i1")),
        Seq(Row(null), Row(null))
      )
      checkAnswer(
        df.select(concat($"s1", $"sn")),
        Seq(Row(null), Row(null))
      )
      checkAnswer(
        df.select(concat($"sn", $"s1")),
        Seq(Row(null), Row(null))
      )
    }

    // Test with local relation, the Project will be evaluated without codegen
    df.unpersist(blocking = true)
    nullTest()
    // Test with cached relation, the Project will be evaluated with codegen
    df.cache()
    nullTest()

    // Type error test cases
    checkError(
      exception = intercept[AnalysisException] {
        df.selectExpr("concat(i1, i2, null)")
      },
      errorClass = "DATATYPE_MISMATCH.DATA_DIFF_TYPES",
      parameters = Map(
        "sqlExpr" -> "\"concat(i1, i2, NULL)\"",
        "functionName" -> "`concat`",
        "dataType" -> "(\"ARRAY<INT>\" or \"ARRAY<INT>\" or \"STRING\")"
      ),
      queryContext = Array(ExpectedContext("", "", 0, 19, "concat(i1, i2, null)"))
    )

    checkError(
      exception = intercept[AnalysisException] {
        df.selectExpr("concat(i1, array(i1, i2))")
      },
      errorClass = "DATATYPE_MISMATCH.DATA_DIFF_TYPES",
      parameters = Map(
        "sqlExpr" -> "\"concat(i1, array(i1, i2))\"",
        "functionName" -> "`concat`",
        "dataType" -> "(\"ARRAY<INT>\" or \"ARRAY<ARRAY<INT>>\")"
      ),
      queryContext = Array(ExpectedContext("", "", 0, 24, "concat(i1, array(i1, i2))"))
    )

    checkError(
      exception = intercept[AnalysisException] {
        df.selectExpr("concat(map(1, 2), map(3, 4))")
      },
      errorClass = "DATATYPE_MISMATCH.UNEXPECTED_INPUT_TYPE",
      parameters = Map(
        "sqlExpr" -> "\"concat(map(1, 2), map(3, 4))\"",
        "paramIndex" -> "1",
        "requiredType" -> "(\"STRING\" or \"BINARY\" or \"ARRAY\")",
        "inputSql" -> "\"map(1, 2)\"",
        "inputType" -> "\"MAP<INT, INT>\""
      ),
      queryContext = Array(ExpectedContext("", "", 0, 27, "concat(map(1, 2), map(3, 4))"))
    )
  }

  test("SPARK-31227: Non-nullable null type should not coerce to nullable type in concat") {
    val actual = spark.range(1).selectExpr("concat(array(), array(1)) as arr")
    val expected = spark.range(1).selectExpr("array(1) as arr")
    checkAnswer(actual, expected)
    assert(actual.schema === expected.schema)
  }

  test("flatten function") {
    // Test cases with a primitive type
    val intDF = Seq(
      (Seq(Seq(1, 2, 3), Seq(4, 5), Seq(6))),
      (Seq(Seq(1, 2))),
      (Seq(Seq(1), Seq.empty)),
      (Seq(Seq.empty, Seq(1))),
      (Seq(Seq.empty, Seq.empty)),
      (Seq(Seq(1), null)),
      (Seq(null, Seq(1))),
      (Seq(null, null))
    ).toDF("i")

    val intDFResult = Seq(
      Row(Seq(1, 2, 3, 4, 5, 6)),
      Row(Seq(1, 2)),
      Row(Seq(1)),
      Row(Seq(1)),
      Row(Seq.empty),
      Row(null),
      Row(null),
      Row(null))

    def testInt(): Unit = {
      checkAnswer(intDF.select(flatten($"i")), intDFResult)
      checkAnswer(intDF.selectExpr("flatten(i)"), intDFResult)
    }

    // Test with local relation, the Project will be evaluated without codegen
    testInt()
    // Test with cached relation, the Project will be evaluated with codegen
    intDF.cache()
    testInt()

    // Test cases with non-primitive types
    val strDF = Seq(
      (Seq(Seq("a", "b"), Seq("c"), Seq("d", "e", "f"))),
      (Seq(Seq("a", "b"))),
      (Seq(Seq("a", null), Seq(null, "b"), Seq(null, null))),
      (Seq(Seq("a"), Seq.empty)),
      (Seq(Seq.empty, Seq("a"))),
      (Seq(Seq.empty, Seq.empty)),
      (Seq(Seq("a"), null)),
      (Seq(null, Seq("a"))),
      (Seq(null, null))
    ).toDF("s")

    val strDFResult = Seq(
      Row(Seq("a", "b", "c", "d", "e", "f")),
      Row(Seq("a", "b")),
      Row(Seq("a", null, null, "b", null, null)),
      Row(Seq("a")),
      Row(Seq("a")),
      Row(Seq.empty),
      Row(null),
      Row(null),
      Row(null))

    def testString(): Unit = {
      checkAnswer(strDF.select(flatten($"s")), strDFResult)
      checkAnswer(strDF.selectExpr("flatten(s)"), strDFResult)
    }

    // Test with local relation, the Project will be evaluated without codegen
    testString()
    // Test with cached relation, the Project will be evaluated with codegen
    strDF.cache()
    testString()

    val arrDF = Seq((1, "a", Seq(1, 2, 3))).toDF("i", "s", "arr")

    def testArray(): Unit = {
      checkAnswer(
        arrDF.selectExpr("flatten(array(arr, array(null, 5), array(6, null)))"),
        Seq(Row(Seq(1, 2, 3, null, 5, 6, null))))
      checkAnswer(
        arrDF.selectExpr("flatten(array(array(arr, arr), array(arr)))"),
        Seq(Row(Seq(Seq(1, 2, 3), Seq(1, 2, 3), Seq(1, 2, 3)))))
    }

    // Test with local relation, the Project will be evaluated without codegen
    testArray()
    // Test with cached relation, the Project will be evaluated with codegen
    arrDF.cache()
    testArray()

    // Error test cases
    val oneRowDF = Seq((1, "a", Seq(1, 2, 3))).toDF("i", "s", "arr")
    checkError(
      exception = intercept[AnalysisException] {
        oneRowDF.select(flatten($"arr"))
      },
      errorClass = "DATATYPE_MISMATCH.UNEXPECTED_INPUT_TYPE",
      parameters = Map(
        "sqlExpr" -> "\"flatten(arr)\"",
        "paramIndex" -> "1",
        "inputSql" -> "\"arr\"",
        "inputType" -> "\"ARRAY<INT>\"",
        "requiredType" -> "\"ARRAY\" of \"ARRAY\""
      )
    )
    checkError(
      exception = intercept[AnalysisException] {
        oneRowDF.select(flatten($"i"))
      },
      errorClass = "DATATYPE_MISMATCH.UNEXPECTED_INPUT_TYPE",
      parameters = Map(
        "sqlExpr" -> "\"flatten(i)\"",
        "paramIndex" -> "1",
        "inputSql" -> "\"i\"",
        "inputType" -> "\"INT\"",
        "requiredType" -> "\"ARRAY\" of \"ARRAY\""
      )
    )
    checkError(
      exception = intercept[AnalysisException] {
        oneRowDF.select(flatten($"s"))
      },
      errorClass = "DATATYPE_MISMATCH.UNEXPECTED_INPUT_TYPE",
      parameters = Map(
        "sqlExpr" -> "\"flatten(s)\"",
        "paramIndex" -> "1",
        "inputSql" -> "\"s\"",
        "inputType" -> "\"STRING\"",
        "requiredType" -> "\"ARRAY\" of \"ARRAY\""
      )
    )
    checkError(
      exception = intercept[AnalysisException] {
        oneRowDF.selectExpr("flatten(null)")
      },
      errorClass = "DATATYPE_MISMATCH.UNEXPECTED_INPUT_TYPE",
      parameters = Map(
        "sqlExpr" -> "\"flatten(NULL)\"",
        "paramIndex" -> "1",
        "inputSql" -> "\"NULL\"",
        "inputType" -> "\"VOID\"",
        "requiredType" -> "\"ARRAY\" of \"ARRAY\""
      ),
      queryContext = Array(ExpectedContext("", "", 0, 12, "flatten(null)"))
    )
  }

  test("array_repeat function") {
    val strDF = Seq(
      ("hi", 2),
      (null, 2)
    ).toDF("a", "b")

    val strDFTwiceResult = Seq(
      Row(Seq("hi", "hi")),
      Row(Seq(null, null))
    )

    def testString(): Unit = {
      checkAnswer(strDF.select(array_repeat($"a", 2)), strDFTwiceResult)
      checkAnswer(strDF.select(array_repeat($"a", $"b")), strDFTwiceResult)
      checkAnswer(strDF.selectExpr("array_repeat(a, 2)"), strDFTwiceResult)
      checkAnswer(strDF.selectExpr("array_repeat(a, b)"), strDFTwiceResult)
    }

    // Test with local relation, the Project will be evaluated without codegen
    testString()
    // Test with cached relation, the Project will be evaluated with codegen
    strDF.cache()
    testString()

    val intDF = {
      val schema = StructType(Seq(
        StructField("a", IntegerType),
        StructField("b", IntegerType)))
      val data = Seq(
        Row(3, 2),
        Row(null, 2)
      )
      spark.createDataFrame(spark.sparkContext.parallelize(data), schema)
    }

    val intDFTwiceResult = Seq(
      Row(Seq(3, 3)),
      Row(Seq(null, null))
    )

    def testInt(): Unit = {
      checkAnswer(intDF.select(array_repeat($"a", 2)), intDFTwiceResult)
      checkAnswer(intDF.select(array_repeat($"a", $"b")), intDFTwiceResult)
      checkAnswer(intDF.selectExpr("array_repeat(a, 2)"), intDFTwiceResult)
      checkAnswer(intDF.selectExpr("array_repeat(a, b)"), intDFTwiceResult)
    }

    // Test with local relation, the Project will be evaluated without codegen
    testInt()
    // Test with cached relation, the Project will be evaluated with codegen
    intDF.cache()
    testInt()

    val nullCountDF = {
      val schema = StructType(Seq(
        StructField("a", StringType),
        StructField("b", IntegerType)))
      val data = Seq(
        Row("hi", null),
        Row(null, null)
      )
      spark.createDataFrame(spark.sparkContext.parallelize(data), schema)
    }

    def testNull(): Unit = {
      checkAnswer(
        nullCountDF.select(array_repeat($"a", $"b")),
        Seq(Row(null), Row(null))
      )
    }

    // Test with local relation, the Project will be evaluated without codegen
    testNull()
    // Test with cached relation, the Project will be evaluated with codegen
    nullCountDF.cache()
    testNull()

    // Error test cases
    val invalidTypeDF = Seq(("hi", "1")).toDF("a", "b")

    checkError(
      exception = intercept[AnalysisException] {
        invalidTypeDF.select(array_repeat($"a", $"b"))
      },
      errorClass = "DATATYPE_MISMATCH.UNEXPECTED_INPUT_TYPE",
      parameters = Map(
        "sqlExpr" -> "\"array_repeat(a, b)\"",
        "paramIndex" -> "2",
        "inputSql" -> "\"b\"",
        "inputType" -> "\"STRING\"",
        "requiredType" -> "\"INT\""
      )
    )
    checkError(
      exception = intercept[AnalysisException] {
        invalidTypeDF.select(array_repeat($"a", lit("1")))
      },
      errorClass = "DATATYPE_MISMATCH.UNEXPECTED_INPUT_TYPE",
      parameters = Map(
        "sqlExpr" -> "\"array_repeat(a, 1)\"",
        "paramIndex" -> "2",
        "inputSql" -> "\"1\"",
        "inputType" -> "\"STRING\"",
        "requiredType" -> "\"INT\""
      )
    )
    checkError(
      exception = intercept[AnalysisException] {
        invalidTypeDF.selectExpr("array_repeat(a, 1.0)")
      },
      errorClass = "DATATYPE_MISMATCH.UNEXPECTED_INPUT_TYPE",
      parameters = Map(
        "sqlExpr" -> "\"array_repeat(a, 1.0)\"",
        "paramIndex" -> "2",
        "inputSql" -> "\"1.0\"",
        "inputType" -> "\"DECIMAL(2,1)\"",
        "requiredType" -> "\"INT\""
      ),
      queryContext = Array(ExpectedContext("", "", 0, 19, "array_repeat(a, 1.0)"))
    )
  }

  test("SPARK-41233: array prepend") {
    val df = Seq(
      (Array[Int](2, 3, 4), Array("b", "c", "d"), Array("", ""), 2),
      (Array.empty[Int], Array.empty[String], Array.empty[String], 2),
      (null, null, null, 2)).toDF("a", "b", "c", "d")
    checkAnswer(
      df.select(array_prepend($"a", 1), array_prepend($"b", "a"), array_prepend($"c", "")),
      Seq(
        Row(Seq(1, 2, 3, 4), Seq("a", "b", "c", "d"), Seq("", "", "")),
        Row(Seq(1), Seq("a"), Seq("")),
        Row(null, null, null)))
    checkAnswer(
      df.select(array_prepend($"a", $"d")),
      Seq(
        Row(Seq(2, 2, 3, 4)),
        Row(Seq(2)),
        Row(null)))
    checkAnswer(
      df.selectExpr("array_prepend(a, d)"),
      Seq(
        Row(Seq(2, 2, 3, 4)),
        Row(Seq(2)),
        Row(null)))
    checkAnswer(
      OneRowRelation().selectExpr("array_prepend(array(1, 2), 1.23D)"),
      Seq(
        Row(Seq(1.23, 1.0, 2.0))
      )
    )
    checkAnswer(
      df.selectExpr("array_prepend(a, 1)", "array_prepend(b, \"a\")", "array_prepend(c, \"\")"),
      Seq(
        Row(Seq(1, 2, 3, 4), Seq("a", "b", "c", "d"), Seq("", "", "")),
        Row(Seq(1), Seq("a"), Seq("")),
        Row(null, null, null)))
    checkError(
      exception = intercept[AnalysisException] {
        Seq(("a string element", "a")).toDF().selectExpr("array_prepend(_1, _2)")
      },
      errorClass = "DATATYPE_MISMATCH.UNEXPECTED_INPUT_TYPE",
      parameters = Map(
        "paramIndex" -> "0",
        "sqlExpr" -> "\"array_prepend(_1, _2)\"",
        "inputSql" -> "\"_1\"",
        "inputType" -> "\"STRING\"",
        "requiredType" -> "\"ARRAY\""),
      queryContext = Array(ExpectedContext("", "", 0, 20, "array_prepend(_1, _2)")))
    checkError(
      exception = intercept[AnalysisException] {
        OneRowRelation().selectExpr("array_prepend(array(1, 2), '1')")
      },
      errorClass = "DATATYPE_MISMATCH.ARRAY_FUNCTION_DIFF_TYPES",
      parameters = Map(
        "sqlExpr" -> "\"array_prepend(array(1, 2), 1)\"",
        "functionName" -> "`array_prepend`",
        "dataType" -> "\"ARRAY\"",
        "leftType" -> "\"ARRAY<INT>\"",
        "rightType" -> "\"STRING\""),
      queryContext = Array(ExpectedContext("", "", 0, 30, "array_prepend(array(1, 2), '1')")))
    val df2 = Seq((Array[String]("a", "b", "c"), "d"),
      (null, "d"),
      (Array[String]("x", "y", "z"), null),
      (null, null)
    ).toDF("a", "b")
    checkAnswer(df2.selectExpr("array_prepend(a, b)"),
      Seq(Row(Seq("d", "a", "b", "c")), Row(null), Row(Seq(null, "x", "y", "z")), Row(null)))
    val dataA = Seq[Array[Byte]](
      Array[Byte](5, 6),
      Array[Byte](1, 2),
      Array[Byte](1, 2),
      Array[Byte](5, 6))
    val dataB = Seq[Array[Int]](Array[Int](1, 2), Array[Int](3, 4))
    val df3 = Seq((dataA, dataB)).toDF("a", "b")
    val dataToPrepend = Array[Byte](5, 6)
    checkAnswer(
      df3.select(array_prepend($"a", null), array_prepend($"a", dataToPrepend)),
      Seq(Row(null +: dataA, dataToPrepend +: dataA)))
    checkAnswer(
      df3.select(array_prepend($"b", Array.empty[Int]), array_prepend($"b", Array[Int](5, 6))),
      Seq(Row(
        Seq(Seq.empty[Int], Seq[Int](1, 2), Seq[Int](3, 4)),
        Seq(Seq[Int](5, 6), Seq[Int](1, 2), Seq[Int](3, 4)))))
  }

  test("array remove") {
    val df = Seq(
      (Array[Int](2, 1, 2, 3), Array("a", "b", "c", "a"), Array("", ""), 2),
      (Array.empty[Int], Array.empty[String], Array.empty[String], 2),
      (null, null, null, 2)
    ).toDF("a", "b", "c", "d")
    checkAnswer(
      df.select(array_remove($"a", 2), array_remove($"b", "a"), array_remove($"c", "")),
      Seq(
        Row(Seq(1, 3), Seq("b", "c"), Seq.empty[String]),
        Row(Seq.empty[Int], Seq.empty[String], Seq.empty[String]),
        Row(null, null, null))
    )

    checkAnswer(
      df.select(array_remove($"a", $"d")),
      Seq(
        Row(Seq(1, 3)),
        Row(Seq.empty[Int]),
        Row(null))
    )

    checkAnswer(
      df.selectExpr("array_remove(a, d)"),
      Seq(
        Row(Seq(1, 3)),
        Row(Seq.empty[Int]),
        Row(null))
    )

    checkAnswer(
      OneRowRelation().selectExpr("array_remove(array(1, 2), 1.23D)"),
      Seq(
        Row(Seq(1.0, 2.0))
      )
    )

    checkAnswer(
      OneRowRelation().selectExpr("array_remove(array(1, 2), 1.0D)"),
      Seq(
        Row(Seq(2.0))
      )
    )

    checkAnswer(
      OneRowRelation().selectExpr("array_remove(array(1.0D, 2.0D), 2)"),
      Seq(
        Row(Seq(1.0))
      )
    )

    checkAnswer(
      OneRowRelation().selectExpr("array_remove(array(1.1D, 1.2D), 1)"),
      Seq(
        Row(Seq(1.1, 1.2))
      )
    )

    checkAnswer(
      df.selectExpr("array_remove(a, 2)", "array_remove(b, \"a\")",
        "array_remove(c, \"\")"),
      Seq(
        Row(Seq(1, 3), Seq("b", "c"), Seq.empty[String]),
        Row(Seq.empty[Int], Seq.empty[String], Seq.empty[String]),
        Row(null, null, null))
    )

    checkError(
      exception = intercept[AnalysisException] {
        Seq(("a string element", "a")).toDF().selectExpr("array_remove(_1, _2)")
      },
      errorClass = "DATATYPE_MISMATCH.ARRAY_FUNCTION_DIFF_TYPES",
      parameters = Map(
        "sqlExpr" -> "\"array_remove(_1, _2)\"",
        "functionName" -> "`array_remove`",
        "dataType" -> "\"ARRAY\"",
        "leftType" -> "\"STRING\"",
        "rightType" -> "\"STRING\""
      ),
      queryContext = Array(ExpectedContext("", "", 0, 19, "array_remove(_1, _2)"))
    )

    checkError(
      exception = intercept[AnalysisException] {
        OneRowRelation().selectExpr("array_remove(array(1, 2), '1')")
      },
      errorClass = "DATATYPE_MISMATCH.ARRAY_FUNCTION_DIFF_TYPES",
      parameters = Map(
        "sqlExpr" -> "\"array_remove(array(1, 2), 1)\"",
        "functionName" -> "`array_remove`",
        "dataType" -> "\"ARRAY\"",
        "leftType" -> "\"ARRAY<INT>\"",
        "rightType" -> "\"STRING\""
      ),
      queryContext = Array(ExpectedContext("", "", 0, 29, "array_remove(array(1, 2), '1')"))
    )
  }

  test("array_distinct functions") {
    val df = Seq(
      (Array[Int](2, 1, 3, 4, 3, 5), Array("b", "c", "a", "c", "b", "", "")),
      (Array.empty[Int], Array.empty[String]),
      (null, null)
    ).toDF("a", "b")
    checkAnswer(
      df.select(array_distinct($"a"), array_distinct($"b")),
      Seq(
        Row(Seq(2, 1, 3, 4, 5), Seq("b", "c", "a", "")),
        Row(Seq.empty[Int], Seq.empty[String]),
        Row(null, null))
    )
    checkAnswer(
      df.selectExpr("array_distinct(a)", "array_distinct(b)"),
      Seq(
        Row(Seq(2, 1, 3, 4, 5), Seq("b", "c", "a", "")),
        Row(Seq.empty[Int], Seq.empty[String]),
        Row(null, null))
    )
  }

  // Shuffle expressions should produce same results at retries in the same DataFrame.
  private def checkShuffleResult(df: DataFrame): Unit = {
    checkAnswer(df, df.collect())
  }

  test("shuffle function - array for primitive type not containing null") {
    val idfNotContainsNull = Seq(
      Seq(1, 9, 8, 7),
      Seq(5, 8, 9, 7, 2),
      Seq.empty,
      null
    ).toDF("i")

    def testArrayOfPrimitiveTypeNotContainsNull(): Unit = {
      checkShuffleResult(idfNotContainsNull.select(shuffle($"i")))
      checkShuffleResult(idfNotContainsNull.selectExpr("shuffle(i)"))
    }

    // Test with local relation, the Project will be evaluated without codegen
    testArrayOfPrimitiveTypeNotContainsNull()
    // Test with cached relation, the Project will be evaluated with codegen
    idfNotContainsNull.cache()
    testArrayOfPrimitiveTypeNotContainsNull()
  }

  test("shuffle function - array for primitive type containing null") {
    val idfContainsNull = Seq[Seq[Integer]](
      Seq(1, 9, 8, null, 7),
      Seq(null, 5, 8, 9, 7, 2),
      Seq.empty,
      null
    ).toDF("i")

    def testArrayOfPrimitiveTypeContainsNull(): Unit = {
      checkShuffleResult(idfContainsNull.select(shuffle($"i")))
      checkShuffleResult(idfContainsNull.selectExpr("shuffle(i)"))
    }

    // Test with local relation, the Project will be evaluated without codegen
    testArrayOfPrimitiveTypeContainsNull()
    // Test with cached relation, the Project will be evaluated with codegen
    idfContainsNull.cache()
    testArrayOfPrimitiveTypeContainsNull()
  }

  test("shuffle function - array for non-primitive type") {
    val sdf = Seq(
      Seq("c", "a", "b"),
      Seq("b", null, "c", null),
      Seq.empty,
      null
    ).toDF("s")

    def testNonPrimitiveType(): Unit = {
      checkShuffleResult(sdf.select(shuffle($"s")))
      checkShuffleResult(sdf.selectExpr("shuffle(s)"))
    }

    // Test with local relation, the Project will be evaluated without codegen
    testNonPrimitiveType()
    // Test with cached relation, the Project will be evaluated with codegen
    sdf.cache()
    testNonPrimitiveType()
  }

  test("array_except functions") {
    val df1 = Seq((Array(1, 2, 4), Array(4, 2))).toDF("a", "b")
    val ans1 = Row(Seq(1))
    checkAnswer(df1.select(array_except($"a", $"b")), ans1)
    checkAnswer(df1.selectExpr("array_except(a, b)"), ans1)

    val df2 = Seq((Array[Integer](1, 2, null, 4, 5), Array[Integer](-5, 4, null, 2, -1)))
      .toDF("a", "b")
    val ans2 = Row(Seq(1, 5))
    checkAnswer(df2.select(array_except($"a", $"b")), ans2)
    checkAnswer(df2.selectExpr("array_except(a, b)"), ans2)

    val df3 = Seq((Array(1L, 2L, 4L), Array(4L, 2L))).toDF("a", "b")
    val ans3 = Row(Seq(1L))
    checkAnswer(df3.select(array_except($"a", $"b")), ans3)
    checkAnswer(df3.selectExpr("array_except(a, b)"), ans3)

    val df4 = Seq(
      (Array[java.lang.Long](1L, 2L, null, 4L, 5L), Array[java.lang.Long](-5L, 4L, null, 2L, -1L)))
      .toDF("a", "b")
    val ans4 = Row(Seq(1L, 5L))
    checkAnswer(df4.select(array_except($"a", $"b")), ans4)
    checkAnswer(df4.selectExpr("array_except(a, b)"), ans4)

    val df5 = Seq((Array("c", null, "a", "f"), Array("b", null, "a", "g"))).toDF("a", "b")
    val ans5 = Row(Seq("c", "f"))
    checkAnswer(df5.select(array_except($"a", $"b")), ans5)
    checkAnswer(df5.selectExpr("array_except(a, b)"), ans5)

    val df6 = Seq((null, null)).toDF("a", "b")
    checkError(
      exception = intercept[AnalysisException] {
        df6.select(array_except($"a", $"b"))
      },
      errorClass = "DATATYPE_MISMATCH.BINARY_ARRAY_DIFF_TYPES",
      parameters = Map(
        "sqlExpr" -> "\"array_except(a, b)\"",
        "functionName" -> "`array_except`",
        "arrayType" -> "\"ARRAY\"",
        "leftType" -> "\"VOID\"",
        "rightType" -> "\"VOID\""
      )
    )
    checkError(
      exception = intercept[AnalysisException] {
        df6.selectExpr("array_except(a, b)")
      },
      errorClass = "DATATYPE_MISMATCH.BINARY_ARRAY_DIFF_TYPES",
      parameters = Map(
        "sqlExpr" -> "\"array_except(a, b)\"",
        "functionName" -> "`array_except`",
        "arrayType" -> "\"ARRAY\"",
        "leftType" -> "\"VOID\"",
        "rightType" -> "\"VOID\""
      ),
      queryContext = Array(ExpectedContext("", "", 0, 17, "array_except(a, b)"))
    )
    val df7 = Seq((Array(1), Array("a"))).toDF("a", "b")
    checkError(
      exception = intercept[AnalysisException] {
        df7.select(array_except($"a", $"b"))
      },
      errorClass = "DATATYPE_MISMATCH.BINARY_ARRAY_DIFF_TYPES",
      parameters = Map(
        "sqlExpr" -> "\"array_except(a, b)\"",
        "functionName" -> "`array_except`",
        "arrayType" -> "\"ARRAY\"",
        "leftType" -> "\"ARRAY<INT>\"",
        "rightType" -> "\"ARRAY<STRING>\""
      )
    )
    checkError(
      exception = intercept[AnalysisException] {
        df7.selectExpr("array_except(a, b)")
      },
      errorClass = "DATATYPE_MISMATCH.BINARY_ARRAY_DIFF_TYPES",
      parameters = Map(
        "sqlExpr" -> "\"array_except(a, b)\"",
        "functionName" -> "`array_except`",
        "arrayType" -> "\"ARRAY\"",
        "leftType" -> "\"ARRAY<INT>\"",
        "rightType" -> "\"ARRAY<STRING>\""
      ),
      queryContext = Array(ExpectedContext("", "", 0, 17, "array_except(a, b)"))
    )
    val df8 = Seq((Array("a"), null)).toDF("a", "b")
    checkError(
      exception = intercept[AnalysisException] {
        df8.select(array_except($"a", $"b"))
      },
      errorClass = "DATATYPE_MISMATCH.BINARY_ARRAY_DIFF_TYPES",
      parameters = Map(
        "sqlExpr" -> "\"array_except(a, b)\"",
        "functionName" -> "`array_except`",
        "arrayType" -> "\"ARRAY\"",
        "leftType" -> "\"ARRAY<STRING>\"",
        "rightType" -> "\"VOID\""
      )
    )
    checkError(
      exception = intercept[AnalysisException] {
        df8.selectExpr("array_except(a, b)")
      },
      errorClass = "DATATYPE_MISMATCH.BINARY_ARRAY_DIFF_TYPES",
      parameters = Map(
        "sqlExpr" -> "\"array_except(a, b)\"",
        "functionName" -> "`array_except`",
        "arrayType" -> "\"ARRAY\"",
        "leftType" -> "\"ARRAY<STRING>\"",
        "rightType" -> "\"VOID\""
      ),
      queryContext = Array(ExpectedContext("", "", 0, 17, "array_except(a, b)"))
    )
    val df9 = Seq((null, Array("a"))).toDF("a", "b")
    checkError(
      exception = intercept[AnalysisException] {
        df9.select(array_except($"a", $"b"))
      },
      errorClass = "DATATYPE_MISMATCH.BINARY_ARRAY_DIFF_TYPES",
      parameters = Map(
        "sqlExpr" -> "\"array_except(a, b)\"",
        "functionName" -> "`array_except`",
        "arrayType" -> "\"ARRAY\"",
        "leftType" -> "\"VOID\"",
        "rightType" -> "\"ARRAY<STRING>\""
      )
    )
    checkError(
      exception = intercept[AnalysisException] {
        df9.selectExpr("array_except(a, b)")
      },
      errorClass = "DATATYPE_MISMATCH.BINARY_ARRAY_DIFF_TYPES",
      parameters = Map(
        "sqlExpr" -> "\"array_except(a, b)\"",
        "functionName" -> "`array_except`",
        "arrayType" -> "\"ARRAY\"",
        "leftType" -> "\"VOID\"",
        "rightType" -> "\"ARRAY<STRING>\""
      ),
      queryContext = Array(ExpectedContext("", "", 0, 17, "array_except(a, b)"))
    )

    val df10 = Seq(
      (Array[Integer](1, 2), Array[Integer](2)),
      (Array[Integer](1, 2), Array[Integer](1, null)),
      (Array[Integer](1, null, 3), Array[Integer](1, 2)),
      (Array[Integer](1, null), Array[Integer](2, null))
    ).toDF("a", "b")
    val result10 = df10.select(array_except($"a", $"b"))
    val expectedType10 = ArrayType(IntegerType, containsNull = true)
    assert(result10.first.schema(0).dataType === expectedType10)
  }

  test("array_intersect functions") {
    val df1 = Seq((Array(1, 2, 4), Array(4, 2))).toDF("a", "b")
    val ans1 = Row(Seq(2, 4))
    checkAnswer(df1.select(array_intersect($"a", $"b")), ans1)
    checkAnswer(df1.selectExpr("array_intersect(a, b)"), ans1)

    val df2 = Seq((Array[Integer](1, 2, null, 4, 5), Array[Integer](-5, 4, null, 2, -1)))
      .toDF("a", "b")
    val ans2 = Row(Seq(2, null, 4))
    checkAnswer(df2.select(array_intersect($"a", $"b")), ans2)
    checkAnswer(df2.selectExpr("array_intersect(a, b)"), ans2)

    val df3 = Seq((Array(1L, 2L, 4L), Array(4L, 2L))).toDF("a", "b")
    val ans3 = Row(Seq(2L, 4L))
    checkAnswer(df3.select(array_intersect($"a", $"b")), ans3)
    checkAnswer(df3.selectExpr("array_intersect(a, b)"), ans3)

    val df4 = Seq(
      (Array[java.lang.Long](1L, 2L, null, 4L, 5L), Array[java.lang.Long](-5L, 4L, null, 2L, -1L)))
      .toDF("a", "b")
    val ans4 = Row(Seq(2L, null, 4L))
    checkAnswer(df4.select(array_intersect($"a", $"b")), ans4)
    checkAnswer(df4.selectExpr("array_intersect(a, b)"), ans4)

    val df5 = Seq((Array("c", null, "a", "f"), Array("b", "a", null, "g"))).toDF("a", "b")
    val ans5 = Row(Seq(null, "a"))
    checkAnswer(df5.select(array_intersect($"a", $"b")), ans5)
    checkAnswer(df5.selectExpr("array_intersect(a, b)"), ans5)

    val df6 = Seq((null, null)).toDF("a", "b")
    checkError(
      exception = intercept[AnalysisException] {
        df6.select(array_intersect($"a", $"b"))
      },
      errorClass = "DATATYPE_MISMATCH.BINARY_ARRAY_DIFF_TYPES",
      parameters = Map(
        "sqlExpr" -> "\"array_intersect(a, b)\"",
        "functionName" -> "`array_intersect`",
        "arrayType" -> "\"ARRAY\"",
        "leftType" -> "\"VOID\"",
        "rightType" -> "\"VOID\""
      )
    )
    checkError(
      exception = intercept[AnalysisException] {
        df6.selectExpr("array_intersect(a, b)")
      },
      errorClass = "DATATYPE_MISMATCH.BINARY_ARRAY_DIFF_TYPES",
      parameters = Map(
        "sqlExpr" -> "\"array_intersect(a, b)\"",
        "functionName" -> "`array_intersect`",
        "arrayType" -> "\"ARRAY\"",
        "leftType" -> "\"VOID\"",
        "rightType" -> "\"VOID\""
      ),
      queryContext = Array(ExpectedContext("", "", 0, 20, "array_intersect(a, b)"))
    )

    val df7 = Seq((Array(1), Array("a"))).toDF("a", "b")
    checkError(
      exception = intercept[AnalysisException] {
        df7.select(array_intersect($"a", $"b"))
      },
      errorClass = "DATATYPE_MISMATCH.BINARY_ARRAY_DIFF_TYPES",
      parameters = Map(
        "sqlExpr" -> "\"array_intersect(a, b)\"",
        "functionName" -> "`array_intersect`",
        "arrayType" -> "\"ARRAY\"",
        "leftType" -> "\"ARRAY<INT>\"",
        "rightType" -> "\"ARRAY<STRING>\""
      )
    )
    checkError(
      exception = intercept[AnalysisException] {
        df7.selectExpr("array_intersect(a, b)")
      },
      errorClass = "DATATYPE_MISMATCH.BINARY_ARRAY_DIFF_TYPES",
      parameters = Map(
        "sqlExpr" -> "\"array_intersect(a, b)\"",
        "functionName" -> "`array_intersect`",
        "arrayType" -> "\"ARRAY\"",
        "leftType" -> "\"ARRAY<INT>\"",
        "rightType" -> "\"ARRAY<STRING>\""
      ),
      queryContext = Array(ExpectedContext("", "", 0, 20, "array_intersect(a, b)"))
    )

    val df8 = Seq((null, Array("a"))).toDF("a", "b")
    checkError(
      exception = intercept[AnalysisException] {
        df8.select(array_intersect($"a", $"b"))
      },
      errorClass = "DATATYPE_MISMATCH.BINARY_ARRAY_DIFF_TYPES",
      parameters = Map(
        "sqlExpr" -> "\"array_intersect(a, b)\"",
        "functionName" -> "`array_intersect`",
        "arrayType" -> "\"ARRAY\"",
        "leftType" -> "\"VOID\"",
        "rightType" -> "\"ARRAY<STRING>\""
      )
    )
    checkError(
      exception = intercept[AnalysisException] {
        df8.selectExpr("array_intersect(a, b)")
      },
      errorClass = "DATATYPE_MISMATCH.BINARY_ARRAY_DIFF_TYPES",
      parameters = Map(
        "sqlExpr" -> "\"array_intersect(a, b)\"",
        "functionName" -> "`array_intersect`",
        "arrayType" -> "\"ARRAY\"",
        "leftType" -> "\"VOID\"",
        "rightType" -> "\"ARRAY<STRING>\""
      ),
      queryContext = Array(ExpectedContext("", "", 0, 20, "array_intersect(a, b)"))
    )
  }

  test("array_insert functions") {
    val fiveShort: Short = 5

    val df1 = Seq((Array[Integer](3, 2, 5, 1, 2), 6, 3)).toDF("a", "b", "c")
    val df2 = Seq((Array[Short](1, 2, 3, 4), 5, fiveShort)).toDF("a", "b", "c")
    val df3 = Seq((Array[Double](3.0, 2.0, 5.0, 1.0, 2.0), 2, 3.0)).toDF("a", "b", "c")
    val df4 = Seq((Array[Boolean](true, false), 3, false)).toDF("a", "b", "c")
    val df5 = Seq((Array[String]("a", "b", "c"), 0, "d")).toDF("a", "b", "c")
    val df6 = Seq((Array[String]("a", null, "b", "c"), 5, "d")).toDF("a", "b", "c")

    checkAnswer(df1.selectExpr("array_insert(a, b, c)"), Seq(Row(Seq(3, 2, 5, 1, 2, 3))))
    checkAnswer(df2.selectExpr("array_insert(a, b, c)"), Seq(Row(Seq[Short](1, 2, 3, 4, 5))))
    checkAnswer(
      df3.selectExpr("array_insert(a, b, c)"),
      Seq(Row(Seq[Double](3.0, 3.0, 2.0, 5.0, 1.0, 2.0)))
    )
    checkAnswer(df4.selectExpr("array_insert(a, b, c)"), Seq(Row(Seq(true, false, false))))

    val e1 = intercept[SparkException] {
      df5.selectExpr("array_insert(a, b, c)").show()
    }
    assert(e1.getCause.isInstanceOf[SparkRuntimeException])
    checkError(
      exception = e1.getCause.asInstanceOf[SparkRuntimeException],
      errorClass = "INVALID_INDEX_OF_ZERO",
      parameters = Map.empty,
      context = ExpectedContext(
        fragment = "array_insert(a, b, c)",
        start = 0,
        stop = 20)
    )

    checkAnswer(df5.select(
      array_insert(col("a"), lit(1), col("c"))),
      Seq(Row(Seq("d", "a", "b", "c")))
    )
    // null checks
    checkAnswer(df6.selectExpr("array_insert(a, b, c)"), Seq(Row(Seq("a", null, "b", "c", "d"))))
    checkAnswer(df6.select(
      array_insert(col("a"), col("b"), lit(null).cast("string"))),
      Seq(Row(Seq("a", null, "b", "c", null)))
    )
    checkAnswer(
      df5.select(array_insert(col("a"), lit(null).cast("integer"), col("c"))),
      Seq(Row(null))
    )
    checkAnswer(
      df5.select(array_insert(lit(null).cast("array<string>"), col("b"), col("c"))),
      Seq(Row(null))
    )
    checkAnswer(df1.selectExpr("array_insert(a, 7, c)"), Seq(Row(Seq(3, 2, 5, 1, 2, null, 3))))
    checkAnswer(df1.selectExpr("array_insert(a, -6, c)"), Seq(Row(Seq(3, 3, 2, 5, 1, 2))))

    withSQLConf(SQLConf.LEGACY_NEGATIVE_INDEX_IN_ARRAY_INSERT.key -> "true") {
      checkAnswer(df1.selectExpr("array_insert(a, -6, c)"), Seq(Row(Seq(3, null, 3, 2, 5, 1, 2))))
    }
  }

  test("transform function - array for primitive type not containing null") {
    val df = Seq(
      Seq(1, 9, 8, 7),
      Seq(5, 8, 9, 7, 2),
      Seq.empty,
      null
    ).toDF("i")

    def testArrayOfPrimitiveTypeNotContainsNull(): Unit = {
      checkAnswer(df.selectExpr("transform(i, x -> x + 1)"),
        Seq(
          Row(Seq(2, 10, 9, 8)),
          Row(Seq(6, 9, 10, 8, 3)),
          Row(Seq.empty),
          Row(null)))
      checkAnswer(df.selectExpr("transform(i, (x, i) -> x + i)"),
        Seq(
          Row(Seq(1, 10, 10, 10)),
          Row(Seq(5, 9, 11, 10, 6)),
          Row(Seq.empty),
          Row(null)))
      checkAnswer(df.select(transform(col("i"), x => x + 1)),
        Seq(
          Row(Seq(2, 10, 9, 8)),
          Row(Seq(6, 9, 10, 8, 3)),
          Row(Seq.empty),
          Row(null)))
      checkAnswer(df.select(transform(col("i"), (x, i) => x + i)),
        Seq(
          Row(Seq(1, 10, 10, 10)),
          Row(Seq(5, 9, 11, 10, 6)),
          Row(Seq.empty),
          Row(null)))
    }

    // Test with local relation, the Project will be evaluated without codegen
    testArrayOfPrimitiveTypeNotContainsNull()
    // Test with cached relation, the Project will be evaluated with codegen
    df.cache()
    testArrayOfPrimitiveTypeNotContainsNull()
  }

  test("transform function - array for primitive type containing null") {
    val df = Seq[Seq[Integer]](
      Seq(1, 9, 8, null, 7),
      Seq(5, null, 8, 9, 7, 2),
      Seq.empty,
      null
    ).toDF("i")

    def testArrayOfPrimitiveTypeContainsNull(): Unit = {
      checkAnswer(df.selectExpr("transform(i, x -> x + 1)"),
        Seq(
          Row(Seq(2, 10, 9, null, 8)),
          Row(Seq(6, null, 9, 10, 8, 3)),
          Row(Seq.empty),
          Row(null)))
      checkAnswer(df.selectExpr("transform(i, (x, i) -> x + i)"),
        Seq(
          Row(Seq(1, 10, 10, null, 11)),
          Row(Seq(5, null, 10, 12, 11, 7)),
          Row(Seq.empty),
          Row(null)))
      checkAnswer(df.select(transform(col("i"), x => x + 1)),
        Seq(
          Row(Seq(2, 10, 9, null, 8)),
          Row(Seq(6, null, 9, 10, 8, 3)),
          Row(Seq.empty),
          Row(null)))
      checkAnswer(df.select(transform(col("i"), (x, i) => x + i)),
        Seq(
          Row(Seq(1, 10, 10, null, 11)),
          Row(Seq(5, null, 10, 12, 11, 7)),
          Row(Seq.empty),
          Row(null)))
    }

    // Test with local relation, the Project will be evaluated without codegen
    testArrayOfPrimitiveTypeContainsNull()
    // Test with cached relation, the Project will be evaluated with codegen
    df.cache()
    testArrayOfPrimitiveTypeContainsNull()
  }

  test("transform function - array for non-primitive type") {
    val df = Seq(
      Seq("c", "a", "b"),
      Seq("b", null, "c", null),
      Seq.empty,
      null
    ).toDF("s")

    def testNonPrimitiveType(): Unit = {
      checkAnswer(df.selectExpr("transform(s, x -> concat(x, x))"),
        Seq(
          Row(Seq("cc", "aa", "bb")),
          Row(Seq("bb", null, "cc", null)),
          Row(Seq.empty),
          Row(null)))
      checkAnswer(df.selectExpr("transform(s, (x, i) -> concat(x, i))"),
        Seq(
          Row(Seq("c0", "a1", "b2")),
          Row(Seq("b0", null, "c2", null)),
          Row(Seq.empty),
          Row(null)))
      checkAnswer(df.select(transform(col("s"), x => concat(x, x))),
        Seq(
          Row(Seq("cc", "aa", "bb")),
          Row(Seq("bb", null, "cc", null)),
          Row(Seq.empty),
          Row(null)))
      checkAnswer(df.select(transform(col("s"), (x, i) => concat(x, i))),
        Seq(
          Row(Seq("c0", "a1", "b2")),
          Row(Seq("b0", null, "c2", null)),
          Row(Seq.empty),
          Row(null)))
    }

    // Test with local relation, the Project will be evaluated without codegen
    testNonPrimitiveType()
    // Test with cached relation, the Project will be evaluated with codegen
    df.cache()
    testNonPrimitiveType()
  }

  test("transform function - special cases") {
    val df = Seq(
      Seq("c", "a", "b"),
      Seq("b", null, "c", null),
      Seq.empty,
      null
    ).toDF("arg")

    def testSpecialCases(): Unit = {
      checkAnswer(df.selectExpr("transform(arg, arg -> arg)"),
        Seq(
          Row(Seq("c", "a", "b")),
          Row(Seq("b", null, "c", null)),
          Row(Seq.empty),
          Row(null)))
      checkAnswer(df.selectExpr("transform(arg, arg)"),
        Seq(
          Row(Seq(Seq("c", "a", "b"), Seq("c", "a", "b"), Seq("c", "a", "b"))),
          Row(Seq(
            Seq("b", null, "c", null),
            Seq("b", null, "c", null),
            Seq("b", null, "c", null),
            Seq("b", null, "c", null))),
          Row(Seq.empty),
          Row(null)))
      checkAnswer(df.selectExpr("transform(arg, x -> concat(arg, array(x)))"),
        Seq(
          Row(Seq(Seq("c", "a", "b", "c"), Seq("c", "a", "b", "a"), Seq("c", "a", "b", "b"))),
          Row(Seq(
            Seq("b", null, "c", null, "b"),
            Seq("b", null, "c", null, null),
            Seq("b", null, "c", null, "c"),
            Seq("b", null, "c", null, null))),
          Row(Seq.empty),
          Row(null)))
      checkAnswer(df.select(transform(col("arg"), arg => arg)),
        Seq(
          Row(Seq("c", "a", "b")),
          Row(Seq("b", null, "c", null)),
          Row(Seq.empty),
          Row(null)))
      checkAnswer(df.select(transform(col("arg"), _ => col("arg"))),
        Seq(
          Row(Seq(Seq("c", "a", "b"), Seq("c", "a", "b"), Seq("c", "a", "b"))),
          Row(Seq(
            Seq("b", null, "c", null),
            Seq("b", null, "c", null),
            Seq("b", null, "c", null),
            Seq("b", null, "c", null))),
          Row(Seq.empty),
          Row(null)))
      checkAnswer(df.select(transform(col("arg"), x => concat(col("arg"), array(x)))),
        Seq(
          Row(Seq(Seq("c", "a", "b", "c"), Seq("c", "a", "b", "a"), Seq("c", "a", "b", "b"))),
          Row(Seq(
            Seq("b", null, "c", null, "b"),
            Seq("b", null, "c", null, null),
            Seq("b", null, "c", null, "c"),
            Seq("b", null, "c", null, null))),
          Row(Seq.empty),
          Row(null)))
    }

    // Test with local relation, the Project will be evaluated without codegen
    testSpecialCases()
    // Test with cached relation, the Project will be evaluated with codegen
    df.cache()
    testSpecialCases()
  }

  test("transform function - invalid") {
    val df = Seq(
      (Seq("c", "a", "b"), 1),
      (Seq("b", null, "c", null), 2),
      (Seq.empty, 3),
      (null, 4)
    ).toDF("s", "i")

    checkError(
      exception = intercept[AnalysisException] {
        df.selectExpr("transform(s, (x, y, z) -> x + y + z)")
      },
      errorClass = "INVALID_LAMBDA_FUNCTION_CALL.NUM_ARGS_MISMATCH",
      parameters = Map("expectedNumArgs" -> "3", "actualNumArgs" -> "1"),
      context = ExpectedContext(
        fragment = "(x, y, z) -> x + y + z",
        start = 13,
        stop = 34)
    )

    checkError(
      exception = intercept[AnalysisException](df.selectExpr("transform(i, x -> x)")),
      errorClass = "DATATYPE_MISMATCH.UNEXPECTED_INPUT_TYPE",
      sqlState = None,
      parameters = Map(
        "sqlExpr" -> "\"transform(i, lambdafunction(x, x))\"",
        "paramIndex" -> "1",
        "inputSql" -> "\"i\"",
        "inputType" -> "\"INT\"",
        "requiredType" -> "\"ARRAY\""),
      context = ExpectedContext(
        fragment = "transform(i, x -> x)",
        start = 0,
        stop = 19))

    checkError(
      exception =
        intercept[AnalysisException](df.selectExpr("transform(a, x -> x)")),
      errorClass = "UNRESOLVED_COLUMN.WITH_SUGGESTION",
      sqlState = None,
      parameters = Map("objectName" -> "`a`", "proposal" -> "`i`, `s`"),
      context = ExpectedContext(
        fragment = "a",
        start = 10,
        stop = 10))
  }

  test("map_filter") {
    val dfInts = Seq(
      Map(1 -> 10, 2 -> 20, 3 -> 30),
      Map(1 -> -1, 2 -> -2, 3 -> -3),
      Map(1 -> 10, 2 -> 5, 3 -> -3)).toDF("m")

    checkAnswer(dfInts.selectExpr(
      "map_filter(m, (k, v) -> k * 10 = v)", "map_filter(m, (k, v) -> k = -v)"),
      Seq(
        Row(Map(1 -> 10, 2 -> 20, 3 -> 30), Map()),
        Row(Map(), Map(1 -> -1, 2 -> -2, 3 -> -3)),
        Row(Map(1 -> 10), Map(3 -> -3))))

    checkAnswer(dfInts.select(
      map_filter(col("m"), (k, v) => k * 10 === v),
      map_filter(col("m"), (k, v) => k === (v * -1))),
      Seq(
        Row(Map(1 -> 10, 2 -> 20, 3 -> 30), Map()),
        Row(Map(), Map(1 -> -1, 2 -> -2, 3 -> -3)),
        Row(Map(1 -> 10), Map(3 -> -3))))

    val dfComplex = Seq(
      Map(1 -> Seq(Some(1)), 2 -> Seq(Some(1), Some(2)), 3 -> Seq(Some(1), Some(2), Some(3))),
      Map(1 -> null, 2 -> Seq(Some(-2), Some(-2)), 3 -> Seq[Option[Int]](None))).toDF("m")

    checkAnswer(dfComplex.selectExpr(
      "map_filter(m, (k, v) -> k = v[0])", "map_filter(m, (k, v) -> k = size(v))"),
      Seq(
        Row(Map(1 -> Seq(1)), Map(1 -> Seq(1), 2 -> Seq(1, 2), 3 -> Seq(1, 2, 3))),
        Row(Map(), Map(2 -> Seq(-2, -2)))))

    checkAnswer(dfComplex.select(
      map_filter(col("m"), (k, v) => k === element_at(v, 1)),
      map_filter(col("m"), (k, v) => k === size(v))),
      Seq(
        Row(Map(1 -> Seq(1)), Map(1 -> Seq(1), 2 -> Seq(1, 2), 3 -> Seq(1, 2, 3))),
        Row(Map(), Map(2 -> Seq(-2, -2)))))

    // Invalid use cases
    val df = Seq(
      (Map(1 -> "a"), 1),
      (Map.empty[Int, String], 2),
      (null, 3)
    ).toDF("s", "i")

    checkError(
      exception = intercept[AnalysisException] {
        df.selectExpr("map_filter(s, (x, y, z) -> x + y + z)")
      },
      errorClass = "INVALID_LAMBDA_FUNCTION_CALL.NUM_ARGS_MISMATCH",
      parameters = Map("expectedNumArgs" -> "3", "actualNumArgs" -> "2"),
      context = ExpectedContext(
        fragment = "(x, y, z) -> x + y + z",
        start = 14,
        stop = 35)
    )

    checkError(
      exception = intercept[AnalysisException] {
        df.selectExpr("map_filter(s, x -> x)")
      },
      errorClass = "INVALID_LAMBDA_FUNCTION_CALL.NUM_ARGS_MISMATCH",
      parameters = Map("expectedNumArgs" -> "1", "actualNumArgs" -> "2"),
      context = ExpectedContext(
        fragment = "x -> x",
        start = 14,
        stop = 19)
    )

    checkError(
      exception = intercept[AnalysisException] {
        df.selectExpr("map_filter(i, (k, v) -> k > v)")
      },
      errorClass = "DATATYPE_MISMATCH.UNEXPECTED_INPUT_TYPE",
      sqlState = None,
      parameters = Map(
        "sqlExpr" -> "\"map_filter(i, lambdafunction((k > v), k, v))\"",
        "paramIndex" -> "1",
        "inputSql" -> "\"i\"",
        "inputType" -> "\"INT\"",
        "requiredType" -> "\"MAP\""),
      context = ExpectedContext(
        fragment = "map_filter(i, (k, v) -> k > v)",
        start = 0,
        stop = 29))

    checkError(
      exception = intercept[AnalysisException] {
        df.select(map_filter(col("i"), (k, v) => k > v))
      },
      errorClass = "DATATYPE_MISMATCH.UNEXPECTED_INPUT_TYPE",
      matchPVals = true,
      parameters = Map(
<<<<<<< HEAD
        "sqlExpr" -> """"map_filter\(i, lambdafunction\(\(x_\d+ > y_\d+\), x_\d+, y_\d+\)\)"""",
=======
        "sqlExpr" -> """"map_filter\(i, lambdafunction\(`>`\(x_\d+, y_\d+\), x_\d+, y_\d+\)\)"""",
>>>>>>> 54d5087c
        "paramIndex" -> "1",
        "inputSql" -> "\"i\"",
        "inputType" -> "\"INT\"",
        "requiredType" -> "\"MAP\""))

    checkError(
      exception =
        intercept[AnalysisException](df.selectExpr("map_filter(a, (k, v) -> k > v)")),
      errorClass = "UNRESOLVED_COLUMN.WITH_SUGGESTION",
      sqlState = None,
      parameters = Map("objectName" -> "`a`", "proposal" -> "`i`, `s`"),
      context = ExpectedContext(
        fragment = "a",
        start = 11,
        stop = 11)
    )
  }

  test("filter function - array for primitive type not containing null") {
    val df = Seq(
      Seq(1, 9, 8, 7),
      Seq(5, 8, 9, 7, 2),
      Seq.empty,
      null
    ).toDF("i")

    def testArrayOfPrimitiveTypeNotContainsNull(): Unit = {
      checkAnswer(df.selectExpr("filter(i, x -> x % 2 == 0)"),
        Seq(
          Row(Seq(8)),
          Row(Seq(8, 2)),
          Row(Seq.empty),
          Row(null)))
      checkAnswer(df.select(filter(col("i"), _ % 2 === 0)),
        Seq(
          Row(Seq(8)),
          Row(Seq(8, 2)),
          Row(Seq.empty),
          Row(null)))
    }

    // Test with local relation, the Project will be evaluated without codegen
    testArrayOfPrimitiveTypeNotContainsNull()
    // Test with cached relation, the Project will be evaluated with codegen
    df.cache()
    testArrayOfPrimitiveTypeNotContainsNull()
  }

  test("filter function - array for primitive type containing null") {
    val df = Seq[Seq[Integer]](
      Seq(1, 9, 8, null, 7),
      Seq(5, null, 8, 9, 7, 2),
      Seq.empty,
      null
    ).toDF("i")

    def testArrayOfPrimitiveTypeContainsNull(): Unit = {
      checkAnswer(df.selectExpr("filter(i, x -> x % 2 == 0)"),
        Seq(
          Row(Seq(8)),
          Row(Seq(8, 2)),
          Row(Seq.empty),
          Row(null)))
      checkAnswer(df.select(filter(col("i"), _ % 2 === 0)),
        Seq(
          Row(Seq(8)),
          Row(Seq(8, 2)),
          Row(Seq.empty),
          Row(null)))
    }

    // Test with local relation, the Project will be evaluated without codegen
    testArrayOfPrimitiveTypeContainsNull()
    // Test with cached relation, the Project will be evaluated with codegen
    df.cache()
    testArrayOfPrimitiveTypeContainsNull()
  }

  test("filter function - array for non-primitive type") {
    val df = Seq(
      Seq("c", "a", "b"),
      Seq("b", null, "c", null),
      Seq.empty,
      null
    ).toDF("s")

    def testNonPrimitiveType(): Unit = {
      checkAnswer(df.selectExpr("filter(s, x -> x is not null)"),
        Seq(
          Row(Seq("c", "a", "b")),
          Row(Seq("b", "c")),
          Row(Seq.empty),
          Row(null)))
      checkAnswer(df.select(filter(col("s"), x => x.isNotNull)),
        Seq(
          Row(Seq("c", "a", "b")),
          Row(Seq("b", "c")),
          Row(Seq.empty),
          Row(null)))
    }

    // Test with local relation, the Project will be evaluated without codegen
    testNonPrimitiveType()
    // Test with cached relation, the Project will be evaluated with codegen
    df.cache()
    testNonPrimitiveType()
  }

  test("filter function - index argument") {
    val df = Seq(
      Seq("c", "a", "b"),
      Seq("b", null, "c", null),
      Seq.empty,
      null
    ).toDF("s")

    def testIndexArgument(): Unit = {
      checkAnswer(df.selectExpr("filter(s, (x, i) -> i % 2 == 0)"),
        Seq(
          Row(Seq("c", "b")),
          Row(Seq("b", "c")),
          Row(Seq.empty),
          Row(null)))
      checkAnswer(df.select(filter(col("s"), (x, i) => i % 2 === 0)),
        Seq(
          Row(Seq("c", "b")),
          Row(Seq("b", "c")),
          Row(Seq.empty),
          Row(null)))
    }

    // Test with local relation, the Project will be evaluated without codegen
    testIndexArgument()
    // Test with cached relation, the Project will be evaluated with codegen
    df.cache()
    testIndexArgument()
  }

  test("filter function - invalid") {
    val df = Seq(
      (Seq("c", "a", "b"), 1),
      (Seq("b", null, "c", null), 2),
      (Seq.empty, 3),
      (null, 4)
    ).toDF("s", "i")

    checkError(
      exception = intercept[AnalysisException] {
        df.selectExpr("filter(s, (x, y, z) -> x + y)")
      },
      errorClass = "INVALID_LAMBDA_FUNCTION_CALL.NUM_ARGS_MISMATCH",
      parameters = Map("expectedNumArgs" -> "3", "actualNumArgs" -> "1"),
      context = ExpectedContext(
        fragment = "(x, y, z) -> x + y",
        start = 10,
        stop = 27)
    )

    checkError(
      exception = intercept[AnalysisException] {
        df.selectExpr("filter(i, x -> x)")
      },
      errorClass = "DATATYPE_MISMATCH.UNEXPECTED_INPUT_TYPE",
      sqlState = None,
      parameters = Map(
        "sqlExpr" -> "\"filter(i, lambdafunction(x, x))\"",
        "paramIndex" -> "1",
        "inputSql" -> "\"i\"",
        "inputType" -> "\"INT\"",
        "requiredType" -> "\"ARRAY\""),
      context = ExpectedContext(
        fragment = "filter(i, x -> x)",
        start = 0,
        stop = 16))

    checkError(
      exception = intercept[AnalysisException] {
        df.select(filter(col("i"), x => x))
      },
      errorClass = "DATATYPE_MISMATCH.UNEXPECTED_INPUT_TYPE",
      matchPVals = true,
      parameters = Map(
        "sqlExpr" -> """"filter\(i, lambdafunction\(x_\d+, x_\d+\)\)"""",
        "paramIndex" -> "1",
        "inputSql" -> "\"i\"",
        "inputType" -> "\"INT\"",
        "requiredType" -> "\"ARRAY\""))

    checkError(
      exception = intercept[AnalysisException] {
        df.selectExpr("filter(s, x -> x)")
      },
      errorClass = "DATATYPE_MISMATCH.UNEXPECTED_INPUT_TYPE",
      parameters = Map(
        "sqlExpr" -> "\"filter(s, lambdafunction(namedlambdavariable(), namedlambdavariable()))\"",
        "paramIndex" -> "2",
        "inputSql" -> "\"lambdafunction(namedlambdavariable(), namedlambdavariable())\"",
        "inputType" -> "\"STRING\"",
        "requiredType" -> "\"BOOLEAN\""))

    checkError(
      exception = intercept[AnalysisException] {
        df.select(filter(col("s"), x => x))
      },
      errorClass = "DATATYPE_MISMATCH.UNEXPECTED_INPUT_TYPE",
      parameters = Map(
        "sqlExpr" -> "\"filter(s, lambdafunction(namedlambdavariable(), namedlambdavariable()))\"",
        "paramIndex" -> "2",
        "inputSql" -> "\"lambdafunction(namedlambdavariable(), namedlambdavariable())\"",
        "inputType" -> "\"STRING\"",
        "requiredType" -> "\"BOOLEAN\""))

    checkError(
      exception =
        intercept[AnalysisException](df.selectExpr("filter(a, x -> x)")),
      errorClass = "UNRESOLVED_COLUMN.WITH_SUGGESTION",
      sqlState = None,
      parameters = Map("objectName" -> "`a`", "proposal" -> "`i`, `s`"),
      context = ExpectedContext(
        fragment = "a",
        start = 7,
        stop = 7))
  }

  test("exists function - array for primitive type not containing null") {
    val df = Seq(
      Seq(1, 9, 8, 7),
      Seq(5, 9, 7),
      Seq.empty,
      null
    ).toDF("i")

    def testArrayOfPrimitiveTypeNotContainsNull(): Unit = {
      checkAnswer(df.selectExpr("exists(i, x -> x % 2 == 0)"),
        Seq(
          Row(true),
          Row(false),
          Row(false),
          Row(null)))
      checkAnswer(df.select(exists(col("i"), _ % 2 === 0)),
        Seq(
          Row(true),
          Row(false),
          Row(false),
          Row(null)))
    }

    // Test with local relation, the Project will be evaluated without codegen
    testArrayOfPrimitiveTypeNotContainsNull()
    // Test with cached relation, the Project will be evaluated with codegen
    df.cache()
    testArrayOfPrimitiveTypeNotContainsNull()
  }

  test("exists function - array for primitive type containing null") {
    val df = Seq[Seq[Integer]](
      Seq(1, 9, 8, null, 7),
      Seq(1, 3, 5),
      Seq(5, null, null, 9, 7, null),
      Seq.empty,
      null
    ).toDF("i")

    def testArrayOfPrimitiveTypeContainsNull(): Unit = {
      checkAnswer(df.selectExpr("exists(i, x -> x % 2 == 0)"),
        Seq(
          Row(true),
          Row(false),
          Row(null),
          Row(false),
          Row(null)))
      checkAnswer(df.select(exists(col("i"), _ % 2 === 0)),
        Seq(
          Row(true),
          Row(false),
          Row(null),
          Row(false),
          Row(null)))
    }

    // Test with local relation, the Project will be evaluated without codegen
    testArrayOfPrimitiveTypeContainsNull()
    // Test with cached relation, the Project will be evaluated with codegen
    df.cache()
    testArrayOfPrimitiveTypeContainsNull()
  }

  test("exists function - array for non-primitive type") {
    val df = Seq(
      Seq("c", "a", "b"),
      Seq("b", null, "c", null),
      Seq.empty,
      null
    ).toDF("s")

    def testNonPrimitiveType(): Unit = {
      checkAnswer(df.selectExpr("exists(s, x -> x is null)"),
        Seq(
          Row(false),
          Row(true),
          Row(false),
          Row(null)))
      checkAnswer(df.select(exists(col("s"), x => x.isNull)),
        Seq(
          Row(false),
          Row(true),
          Row(false),
          Row(null)))
    }

    // Test with local relation, the Project will be evaluated without codegen
    testNonPrimitiveType()
    // Test with cached relation, the Project will be evaluated with codegen
    df.cache()
    testNonPrimitiveType()
  }

  test("exists function - invalid") {
    val df = Seq(
      (Seq("c", "a", "b"), 1),
      (Seq("b", null, "c", null), 2),
      (Seq.empty, 3),
      (null, 4)
    ).toDF("s", "i")

    checkError(
      exception = intercept[AnalysisException] {
        df.selectExpr("exists(s, (x, y) -> x + y)")
      },
      errorClass = "INVALID_LAMBDA_FUNCTION_CALL.NUM_ARGS_MISMATCH",
      parameters = Map("expectedNumArgs" -> "2", "actualNumArgs" -> "1"),
      context = ExpectedContext(
        fragment = "(x, y) -> x + y",
        start = 10,
        stop = 24)
    )

    checkError(
      exception = intercept[AnalysisException] {
        df.selectExpr("exists(i, x -> x)")
      },
      errorClass = "DATATYPE_MISMATCH.UNEXPECTED_INPUT_TYPE",
      sqlState = None,
      parameters = Map(
        "sqlExpr" -> "\"exists(i, lambdafunction(x, x))\"",
        "paramIndex" -> "1",
        "inputSql" -> "\"i\"",
        "inputType" -> "\"INT\"",
        "requiredType" -> "\"ARRAY\""),
      context = ExpectedContext(
        fragment = "exists(i, x -> x)",
        start = 0,
        stop = 16))

    checkError(
      exception = intercept[AnalysisException] {
        df.select(exists(col("i"), x => x))
      },
      errorClass = "DATATYPE_MISMATCH.UNEXPECTED_INPUT_TYPE",
      matchPVals = true,
      parameters = Map(
        "sqlExpr" -> """"exists\(i, lambdafunction\(x_\d+, x_\d+\)\)"""",
        "paramIndex" -> "1",
        "inputSql" -> "\"i\"",
        "inputType" -> "\"INT\"",
        "requiredType" -> "\"ARRAY\""))

    checkError(
      exception = intercept[AnalysisException] {
        df.selectExpr("exists(s, x -> x)")
      },
      errorClass = "DATATYPE_MISMATCH.UNEXPECTED_INPUT_TYPE",
      parameters = Map(
        "sqlExpr" -> "\"exists(s, lambdafunction(namedlambdavariable(), namedlambdavariable()))\"",
        "paramIndex" -> "2",
        "inputSql" -> "\"lambdafunction(namedlambdavariable(), namedlambdavariable())\"",
        "inputType" -> "\"STRING\"",
        "requiredType" -> "\"BOOLEAN\""))

    checkError(
      exception = intercept[AnalysisException] {
        df.select(exists(df("s"), x => x))
      },
      errorClass = "DATATYPE_MISMATCH.UNEXPECTED_INPUT_TYPE",
      parameters = Map(
        "sqlExpr" -> "\"exists(s, lambdafunction(namedlambdavariable(), namedlambdavariable()))\"",
        "paramIndex" -> "2",
        "inputSql" -> "\"lambdafunction(namedlambdavariable(), namedlambdavariable())\"",
        "inputType" -> "\"STRING\"",
        "requiredType" -> "\"BOOLEAN\""))

    checkError(
      exception = intercept[AnalysisException](df.selectExpr("exists(a, x -> x)")),
      errorClass = "UNRESOLVED_COLUMN.WITH_SUGGESTION",
      sqlState = None,
      parameters = Map("objectName" -> "`a`", "proposal" -> "`i`, `s`"),
      context = ExpectedContext(
        fragment = "a",
        start = 7,
        stop = 7))
  }

  test("forall function - array for primitive type not containing null") {
    val df = Seq(
      Seq(1, 9, 8, 7),
      Seq(2, 4, 6),
      Seq.empty,
      null
    ).toDF("i")

    def testArrayOfPrimitiveTypeNotContainsNull(): Unit = {
      checkAnswer(df.selectExpr("forall(i, x -> x % 2 == 0)"),
        Seq(
          Row(false),
          Row(true),
          Row(true),
          Row(null)))
      checkAnswer(df.select(forall(col("i"), x => x % 2 === 0)),
        Seq(
          Row(false),
          Row(true),
          Row(true),
          Row(null)))
    }

    // Test with local relation, the Project will be evaluated without codegen
    testArrayOfPrimitiveTypeNotContainsNull()
    // Test with cached relation, the Project will be evaluated with codegen
    df.cache()
    testArrayOfPrimitiveTypeNotContainsNull()
  }

  test("forall function - array for primitive type containing null") {
    val df = Seq[Seq[Integer]](
      Seq(1, 9, 8, null, 7),
      Seq(2, null, null, 4, 6, null),
      Seq(2, 4, 6, 8),
      Seq.empty,
      null
    ).toDF("i")

    def testArrayOfPrimitiveTypeContainsNull(): Unit = {
      checkAnswer(df.selectExpr("forall(i, x -> x % 2 == 0 or x is null)"),
        Seq(
          Row(false),
          Row(true),
          Row(true),
          Row(true),
          Row(null)))
      checkAnswer(df.select(forall(col("i"), x => (x % 2 === 0) || x.isNull)),
        Seq(
          Row(false),
          Row(true),
          Row(true),
          Row(true),
          Row(null)))
      checkAnswer(df.selectExpr("forall(i, x -> x % 2 == 0)"),
        Seq(
          Row(false),
          Row(null),
          Row(true),
          Row(true),
          Row(null)))
      checkAnswer(df.select(forall(col("i"), x => x % 2 === 0)),
        Seq(
          Row(false),
          Row(null),
          Row(true),
          Row(true),
          Row(null)))
    }

    // Test with local relation, the Project will be evaluated without codegen
    testArrayOfPrimitiveTypeContainsNull()
    // Test with cached relation, the Project will be evaluated with codegen
    df.cache()
    testArrayOfPrimitiveTypeContainsNull()
  }

  test("forall function - array for non-primitive type") {
    val df = Seq(
      Seq("c", "a", "b"),
      Seq[String](null, null, null, null),
      Seq.empty,
      null
    ).toDF("s")

    def testNonPrimitiveType(): Unit = {
      checkAnswer(df.selectExpr("forall(s, x -> x is null)"),
        Seq(
          Row(false),
          Row(true),
          Row(true),
          Row(null)))
      checkAnswer(df.select(forall(col("s"), _.isNull)),
        Seq(
          Row(false),
          Row(true),
          Row(true),
          Row(null)))
    }

    // Test with local relation, the Project will be evaluated without codegen
    testNonPrimitiveType()
    // Test with cached relation, the Project will be evaluated with codegen
    df.cache()
    testNonPrimitiveType()
  }

  test("forall function - invalid") {
    val df = Seq(
      (Seq("c", "a", "b"), 1),
      (Seq("b", null, "c", null), 2),
      (Seq.empty, 3),
      (null, 4)
    ).toDF("s", "i")

    checkError(
      exception = intercept[AnalysisException] {
        df.selectExpr("forall(s, (x, y) -> x + y)")
      },
      errorClass = "INVALID_LAMBDA_FUNCTION_CALL.NUM_ARGS_MISMATCH",
      parameters = Map("expectedNumArgs" -> "2", "actualNumArgs" -> "1"),
      context = ExpectedContext(
        fragment = "(x, y) -> x + y",
        start = 10,
        stop = 24)
    )

    checkError(
      exception = intercept[AnalysisException] {
        df.selectExpr("forall(i, x -> x)")
      },
      errorClass = "DATATYPE_MISMATCH.UNEXPECTED_INPUT_TYPE",
      sqlState = None,
      parameters = Map(
        "sqlExpr" -> "\"forall(i, lambdafunction(x, x))\"",
        "paramIndex" -> "1",
        "inputSql" -> "\"i\"",
        "inputType" -> "\"INT\"",
        "requiredType" -> "\"ARRAY\""),
      context = ExpectedContext(
        fragment = "forall(i, x -> x)",
        start = 0,
        stop = 16))

    checkError(
      exception = intercept[AnalysisException] {
        df.select(forall(col("i"), x => x))
      },
      errorClass = "DATATYPE_MISMATCH.UNEXPECTED_INPUT_TYPE",
      matchPVals = true,
      parameters = Map(
        "sqlExpr" -> """"forall\(i, lambdafunction\(x_\d+, x_\d+\)\)"""",
        "paramIndex" -> "1",
        "inputSql" -> "\"i\"",
        "inputType" -> "\"INT\"",
        "requiredType" -> "\"ARRAY\""))

    checkError(
      exception = intercept[AnalysisException] {
        df.selectExpr("forall(s, x -> x)")
      },
      errorClass = "DATATYPE_MISMATCH.UNEXPECTED_INPUT_TYPE",
      parameters = Map(
        "sqlExpr" -> "\"forall(s, lambdafunction(namedlambdavariable(), namedlambdavariable()))\"",
        "paramIndex" -> "2",
        "inputSql" -> "\"lambdafunction(namedlambdavariable(), namedlambdavariable())\"",
        "inputType" -> "\"STRING\"",
        "requiredType" -> "\"BOOLEAN\""))

    checkError(
      exception = intercept[AnalysisException] {
        df.select(forall(col("s"), x => x))
      },
      errorClass = "DATATYPE_MISMATCH.UNEXPECTED_INPUT_TYPE",
      parameters = Map(
        "sqlExpr" -> "\"forall(s, lambdafunction(namedlambdavariable(), namedlambdavariable()))\"",
        "paramIndex" -> "2",
        "inputSql" -> "\"lambdafunction(namedlambdavariable(), namedlambdavariable())\"",
        "inputType" -> "\"STRING\"",
        "requiredType" -> "\"BOOLEAN\""))

    checkError(
      exception = intercept[AnalysisException](df.selectExpr("forall(a, x -> x)")),
      errorClass = "UNRESOLVED_COLUMN.WITH_SUGGESTION",
      sqlState = None,
      parameters = Map("objectName" -> "`a`", "proposal" -> "`i`, `s`"),
      context = ExpectedContext(
        fragment = "a",
        start = 7,
        stop = 7))

    checkError(
      exception = intercept[AnalysisException](df.select(forall(col("a"), x => x))),
      errorClass = "UNRESOLVED_COLUMN.WITH_SUGGESTION",
      parameters = Map("objectName" -> "`a`", "proposal" -> "`i`, `s`"))
  }

  test("aggregate function - array for primitive type not containing null") {
    val df = Seq(
      Seq(1, 9, 8, 7),
      Seq(5, 8, 9, 7, 2),
      Seq.empty,
      null
    ).toDF("i")

    def testArrayOfPrimitiveTypeNotContainsNull(): Unit = {
      Seq("aggregate", "reduce").foreach { agg =>
        checkAnswer(
          df.selectExpr(s"$agg(i, 0, (acc, x) -> acc + x)"),
          Seq(
            Row(25),
            Row(31),
            Row(0),
            Row(null)))
        checkAnswer(
          df.selectExpr(s"$agg(i, 0, (acc, x) -> acc + x, acc -> acc * 10)"),
          Seq(
            Row(250),
            Row(310),
            Row(0),
            Row(null)))
      }
      checkAnswer(df.select(aggregate(col("i"), lit(0), (acc, x) => acc + x)),
        Seq(
          Row(25),
          Row(31),
          Row(0),
          Row(null)))
      checkAnswer(df.select(reduce(col("i"), lit(0), (acc, x) => acc + x)),
        Seq(
          Row(25),
          Row(31),
          Row(0),
          Row(null)))
      checkAnswer(df.select(aggregate(col("i"), lit(0), (acc, x) => acc + x, _ * 10)),
        Seq(
          Row(250),
          Row(310),
          Row(0),
          Row(null)))
      checkAnswer(df.select(reduce(col("i"), lit(0), (acc, x) => acc + x, _ * 10)),
        Seq(
          Row(250),
          Row(310),
          Row(0),
          Row(null)))
    }

    // Test with local relation, the Project will be evaluated without codegen
    testArrayOfPrimitiveTypeNotContainsNull()
    // Test with cached relation, the Project will be evaluated with codegen
    df.cache()
    testArrayOfPrimitiveTypeNotContainsNull()
  }

  test("aggregate function - array for primitive type containing null") {
    val df = Seq[Seq[Integer]](
      Seq(1, 9, 8, 7),
      Seq(5, null, 8, 9, 7, 2),
      Seq.empty,
      null
    ).toDF("i")

    def testArrayOfPrimitiveTypeContainsNull(): Unit = {
      Seq("aggregate", "reduce").foreach { agg =>
        checkAnswer(
          df.selectExpr(s"$agg(i, 0, (acc, x) -> acc + x)"),
          Seq(
            Row(25),
            Row(null),
            Row(0),
            Row(null)))
        checkAnswer(
          df.selectExpr(s"$agg(i, 0, (acc, x) -> acc + x, acc -> coalesce(acc, 0) * 10)"),
          Seq(
            Row(250),
            Row(0),
            Row(0),
            Row(null)))
      }
      checkAnswer(df.select(aggregate(col("i"), lit(0), (acc, x) => acc + x)),
        Seq(
          Row(25),
          Row(null),
          Row(0),
          Row(null)))
      checkAnswer(df.select(reduce(col("i"), lit(0), (acc, x) => acc + x)),
        Seq(
          Row(25),
          Row(null),
          Row(0),
          Row(null)))
      checkAnswer(
        df.select(
          aggregate(col("i"), lit(0), (acc, x) => acc + x, acc => coalesce(acc, lit(0)) * 10)),
        Seq(
          Row(250),
          Row(0),
          Row(0),
          Row(null)))
      checkAnswer(
        df.select(
          reduce(col("i"), lit(0), (acc, x) => acc + x, acc => coalesce(acc, lit(0)) * 10)),
        Seq(
          Row(250),
          Row(0),
          Row(0),
          Row(null)))
    }

    // Test with local relation, the Project will be evaluated without codegen
    testArrayOfPrimitiveTypeContainsNull()
    // Test with cached relation, the Project will be evaluated with codegen
    df.cache()
    testArrayOfPrimitiveTypeContainsNull()
  }

  test("aggregate function - array for non-primitive type") {
    val df = Seq(
      (Seq("c", "a", "b"), "a"),
      (Seq("b", null, "c", null), "b"),
      (Seq.empty, "c"),
      (null, "d")
    ).toDF("ss", "s")

    def testNonPrimitiveType(): Unit = {
      Seq("aggregate", "reduce").foreach { agg =>
        checkAnswer(
          df.selectExpr(s"$agg(ss, s, (acc, x) -> concat(acc, x))"),
          Seq(
            Row("acab"),
            Row(null),
            Row("c"),
            Row(null)))
        checkAnswer(
          df.selectExpr(s"$agg(ss, s, (acc, x) -> concat(acc, x), acc -> coalesce(acc , ''))"),
          Seq(
            Row("acab"),
            Row(""),
            Row("c"),
            Row(null)))
      }
      checkAnswer(df.select(aggregate(col("ss"), col("s"), (acc, x) => concat(acc, x))),
        Seq(
          Row("acab"),
          Row(null),
          Row("c"),
          Row(null)))
      checkAnswer(
        df.select(
          aggregate(col("ss"), col("s"), (acc, x) => concat(acc, x),
            acc => coalesce(acc, lit("")))),
        Seq(
          Row("acab"),
          Row(""),
          Row("c"),
          Row(null)))
    }

    // Test with local relation, the Project will be evaluated without codegen
    testNonPrimitiveType()
    // Test with cached relation, the Project will be evaluated with codegen
    df.cache()
    testNonPrimitiveType()
  }

  test("aggregate function - invalid") {
    val df = Seq(
      (Seq("c", "a", "b"), 1),
      (Seq("b", null, "c", null), 2),
      (Seq.empty, 3),
      (null, 4)
    ).toDF("s", "i")

    Seq(("aggregate", 17, 32), ("reduce", 14, 29)).foreach {
      case (agg, startIndex1, startIndex2) =>
        checkError(
          exception = intercept[AnalysisException] {
            df.selectExpr(s"$agg(s, '', x -> x)")
          },
          errorClass = "INVALID_LAMBDA_FUNCTION_CALL.NUM_ARGS_MISMATCH",
          parameters = Map("expectedNumArgs" -> "1", "actualNumArgs" -> "2"),
          context = ExpectedContext(
            fragment = "x -> x",
            start = startIndex1,
            stop = startIndex1 + 5)
        )

        checkError(
          exception = intercept[AnalysisException] {
            df.selectExpr(s"$agg(s, '', (acc, x) -> x, (acc, x) -> x)")
          },
          errorClass = "INVALID_LAMBDA_FUNCTION_CALL.NUM_ARGS_MISMATCH",
          parameters = Map("expectedNumArgs" -> "2", "actualNumArgs" -> "1"),
          context = ExpectedContext(
            fragment = "(acc, x) -> x",
            start = startIndex2,
            stop = startIndex2 + 12)
        )
    }

    Seq("aggregate", "reduce").foreach { agg =>
      checkError(
        exception = intercept[AnalysisException] {
          df.selectExpr(s"$agg(i, 0, (acc, x) -> x)")
        },
        errorClass = "DATATYPE_MISMATCH.UNEXPECTED_INPUT_TYPE",
        sqlState = None,
        parameters = Map(
          "sqlExpr" -> s""""$agg(i, 0, lambdafunction(x, acc, x), lambdafunction(id, id))"""",
          "paramIndex" -> "1",
          "inputSql" -> "\"i\"",
          "inputType" -> "\"INT\"",
          "requiredType" -> "\"ARRAY\""),
        context = ExpectedContext(
          fragment = s"$agg(i, 0, (acc, x) -> x)",
          start = 0,
          stop = agg.length + 20))
    }

    // scalastyle:off line.size.limit
    checkError(
      exception = intercept[AnalysisException] {
        df.select(aggregate(col("i"), lit(0), (_, x) => x))
      },
      errorClass = "DATATYPE_MISMATCH.UNEXPECTED_INPUT_TYPE",
      matchPVals = true,
      parameters = Map(
        "sqlExpr" -> """"aggregate\(i, 0, lambdafunction\(y_\d+, x_\d+, y_\d+\), lambdafunction\(x_\d+, x_\d+\)\)"""",
        "paramIndex" -> "1",
        "inputSql" -> "\"i\"",
        "inputType" -> "\"INT\"",
        "requiredType" -> "\"ARRAY\""))
    // scalastyle:on line.size.limit

    // scalastyle:off line.size.limit
    Seq("aggregate", "reduce").foreach { agg =>
      checkError(
        exception = intercept[AnalysisException] {
          df.selectExpr(s"$agg(s, 0, (acc, x) -> x)")
        },
        errorClass = "DATATYPE_MISMATCH.UNEXPECTED_INPUT_TYPE",
        parameters = Map(
          "sqlExpr" -> s""""$agg(s, 0, lambdafunction(namedlambdavariable(), namedlambdavariable(), namedlambdavariable()), lambdafunction(namedlambdavariable(), namedlambdavariable()))"""",
          "paramIndex" -> "3",
          "inputSql" -> "\"lambdafunction(namedlambdavariable(), namedlambdavariable(), namedlambdavariable())\"",
          "inputType" -> "\"STRING\"",
          "requiredType" -> "\"INT\""
        ))
    }
    // scalastyle:on line.size.limit

    // scalastyle:off line.size.limit
    checkError(
      exception = intercept[AnalysisException] {
        df.select(aggregate(col("s"), lit(0), (acc, x) => x))
      },
      errorClass = "DATATYPE_MISMATCH.UNEXPECTED_INPUT_TYPE",
      parameters = Map(
        "sqlExpr" -> """"aggregate(s, 0, lambdafunction(namedlambdavariable(), namedlambdavariable(), namedlambdavariable()), lambdafunction(namedlambdavariable(), namedlambdavariable()))"""",
        "paramIndex" -> "3",
        "inputSql" -> "\"lambdafunction(namedlambdavariable(), namedlambdavariable(), namedlambdavariable())\"",
        "inputType" -> "\"STRING\"",
        "requiredType" -> "\"INT\""
      ))
    // scalastyle:on line.size.limit

    Seq("aggregate", "reduce").foreach { agg =>
      checkError(
        exception =
          intercept[AnalysisException](df.selectExpr(s"$agg(a, 0, (acc, x) -> x)")),
        errorClass = "UNRESOLVED_COLUMN.WITH_SUGGESTION",
        sqlState = None,
        parameters = Map("objectName" -> "`a`", "proposal" -> "`i`, `s`"),
        context = ExpectedContext(
          fragment = "a",
          start = agg.length + 1,
          stop = agg.length + 1))
    }
  }

  test("map_zip_with function - map of primitive types") {
    val df = Seq(
      (Map(8 -> 6L, 3 -> 5L, 6 -> 2L), Map[Integer, Integer]((6, 4), (8, 2), (3, 2))),
      (Map(10 -> 6L, 8 -> 3L), Map[Integer, Integer]((8, 4), (4, null))),
      (Map.empty[Int, Long], Map[Integer, Integer]((5, 1))),
      (Map(5 -> 1L), null)
    ).toDF("m1", "m2")

    checkAnswer(df.selectExpr("map_zip_with(m1, m2, (k, v1, v2) -> k == v1 + v2)"),
      Seq(
        Row(Map(8 -> true, 3 -> false, 6 -> true)),
        Row(Map(10 -> null, 8 -> false, 4 -> null)),
        Row(Map(5 -> null)),
        Row(null)))

    checkAnswer(df.select(map_zip_with(df("m1"), df("m2"), (k, v1, v2) => k === v1 + v2)),
      Seq(
        Row(Map(8 -> true, 3 -> false, 6 -> true)),
        Row(Map(10 -> null, 8 -> false, 4 -> null)),
        Row(Map(5 -> null)),
        Row(null)))
  }

  test("map_zip_with function - map of non-primitive types") {
    val df = Seq(
      (Map("z" -> "a", "y" -> "b", "x" -> "c"), Map("x" -> "a", "z" -> "c")),
      (Map("b" -> "a", "c" -> "d"), Map("c" -> "a", "b" -> null, "d" -> "k")),
      (Map("a" -> "d"), Map.empty[String, String]),
      (Map("a" -> "d"), null)
    ).toDF("m1", "m2")

    checkAnswer(df.selectExpr("map_zip_with(m1, m2, (k, v1, v2) -> (v1, v2))"),
      Seq(
        Row(Map("z" -> Row("a", "c"), "y" -> Row("b", null), "x" -> Row("c", "a"))),
        Row(Map("b" -> Row("a", null), "c" -> Row("d", "a"), "d" -> Row(null, "k"))),
        Row(Map("a" -> Row("d", null))),
        Row(null)))

    checkAnswer(df.select(map_zip_with(col("m1"), col("m2"), (k, v1, v2) => struct(v1, v2))),
      Seq(
        Row(Map("z" -> Row("a", "c"), "y" -> Row("b", null), "x" -> Row("c", "a"))),
        Row(Map("b" -> Row("a", null), "c" -> Row("d", "a"), "d" -> Row(null, "k"))),
        Row(Map("a" -> Row("d", null))),
        Row(null)))
  }

  test("map_zip_with function - invalid") {
    val df = Seq(
      (Map(1 -> 2), Map(1 -> "a"), Map("a" -> "b"), Map(Map(1 -> 2) -> 2), 1)
    ).toDF("mii", "mis", "mss", "mmi", "i")

    checkError(
      exception = intercept[AnalysisException] {
        df.selectExpr("map_zip_with(mii, mis, (x, y) -> x + y)")
      },
      errorClass = "INVALID_LAMBDA_FUNCTION_CALL.NUM_ARGS_MISMATCH",
      parameters = Map("expectedNumArgs" -> "2", "actualNumArgs" -> "3"),
      context = ExpectedContext(
        fragment = "(x, y) -> x + y",
        start = 23,
        stop = 37)
    )

    checkError(
      exception = intercept[AnalysisException] {
        df.selectExpr("map_zip_with(mis, mmi, (x, y, z) -> concat(x, y, z))")
      },
      errorClass = "DATATYPE_MISMATCH.MAP_ZIP_WITH_DIFF_TYPES",
      parameters = Map(
        "sqlExpr" -> "\"map_zip_with(mis, mmi, lambdafunction(concat(x, y, z), x, y, z))\"",
        "functionName" -> "`map_zip_with`",
        "leftType" -> "\"INT\"",
        "rightType" -> "\"MAP<INT, INT>\""),
      context = ExpectedContext(
        fragment = "map_zip_with(mis, mmi, (x, y, z) -> concat(x, y, z))",
        start = 0,
        stop = 51))

    // scalastyle:off line.size.limit
    checkError(
      exception = intercept[AnalysisException] {
        df.select(map_zip_with(df("mis"), col("mmi"), (x, y, z) => concat(x, y, z)))
      },
      errorClass = "DATATYPE_MISMATCH.MAP_ZIP_WITH_DIFF_TYPES",
      matchPVals = true,
      parameters = Map(
        "sqlExpr" -> """"map_zip_with\(mis, mmi, lambdafunction\(concat\(x_\d+, y_\d+, z_\d+\), x_\d+, y_\d+, z_\d+\)\)"""",
        "functionName" -> "`map_zip_with`",
        "leftType" -> "\"INT\"",
        "rightType" -> "\"MAP<INT, INT>\""))
    // scalastyle:on line.size.limit

    checkError(
      exception = intercept[AnalysisException] {
        df.selectExpr("map_zip_with(i, mis, (x, y, z) -> concat(x, y, z))")
      },
      errorClass = "DATATYPE_MISMATCH.UNEXPECTED_INPUT_TYPE",
      sqlState = None,
      parameters = Map(
        "sqlExpr" -> "\"map_zip_with(i, mis, lambdafunction(concat(x, y, z), x, y, z))\"",
        "paramIndex" -> "1",
        "inputSql" -> "\"i\"",
        "inputType" -> "\"INT\"", "requiredType" -> "\"MAP\""),
      context = ExpectedContext(
        fragment = "map_zip_with(i, mis, (x, y, z) -> concat(x, y, z))",
        start = 0,
        stop = 49))

    // scalastyle:off line.size.limit
    checkError(
      exception = intercept[AnalysisException] {
        df.select(map_zip_with(col("i"), col("mis"), (x, y, z) => concat(x, y, z)))
      },
      errorClass = "DATATYPE_MISMATCH.UNEXPECTED_INPUT_TYPE",
      matchPVals = true,
      parameters = Map(
        "sqlExpr" -> """"map_zip_with\(i, mis, lambdafunction\(concat\(x_\d+, y_\d+, z_\d+\), x_\d+, y_\d+, z_\d+\)\)"""",
        "paramIndex" -> "1",
        "inputSql" -> "\"i\"",
        "inputType" -> "\"INT\"", "requiredType" -> "\"MAP\""))
    // scalastyle:on line.size.limit

    checkError(
      exception = intercept[AnalysisException] {
        df.selectExpr("map_zip_with(mis, i, (x, y, z) -> concat(x, y, z))")
      },
      errorClass = "DATATYPE_MISMATCH.UNEXPECTED_INPUT_TYPE",
      sqlState = None,
      parameters = Map(
        "sqlExpr" -> "\"map_zip_with(mis, i, lambdafunction(concat(x, y, z), x, y, z))\"",
        "paramIndex" -> "2",
        "inputSql" -> "\"i\"",
        "inputType" -> "\"INT\"", "requiredType" -> "\"MAP\""),
      context = ExpectedContext(
        fragment = "map_zip_with(mis, i, (x, y, z) -> concat(x, y, z))",
        start = 0,
        stop = 49))

    // scalastyle:off line.size.limit
    checkError(
      exception = intercept[AnalysisException] {
        df.select(map_zip_with(col("mis"), col("i"), (x, y, z) => concat(x, y, z)))
      },
      errorClass = "DATATYPE_MISMATCH.UNEXPECTED_INPUT_TYPE",
      matchPVals = true,
      parameters = Map(
        "sqlExpr" -> """"map_zip_with\(mis, i, lambdafunction\(concat\(x_\d+, y_\d+, z_\d+\), x_\d+, y_\d+, z_\d+\)\)"""",
        "paramIndex" -> "2",
        "inputSql" -> "\"i\"",
        "inputType" -> "\"INT\"", "requiredType" -> "\"MAP\""))
    // scalastyle:on line.size.limit

    checkError(
      exception = intercept[AnalysisException] {
        df.selectExpr("map_zip_with(mmi, mmi, (x, y, z) -> x)")
      },
      errorClass = "DATATYPE_MISMATCH.INVALID_ORDERING_TYPE",
      sqlState = None,
      parameters = Map(
        "sqlExpr" -> "\"map_zip_with(mmi, mmi, lambdafunction(x, x, y, z))\"",
        "dataType" -> "\"MAP<INT, INT>\"",
        "functionName" -> "`map_zip_with`"),
      context = ExpectedContext(
        fragment = "map_zip_with(mmi, mmi, (x, y, z) -> x)",
        start = 0,
        stop = 37))
  }

  test("transform keys function - primitive data types") {
    val dfExample1 = Seq(
      Map[Int, Int](1 -> 1, 9 -> 9, 8 -> 8, 7 -> 7)
    ).toDF("i")

    val dfExample2 = Seq(
      Map[Int, Double](1 -> 1.0, 2 -> 1.40, 3 -> 1.70)
    ).toDF("j")

    val dfExample3 = Seq(
      Map[Int, Boolean](25 -> true, 26 -> false)
    ).toDF("x")

    val dfExample4 = Seq(
      Map[Array[Int], Boolean](Array(1, 2) -> false)
    ).toDF("y")


    def testMapOfPrimitiveTypesCombination(): Unit = {
      checkAnswer(dfExample1.selectExpr("transform_keys(i, (k, v) -> k + v)"),
        Seq(Row(Map(2 -> 1, 18 -> 9, 16 -> 8, 14 -> 7))))

      checkAnswer(dfExample1.select(transform_keys(col("i"), (k, v) => k + v)),
        Seq(Row(Map(2 -> 1, 18 -> 9, 16 -> 8, 14 -> 7))))

      checkAnswer(dfExample2.selectExpr("transform_keys(j, " +
        "(k, v) -> map_from_arrays(ARRAY(1, 2, 3), ARRAY('one', 'two', 'three'))[k])"),
        Seq(Row(Map("one" -> 1.0, "two" -> 1.4, "three" -> 1.7))))

      checkAnswer(dfExample2.select(
          transform_keys(
            col("j"),
            (k, v) => element_at(
              map_from_arrays(
                array(lit(1), lit(2), lit(3)),
                array(lit("one"), lit("two"), lit("three"))
              ),
              k
            )
          )
        ),
        Seq(Row(Map("one" -> 1.0, "two" -> 1.4, "three" -> 1.7))))

      checkAnswer(dfExample2.selectExpr("transform_keys(j, (k, v) -> CAST(v * 2 AS BIGINT) + k)"),
        Seq(Row(Map(3 -> 1.0, 4 -> 1.4, 6 -> 1.7))))

      checkAnswer(dfExample2.select(transform_keys(col("j"),
        (k, v) => (v * 2).cast("bigint") + k)),
        Seq(Row(Map(3 -> 1.0, 4 -> 1.4, 6 -> 1.7))))

      checkAnswer(dfExample2.selectExpr("transform_keys(j, (k, v) -> k + v)"),
        Seq(Row(Map(2.0 -> 1.0, 3.4 -> 1.4, 4.7 -> 1.7))))

      checkAnswer(dfExample2.select(transform_keys(col("j"), (k, v) => k + v)),
        Seq(Row(Map(2.0 -> 1.0, 3.4 -> 1.4, 4.7 -> 1.7))))

      intercept[SparkException] {
        dfExample3.selectExpr("transform_keys(x, (k, v) ->  k % 2 = 0 OR v)").collect()
      }
      intercept[SparkException] {
        dfExample3.select(transform_keys(col("x"), (k, v) => k % 2 === 0 || v)).collect()
      }
      withSQLConf(SQLConf.MAP_KEY_DEDUP_POLICY.key -> SQLConf.MapKeyDedupPolicy.LAST_WIN.toString) {
        checkAnswer(dfExample3.selectExpr("transform_keys(x, (k, v) ->  k % 2 = 0 OR v)"),
          Seq(Row(Map(true -> true, true -> false))))

        checkAnswer(dfExample3.select(transform_keys(col("x"), (k, v) => k % 2 === 0 || v)),
          Seq(Row(Map(true -> true, true -> false))))
      }

      checkAnswer(dfExample3.selectExpr("transform_keys(x, (k, v) -> if(v, 2 * k, 3 * k))"),
        Seq(Row(Map(50 -> true, 78 -> false))))

      checkAnswer(dfExample3.select(transform_keys(col("x"),
        (k, v) => when(v, k * 2).otherwise(k * 3))),
        Seq(Row(Map(50 -> true, 78 -> false))))

      checkAnswer(dfExample4.selectExpr("transform_keys(y, (k, v) -> array_contains(k, 3) AND v)"),
        Seq(Row(Map(false -> false))))

      checkAnswer(dfExample4.select(transform_keys(col("y"),
        (k, v) => array_contains(k, lit(3)) && v)),
        Seq(Row(Map(false -> false))))
    }

    // Test with local relation, the Project will be evaluated without codegen
    testMapOfPrimitiveTypesCombination()
    dfExample1.cache()
    dfExample2.cache()
    dfExample3.cache()
    dfExample4.cache()
    // Test with cached relation, the Project will be evaluated with codegen
    testMapOfPrimitiveTypesCombination()
  }

  test("transform keys function - Invalid lambda functions and exceptions") {
    val dfExample1 = Seq(
      Map[String, String]("a" -> null)
    ).toDF("i")

    val dfExample2 = Seq(
      Seq(1, 2, 3, 4)
    ).toDF("j")

    checkError(
      exception = intercept[AnalysisException] {
        dfExample1.selectExpr("transform_keys(i, k -> k)")
      },
      errorClass = "INVALID_LAMBDA_FUNCTION_CALL.NUM_ARGS_MISMATCH",
      parameters = Map("expectedNumArgs" -> "1", "actualNumArgs" -> "2"),
      context = ExpectedContext(
        fragment = "k -> k",
        start = 18,
        stop = 23)
    )

    checkError(
      exception = intercept[AnalysisException] {
        dfExample1.selectExpr("transform_keys(i, (k, v, x) -> k + 1)")
      },
      errorClass = "INVALID_LAMBDA_FUNCTION_CALL.NUM_ARGS_MISMATCH",
      parameters = Map("expectedNumArgs" -> "3", "actualNumArgs" -> "2"),
      context = ExpectedContext(
        fragment = "(k, v, x) -> k + 1",
        start = 18,
        stop = 35)
    )

    val ex3 = intercept[SparkException] {
      dfExample1.selectExpr("transform_keys(i, (k, v) -> v)").show()
    }
    assert(ex3.getCause.isInstanceOf[SparkRuntimeException])
    checkError(
      exception = ex3.getCause.asInstanceOf[SparkRuntimeException],
      errorClass = "NULL_MAP_KEY",
      parameters = Map.empty
    )

    val ex3a = intercept[Exception] {
      dfExample1.select(transform_keys(col("i"), (k, v) => v)).show()
    }
    assert(ex3a.getCause.isInstanceOf[SparkRuntimeException])
    checkError(
      exception = ex3a.getCause.asInstanceOf[SparkRuntimeException],
      errorClass = "NULL_MAP_KEY",
      parameters = Map.empty
    )

    checkError(
      exception = intercept[AnalysisException] {
        dfExample2.selectExpr("transform_keys(j, (k, v) -> k + 1)")
      },
      errorClass = "DATATYPE_MISMATCH.UNEXPECTED_INPUT_TYPE",
      sqlState = None,
      parameters = Map(
        "sqlExpr" -> "\"transform_keys(j, lambdafunction((k + 1), k, v))\"",
        "paramIndex" -> "1",
        "inputSql" -> "\"j\"",
        "inputType" -> "\"ARRAY<INT>\"",
        "requiredType" -> "\"MAP\""),
      context = ExpectedContext(
        fragment = "transform_keys(j, (k, v) -> k + 1)",
        start = 0,
        stop = 33))
  }

  test("transform values function - test primitive data types") {
    val dfExample1 = Seq(
      Map[Int, Int](1 -> 1, 9 -> 9, 8 -> 8, 7 -> 7)
    ).toDF("i")

    val dfExample2 = Seq(
      Map[Boolean, String](false -> "abc", true -> "def")
    ).toDF("x")

    val dfExample3 = Seq(
      Map[String, Int]("a" -> 1, "b" -> 2, "c" -> 3)
    ).toDF("y")

    val dfExample4 = Seq(
      Map[Int, Double](1 -> 1.0, 2 -> 1.40, 3 -> 1.70)
    ).toDF("z")

    val dfExample5 = Seq(
      Map[Int, Array[Int]](1 -> Array(1, 2))
    ).toDF("c")

    def testMapOfPrimitiveTypesCombination(): Unit = {
      checkAnswer(dfExample1.selectExpr("transform_values(i, (k, v) -> k + v)"),
        Seq(Row(Map(1 -> 2, 9 -> 18, 8 -> 16, 7 -> 14))))

      checkAnswer(dfExample2.selectExpr(
        "transform_values(x, (k, v) -> if(k, v, CAST(k AS String)))"),
        Seq(Row(Map(false -> "false", true -> "def"))))

      checkAnswer(dfExample2.selectExpr("transform_values(x, (k, v) -> NOT k AND v = 'abc')"),
        Seq(Row(Map(false -> true, true -> false))))

      checkAnswer(dfExample3.selectExpr("transform_values(y, (k, v) -> v * v)"),
        Seq(Row(Map("a" -> 1, "b" -> 4, "c" -> 9))))

      checkAnswer(dfExample3.selectExpr(
        "transform_values(y, (k, v) -> k || ':' || CAST(v as String))"),
        Seq(Row(Map("a" -> "a:1", "b" -> "b:2", "c" -> "c:3"))))

      checkAnswer(
        dfExample3.selectExpr("transform_values(y, (k, v) -> concat(k, cast(v as String)))"),
        Seq(Row(Map("a" -> "a1", "b" -> "b2", "c" -> "c3"))))

      checkAnswer(
        dfExample4.selectExpr(
          "transform_values(" +
            "z,(k, v) -> map_from_arrays(ARRAY(1, 2, 3), " +
            "ARRAY('one', 'two', 'three'))[k] || '_' || CAST(v AS String))"),
        Seq(Row(Map(1 -> "one_1.0", 2 -> "two_1.4", 3 ->"three_1.7"))))

      checkAnswer(
        dfExample4.selectExpr("transform_values(z, (k, v) -> k-v)"),
        Seq(Row(Map(1 -> 0.0, 2 -> 0.6000000000000001, 3 -> 1.3))))

      checkAnswer(
        dfExample5.selectExpr("transform_values(c, (k, v) -> k + cardinality(v))"),
        Seq(Row(Map(1 -> 3))))

      checkAnswer(dfExample1.select(transform_values(col("i"), (k, v) => k + v)),
        Seq(Row(Map(1 -> 2, 9 -> 18, 8 -> 16, 7 -> 14))))

      checkAnswer(dfExample2.select(
        transform_values(col("x"), (k, v) => when(k, v).otherwise(k.cast("string")))),
        Seq(Row(Map(false -> "false", true -> "def"))))

      checkAnswer(dfExample2.select(transform_values(col("x"),
        (k, v) => (!k) && v === "abc")),
        Seq(Row(Map(false -> true, true -> false))))

      checkAnswer(dfExample3.select(transform_values(col("y"), (k, v) => v * v)),
        Seq(Row(Map("a" -> 1, "b" -> 4, "c" -> 9))))

      checkAnswer(dfExample3.select(
        transform_values(col("y"), (k, v) => concat(k, lit(":"), v.cast("string")))),
        Seq(Row(Map("a" -> "a:1", "b" -> "b:2", "c" -> "c:3"))))

      checkAnswer(
        dfExample3.select(transform_values(col("y"), (k, v) => concat(k, v.cast("string")))),
        Seq(Row(Map("a" -> "a1", "b" -> "b2", "c" -> "c3"))))

      val testMap = map_from_arrays(
        array(lit(1), lit(2), lit(3)),
        array(lit("one"), lit("two"), lit("three"))
      )

      checkAnswer(
        dfExample4.select(transform_values(col("z"),
          (k, v) => concat(element_at(testMap, k), lit("_"), v.cast("string")))),
        Seq(Row(Map(1 -> "one_1.0", 2 -> "two_1.4", 3 ->"three_1.7"))))

      checkAnswer(
        dfExample4.select(transform_values(col("z"), (k, v) => k - v)),
        Seq(Row(Map(1 -> 0.0, 2 -> 0.6000000000000001, 3 -> 1.3))))

      checkAnswer(
        dfExample5.select(transform_values(col("c"), (k, v) => k + size(v))),
        Seq(Row(Map(1 -> 3))))
    }

    // Test with local relation, the Project will be evaluated without codegen
    testMapOfPrimitiveTypesCombination()
    dfExample1.cache()
    dfExample2.cache()
    dfExample3.cache()
    dfExample4.cache()
    dfExample5.cache()
    // Test with cached relation, the Project will be evaluated with codegen
    testMapOfPrimitiveTypesCombination()
  }

  test("transform values function - test empty") {
    val dfExample1 = Seq(
      Map.empty[Integer, Integer]
    ).toDF("i")

    val dfExample2 = Seq(
      Map.empty[BigInt, String]
    ).toDF("j")

    def testEmpty(): Unit = {
      checkAnswer(dfExample1.selectExpr("transform_values(i, (k, v) -> NULL)"),
        Seq(Row(Map.empty[Integer, Integer])))

      checkAnswer(dfExample1.selectExpr("transform_values(i, (k, v) -> k)"),
        Seq(Row(Map.empty[Integer, Integer])))

      checkAnswer(dfExample1.selectExpr("transform_values(i, (k, v) -> v)"),
        Seq(Row(Map.empty[Integer, Integer])))

      checkAnswer(dfExample1.selectExpr("transform_values(i, (k, v) -> 0)"),
        Seq(Row(Map.empty[Integer, Integer])))

      checkAnswer(dfExample1.selectExpr("transform_values(i, (k, v) -> 'value')"),
        Seq(Row(Map.empty[Integer, String])))

      checkAnswer(dfExample1.selectExpr("transform_values(i, (k, v) -> true)"),
        Seq(Row(Map.empty[Integer, Boolean])))

      checkAnswer(dfExample2.selectExpr("transform_values(j, (k, v) -> k + cast(v as BIGINT))"),
        Seq(Row(Map.empty[BigInt, BigInt])))

      checkAnswer(dfExample1.select(transform_values(col("i"),
        (k, v) => lit(null).cast("int"))),
        Seq(Row(Map.empty[Integer, Integer])))

      checkAnswer(dfExample1.select(transform_values(col("i"), (k, v) => k)),
        Seq(Row(Map.empty[Integer, Integer])))

      checkAnswer(dfExample1.select(transform_values(col("i"), (k, v) => v)),
        Seq(Row(Map.empty[Integer, Integer])))

      checkAnswer(dfExample1.select(transform_values(col("i"), (k, v) => lit(0))),
        Seq(Row(Map.empty[Integer, Integer])))

      checkAnswer(dfExample1.select(transform_values(col("i"), (k, v) => lit("value"))),
        Seq(Row(Map.empty[Integer, String])))

      checkAnswer(dfExample1.select(transform_values(col("i"), (k, v) => lit(true))),
        Seq(Row(Map.empty[Integer, Boolean])))

      checkAnswer(dfExample1.select(transform_values(col("i"), (k, v) => v.cast("bigint"))),
        Seq(Row(Map.empty[BigInt, BigInt])))
    }

    testEmpty()
    dfExample1.cache()
    dfExample2.cache()
    testEmpty()
  }

  test("transform values function - test null values") {
    val dfExample1 = Seq(
      Map[Int, Integer](1 -> 1, 2 -> 2, 3 -> 3, 4 -> 4)
    ).toDF("a")

    val dfExample2 = Seq(
      Map[Int, String](1 -> "a", 2 -> "b", 3 -> null)
    ).toDF("b")

    def testNullValue(): Unit = {
      checkAnswer(dfExample1.selectExpr("transform_values(a, (k, v) -> null)"),
        Seq(Row(Map[Int, Integer](1 -> null, 2 -> null, 3 -> null, 4 -> null))))

      checkAnswer(dfExample2.selectExpr(
        "transform_values(b, (k, v) -> IF(v IS NULL, k + 1, k + 2))"),
        Seq(Row(Map(1 -> 3, 2 -> 4, 3 -> 4))))

      checkAnswer(dfExample1.select(transform_values(col("a"),
        (k, v) => lit(null).cast("int"))),
        Seq(Row(Map[Int, Integer](1 -> null, 2 -> null, 3 -> null, 4 -> null))))

      checkAnswer(dfExample2.select(
        transform_values(col("b"), (k, v) => when(v.isNull, k + 1).otherwise(k + 2))
        ),
        Seq(Row(Map(1 -> 3, 2 -> 4, 3 -> 4))))
    }

    testNullValue()
    dfExample1.cache()
    dfExample2.cache()
    testNullValue()
  }

  test("transform values function - test invalid functions") {
    val dfExample1 = Seq(
      Map[Int, Int](1 -> 1, 9 -> 9, 8 -> 8, 7 -> 7)
    ).toDF("i")

    val dfExample2 = Seq(
      Map[String, String]("a" -> "b")
    ).toDF("j")

    val dfExample3 = Seq(
      Seq(1, 2, 3, 4)
    ).toDF("x")

    def testInvalidLambdaFunctions(): Unit = {

      checkError(
        exception = intercept[AnalysisException] {
          dfExample1.selectExpr("transform_values(i, k -> k)")
        },
        errorClass = "INVALID_LAMBDA_FUNCTION_CALL.NUM_ARGS_MISMATCH",
        parameters = Map("expectedNumArgs" -> "1", "actualNumArgs" -> "2"),
        context = ExpectedContext(
          fragment = "k -> k",
          start = 20,
          stop = 25)
      )

      checkError(
        exception = intercept[AnalysisException] {
          dfExample2.selectExpr("transform_values(j, (k, v, x) -> k + 1)")
        },
        errorClass = "INVALID_LAMBDA_FUNCTION_CALL.NUM_ARGS_MISMATCH",
        parameters = Map("expectedNumArgs" -> "3", "actualNumArgs" -> "2"),
        context = ExpectedContext(
          fragment = "(k, v, x) -> k + 1",
          start = 20,
          stop = 37)
      )

      checkError(
        exception = intercept[AnalysisException] {
          dfExample3.selectExpr("transform_values(x, (k, v) -> k + 1)")
        },
        errorClass = "DATATYPE_MISMATCH.UNEXPECTED_INPUT_TYPE",
        sqlState = None,
        parameters = Map(
          "sqlExpr" -> "\"transform_values(x, lambdafunction((k + 1), k, v))\"",
          "paramIndex" -> "1",
          "inputSql" -> "\"x\"",
          "inputType" -> "\"ARRAY<INT>\"",
          "requiredType" -> "\"MAP\""),
        context = ExpectedContext(
          fragment = "transform_values(x, (k, v) -> k + 1)",
          start = 0,
          stop = 35))

      checkError(
        exception = intercept[AnalysisException] {
          dfExample3.select(transform_values(col("x"), (k, v) => k + 1))
        },
        errorClass = "DATATYPE_MISMATCH.UNEXPECTED_INPUT_TYPE",
        matchPVals = true,
        parameters = Map(
          "sqlExpr" ->
<<<<<<< HEAD
            """"transform_values\(x, lambdafunction\(\(x_\d+ \+ 1\), x_\d+, y_\d+\)\)"""",
=======
              """"transform_values\(x, lambdafunction\(`\+`\(x_\d+, 1\), x_\d+, y_\d+\)\)"""",
>>>>>>> 54d5087c
          "paramIndex" -> "1",
          "inputSql" -> "\"x\"",
          "inputType" -> "\"ARRAY<INT>\"",
          "requiredType" -> "\"MAP\""))
    }

    testInvalidLambdaFunctions()
    dfExample1.cache()
    dfExample2.cache()
    dfExample3.cache()
    testInvalidLambdaFunctions()
  }

  test("arrays zip_with function - for primitive types") {
    val df1 = Seq[(Seq[Integer], Seq[Integer])](
      (Seq(9001, 9002, 9003), Seq(4, 5, 6)),
      (Seq(1, 2), Seq(3, 4)),
      (Seq.empty, Seq.empty),
      (null, null)
    ).toDF("val1", "val2")
    val df2 = Seq[(Seq[Integer], Seq[Long])](
      (Seq(1, null, 3), Seq(1L, 2L)),
      (Seq(1, 2, 3), Seq(4L, 11L))
    ).toDF("val1", "val2")
    val expectedValue1 = Seq(
      Row(Seq(9005, 9007, 9009)),
      Row(Seq(4, 6)),
      Row(Seq.empty),
      Row(null))
    checkAnswer(df1.selectExpr("zip_with(val1, val2, (x, y) -> x + y)"), expectedValue1)
    checkAnswer(df1.select(zip_with(df1("val1"), df1("val2"), (x, y) => x + y)), expectedValue1)
    val expectedValue2 = Seq(
      Row(Seq(Row(1L, 1), Row(2L, null), Row(null, 3))),
      Row(Seq(Row(4L, 1), Row(11L, 2), Row(null, 3))))
    checkAnswer(df2.selectExpr("zip_with(val1, val2, (x, y) -> (y, x))"), expectedValue2)
    checkAnswer(
      df2.select(zip_with(df2("val1"), df2("val2"), (x, y) => struct(y, x))),
      expectedValue2
    )
  }

  test("arrays zip_with function - for non-primitive types") {
    val df = Seq(
      (Seq("a"), Seq("x", "y", "z")),
      (Seq("a", null), Seq("x", "y")),
      (Seq.empty[String], Seq.empty[String]),
      (Seq("a", "b", "c"), null)
    ).toDF("val1", "val2")
    val expectedValue1 = Seq(
      Row(Seq(Row("x", "a"), Row("y", null), Row("z", null))),
      Row(Seq(Row("x", "a"), Row("y", null))),
      Row(Seq.empty),
      Row(null))
    checkAnswer(
      df.selectExpr("zip_with(val1, val2, (x, y) -> (y, x))"),
      expectedValue1
    )
    checkAnswer(
      df.select(zip_with(col("val1"), col("val2"), (x, y) => struct(y, x))),
      expectedValue1
    )
  }

  test("arrays zip_with function - invalid") {
    val df = Seq(
      (Seq("c", "a", "b"), Seq("x", "y", "z"), 1),
      (Seq("b", null, "c", null), Seq("x"), 2),
      (Seq.empty, Seq("x", "z"), 3),
      (null, Seq("x", "z"), 4)
    ).toDF("a1", "a2", "i")
    checkError(
      exception = intercept[AnalysisException] {
        df.selectExpr("zip_with(a1, a2, x -> x)")
      },
      errorClass = "INVALID_LAMBDA_FUNCTION_CALL.NUM_ARGS_MISMATCH",
      parameters = Map(
        "expectedNumArgs" -> "1",
        "actualNumArgs" -> "2"),
      context = ExpectedContext(
        fragment = "x -> x",
        start = 17,
        stop = 22)
    )

    checkError(
      exception = intercept[AnalysisException] {
        df.selectExpr("zip_with(a1, a2, (x, x) -> x)")
      },
      errorClass = "INVALID_LAMBDA_FUNCTION_CALL.DUPLICATE_ARG_NAMES",
      parameters = Map(
        "args" -> "`x`, `x`",
        "caseSensitiveConfig" -> "\"spark.sql.caseSensitive\""),
      context = ExpectedContext(
        fragment = "(x, x) -> x",
        start = 17,
        stop = 27)
    )

    checkError(
      exception = intercept[AnalysisException] {
        df.selectExpr("zip_with(a1, a2, (acc, x) -> x, (acc, x) -> x)")
      },
      errorClass = "WRONG_NUM_ARGS.WITHOUT_SUGGESTION",
      parameters = Map(
        "functionName" -> toSQLId("zip_with"),
        "expectedNum" -> "3",
        "actualNum" -> "4",
        "docroot" -> SPARK_DOC_ROOT),
      context = ExpectedContext(
        fragment = "zip_with(a1, a2, (acc, x) -> x, (acc, x) -> x)",
        start = 0,
        stop = 45)
    )

    checkError(
      exception = intercept[AnalysisException] {
        df.selectExpr("zip_with(i, a2, (acc, x) -> x)")
      },
      errorClass = "DATATYPE_MISMATCH.UNEXPECTED_INPUT_TYPE",
      sqlState = None,
      parameters = Map(
        "sqlExpr" -> "\"zip_with(i, a2, lambdafunction(x, acc, x))\"",
        "paramIndex" -> "1",
        "inputSql" -> "\"i\"",
        "inputType" -> "\"INT\"",
        "requiredType" -> "\"ARRAY\""),
      context = ExpectedContext(
        fragment = "zip_with(i, a2, (acc, x) -> x)",
        start = 0,
        stop = 29))

    checkError(
      exception = intercept[AnalysisException] {
        df.select(zip_with(df("i"), df("a2"), (_, x) => x))
      },
      errorClass = "DATATYPE_MISMATCH.UNEXPECTED_INPUT_TYPE",
      matchPVals = true,
      parameters = Map(
        "sqlExpr" ->
          """"zip_with\(i, a2, lambdafunction\(y_\d+, x_\d+, y_\d+\)\)"""",
        "paramIndex" -> "1",
        "inputSql" -> "\"i\"",
        "inputType" -> "\"INT\"",
        "requiredType" -> "\"ARRAY\""))

    checkError(
      exception =
        intercept[AnalysisException](df.selectExpr("zip_with(a1, a, (acc, x) -> x)")),
      errorClass = "UNRESOLVED_COLUMN.WITH_SUGGESTION",
      sqlState = None,
      parameters = Map("objectName" -> "`a`", "proposal" -> "`a1`, `a2`, `i`"),
      context = ExpectedContext(
        fragment = "a",
        start = 13,
        stop = 13)
    )
  }

  private def assertValuesDoNotChangeAfterCoalesceOrUnion(v: Column): Unit = {
    import DataFrameFunctionsSuite.CodegenFallbackExpr
    for ((codegenFallback, wholeStage) <- Seq((true, false), (false, false), (false, true))) {
      val c = if (codegenFallback) {
        Column(CodegenFallbackExpr(v.expr))
      } else {
        v
      }
      withSQLConf(
        (SQLConf.CODEGEN_FALLBACK.key, codegenFallback.toString),
        (SQLConf.WHOLESTAGE_CODEGEN_ENABLED.key, wholeStage.toString)) {
        val df = spark.range(0, 4, 1, 4).withColumn("c", c)
        val rows = df.collect()
        val rowsAfterCoalesce = df.coalesce(2).collect()
        assert(rows === rowsAfterCoalesce, "Values changed after coalesce when " +
          s"codegenFallback=$codegenFallback and wholeStage=$wholeStage.")

        val df1 = spark.range(0, 2, 1, 2).withColumn("c", c)
        val rows1 = df1.collect()
        val df2 = spark.range(2, 4, 1, 2).withColumn("c", c)
        val rows2 = df2.collect()
        val rowsAfterUnion = df1.union(df2).collect()
        assert(rowsAfterUnion === rows1 ++ rows2, "Values changed after union when " +
          s"codegenFallback=$codegenFallback and wholeStage=$wholeStage.")
      }
    }
  }

  test("SPARK-14393: values generated by non-deterministic functions shouldn't change after " +
    "coalesce or union") {
    Seq(
      monotonically_increasing_id(), spark_partition_id(),
      rand(Random.nextLong()), randn(Random.nextLong())
    ).foreach(assertValuesDoNotChangeAfterCoalesceOrUnion(_))
  }

  test("SPARK-21281 fails if functions have no argument") {
    val df = Seq(1).toDF("a")

    checkError(
      exception = intercept[AnalysisException] {
        df.select(coalesce())
      },
      errorClass = "WRONG_NUM_ARGS.WITHOUT_SUGGESTION",
      sqlState = None,
      parameters = Map(
        "functionName" -> "`coalesce`",
        "expectedNum" -> "> 0",
        "actualNum" -> "0",
        "docroot" -> SPARK_DOC_ROOT)
    )

    checkError(
      exception = intercept[AnalysisException] {
        df.selectExpr("coalesce()")
      },
      errorClass = "WRONG_NUM_ARGS.WITHOUT_SUGGESTION",
      sqlState = None,
      parameters = Map(
        "functionName" -> "`coalesce`",
        "expectedNum" -> "> 0",
        "actualNum" -> "0",
        "docroot" -> SPARK_DOC_ROOT)
    )

    checkError(
      exception = intercept[AnalysisException] {
        df.select(hash())
      },
      errorClass = "WRONG_NUM_ARGS.WITHOUT_SUGGESTION",
      sqlState = None,
      parameters = Map(
        "functionName" -> "`hash`",
        "expectedNum" -> "> 0",
        "actualNum" -> "0",
        "docroot" -> SPARK_DOC_ROOT)
    )

    checkError(
      exception = intercept[AnalysisException] {
        df.selectExpr("hash()")
      },
      errorClass = "WRONG_NUM_ARGS.WITHOUT_SUGGESTION",
      sqlState = None,
      parameters = Map(
        "functionName" -> "`hash`",
        "expectedNum" -> "> 0",
        "actualNum" -> "0",
        "docroot" -> SPARK_DOC_ROOT)
    )

    checkError(
      exception = intercept[AnalysisException] {
        df.select(xxhash64())
      },
      errorClass = "WRONG_NUM_ARGS.WITHOUT_SUGGESTION",
      sqlState = None,
      parameters = Map(
        "functionName" -> "`xxhash64`",
        "expectedNum" -> "> 0",
        "actualNum" -> "0",
        "docroot" -> SPARK_DOC_ROOT)
    )

    checkError(
      exception = intercept[AnalysisException] {
        df.selectExpr("xxhash64()")
      },
      errorClass = "WRONG_NUM_ARGS.WITHOUT_SUGGESTION",
      sqlState = None,
      parameters = Map(
        "functionName" -> "`xxhash64`",
        "expectedNum" -> "> 0",
        "actualNum" -> "0",
        "docroot" -> SPARK_DOC_ROOT)
    )

    checkError(
      exception = intercept[AnalysisException] {
        df.select(greatest())
      },
      errorClass = "WRONG_NUM_ARGS.WITHOUT_SUGGESTION",
      sqlState = None,
      parameters = Map(
        "functionName" -> "`greatest`",
        "expectedNum" -> "> 1",
        "actualNum" -> "0",
        "docroot" -> SPARK_DOC_ROOT)
    )

    checkError(
      exception = intercept[AnalysisException] {
        df.selectExpr("greatest()")
      },
      errorClass = "WRONG_NUM_ARGS.WITHOUT_SUGGESTION",
      sqlState = None,
      parameters = Map(
        "functionName" -> "`greatest`",
        "expectedNum" -> "> 1",
        "actualNum" -> "0",
        "docroot" -> SPARK_DOC_ROOT)
    )

    checkError(
      exception = intercept[AnalysisException] {
        df.select(least())
      },
      errorClass = "WRONG_NUM_ARGS.WITHOUT_SUGGESTION",
      sqlState = None,
      parameters = Map(
        "functionName" -> "`least`",
        "expectedNum" -> "> 1",
        "actualNum" -> "0",
        "docroot" -> SPARK_DOC_ROOT)
    )

    checkError(
      exception = intercept[AnalysisException] {
        df.selectExpr("least()")
      },
      errorClass = "WRONG_NUM_ARGS.WITHOUT_SUGGESTION",
      sqlState = None,
      parameters = Map(
        "functionName" -> "`least`",
        "expectedNum" -> "> 1",
        "actualNum" -> "0",
        "docroot" -> SPARK_DOC_ROOT)
    )
  }

  test("SPARK-24734: Fix containsNull of Concat for array type") {
    val df = Seq((Seq(1), Seq[Integer](null), Seq("a", "b"))).toDF("k1", "k2", "v")
    val e1 = intercept[SparkException] {
      df.select(map_from_arrays(concat($"k1", $"k2"), $"v")).show()
    }
    assert(e1.getCause.isInstanceOf[SparkRuntimeException])
    checkError(
      exception = e1.getCause.asInstanceOf[SparkRuntimeException],
      errorClass = "NULL_MAP_KEY",
      parameters = Map.empty
    )
  }

  test("SPARK-26370: Fix resolution of higher-order function for the same identifier") {
    val df = Seq(
      (Seq(1, 9, 8, 7), 1, 2),
      (Seq(5, 9, 7), 2, 2),
      (Seq.empty, 3, 2),
      (null, 4, 2)
    ).toDF("i", "x", "d")

    checkAnswer(df.selectExpr("x", "exists(i, x -> x % d == 0)"),
      Seq(
        Row(1, true),
        Row(2, false),
        Row(3, false),
        Row(4, null)))
    checkAnswer(df.filter("exists(i, x -> x % d == 0)"),
      Seq(Row(Seq(1, 9, 8, 7), 1, 2)))
    checkAnswer(df.select("x").filter("exists(i, x -> x % d == 0)"),
      Seq(Row(1)))
  }

  test("SPARK-29462: Empty array of NullType for array function with no arguments") {
    Seq((true, StringType), (false, NullType)).foreach {
      case (arrayDefaultToString, expectedType) =>
        withSQLConf(SQLConf.LEGACY_CREATE_EMPTY_COLLECTION_USING_STRING_TYPE.key ->
          arrayDefaultToString.toString) {
          val schema = spark.range(1).select(array()).schema
          assert(schema.nonEmpty && schema.head.dataType.isInstanceOf[ArrayType])
          val actualType = schema.head.dataType.asInstanceOf[ArrayType].elementType
          assert(actualType === expectedType)
        }
    }
  }

  test("SPARK-30790: Empty map with NullType as key/value type for map function with no argument") {
    Seq((true, StringType), (false, NullType)).foreach {
      case (mapDefaultToString, expectedType) =>
        withSQLConf(SQLConf.LEGACY_CREATE_EMPTY_COLLECTION_USING_STRING_TYPE.key ->
          mapDefaultToString.toString) {
          val schema = spark.range(1).select(map()).schema
          assert(schema.nonEmpty && schema.head.dataType.isInstanceOf[MapType])
          val actualKeyType = schema.head.dataType.asInstanceOf[MapType].keyType
          val actualValueType = schema.head.dataType.asInstanceOf[MapType].valueType
          assert(actualKeyType === expectedType)
          assert(actualValueType === expectedType)
        }
    }
  }

  test("SPARK-26071: convert map to array and use as map key") {
    val df = Seq(Map(1 -> "a")).toDF("m")
    checkError(
      exception = intercept[AnalysisException] {
        df.select(map($"m", lit(1)))
      },
      errorClass = "DATATYPE_MISMATCH.INVALID_MAP_KEY_TYPE",
      parameters = Map(
        "sqlExpr" -> "\"map(m, 1)\"",
        "keyType" -> "\"MAP<INT, STRING>\""
      )
    )
    checkAnswer(
      df.select(map(map_entries($"m"), lit(1))),
      Row(Map(Seq(Row(1, "a")) -> 1)))
  }

  test("SPARK-34794: lambda variable name issues in nested functions") {
    val df1 = Seq((Seq(1, 2), Seq("a", "b"))).toDF("numbers", "letters")

    checkAnswer(df1.select(flatten(transform($"numbers", (number: Column) =>
      transform($"letters", (letter: Column) =>
        struct(number, letter))))),
      Seq(Row(Seq(Row(1, "a"), Row(1, "b"), Row(2, "a"), Row(2, "b"))))
    )
    checkAnswer(df1.select(flatten(transform($"numbers", (number: Column, i: Column) =>
      transform($"letters", (letter: Column, j: Column) =>
        struct(number + j, concat(letter, i)))))),
      Seq(Row(Seq(Row(1, "a0"), Row(2, "b0"), Row(2, "a1"), Row(3, "b1"))))
    )

    val df2 = Seq((Map("a" -> 1, "b" -> 2), Map("a" -> 2, "b" -> 3))).toDF("m1", "m2")

    checkAnswer(df2.select(map_zip_with($"m1", $"m2", (k1: Column, ov1: Column, ov2: Column) =>
      map_zip_with($"m1", $"m2", (k2: Column, iv1: Column, iv2: Column) =>
        ov1 + iv1 + ov2 + iv2))),
      Seq(Row(Map("a" -> Map("a" -> 6, "b" -> 8), "b" -> Map("a" -> 8, "b" -> 10))))
    )
  }

  test("from_json - invalid schema string") {
    checkError(
      exception = intercept[AnalysisException] {
        sql("select from_json('{\"a\":1}', 1)")
      },
      errorClass = "INVALID_SCHEMA.NON_STRING_LITERAL",
      parameters = Map(
        "inputSchema" -> "\"1\""
      ),
      context = ExpectedContext(
        fragment = "from_json('{\"a\":1}', 1)",
        start = 7,
        stop = 29
      )
    )
  }

  test("mask function") {
    val df = Seq("AbCD123-@$#", "abcd-EFGH-8765-4321").toDF("a")

    checkAnswer(df.selectExpr("mask(a)"),
      Seq(Row("XxXXnnn-@$#"), Row("xxxx-XXXX-nnnn-nnnn")))
    checkAnswer(df.select(mask($"a")),
      Seq(Row("XxXXnnn-@$#"), Row("xxxx-XXXX-nnnn-nnnn")))

    checkAnswer(df.selectExpr("mask(a, 'Y')"),
      Seq(Row("YxYYnnn-@$#"), Row("xxxx-YYYY-nnnn-nnnn")))
    checkAnswer(df.select(mask($"a", lit('Y'))),
      Seq(Row("YxYYnnn-@$#"), Row("xxxx-YYYY-nnnn-nnnn")))

    checkAnswer(df.selectExpr("mask(a, 'Y', 'y')"),
      Seq(Row("YyYYnnn-@$#"), Row("yyyy-YYYY-nnnn-nnnn")))
    checkAnswer(df.select(mask($"a", lit('Y'), lit('y'))),
      Seq(Row("YyYYnnn-@$#"), Row("yyyy-YYYY-nnnn-nnnn")))

    checkAnswer(df.selectExpr("mask(a, 'Y', 'y', 'd')"),
      Seq(Row("YyYYddd-@$#"), Row("yyyy-YYYY-dddd-dddd")))
    checkAnswer(df.select(mask($"a", lit('Y'), lit('y'), lit('d'))),
      Seq(Row("YyYYddd-@$#"), Row("yyyy-YYYY-dddd-dddd")))

    checkAnswer(df.selectExpr("mask(a, 'X', 'x', 'n', null)"),
      Seq(Row("XxXXnnn-@$#"), Row("xxxx-XXXX-nnnn-nnnn")))
    checkAnswer(df.select(mask($"a", lit('X'), lit('x'), lit('n'), lit(null))),
      Seq(Row("XxXXnnn-@$#"), Row("xxxx-XXXX-nnnn-nnnn")))

    checkAnswer(df.selectExpr("mask(a, null, null, null, '*')"),
      Seq(Row("AbCD123****"), Row("abcd*EFGH*8765*4321")))
    checkAnswer(df.select(mask($"a", lit(null), lit(null), lit(null), lit('*'))),
      Seq(Row("AbCD123****"), Row("abcd*EFGH*8765*4321")))
  }

  test("test array_compact") {
    val df = Seq(
      (Array[Integer](null, 1, 2, null, 3, 4),
        Array("a", null, "b", null, "c", "d"), Array("", "")),
      (Array.empty[Integer], Array("1.0", "2.2", "3.0"), Array.empty[String]),
      (Array[Integer](null, null, null), null, null)
    ).toDF("a", "b", "c")

    checkAnswer(
      df.select(array_compact($"a"),
        array_compact($"b"), array_compact($"c")),
      Seq(Row(Seq(1, 2, 3, 4), Seq("a", "b", "c", "d"), Seq("", "")),
        Row(Seq.empty[Integer], Seq("1.0", "2.2", "3.0"), Seq.empty[String]),
        Row(Seq.empty[Integer], null, null))
    )

    checkAnswer(
      OneRowRelation().selectExpr("array_compact(array(1.0D, 2.0D, null))"),
      Seq(Row(Seq(1.0, 2.0)))
    )

    // complex data type
    checkAnswer(
      OneRowRelation().
        selectExpr("array_compact(array(array(1, null,3), null, array(null, 2, 3)))"),
      Seq(Row(Seq(Seq(1, null, 3), Seq(null, 2, 3))))
    )

    // unsupported data type
    val invalidDatatypeDF = Seq(1, 2, 3).toDF("a")
    checkError(
      exception = intercept[AnalysisException] {
        invalidDatatypeDF.select(array_compact($"a"))
      },
      errorClass = "DATATYPE_MISMATCH.UNEXPECTED_INPUT_TYPE",
      parameters = Map(
        "sqlExpr" -> "\"array_compact(a)\"",
        "paramIndex" -> "1",
        "requiredType" -> "\"ARRAY\"",
        "inputSql" -> "\"a\"",
        "inputType" -> "\"INT\""
      ))
  }

  test("array_append -> Unit Test cases for the function ") {
    val df1 = Seq((Array[Int](3, 2, 5, 1, 2), 3)).toDF("a", "b")
    checkAnswer(df1.select(array_append(col("a"), col("b"))), Seq(Row(Seq(3, 2, 5, 1, 2, 3))))
    val df2 = Seq((Array[String]("a", "b", "c"), "d")).toDF("a", "b")
    checkAnswer(df2.select(array_append(col("a"), col("b"))), Seq(Row(Seq("a", "b", "c", "d"))))
    val df3 = Seq((Array[String]("a", "b", "c"), 3)).toDF("a", "b")
    checkError(
      exception = intercept[AnalysisException] {
        df3.select(array_append(col("a"), col("b")))
      },
      errorClass = "DATATYPE_MISMATCH.ARRAY_FUNCTION_DIFF_TYPES",
      parameters = Map(
        "functionName" -> "`array_append`",
        "dataType" -> "\"ARRAY\"",
        "leftType" -> "\"ARRAY<STRING>\"",
        "rightType" -> "\"INT\"",
        "sqlExpr" -> "\"array_append(a, b)\"")
    )

    checkAnswer(df1.selectExpr("array_append(a, 3)"), Seq(Row(Seq(3, 2, 5, 1, 2, 3))))

    checkAnswer(df2.selectExpr("array_append(a, b)"), Seq(Row(Seq("a", "b", "c", "d"))))

    checkError(
      exception = intercept[AnalysisException] {
        df3.selectExpr("array_append(a, b)")
      },
      errorClass = "DATATYPE_MISMATCH.ARRAY_FUNCTION_DIFF_TYPES",
      parameters = Map(
        "functionName" -> "`array_append`",
        "leftType" -> "\"ARRAY<STRING>\"",
        "rightType" -> "\"INT\"",
        "sqlExpr" -> "\"array_append(a, b)\"",
        "dataType" -> "\"ARRAY\""
      ),
      context = ExpectedContext(
        fragment = "array_append(a, b)",
        start = 0,
        stop = 17
      )
    )
    // Adding null check Unit Tests
    val df4 = Seq((Array[String]("a", "b", "c"), "d"),
      (null, "d"),
      (Array[String]("x", "y", "z"), null),
      (null, null)
    ).toDF("a", "b")
    checkAnswer(df4.selectExpr("array_append(a, b)"),
      Seq(Row(Seq("a", "b", "c", "d")), Row(null), Row(Seq("x", "y", "z", null)), Row(null)))

    val df5 = Seq((Array[Double](3d, 2d, 5d, 1d, 2d), 3)).toDF("a", "b")
    checkAnswer(df5.selectExpr("array_append(a, b)"),
      Seq(Row(Seq(3d, 2d, 5d, 1d, 2d, 3d))))

    val df6 = Seq(("x", "y")).toDF("a", "b")
    checkError(
      exception = intercept[AnalysisException] {
        df6.selectExpr("array_append(a, b)")
      },
      errorClass = "DATATYPE_MISMATCH.UNEXPECTED_INPUT_TYPE",
      parameters = Map(
        "sqlExpr" -> "\"array_append(a, b)\"",
        "paramIndex" -> "0",
        "requiredType" -> "\"ARRAY\"",
        "inputSql" -> "\"a\"",
        "inputType" -> "\"STRING\""
      ),
      context = ExpectedContext(
        fragment = "array_append(a, b)",
        start = 0,
        stop = 17
      )
    )

    val df7 = Seq((Array[Int](3, 2, 5, 1, 2), 3d)).toDF("a", "b")
    checkAnswer(df7.select(array_append(col("a"), col("b"))),
      Seq(Row(Seq(3d, 2d, 5d, 1d, 2d, 3d))))

    val df8 = Seq((Array[Double](3d, 2d, 5d, 1d, 2d), 3)).toDF("a", "b")
    checkAnswer(df8.select(array_append(col("a"), col("b"))),
      Seq(Row(Seq(3d, 2d, 5d, 1d, 2d, 3d))))

    val df9 = spark.sql("SELECT array(1, 2, null) as a, CAST(null AS INT) as b")
    checkAnswer(df9.selectExpr("array_append(a, b)"),
      Seq(Row(Seq(1, 2, null, null)))
    )

    val df10 = spark.createDataFrame(
      spark.sparkContext.parallelize(
        Seq(Row(Seq[Integer](1, 2, 3, null), null))),
      StructType(List(
        StructField("a", ArrayType.apply(IntegerType), true),
        StructField("b", IntegerType, true)
      ))
    )

    checkAnswer(df10.selectExpr("array_append(a, b)"),
      Seq(Row(Seq(1, 2, 3, null, null)))
    )
  }

  test("SPARK-42401: array_insert - explicitly insert null") {
    checkAnswer(
      sql("select array_insert(array('b', 'a', 'c'), 2, cast(null as string))"),
      Seq(Row(Seq("b", null, "a", "c")))
    )
  }

  test("SPARK-42401: array_insert - implicitly insert null") {
    checkAnswer(
      sql("select array_insert(array('b', 'a', 'c'), 5, 'q')"),
      Seq(Row(Seq("b", "a", "c", null, "q")))
    )
  }

  test("SPARK-42401: array_append - append null") {
    checkAnswer(
      sql("select array_append(array('b', 'a', 'c'), cast(null as string))"),
      Seq(Row(Seq("b", "a", "c", null)))
    )
  }

  test("function current_catalog, current_database, current_schema") {
    val df = Seq((1, 2), (3, 1)).toDF("a", "b")

    checkAnswer(df.selectExpr("CURRENT_CATALOG()"), df.select(current_catalog()))
    checkAnswer(df.selectExpr("CURRENT_DATABASE()"), df.select(current_database()))
    checkAnswer(df.selectExpr("CURRENT_SCHEMA()"), df.select(current_schema()))
  }

  test("function current_user, user, session_user") {
    val df = Seq((1, 2), (3, 1)).toDF("a", "b")

    checkAnswer(df.selectExpr("CURRENT_USER()"), df.select(current_user()))
    checkAnswer(df.selectExpr("USER()"), df.select(user()))
    checkAnswer(df.selectExpr("SESSION_USER()"), df.select(session_user()))
  }

  test("named_struct function") {
    val df = Seq((1, 2, 3)).toDF("a", "b", "c")
    val expectedSchema = StructType(
      StructField(
        "value",
        StructType(StructField("x", IntegerType, false) ::
          StructField("y", IntegerType, false) :: Nil),
        false) :: Nil)
    val df1 = df.selectExpr("named_struct('x', a, 'y', b) value")
    val df2 = df.select(named_struct(lit("x"), $"a", lit("y"), $"b")).toDF("value")

    checkAnswer(df1, Seq(Row(Row(1, 2))))
    assert(df1.schema === expectedSchema)

    checkAnswer(df2, Seq(Row(Row(1, 2))))
    assert(df2.schema === expectedSchema)
  }

  test("CANNOT_INVOKE_IN_TRANSFORMATIONS - Dataset transformations and actions " +
    "can only be invoked by the driver, not inside of other Dataset transformations") {
    val df1 = Seq((1)).toDF("a")
    val df2 = Seq((4, 5)).toDF("e", "f")
    checkError(
      exception = intercept[SparkException] {
        df1.map(r => df2.count() * r.getInt(0)).collect()
      }.getCause.asInstanceOf[SparkException],
      errorClass = "CANNOT_INVOKE_IN_TRANSFORMATIONS",
      parameters = Map.empty
    )
  }

  test("call_function") {
    checkAnswer(testData2.select(call_function("avg", $"a")), testData2.selectExpr("avg(a)"))

    withUserDefinedFunction("custom_func" -> true, "custom_sum" -> false) {
      spark.udf.register("custom_func", (i: Int) => { i + 2 })
      checkAnswer(
        testData2.select(call_function("custom_func", $"a")),
        Seq(Row(3), Row(3), Row(4), Row(4), Row(5), Row(5)))
      spark.udf.register("default.custom_func", (i: Int) => { i + 2 })
      checkAnswer(
        testData2.select(call_function("`default.custom_func`", $"a")),
        Seq(Row(3), Row(3), Row(4), Row(4), Row(5), Row(5)))

      sql("CREATE FUNCTION custom_sum AS 'test.org.apache.spark.sql.MyDoubleSum'")
      checkAnswer(
        testData2.select(
          call_function("custom_sum", $"a"),
          call_function("default.custom_sum", $"a"),
          call_function("spark_catalog.default.custom_sum", $"a")),
        Row(12.0, 12.0, 12.0))
    }

  }
}

object DataFrameFunctionsSuite {
  case class CodegenFallbackExpr(child: Expression) extends UnaryExpression with CodegenFallback {
    override def nullable: Boolean = child.nullable
    override def dataType: DataType = child.dataType
    override lazy val resolved = child.resolved
    override def eval(input: InternalRow): Any = child.eval(input)
    override protected def withNewChildInternal(newChild: Expression): CodegenFallbackExpr =
      copy(child = newChild)
  }
}<|MERGE_RESOLUTION|>--- conflicted
+++ resolved
@@ -764,11 +764,7 @@
       },
       errorClass = "DATATYPE_MISMATCH.UNEXPECTED_INPUT_TYPE",
       parameters = Map(
-<<<<<<< HEAD
-        "sqlExpr" -> """"array_sort\(a, lambdafunction\(\(x_\d+ - y_\d+\), x_\d+, y_\d+\)\)"""",
-=======
         "sqlExpr" -> """"array_sort\(a, lambdafunction\(`-`\(x_\d+, y_\d+\), x_\d+, y_\d+\)\)"""",
->>>>>>> 54d5087c
         "paramIndex" -> "1",
         "requiredType" -> "\"ARRAY\"",
         "inputSql" -> "\"a\"",
@@ -3750,11 +3746,7 @@
       errorClass = "DATATYPE_MISMATCH.UNEXPECTED_INPUT_TYPE",
       matchPVals = true,
       parameters = Map(
-<<<<<<< HEAD
-        "sqlExpr" -> """"map_filter\(i, lambdafunction\(\(x_\d+ > y_\d+\), x_\d+, y_\d+\)\)"""",
-=======
         "sqlExpr" -> """"map_filter\(i, lambdafunction\(`>`\(x_\d+, y_\d+\), x_\d+, y_\d+\)\)"""",
->>>>>>> 54d5087c
         "paramIndex" -> "1",
         "inputSql" -> "\"i\"",
         "inputType" -> "\"INT\"",
@@ -5239,11 +5231,7 @@
         matchPVals = true,
         parameters = Map(
           "sqlExpr" ->
-<<<<<<< HEAD
-            """"transform_values\(x, lambdafunction\(\(x_\d+ \+ 1\), x_\d+, y_\d+\)\)"""",
-=======
               """"transform_values\(x, lambdafunction\(`\+`\(x_\d+, 1\), x_\d+, y_\d+\)\)"""",
->>>>>>> 54d5087c
           "paramIndex" -> "1",
           "inputSql" -> "\"x\"",
           "inputType" -> "\"ARRAY<INT>\"",
