--- conflicted
+++ resolved
@@ -226,11 +226,7 @@
     val conf = new SparkConf()
       .set(HYBRID_STORE_DISK_BACKEND, HybridStoreDiskBackend.LEVELDB.toString)
     val testDir = Utils.createTempDir()
-<<<<<<< HEAD
-    val kvStore = KVUtils.open(testDir, getClass.getName, conf)
-=======
     val kvStore = KVUtils.open(testDir, getClass.getName, conf, live = false)
->>>>>>> 294e9b3a
     try {
       testStreamingQueryData(kvStore)
     } finally {
@@ -243,11 +239,7 @@
     val conf = new SparkConf()
       .set(HYBRID_STORE_DISK_BACKEND, HybridStoreDiskBackend.ROCKSDB.toString)
     val testDir = Utils.createTempDir()
-<<<<<<< HEAD
-    val kvStore = KVUtils.open(testDir, getClass.getName, conf)
-=======
     val kvStore = KVUtils.open(testDir, getClass.getName, conf, live = false)
->>>>>>> 294e9b3a
     try {
       testStreamingQueryData(kvStore)
     } finally {
