/*
 * Licensed to the Apache Software Foundation (ASF) under one or more
 * contributor license agreements.  See the NOTICE file distributed with
 * this work for additional information regarding copyright ownership.
 * The ASF licenses this file to You under the Apache License, Version 2.0
 * (the "License"); you may not use this file except in compliance with
 * the License.  You may obtain a copy of the License at
 *
 *    http://www.apache.org/licenses/LICENSE-2.0
 *
 * Unless required by applicable law or agreed to in writing, software
 * distributed under the License is distributed on an "AS IS" BASIS,
 * WITHOUT WARRANTIES OR CONDITIONS OF ANY KIND, either express or implied.
 * See the License for the specific language governing permissions and
 * limitations under the License.
 */

package org.apache.spark.sql.execution.command

import org.apache.spark.sql.catalyst.analysis.{AnalysisTest, UnresolvedPartitionSpec, UnresolvedTable}
import org.apache.spark.sql.catalyst.parser.CatalystSqlParser.parsePlan
import org.apache.spark.sql.catalyst.plans.logical.AddPartitions
import org.apache.spark.sql.test.SharedSparkSession

class AlterTableAddPartitionParserSuite extends AnalysisTest with SharedSparkSession {
  test("add partition if not exists") {
    val sql = """
      |ALTER TABLE a.b.c ADD IF NOT EXISTS PARTITION
      |(dt='2008-08-08', country='us') LOCATION 'location1' PARTITION
      |(dt='2009-09-09', country='uk')""".stripMargin
    val parsed = parsePlan(sql)
    val expected = AddPartitions(
      UnresolvedTable(
        Seq("a", "b", "c"),
<<<<<<< HEAD
        "ALTER TABLE ... ADD PARTITION ...",
        true),
=======
        "ALTER TABLE ... ADD PARTITION ..."),
>>>>>>> 54d5087c
      Seq(
        UnresolvedPartitionSpec(Map("dt" -> "2008-08-08", "country" -> "us"), Some("location1")),
        UnresolvedPartitionSpec(Map("dt" -> "2009-09-09", "country" -> "uk"), None)),
      ifNotExists = true)
    comparePlans(parsed, expected)
  }

  test("add partition") {
    val sql = "ALTER TABLE a.b.c ADD PARTITION (dt='2008-08-08') LOCATION 'loc'"
    val parsed = parsePlan(sql)
    val expected = AddPartitions(
      UnresolvedTable(
        Seq("a", "b", "c"),
<<<<<<< HEAD
        "ALTER TABLE ... ADD PARTITION ...",
        true),
=======
        "ALTER TABLE ... ADD PARTITION ..."),
>>>>>>> 54d5087c
      Seq(UnresolvedPartitionSpec(Map("dt" -> "2008-08-08"), Some("loc"))),
      ifNotExists = false)

    comparePlans(parsed, expected)
  }
}<|MERGE_RESOLUTION|>--- conflicted
+++ resolved
@@ -32,12 +32,7 @@
     val expected = AddPartitions(
       UnresolvedTable(
         Seq("a", "b", "c"),
-<<<<<<< HEAD
-        "ALTER TABLE ... ADD PARTITION ...",
-        true),
-=======
         "ALTER TABLE ... ADD PARTITION ..."),
->>>>>>> 54d5087c
       Seq(
         UnresolvedPartitionSpec(Map("dt" -> "2008-08-08", "country" -> "us"), Some("location1")),
         UnresolvedPartitionSpec(Map("dt" -> "2009-09-09", "country" -> "uk"), None)),
@@ -51,12 +46,7 @@
     val expected = AddPartitions(
       UnresolvedTable(
         Seq("a", "b", "c"),
-<<<<<<< HEAD
-        "ALTER TABLE ... ADD PARTITION ...",
-        true),
-=======
         "ALTER TABLE ... ADD PARTITION ..."),
->>>>>>> 54d5087c
       Seq(UnresolvedPartitionSpec(Map("dt" -> "2008-08-08"), Some("loc"))),
       ifNotExists = false)
 
