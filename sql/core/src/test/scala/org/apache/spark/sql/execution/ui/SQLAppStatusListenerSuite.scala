--- conflicted
+++ resolved
@@ -694,11 +694,7 @@
       SparkPlanInfo.fromSparkPlan(df.queryExecution.executedPlan),
       time,
       Map.empty))
-<<<<<<< HEAD
-    assert(statusStore.executionsCount === 2)
-=======
     assert(statusStore.executionsCount() === 2)
->>>>>>> ecee7133
     assert(statusStore.execution(2) === None)
   }
 
