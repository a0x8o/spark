/*
 * Licensed to the Apache Software Foundation (ASF) under one or more
 * contributor license agreements.  See the NOTICE file distributed with
 * this work for additional information regarding copyright ownership.
 * The ASF licenses this file to You under the Apache License, Version 2.0
 * (the "License"); you may not use this file except in compliance with
 * the License.  You may obtain a copy of the License at
 *
 *    http://www.apache.org/licenses/LICENSE-2.0
 *
 * Unless required by applicable law or agreed to in writing, software
 * distributed under the License is distributed on an "AS IS" BASIS,
 * WITHOUT WARRANTIES OR CONDITIONS OF ANY KIND, either express or implied.
 * See the License for the specific language governing permissions and
 * limitations under the License.
 */

package org.apache.spark.sql.execution.ui

import java.util.Properties

import scala.collection.mutable.{ArrayBuffer, ListBuffer}

import com.fasterxml.jackson.databind.ObjectMapper
import org.apache.hadoop.conf.Configuration
import org.apache.hadoop.fs.{FileSystem, Path}
import org.json4s.jackson.JsonMethods._
import org.scalatest.BeforeAndAfter
import org.scalatest.time.SpanSugar._

import org.apache.spark._
import org.apache.spark.LocalSparkContext._
import org.apache.spark.executor.ExecutorMetrics
import org.apache.spark.internal.config
import org.apache.spark.internal.config.Status._
import org.apache.spark.rdd.RDD
import org.apache.spark.resource.ResourceProfile
import org.apache.spark.scheduler._
import org.apache.spark.sql.{DataFrame, SparkSession}
import org.apache.spark.sql.catalyst.InternalRow
import org.apache.spark.sql.catalyst.expressions.Attribute
import org.apache.spark.sql.catalyst.plans.logical.LocalRelation
import org.apache.spark.sql.catalyst.util.quietly
import org.apache.spark.sql.connector.{CSVDataWriter, CSVDataWriterFactory, RangeInputPartition, SimpleScanBuilder, SimpleWritableDataSource, TestLocalScanTable}
import org.apache.spark.sql.connector.catalog.Table
import org.apache.spark.sql.connector.metric.{CustomMetric, CustomTaskMetric}
import org.apache.spark.sql.connector.read.{InputPartition, PartitionReader, PartitionReaderFactory}
import org.apache.spark.sql.connector.write.{BatchWrite, DataWriter, DataWriterFactory, LogicalWriteInfo, PhysicalWriteInfo, Write, WriteBuilder}
import org.apache.spark.sql.execution.{LeafExecNode, QueryExecution, SparkPlanInfo, SQLExecution}
import org.apache.spark.sql.execution.adaptive.DisableAdaptiveExecution
import org.apache.spark.sql.execution.datasources.v2.BatchScanExec
import org.apache.spark.sql.execution.metric.{SQLMetric, SQLMetrics}
import org.apache.spark.sql.functions.count
import org.apache.spark.sql.internal.SQLConf
import org.apache.spark.sql.internal.StaticSQLConf.UI_RETAINED_EXECUTIONS
import org.apache.spark.sql.test.SharedSparkSession
import org.apache.spark.sql.types.StructType
import org.apache.spark.sql.util.CaseInsensitiveStringMap
import org.apache.spark.status.{AppStatusStore, ElementTrackingStore}
import org.apache.spark.util.{AccumulatorMetadata, JsonProtocol, LongAccumulator, SerializableConfiguration, Utils}
import org.apache.spark.util.kvstore.InMemoryStore


abstract class SQLAppStatusListenerSuite extends SharedSparkSession with JsonTestUtils
  with BeforeAndAfter {

  import testImplicits._

  override protected def sparkConf = {
    super.sparkConf.set(LIVE_ENTITY_UPDATE_PERIOD, 0L).set(ASYNC_TRACKING_ENABLED, false)
  }

  protected var kvstore: ElementTrackingStore = _

  after {
    if (kvstore != null) {
      kvstore.close()
      kvstore = null
    }
  }

  private def createTestDataFrame: DataFrame = {
    Seq(
      (1, 1),
      (2, 2)
    ).toDF().filter("_1 > 1")
  }

  private def createProperties(executionId: Long): Properties = {
    val properties = new Properties()
    properties.setProperty(SQLExecution.EXECUTION_ID_KEY, executionId.toString)
    properties
  }

  private def createStageInfo(stageId: Int, attemptId: Int): StageInfo = {
    new StageInfo(stageId = stageId,
      attemptId = attemptId,
      numTasks = 8,
      // The following fields are not used in tests
      name = "",
      rddInfos = Nil,
      parentIds = Nil,
      details = "",
      resourceProfileId = ResourceProfile.DEFAULT_RESOURCE_PROFILE_ID)
  }

  private def createTaskInfo(
      taskId: Int,
      attemptNumber: Int,
      accums: Map[Long, Long] = Map.empty): TaskInfo = {
    val info = new TaskInfo(
      taskId = taskId,
      attemptNumber = attemptNumber,
      index = taskId.toInt,
      partitionId = taskId.toInt,
      // The following fields are not used in tests
      launchTime = 0,
      executorId = "",
      host = "",
      taskLocality = null,
      speculative = false)
    info.markFinished(TaskState.FINISHED, 1L)
    info.setAccumulables(createAccumulatorInfos(accums))
    info
  }

  private def createAccumulatorInfos(accumulatorUpdates: Map[Long, Long]): Seq[AccumulableInfo] = {
    accumulatorUpdates.map { case (id, value) =>
      val acc = new LongAccumulator
      acc.metadata = AccumulatorMetadata(id, None, false)
      acc.toInfo(Some(value), None)
    }.toSeq
  }

  private def assertJobs(
      exec: Option[SQLExecutionUIData],
      running: Seq[Int] = Nil,
      completed: Seq[Int] = Nil,
      failed: Seq[Int] = Nil): Unit = {
    val actualRunning = new ListBuffer[Int]()
    val actualCompleted = new ListBuffer[Int]()
    val actualFailed = new ListBuffer[Int]()

    exec.get.jobs.foreach { case (jobId, jobStatus) =>
      jobStatus match {
        case JobExecutionStatus.RUNNING => actualRunning += jobId
        case JobExecutionStatus.SUCCEEDED => actualCompleted += jobId
        case JobExecutionStatus.FAILED => actualFailed += jobId
        case _ => fail(s"Unexpected status $jobStatus")
      }
    }

    assert(actualRunning.sorted === running)
    assert(actualCompleted.sorted === completed)
    assert(actualFailed.sorted === failed)
  }

  protected def createStatusStore(): SQLAppStatusStore

  test("basic") {
    def checkAnswer(actual: Map[Long, String], expected: Map[Long, Long]): Unit = {
      assert(actual.size == expected.size)
      expected.foreach { case (id, value) =>
        // The values in actual can be SQL metrics meaning that they contain additional formatting
        // when converted to string. Verify that they start with the expected value.
        assert(actual.contains(id))
        val v = actual(id).trim
        if (v.contains("\n")) {
          // The actual value can be "total (max, ...)\n6 ms (5 ms, ...)".
          assert(v.split("\n")(1).startsWith(value.toString), s"Wrong value for accumulator $id")
        } else {
          assert(v.startsWith(value.toString), s"Wrong value for accumulator $id")
        }
      }
    }

    val statusStore = createStatusStore()
    val listener = statusStore.listener.get

    val executionId = 0
    val df = createTestDataFrame
    val accumulatorIds =
      SparkPlanGraph(SparkPlanInfo.fromSparkPlan(df.queryExecution.executedPlan))
        .allNodes.flatMap(_.metrics.map(_.accumulatorId))
    // Assume all accumulators are long
    var accumulatorValue = 0L
    val accumulatorUpdates = accumulatorIds.map { id =>
      accumulatorValue += 1L
      (id, accumulatorValue)
    }.toMap

    listener.onOtherEvent(SparkListenerSQLExecutionStart(
      executionId,
      executionId,
      "test",
      "test",
      df.queryExecution.toString,
      SparkPlanInfo.fromSparkPlan(df.queryExecution.executedPlan),
      System.currentTimeMillis(),
      Map.empty))

    listener.onJobStart(SparkListenerJobStart(
      jobId = 0,
      time = System.currentTimeMillis(),
      stageInfos = Seq(
        createStageInfo(0, 0),
        createStageInfo(1, 0)
      ),
      createProperties(executionId)))
    listener.onStageSubmitted(SparkListenerStageSubmitted(createStageInfo(0, 0)))
    listener.onTaskStart(SparkListenerTaskStart(0, 0, createTaskInfo(0, 0)))
    listener.onTaskStart(SparkListenerTaskStart(0, 0, createTaskInfo(1, 0)))

    assert(statusStore.executionMetrics(executionId).isEmpty)

    listener.onExecutorMetricsUpdate(SparkListenerExecutorMetricsUpdate("", Seq(
      // (task id, stage id, stage attempt, accum updates)
      (0L, 0, 0, createAccumulatorInfos(accumulatorUpdates)),
      (1L, 0, 0, createAccumulatorInfos(accumulatorUpdates))
    )))

    checkAnswer(statusStore.executionMetrics(executionId),
      accumulatorUpdates.mapValues(_ * 2).toMap)

    // Driver accumulator updates don't belong to this execution should be filtered and no
    // exception will be thrown.
    listener.onOtherEvent(SparkListenerDriverAccumUpdates(0, Seq((999L, 2L))))

    checkAnswer(statusStore.executionMetrics(executionId),
      accumulatorUpdates.mapValues(_ * 2).toMap)

    listener.onExecutorMetricsUpdate(SparkListenerExecutorMetricsUpdate("", Seq(
      // (task id, stage id, stage attempt, accum updates)
      (0L, 0, 0, createAccumulatorInfos(accumulatorUpdates)),
      (1L, 0, 0, createAccumulatorInfos(accumulatorUpdates.mapValues(_ * 2).toMap))
    )))

    checkAnswer(statusStore.executionMetrics(executionId),
      accumulatorUpdates.mapValues(_ * 3).toMap)

    // Retrying a stage should reset the metrics
    listener.onStageSubmitted(SparkListenerStageSubmitted(createStageInfo(0, 1)))
    listener.onTaskStart(SparkListenerTaskStart(0, 1, createTaskInfo(0, 0)))
    listener.onTaskStart(SparkListenerTaskStart(0, 1, createTaskInfo(1, 0)))

    listener.onExecutorMetricsUpdate(SparkListenerExecutorMetricsUpdate("", Seq(
      // (task id, stage id, stage attempt, accum updates)
      (0L, 0, 1, createAccumulatorInfos(accumulatorUpdates)),
      (1L, 0, 1, createAccumulatorInfos(accumulatorUpdates))
    )))

    checkAnswer(statusStore.executionMetrics(executionId),
      accumulatorUpdates.mapValues(_ * 2).toMap)

    // Ignore the task end for the first attempt
    listener.onTaskEnd(SparkListenerTaskEnd(
      stageId = 0,
      stageAttemptId = 0,
      taskType = "",
      reason = null,
      createTaskInfo(0, 0, accums = accumulatorUpdates.mapValues(_ * 100).toMap),
      new ExecutorMetrics,
      null))

    checkAnswer(statusStore.executionMetrics(executionId),
      accumulatorUpdates.mapValues(_ * 2).toMap)

    // Finish two tasks
    listener.onTaskEnd(SparkListenerTaskEnd(
      stageId = 0,
      stageAttemptId = 1,
      taskType = "",
      reason = null,
      createTaskInfo(0, 0, accums = accumulatorUpdates.mapValues(_ * 2).toMap),
      new ExecutorMetrics,
      null))
    listener.onTaskEnd(SparkListenerTaskEnd(
      stageId = 0,
      stageAttemptId = 1,
      taskType = "",
      reason = null,
      createTaskInfo(1, 0, accums = accumulatorUpdates.mapValues(_ * 3).toMap),
      new ExecutorMetrics,
      null))

    checkAnswer(statusStore.executionMetrics(executionId),
      accumulatorUpdates.mapValues(_ * 5).toMap)

    // Summit a new stage
    listener.onStageSubmitted(SparkListenerStageSubmitted(createStageInfo(1, 0)))
    listener.onTaskStart(SparkListenerTaskStart(1, 0, createTaskInfo(0, 0)))
    listener.onTaskStart(SparkListenerTaskStart(1, 0, createTaskInfo(1, 0)))

    listener.onExecutorMetricsUpdate(SparkListenerExecutorMetricsUpdate("", Seq(
      // (task id, stage id, stage attempt, accum updates)
      (0L, 1, 0, createAccumulatorInfos(accumulatorUpdates)),
      (1L, 1, 0, createAccumulatorInfos(accumulatorUpdates))
    )))

    checkAnswer(statusStore.executionMetrics(executionId),
      accumulatorUpdates.mapValues(_ * 7).toMap)

    // Finish two tasks
    listener.onTaskEnd(SparkListenerTaskEnd(
      stageId = 1,
      stageAttemptId = 0,
      taskType = "",
      reason = null,
      createTaskInfo(0, 0, accums = accumulatorUpdates.mapValues(_ * 3).toMap),
      new ExecutorMetrics,
      null))
    listener.onTaskEnd(SparkListenerTaskEnd(
      stageId = 1,
      stageAttemptId = 0,
      taskType = "",
      reason = null,
      createTaskInfo(1, 0, accums = accumulatorUpdates.mapValues(_ * 3).toMap),
      new ExecutorMetrics,
      null))

    checkAnswer(statusStore.executionMetrics(executionId),
      accumulatorUpdates.mapValues(_ * 11).toMap)

    assertJobs(statusStore.execution(executionId), running = Seq(0))

    listener.onJobEnd(SparkListenerJobEnd(
      jobId = 0,
      time = System.currentTimeMillis(),
      JobSucceeded
    ))
    listener.onOtherEvent(SparkListenerSQLExecutionEnd(
      executionId, System.currentTimeMillis()))

    assertJobs(statusStore.execution(executionId), completed = Seq(0))

    checkAnswer(statusStore.executionMetrics(executionId),
      accumulatorUpdates.mapValues(_ * 11).toMap)
  }

  test("control a plan explain mode in listeners via SQLConf") {

    def checkPlanDescription(mode: String, expected: Seq[String]): Unit = {
      var checkDone = false
      val listener = new SparkListener {
        override def onOtherEvent(event: SparkListenerEvent): Unit = {
          event match {
            case SparkListenerSQLExecutionStart(_, _, _, _, planDescription, _, _, _) =>
              assert(expected.forall(planDescription.contains))
              checkDone = true
            case _ => // ignore other events
          }
        }
      }
      spark.sparkContext.addSparkListener(listener)
      withSQLConf(SQLConf.UI_EXPLAIN_MODE.key -> mode) {
        createTestDataFrame.collect()
        try {
          spark.sparkContext.listenerBus.waitUntilEmpty()
          assert(checkDone)
        } finally {
          spark.sparkContext.removeSparkListener(listener)
        }
      }
    }

    Seq(("simple", Seq("== Physical Plan ==")),
        ("extended", Seq("== Parsed Logical Plan ==", "== Analyzed Logical Plan ==",
          "== Optimized Logical Plan ==", "== Physical Plan ==")),
        ("codegen", Seq("WholeStageCodegen subtrees")),
        ("cost", Seq("== Optimized Logical Plan ==", "Statistics(sizeInBytes")),
        ("formatted", Seq("== Physical Plan ==", "Output", "Arguments"))).foreach {
      case (mode, expected) =>
        checkPlanDescription(mode, expected)
    }
  }

  test("onExecutionEnd happens before onJobEnd(JobSucceeded)") {
    val statusStore = createStatusStore()
    val listener = statusStore.listener.get

    val executionId = 0
    val df = createTestDataFrame
    listener.onOtherEvent(SparkListenerSQLExecutionStart(
      executionId,
      executionId,
      "test",
      "test",
      df.queryExecution.toString,
      SparkPlanInfo.fromSparkPlan(df.queryExecution.executedPlan),
      System.currentTimeMillis(),
      Map.empty))
    listener.onJobStart(SparkListenerJobStart(
      jobId = 0,
      time = System.currentTimeMillis(),
      stageInfos = Nil,
      createProperties(executionId)))
    listener.onOtherEvent(SparkListenerSQLExecutionEnd(
      executionId, System.currentTimeMillis()))
    listener.onJobEnd(SparkListenerJobEnd(
      jobId = 0,
      time = System.currentTimeMillis(),
      JobSucceeded
    ))

    assertJobs(statusStore.execution(executionId), completed = Seq(0))
  }

  test("onExecutionEnd happens before multiple onJobEnd(JobSucceeded)s") {
    val statusStore = createStatusStore()
    val listener = statusStore.listener.get

    val executionId = 0
    val df = createTestDataFrame
    listener.onOtherEvent(SparkListenerSQLExecutionStart(
      executionId,
      executionId,
      "test",
      "test",
      df.queryExecution.toString,
      SparkPlanInfo.fromSparkPlan(df.queryExecution.executedPlan),
      System.currentTimeMillis(),
      Map.empty))
    listener.onJobStart(SparkListenerJobStart(
      jobId = 0,
      time = System.currentTimeMillis(),
      stageInfos = Nil,
      createProperties(executionId)))
    listener.onJobEnd(SparkListenerJobEnd(
        jobId = 0,
        time = System.currentTimeMillis(),
        JobSucceeded
    ))

    listener.onJobStart(SparkListenerJobStart(
      jobId = 1,
      time = System.currentTimeMillis(),
      stageInfos = Nil,
      createProperties(executionId)))
    listener.onOtherEvent(SparkListenerSQLExecutionEnd(
      executionId, System.currentTimeMillis()))
    listener.onJobEnd(SparkListenerJobEnd(
      jobId = 1,
      time = System.currentTimeMillis(),
      JobSucceeded
    ))

    assertJobs(statusStore.execution(executionId), completed = Seq(0, 1))
  }

  test("onExecutionEnd happens before onJobEnd(JobFailed)") {
    val statusStore = createStatusStore()
    val listener = statusStore.listener.get

    val executionId = 0
    val df = createTestDataFrame
    listener.onOtherEvent(SparkListenerSQLExecutionStart(
      executionId,
      executionId,
      "test",
      "test",
      df.queryExecution.toString,
      SparkPlanInfo.fromSparkPlan(df.queryExecution.executedPlan),
      System.currentTimeMillis(),
      Map.empty))
    listener.onJobStart(SparkListenerJobStart(
      jobId = 0,
      time = System.currentTimeMillis(),
      stageInfos = Seq.empty,
      createProperties(executionId)))
    listener.onOtherEvent(SparkListenerSQLExecutionEnd(
      executionId, System.currentTimeMillis()))
    listener.onJobEnd(SparkListenerJobEnd(
      jobId = 0,
      time = System.currentTimeMillis(),
      JobFailed(new RuntimeException("Oops"))
    ))

    assertJobs(statusStore.execution(executionId), failed = Seq(0))
  }

  test("onJobStart happens after onExecutionEnd shouldn't overwrite kvstore") {
    val statusStore = createStatusStore()
    val listener = statusStore.listener.get

    val executionId = 0
    val df = createTestDataFrame
    listener.onOtherEvent(SparkListenerSQLExecutionStart(
      executionId,
      executionId,
      "test",
      "test",
      df.queryExecution.toString,
      SparkPlanInfo.fromSparkPlan(df.queryExecution.executedPlan),
      System.currentTimeMillis(),
      Map.empty))
    listener.onOtherEvent(SparkListenerSQLExecutionEnd(
      executionId, System.currentTimeMillis()))
    listener.onJobStart(SparkListenerJobStart(
      jobId = 0,
      time = System.currentTimeMillis(),
      stageInfos = Seq(createStageInfo(0, 0)),
      createProperties(executionId)))
    listener.onStageSubmitted(SparkListenerStageSubmitted(createStageInfo(0, 0)))
    listener.onJobEnd(SparkListenerJobEnd(
      jobId = 0,
      time = System.currentTimeMillis(),
      JobFailed(new RuntimeException("Oops"))))

    assert(listener.noLiveData())
    assert(statusStore.execution(executionId).get.completionTime.nonEmpty)
  }

  test("handle one execution with multiple jobs") {
    val statusStore = createStatusStore()
    val listener = statusStore.listener.get

    val executionId = 0
    val df = createTestDataFrame
    listener.onOtherEvent(SparkListenerSQLExecutionStart(
      executionId,
      executionId,
      "test",
      "test",
      df.queryExecution.toString,
      SparkPlanInfo.fromSparkPlan(df.queryExecution.executedPlan),
      System.currentTimeMillis(),
      Map.empty))

    var stageId = 0
    def twoStageJob(jobId: Int): Unit = {
      val stages = Seq(stageId, stageId + 1).map { id => createStageInfo(id, 0)}
      stageId += 2
      listener.onJobStart(SparkListenerJobStart(
        jobId = jobId,
        time = System.currentTimeMillis(),
        stageInfos = stages,
        createProperties(executionId)))
      stages.foreach { s =>
        listener.onStageSubmitted(SparkListenerStageSubmitted(s))
        listener.onStageCompleted(SparkListenerStageCompleted(s))
      }
      listener.onJobEnd(SparkListenerJobEnd(
        jobId = jobId,
        time = System.currentTimeMillis(),
        JobSucceeded
      ))
    }
    // submit two jobs with the same executionId
    twoStageJob(0)
    twoStageJob(1)
    listener.onOtherEvent(SparkListenerSQLExecutionEnd(
      executionId, System.currentTimeMillis()))

    assertJobs(statusStore.execution(0), completed = 0 to 1)
    assert(statusStore.execution(0).get.stages === (0 to 3).toSet)
  }

  test("SPARK-11126: no memory leak when running non SQL jobs") {
    val listener = spark.sharedState.statusStore.listener.get
    // At the beginning of this test case, there should be no live data in the listener.
    assert(listener.noLiveData())
    spark.sparkContext.parallelize(1 to 10).foreach(i => ())
    spark.sparkContext.listenerBus.waitUntilEmpty()
    // Listener should ignore the non-SQL stages, as the stage data are only removed when SQL
    // execution ends, which will not be triggered for non-SQL jobs.
    assert(listener.noLiveData())
  }

  test("driver side SQL metrics") {
    val statusStore = spark.sharedState.statusStore
    val oldCount = statusStore.executionsList().size

    val expectedAccumValue = 12345L
    val expectedAccumValue2 = 54321L
    val physicalPlan = MyPlan(sqlContext.sparkContext, expectedAccumValue, expectedAccumValue2)
    val dummyQueryExecution = new QueryExecution(spark, LocalRelation()) {
      override lazy val sparkPlan = physicalPlan
      override lazy val executedPlan = physicalPlan
    }

    SQLExecution.withNewExecutionId(dummyQueryExecution) {
      physicalPlan.execute().collect()
    }

    // Wait until the new execution is started and being tracked.
    while (statusStore.executionsCount() < oldCount) {
      Thread.sleep(100)
    }

    // Wait for listener to finish computing the metrics for the execution.
    while (statusStore.executionsList().isEmpty ||
        statusStore.executionsList().last.metricValues == null) {
      Thread.sleep(100)
    }

    val execId = statusStore.executionsList().last.executionId
    val metrics = statusStore.executionMetrics(execId)
    val driverMetric = physicalPlan.metrics("dummy")
    val driverMetric2 = physicalPlan.metrics("dummy2")
    val expectedValue = SQLMetrics.stringValue(driverMetric.metricType,
      Array(expectedAccumValue), Array.empty[Long])
    val expectedValue2 = SQLMetrics.stringValue(driverMetric2.metricType,
      Array(expectedAccumValue2), Array.empty[Long])

    assert(metrics.contains(driverMetric.id))
    assert(metrics(driverMetric.id) === expectedValue)
    assert(metrics.contains(driverMetric2.id))
    assert(metrics(driverMetric2.id) === expectedValue2)
  }

  test("roundtripping SparkListenerDriverAccumUpdates through JsonProtocol (SPARK-18462)") {
    val event = SparkListenerDriverAccumUpdates(1L, Seq((2L, 3L)))
    val json = JsonProtocol.sparkEventToJsonString(event)
    assertValidDataInJson(parse(json),
      parse("""
        |{
        |  "Event": "org.apache.spark.sql.execution.ui.SparkListenerDriverAccumUpdates",
        |  "executionId": 1,
        |  "accumUpdates": [[2,3]]
        |}
      """.stripMargin))
    JsonProtocol.sparkEventFromJson(json) match {
      case SparkListenerDriverAccumUpdates(executionId, accums) =>
        assert(executionId == 1L)
        accums.foreach { case (a, b) =>
          assert(a == 2L)
          assert(b == 3L)
        }
    }

    // Test a case where the numbers in the JSON can only fit in longs:
    val longJson =
      """
        |{
        |  "Event": "org.apache.spark.sql.execution.ui.SparkListenerDriverAccumUpdates",
        |  "executionId": 4294967294,
        |  "accumUpdates": [[4294967294,3]]
        |}
      """.stripMargin
    JsonProtocol.sparkEventFromJson(longJson) match {
      case SparkListenerDriverAccumUpdates(executionId, accums) =>
        assert(executionId == 4294967294L)
        accums.foreach { case (a, b) =>
          assert(a == 4294967294L)
          assert(b == 3L)
        }
    }
  }

  test("eviction should respect execution completion time") {
    val conf = sparkContext.conf.clone().set(UI_RETAINED_EXECUTIONS.key, "2")
    kvstore = new ElementTrackingStore(new InMemoryStore, conf)
    val listener = new SQLAppStatusListener(conf, kvstore, live = true)
    val statusStore = new SQLAppStatusStore(kvstore, Some(listener))

    var time = 0
    val df = createTestDataFrame
    // Start execution 1 and execution 2
    time += 1
    listener.onOtherEvent(SparkListenerSQLExecutionStart(
      1,
      1,
      "test",
      "test",
      df.queryExecution.toString,
      SparkPlanInfo.fromSparkPlan(df.queryExecution.executedPlan),
      time,
      Map.empty))
    time += 1
    listener.onOtherEvent(SparkListenerSQLExecutionStart(
      2,
      2,
      "test",
      "test",
      df.queryExecution.toString,
      SparkPlanInfo.fromSparkPlan(df.queryExecution.executedPlan),
      time,
      Map.empty))

    // Stop execution 2 before execution 1
    time += 1
    listener.onOtherEvent(SparkListenerSQLExecutionEnd(2, time))
    time += 1
    listener.onOtherEvent(SparkListenerSQLExecutionEnd(1, time))

    // Start execution 3 and execution 2 should be evicted.
    time += 1
    listener.onOtherEvent(SparkListenerSQLExecutionStart(
      3,
      3,
      "test",
      "test",
      df.queryExecution.toString,
      SparkPlanInfo.fromSparkPlan(df.queryExecution.executedPlan),
      time,
      Map.empty))
    assert(statusStore.executionsCount === 2)
    assert(statusStore.execution(2) === None)
  }

  test("SPARK-29894 test Codegen Stage Id in SparkPlanInfo",
    DisableAdaptiveExecution("WSCG rule is applied later in AQE")) {
    // with AQE on, the WholeStageCodegen rule is applied when running QueryStageExec.
    val df = createTestDataFrame.select(count("*"))
    val sparkPlanInfo = SparkPlanInfo.fromSparkPlan(df.queryExecution.executedPlan)
    assert(sparkPlanInfo.nodeName === "WholeStageCodegen (2)")
  }

  test("SPARK-32615,SPARK-33016: SQLMetrics validation after sparkPlanInfo updated in AQE") {
    val statusStore = createStatusStore()
    val listener = statusStore.listener.get

    val executionId = 0
    val df = createTestDataFrame

    // oldPlan SQLMetrics
    // SQLPlanMetric(duration,0,timing)
    // SQLPlanMetric(number of output rows,1,sum)
    // SQLPlanMetric(number of output rows,2,sum)
    val oldPlan = SparkPlanInfo.fromSparkPlan(df.queryExecution.executedPlan)
    val oldAccumulatorIds =
      SparkPlanGraph(oldPlan)
        .allNodes.flatMap(_.metrics.map(_.accumulatorId))

    listener.onOtherEvent(SparkListenerSQLExecutionStart(
      executionId,
      executionId,
      "test",
      "test",
      df.queryExecution.toString,
      oldPlan,
      System.currentTimeMillis(),
      Map.empty))

    listener.onJobStart(SparkListenerJobStart(
      jobId = 0,
      time = System.currentTimeMillis(),
      stageInfos = Seq(createStageInfo(0, 0)),
      createProperties(executionId)))

    listener.onStageSubmitted(SparkListenerStageSubmitted(createStageInfo(0, 0)))
    listener.onTaskStart(SparkListenerTaskStart(0, 0, createTaskInfo(0, 0)))

    assert(statusStore.executionMetrics(executionId).isEmpty)

    // update old metrics with Id 1 & 2, since 0 is timing metrics,
    // timing metrics has a complicated string presentation so we don't test it here.
    val oldMetricsValueMap = oldAccumulatorIds.sorted.tail.map(id => (id, 100L)).toMap
    listener.onExecutorMetricsUpdate(SparkListenerExecutorMetricsUpdate("", Seq(
      (0L, 0, 0, createAccumulatorInfos(oldMetricsValueMap))
    )))

    assert(statusStore.executionMetrics(executionId).size == 2)
    statusStore.executionMetrics(executionId).foreach { m =>
      assert(m._2 == "100")
    }

    listener.onTaskEnd(SparkListenerTaskEnd(
      stageId = 0,
      stageAttemptId = 0,
      taskType = "",
      reason = null,
      createTaskInfo(0, 0),
      new ExecutorMetrics,
      null))

    listener.onStageCompleted(SparkListenerStageCompleted(createStageInfo(0, 0)))

    listener.onJobEnd(SparkListenerJobEnd(
      jobId = 0,
      time = System.currentTimeMillis(),
      JobSucceeded
    ))

    val df2 = createTestDataFrame.filter("_2 > 2")
    // newPlan SQLMetrics
    // SQLPlanMetric(duration,3,timing)
    // SQLPlanMetric(number of output rows,4,sum)
    // SQLPlanMetric(number of output rows,5,sum)
    val newPlan = SparkPlanInfo.fromSparkPlan(df2.queryExecution.executedPlan)
    val newAccumulatorIds =
      SparkPlanGraph(newPlan)
        .allNodes.flatMap(_.metrics.map(_.accumulatorId))

    // Assume that AQE update sparkPlanInfo with newPlan
    // ExecutionMetrics will be appended using newPlan's SQLMetrics
    listener.onOtherEvent(SparkListenerSQLAdaptiveExecutionUpdate(
      executionId,
      "test",
      newPlan))

    listener.onJobStart(SparkListenerJobStart(
      jobId = 1,
      time = System.currentTimeMillis(),
      stageInfos = Seq(createStageInfo(1, 0)),
      createProperties(executionId)))

    listener.onStageSubmitted(SparkListenerStageSubmitted(createStageInfo(1, 0)))
    listener.onTaskStart(SparkListenerTaskStart(1, 0, createTaskInfo(0, 0)))

    // historical metrics will be kept despite of the newPlan updated.
    assert(statusStore.executionMetrics(executionId).size == 2)

    // update new metrics with Id 4 & 5, since 3 is timing metrics,
    // timing metrics has a complicated string presentation so we don't test it here.
    val newMetricsValueMap = newAccumulatorIds.sorted.tail.map(id => (id, 500L)).toMap
    listener.onExecutorMetricsUpdate(SparkListenerExecutorMetricsUpdate("", Seq(
      (0L, 1, 0, createAccumulatorInfos(newMetricsValueMap))
    )))

    assert(statusStore.executionMetrics(executionId).size == 4)
    statusStore.executionMetrics(executionId).foreach { m =>
      assert(m._2 == "100" || m._2 == "500")
    }

    listener.onTaskEnd(SparkListenerTaskEnd(
      stageId = 1,
      stageAttemptId = 0,
      taskType = "",
      reason = null,
      createTaskInfo(0, 0),
      new ExecutorMetrics,
      null))

    listener.onStageCompleted(SparkListenerStageCompleted(createStageInfo(1, 0)))

    listener.onJobEnd(SparkListenerJobEnd(
      jobId = 1,
      time = System.currentTimeMillis(),
      JobSucceeded
    ))

    // aggregateMetrics should contains all metrics from job 0 and job 1
    val aggregateMetrics = listener.liveExecutionMetrics(executionId)
    if (aggregateMetrics.isDefined) {
      assert(aggregateMetrics.get.keySet.size == 4)
    }

    listener.onOtherEvent(SparkListenerSQLExecutionEnd(
      executionId, System.currentTimeMillis()))
  }


  test("SPARK-34338: Report metrics from Datasource v2 scan") {
    val statusStore = spark.sharedState.statusStore
    val oldCount = statusStore.executionsList().size

    val schema = new StructType().add("i", "int").add("j", "int")
    val physicalPlan = BatchScanExec(schema.toAttributes, new CustomMetricScanBuilder(), Seq.empty,
      table = new TestLocalScanTable("fake"))
    val dummyQueryExecution = new QueryExecution(spark, LocalRelation()) {
      override lazy val sparkPlan = physicalPlan
      override lazy val executedPlan = physicalPlan
    }

    SQLExecution.withNewExecutionId(dummyQueryExecution) {
      physicalPlan.execute().collect()
    }

    // Wait until the new execution is started and being tracked.
    while (statusStore.executionsCount() < oldCount) {
      Thread.sleep(100)
    }

    // Wait for listener to finish computing the metrics for the execution.
    while (statusStore.executionsList().isEmpty ||
      statusStore.executionsList().last.metricValues == null) {
      Thread.sleep(100)
    }

    val execId = statusStore.executionsList().last.executionId
    val metrics = statusStore.executionMetrics(execId)
    val expectedMetric = physicalPlan.metrics("custom_metric")
    val expectedValue = "custom_metric: 12345, 12345"
    val innerMetric = physicalPlan.metrics("inner_metric")
    val expectedInnerValue = "inner_metric: 54321, 54321"
    assert(metrics.contains(expectedMetric.id))
    assert(metrics(expectedMetric.id) === expectedValue)
    assert(metrics.contains(innerMetric.id))
    assert(metrics(innerMetric.id) === expectedInnerValue)
  }

  test("SPARK-39635: Report driver metrics from Datasource v2 scan") {
    val statusStore = spark.sharedState.statusStore
    val oldCount = statusStore.executionsList().size
<<<<<<< HEAD

    val schema = new StructType().add("i", "int").add("j", "int")
    val physicalPlan = BatchScanExec(schema.toAttributes, new CustomDriverMetricScanBuilder(),
      Seq.empty, table = new TestLocalScanTable("fake"))
    val dummyQueryExecution = new QueryExecution(spark, LocalRelation()) {
      override lazy val sparkPlan = physicalPlan
      override lazy val executedPlan = physicalPlan
    }

    SQLExecution.withNewExecutionId(dummyQueryExecution) {
      physicalPlan.execute().collect()
    }

=======

    val schema = new StructType().add("i", "int").add("j", "int")
    val physicalPlan = BatchScanExec(schema.toAttributes, new CustomDriverMetricScanBuilder(),
      Seq.empty, table = new TestLocalScanTable("fake"))
    val dummyQueryExecution = new QueryExecution(spark, LocalRelation()) {
      override lazy val sparkPlan = physicalPlan
      override lazy val executedPlan = physicalPlan
    }

    SQLExecution.withNewExecutionId(dummyQueryExecution) {
      physicalPlan.execute().collect()
    }

>>>>>>> 11e30a61
    // Wait until the new execution is started and being tracked.
    while (statusStore.executionsCount() < oldCount) {
      Thread.sleep(100)
    }

    // Wait for listener to finish computing the metrics for the execution.
    while (statusStore.executionsList().isEmpty ||
      statusStore.executionsList().last.metricValues == null) {
      Thread.sleep(100)
    }

    val execId = statusStore.executionsList().last.executionId
    val metrics = statusStore.executionMetrics(execId)
    val expectedMetric = physicalPlan.metrics("custom_driver_metric_partition_count")
    val expectedValue = "2"
    assert(metrics.contains(expectedMetric.id))
    assert(metrics(expectedMetric.id) === expectedValue)
  }

  test("SPARK-36030: Report metrics from Datasource v2 write") {
    withTempDir { dir =>
      val statusStore = spark.sharedState.statusStore
      val oldCount = statusStore.executionsList().size

      val cls = classOf[CustomMetricsDataSource].getName
      spark.range(10).select($"id" as Symbol("i"), -$"id" as Symbol("j"))
        .write.format(cls)
        .option("path", dir.getCanonicalPath).mode("append").save()

      // Wait until the new execution is started and being tracked.
      eventually(timeout(10.seconds), interval(10.milliseconds)) {
        assert(statusStore.executionsCount() >= oldCount)
      }

      // Wait for listener to finish computing the metrics for the execution.
      eventually(timeout(10.seconds), interval(10.milliseconds)) {
        assert(statusStore.executionsList().nonEmpty &&
          statusStore.executionsList().last.metricValues != null)
      }

      val execId = statusStore.executionsList().last.executionId
      val metrics = statusStore.executionMetrics(execId)
      val customMetric = metrics.find(_._2 == "custom_metric: 12345, 12345")
      val innerMetric = metrics.find(_._2 == "inner_metric: 54321, 54321")
      assert(customMetric.isDefined)
      assert(innerMetric.isDefined)
    }
  }

  test("SPARK-37578: Update output metrics from Datasource v2") {
    withTempDir { dir =>
      val statusStore = spark.sharedState.statusStore
      val oldCount = statusStore.executionsCount()

      val bytesWritten = new ArrayBuffer[Long]()
      val recordsWritten = new ArrayBuffer[Long]()

      val bytesWrittenListener = new SparkListener() {
        override def onTaskEnd(taskEnd: SparkListenerTaskEnd): Unit = {
          bytesWritten += taskEnd.taskMetrics.outputMetrics.bytesWritten
          recordsWritten += taskEnd.taskMetrics.outputMetrics.recordsWritten
        }
      }
      spark.sparkContext.addSparkListener(bytesWrittenListener)

      try {
        val cls = classOf[CustomMetricsDataSource].getName
        spark.range(0, 10, 1, 2).select($"id" as Symbol("i"), -$"id" as Symbol("j"))
          .write.format(cls)
          .option("path", dir.getCanonicalPath).mode("append").save()

        // Wait until the new execution is started and being tracked.
        eventually(timeout(10.seconds), interval(10.milliseconds)) {
          assert(statusStore.executionsCount() > oldCount)
        }

        // Wait for listener to finish computing the metrics for the execution.
        eventually(timeout(10.seconds), interval(10.milliseconds)) {
          assert(statusStore.executionsList().nonEmpty &&
            statusStore.executionsList().last.metricValues != null)
        }

        spark.sparkContext.listenerBus.waitUntilEmpty()
        assert(bytesWritten.sum == 246)
        assert(recordsWritten.sum == 20)
      } finally {
        spark.sparkContext.removeSparkListener(bytesWrittenListener)
      }
    }
  }

  test("SPARK-40834: Use SparkListenerSQLExecutionEnd to track final SQL status in UI") {
    var received = false
    spark.sparkContext.addSparkListener(new SparkListener {
      override def onOtherEvent(event: SparkListenerEvent): Unit = {
        event match {
          case SparkListenerSQLExecutionEnd(_, _, Some(errorMessage)) =>
            val error = new ObjectMapper().readTree(errorMessage)
            assert(error.get("errorClass").toPrettyString === "\"java.lang.Exception\"")
            assert(error.path("messageParameters").get("message").toPrettyString === "\"test\"")
            received = true
          case _ =>
        }
      }
    })

    intercept[Exception] {
      SQLExecution.withNewExecutionId(spark.range(1).queryExecution) {
        throw new Exception("test")
      }
    }
    spark.sparkContext.listenerBus.waitUntilEmpty(10000)
    assert(received)
  }
<<<<<<< HEAD
}

class SQLAppStatusListenerWithInMemoryStoreSuite extends SQLAppStatusListenerSuite {
  override protected def createStatusStore(): SQLAppStatusStore = {
    val conf = sparkContext.conf
    kvstore = new ElementTrackingStore(new InMemoryStore, conf)
    val listener = new SQLAppStatusListener(conf, kvstore, live = true)
    new SQLAppStatusStore(kvstore, Some(listener))
  }
}

=======

  test("SPARK-42100: onJobStart handle event with unregistered executionId shouldn't throw NPE") {
    val statusStore = createStatusStore()
    val listener = statusStore.listener.get

    val executionId = 5
    // Using protobuf serialization will throw npe before SPARK-42100
    listener.onJobStart(SparkListenerJobStart(
      jobId = 0,
      time = System.currentTimeMillis(),
      stageInfos = Nil,
      createProperties(executionId)))

    assertJobs(statusStore.execution(executionId), running = Seq(0))
  }
}

class SQLAppStatusListenerWithInMemoryStoreSuite extends SQLAppStatusListenerSuite {
  override protected def createStatusStore(): SQLAppStatusStore = {
    val conf = sparkContext.conf
    kvstore = new ElementTrackingStore(new InMemoryStore, conf)
    val listener = new SQLAppStatusListener(conf, kvstore, live = true)
    new SQLAppStatusStore(kvstore, Some(listener))
  }
}

>>>>>>> 11e30a61
class SQLAppStatusListenerWithRocksDBBackendSuite extends SQLAppStatusListenerSuite {
  private val storePath = Utils.createTempDir()

  override protected def createStatusStore(): SQLAppStatusStore = {
    val conf = sparkContext.conf
    conf.set(LIVE_UI_LOCAL_STORE_DIR, storePath.getCanonicalPath)
    val appStatusStore = AppStatusStore.createLiveStore(conf)
    kvstore = appStatusStore.store.asInstanceOf[ElementTrackingStore]
    val listener = new SQLAppStatusListener(conf, kvstore, live = true)
    new SQLAppStatusStore(kvstore, Some(listener))
  }

  protected override def afterAll(): Unit = {
    if (storePath.exists()) {
      Utils.deleteRecursively(storePath)
    }
    super.afterAll()
  }
}

/**
 * A dummy [[org.apache.spark.sql.execution.SparkPlan]] that updates a [[SQLMetrics]]
 * on the driver.
 */
private case class MyPlan(sc: SparkContext, expectedValue: Long, expectedValue2: Long)
  extends LeafExecNode {

  override def sparkContext: SparkContext = sc
  override def output: Seq[Attribute] = Seq()

  override val metrics: Map[String, SQLMetric] = Map(
    "dummy" -> SQLMetrics.createMetric(sc, "dummy"),
    "dummy2" -> SQLMetrics.createMetric(sc, "dummy2"))

  override def doExecute(): RDD[InternalRow] = {
    longMetric("dummy") += expectedValue
    longMetric("dummy2") += expectedValue2

    // postDriverMetricUpdates may happen multiple time in a query.
    // (normally from different operators, but for the sake of testing, from one operator)
    SQLMetrics.postDriverMetricUpdates(
      sc,
      sc.getLocalProperty(SQLExecution.EXECUTION_ID_KEY),
      Seq(metrics("dummy")))

    SQLMetrics.postDriverMetricUpdates(
      sc,
      sc.getLocalProperty(SQLExecution.EXECUTION_ID_KEY),
      Seq(metrics("dummy2")))
    sc.emptyRDD
  }
}


class SQLAppStatusListenerMemoryLeakSuite extends SparkFunSuite {

  test("no memory leak") {
    val conf = new SparkConf()
      .setMaster("local")
      .setAppName("test")
      .set(config.TASK_MAX_FAILURES, 1) // Don't retry the tasks to run this test quickly
      .set(UI_RETAINED_EXECUTIONS.key, "50") // Set it to 50 to run this test quickly
      .set(ASYNC_TRACKING_ENABLED, false)
    withSpark(new SparkContext(conf)) { sc =>
      quietly {
        val spark = new SparkSession(sc)
        import spark.implicits._
        // Run 100 successful executions and 100 failed executions.
        // Each execution only has one job and one stage.
        for (i <- 0 until 100) {
          val df = Seq(
            (1, 1),
            (2, 2)
          ).toDF()
          df.collect()
          try {
            df.foreach(_ => throw new RuntimeException("Oops"))
          } catch {
            case e: SparkException => // This is expected for a failed job
          }
        }
        sc.listenerBus.waitUntilEmpty()
        val statusStore = spark.sharedState.statusStore
        assert(statusStore.executionsCount() <= 50)
        assert(statusStore.planGraphCount() <= 50)
        // No live data should be left behind after all executions end.
        assert(statusStore.listener.get.noLiveData())
      }
    }
  }
}

object Outer {
  class InnerCustomMetric extends CustomMetric {
    override def name(): String = "inner_metric"
    override def description(): String = "a simple custom metric in an inner class"
    override def aggregateTaskMetrics(taskMetrics: Array[Long]): String = {
      s"inner_metric: ${taskMetrics.mkString(", ")}"
    }
  }
}

class SimpleCustomMetric extends CustomMetric {
  override def name(): String = "custom_metric"
  override def description(): String = "a simple custom metric"
  override def aggregateTaskMetrics(taskMetrics: Array[Long]): String = {
    s"custom_metric: ${taskMetrics.mkString(", ")}"
  }
}

class SimpleCustomDriverMetric extends CustomMetric {
  override def name(): String = "custom_driver_metric_partition_count"
  override def description(): String = "Simple custom driver metrics - partition count"
  override def aggregateTaskMetrics(taskMetrics: Array[Long]): String = {
    taskMetrics.sum.toString
  }
}

class SimpleCustomDriverTaskMetric(value : Long) extends CustomTaskMetric {
  override def name(): String = "custom_driver_metric_partition_count"
  override def value(): Long = value
}

class BytesWrittenCustomMetric extends CustomMetric {
  override def name(): String = "bytesWritten"
  override def description(): String = "bytesWritten metric"
  override def aggregateTaskMetrics(taskMetrics: Array[Long]): String = {
    s"bytesWritten: ${taskMetrics.mkString(", ")}"
  }
}

class RecordsWrittenCustomMetric extends CustomMetric {
  override def name(): String = "recordsWritten"
  override def description(): String = "recordsWritten metric"
  override def aggregateTaskMetrics(taskMetrics: Array[Long]): String = {
    s"recordsWritten: ${taskMetrics.mkString(", ")}"
  }
}

// The followings are for custom metrics of V2 data source.
object CustomMetricReaderFactory extends PartitionReaderFactory {
  override def createReader(partition: InputPartition): PartitionReader[InternalRow] = {
    val RangeInputPartition(start, end) = partition
    new PartitionReader[InternalRow] {
      private var current = start - 1

      override def next(): Boolean = {
        current += 1
        current < end
      }

      override def get(): InternalRow = InternalRow(current, -current)

      override def close(): Unit = {}

      override def currentMetricsValues(): Array[CustomTaskMetric] = {
        val metric = new CustomTaskMetric {
          override def name(): String = "custom_metric"
          override def value(): Long = 12345
        }
        val innerMetric = new CustomTaskMetric {
          override def name(): String = "inner_metric"
          override def value(): Long = 54321;
        }
        Array(metric, innerMetric)
      }
    }
  }
}

class CustomMetricScanBuilder extends SimpleScanBuilder {
  override def planInputPartitions(): Array[InputPartition] = {
    Array(RangeInputPartition(0, 5), RangeInputPartition(5, 10))
  }

  override def supportedCustomMetrics(): Array[CustomMetric] = {
    Array(new SimpleCustomMetric, new Outer.InnerCustomMetric)
  }

  override def createReaderFactory(): PartitionReaderFactory = CustomMetricReaderFactory
}

class CustomDriverMetricScanBuilder extends SimpleScanBuilder {

  var partitionCount: Long = 0L

  override def planInputPartitions(): Array[InputPartition] = {
    val partitions: Array[InputPartition] = Array(RangeInputPartition(0, 5),
      RangeInputPartition(5, 10))
    partitionCount = partitions.length
    partitions
  }

  override def createReaderFactory(): PartitionReaderFactory = CustomMetricReaderFactory

  override def supportedCustomMetrics(): Array[CustomMetric] = {
    Array(new SimpleCustomDriverMetric)
  }

  override def reportDriverMetrics(): Array[CustomTaskMetric] = {
    Array(new SimpleCustomDriverTaskMetric(partitionCount))
  }
}

class CustomMetricsCSVDataWriter(fs: FileSystem, file: Path) extends CSVDataWriter(fs, file) {
  override def currentMetricsValues(): Array[CustomTaskMetric] = {
    val metric = new CustomTaskMetric {
      override def name(): String = "custom_metric"
      override def value(): Long = 12345
    }
    val innerMetric = new CustomTaskMetric {
      override def name(): String = "inner_metric"
      override def value(): Long = 54321;
    }
    val bytesWrittenMetric = new CustomTaskMetric {
      override def name(): String = "bytesWritten"
      override def value(): Long = 123;
    }
    val recordsWrittenMetric = new CustomTaskMetric {
      override def name(): String = "recordsWritten"
      override def value(): Long = 10;
    }
    Array(metric, innerMetric, bytesWrittenMetric, recordsWrittenMetric)
  }
}

class CustomMetricsWriterFactory(path: String, jobId: String, conf: SerializableConfiguration)
  extends CSVDataWriterFactory(path, jobId, conf) {

  override def createWriter(partitionId: Int, taskId: Long): DataWriter[InternalRow] = {
    val jobPath = new Path(new Path(path, "_temporary"), jobId)
    val filePath = new Path(jobPath, s"$jobId-$partitionId-$taskId")
    val fs = filePath.getFileSystem(conf.value)
    new CustomMetricsCSVDataWriter(fs, filePath)
  }
}

class CustomMetricsDataSource extends SimpleWritableDataSource {

  class CustomMetricBatchWrite(queryId: String, path: String, conf: Configuration)
      extends MyBatchWrite(queryId, path, conf) {
    override def createBatchWriterFactory(info: PhysicalWriteInfo): DataWriterFactory = {
      new CustomMetricsWriterFactory(path, queryId, new SerializableConfiguration(conf))
    }
  }

  class CustomMetricWriteBuilder(path: String, info: LogicalWriteInfo)
      extends MyWriteBuilder(path, info) {
    override def build(): Write = {
      new Write {
        override def toBatch: BatchWrite = {
          val hadoopPath = new Path(path)
          val hadoopConf = SparkContext.getActive.get.hadoopConfiguration
          val fs = hadoopPath.getFileSystem(hadoopConf)

          if (needTruncate) {
            fs.delete(hadoopPath, true)
          }

          val pathStr = hadoopPath.toUri.toString
          new CustomMetricBatchWrite(queryId, pathStr, hadoopConf)
        }

        override def supportedCustomMetrics(): Array[CustomMetric] = {
          Array(new SimpleCustomMetric, new Outer.InnerCustomMetric,
            new BytesWrittenCustomMetric, new RecordsWrittenCustomMetric)
        }
      }
    }
  }

  class CustomMetricTable(options: CaseInsensitiveStringMap) extends MyTable(options) {
    override def newWriteBuilder(info: LogicalWriteInfo): WriteBuilder = {
      new CustomMetricWriteBuilder(path, info)
    }
  }

  override def getTable(options: CaseInsensitiveStringMap): Table = {
    new CustomMetricTable(options)
  }
}<|MERGE_RESOLUTION|>--- conflicted
+++ resolved
@@ -883,7 +883,6 @@
   test("SPARK-39635: Report driver metrics from Datasource v2 scan") {
     val statusStore = spark.sharedState.statusStore
     val oldCount = statusStore.executionsList().size
-<<<<<<< HEAD
 
     val schema = new StructType().add("i", "int").add("j", "int")
     val physicalPlan = BatchScanExec(schema.toAttributes, new CustomDriverMetricScanBuilder(),
@@ -897,21 +896,6 @@
       physicalPlan.execute().collect()
     }
 
-=======
-
-    val schema = new StructType().add("i", "int").add("j", "int")
-    val physicalPlan = BatchScanExec(schema.toAttributes, new CustomDriverMetricScanBuilder(),
-      Seq.empty, table = new TestLocalScanTable("fake"))
-    val dummyQueryExecution = new QueryExecution(spark, LocalRelation()) {
-      override lazy val sparkPlan = physicalPlan
-      override lazy val executedPlan = physicalPlan
-    }
-
-    SQLExecution.withNewExecutionId(dummyQueryExecution) {
-      physicalPlan.execute().collect()
-    }
-
->>>>>>> 11e30a61
     // Wait until the new execution is started and being tracked.
     while (statusStore.executionsCount() < oldCount) {
       Thread.sleep(100)
@@ -1026,7 +1010,21 @@
     spark.sparkContext.listenerBus.waitUntilEmpty(10000)
     assert(received)
   }
-<<<<<<< HEAD
+
+  test("SPARK-42100: onJobStart handle event with unregistered executionId shouldn't throw NPE") {
+    val statusStore = createStatusStore()
+    val listener = statusStore.listener.get
+
+    val executionId = 5
+    // Using protobuf serialization will throw npe before SPARK-42100
+    listener.onJobStart(SparkListenerJobStart(
+      jobId = 0,
+      time = System.currentTimeMillis(),
+      stageInfos = Nil,
+      createProperties(executionId)))
+
+    assertJobs(statusStore.execution(executionId), running = Seq(0))
+  }
 }
 
 class SQLAppStatusListenerWithInMemoryStoreSuite extends SQLAppStatusListenerSuite {
@@ -1038,34 +1036,6 @@
   }
 }
 
-=======
-
-  test("SPARK-42100: onJobStart handle event with unregistered executionId shouldn't throw NPE") {
-    val statusStore = createStatusStore()
-    val listener = statusStore.listener.get
-
-    val executionId = 5
-    // Using protobuf serialization will throw npe before SPARK-42100
-    listener.onJobStart(SparkListenerJobStart(
-      jobId = 0,
-      time = System.currentTimeMillis(),
-      stageInfos = Nil,
-      createProperties(executionId)))
-
-    assertJobs(statusStore.execution(executionId), running = Seq(0))
-  }
-}
-
-class SQLAppStatusListenerWithInMemoryStoreSuite extends SQLAppStatusListenerSuite {
-  override protected def createStatusStore(): SQLAppStatusStore = {
-    val conf = sparkContext.conf
-    kvstore = new ElementTrackingStore(new InMemoryStore, conf)
-    val listener = new SQLAppStatusListener(conf, kvstore, live = true)
-    new SQLAppStatusStore(kvstore, Some(listener))
-  }
-}
-
->>>>>>> 11e30a61
 class SQLAppStatusListenerWithRocksDBBackendSuite extends SQLAppStatusListenerSuite {
   private val storePath = Utils.createTempDir()
 
