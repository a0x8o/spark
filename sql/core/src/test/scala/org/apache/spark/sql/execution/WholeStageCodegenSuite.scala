--- conflicted
+++ resolved
@@ -863,11 +863,7 @@
           // Tet case with keys
           "SELECT k, AVG(v) FROM VALUES((1, 1)) t(k, v) GROUP BY k").foreach { query =>
           val e = intercept[IllegalStateException] {
-<<<<<<< HEAD
-            sql(query).collect
-=======
             sql(query).collect()
->>>>>>> ecee7133
           }
           assert(e.getMessage.contains(expectedErrMsg))
         }
@@ -889,11 +885,7 @@
           "SELECT k, AVG(a + b), SUM(a + b + c) FROM VALUES((1, 1, 1, 1)) t(k, a, b, c) " +
             "GROUP BY k").foreach { query =>
           val e = intercept[IllegalStateException] {
-<<<<<<< HEAD
-            sql(query).collect
-=======
             sql(query).collect()
->>>>>>> ecee7133
           }
           assert(e.getMessage.contains(expectedErrMsg))
         }
