--- conflicted
+++ resolved
@@ -275,11 +275,7 @@
 @SlowSQLTest
 class AllExecutionsPageWithRocksDBBackendSuite extends AllExecutionsPageSuite {
   private val storePath = Utils.createTempDir()
-<<<<<<< HEAD
-  override protected def createStatusStore(): SQLAppStatusStore = {
-=======
   override protected def createStatusStore: SQLAppStatusStore = {
->>>>>>> ecee7133
     val conf = sparkContext.conf
     conf.set(LIVE_UI_LOCAL_STORE_DIR, storePath.getCanonicalPath)
     val appStatusStore = AppStatusStore.createLiveStore(conf)
