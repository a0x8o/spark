/*
 * Licensed to the Apache Software Foundation (ASF) under one or more
 * contributor license agreements.  See the NOTICE file distributed with
 * this work for additional information regarding copyright ownership.
 * The ASF licenses this file to You under the Apache License, Version 2.0
 * (the "License"); you may not use this file except in compliance with
 * the License.  You may obtain a copy of the License at
 *
 *    http://www.apache.org/licenses/LICENSE-2.0
 *
 * Unless required by applicable law or agreed to in writing, software
 * distributed under the License is distributed on an "AS IS" BASIS,
 * WITHOUT WARRANTIES OR CONDITIONS OF ANY KIND, either express or implied.
 * See the License for the specific language governing permissions and
 * limitations under the License.
 */

package org.apache.spark.sql

import java.io.{File, FilenameFilter}
import java.nio.file.{Files, Paths}
import java.time.{Duration, LocalDateTime, Period}

import scala.collection.mutable.HashSet
import scala.concurrent.duration._

import org.apache.commons.io.FileUtils

import org.apache.spark.CleanerListener
import org.apache.spark.executor.DataReadMethod._
import org.apache.spark.executor.DataReadMethod.DataReadMethod
import org.apache.spark.scheduler.{SparkListener, SparkListenerJobStart}
import org.apache.spark.sql.catalyst.TableIdentifier
import org.apache.spark.sql.catalyst.analysis.TempTableAlreadyExistsException
import org.apache.spark.sql.catalyst.expressions.SubqueryExpression
import org.apache.spark.sql.catalyst.plans.logical.{BROADCAST, Join, JoinStrategyHint, SHUFFLE_HASH}
import org.apache.spark.sql.catalyst.util.DateTimeConstants
import org.apache.spark.sql.execution.{ColumnarToRowExec, ExecSubqueryExpression, RDDScanExec, SparkPlan}
import org.apache.spark.sql.execution.adaptive.{AdaptiveSparkPlanHelper, AQEPropagateEmptyRelation}
import org.apache.spark.sql.execution.columnar._
import org.apache.spark.sql.execution.exchange.ShuffleExchangeExec
import org.apache.spark.sql.functions._
import org.apache.spark.sql.internal.SQLConf
import org.apache.spark.sql.test.{SharedSparkSession, SQLTestUtils}
import org.apache.spark.sql.types.{StringType, StructField, StructType}
import org.apache.spark.storage.{RDDBlockId, StorageLevel}
import org.apache.spark.storage.StorageLevel.{MEMORY_AND_DISK_2, MEMORY_ONLY}
import org.apache.spark.tags.SlowSQLTest
import org.apache.spark.unsafe.types.CalendarInterval
import org.apache.spark.util.{AccumulatorContext, Utils}

private case class BigData(s: String)

@SlowSQLTest
class CachedTableSuite extends QueryTest with SQLTestUtils
  with SharedSparkSession
  with AdaptiveSparkPlanHelper {
  import testImplicits._

  setupTestData()

  override def afterEach(): Unit = {
    try {
      spark.catalog.clearCache()
    } finally {
      super.afterEach()
    }
  }

  def rddIdOf(tableName: String): Int = {
    val plan = spark.table(tableName).queryExecution.sparkPlan
    plan.collect {
      case InMemoryTableScanExec(_, _, relation) =>
        relation.cacheBuilder.cachedColumnBuffers.id
      case _ =>
        fail(s"Table $tableName is not cached\n" + plan)
    }.head
  }

  def isMaterialized(rddId: Int): Boolean = {
    val maybeBlock = sparkContext.env.blockManager.get(RDDBlockId(rddId, 0))
    maybeBlock.foreach(_ => sparkContext.env.blockManager.releaseLock(RDDBlockId(rddId, 0)))
    maybeBlock.nonEmpty
  }

  def isExpectStorageLevel(rddId: Int, level: DataReadMethod): Boolean = {
    val maybeBlock = sparkContext.env.blockManager.get(RDDBlockId(rddId, 0))
    val isExpectLevel = maybeBlock.forall(_.readMethod === level)
    maybeBlock.foreach(_ => sparkContext.env.blockManager.releaseLock(RDDBlockId(rddId, 0)))
    maybeBlock.nonEmpty && isExpectLevel
  }

  private def getNumInMemoryRelations(ds: Dataset[_]): Int = {
    val plan = ds.queryExecution.withCachedData
    var sum = plan.collect { case _: InMemoryRelation => 1 }.sum
    plan.transformAllExpressions {
      case e: SubqueryExpression =>
        sum += getNumInMemoryRelations(e.plan)
        e
    }
    sum
  }

  private def getNumInMemoryTablesInSubquery(plan: SparkPlan): Int = {
    plan.expressions.flatMap(_.collect {
      case sub: ExecSubqueryExpression => getNumInMemoryTablesRecursively(sub.plan)
    }).sum
  }

  private def getNumInMemoryTablesRecursively(plan: SparkPlan): Int = {
    collect(plan) {
      case inMemoryTable @ InMemoryTableScanExec(_, _, relation) =>
        getNumInMemoryTablesRecursively(relation.cachedPlan) +
          getNumInMemoryTablesInSubquery(inMemoryTable) + 1
      case p =>
        getNumInMemoryTablesInSubquery(p)
    }.sum
  }

  test("cache temp table") {
    withTempView("tempTable") {
      testData.select("key").createOrReplaceTempView("tempTable")
      assertCached(sql("SELECT COUNT(*) FROM tempTable"), 0)
      spark.catalog.cacheTable("tempTable")
      assertCached(sql("SELECT COUNT(*) FROM tempTable"))
      uncacheTable("tempTable")
    }
  }

  test("unpersist an uncached table will not raise exception") {
    assert(None == spark.sharedState.cacheManager.lookupCachedData(testData))
    testData.unpersist(blocking = true)
    assert(None == spark.sharedState.cacheManager.lookupCachedData(testData))
    testData.unpersist(blocking = false)
    assert(None == spark.sharedState.cacheManager.lookupCachedData(testData))
    testData.persist()
    assert(None != spark.sharedState.cacheManager.lookupCachedData(testData))
    testData.unpersist(blocking = true)
    assert(None == spark.sharedState.cacheManager.lookupCachedData(testData))
    testData.unpersist(blocking = false)
    assert(None == spark.sharedState.cacheManager.lookupCachedData(testData))
  }

  test("cache table as select") {
    withTempView("tempTable") {
      sql("CACHE TABLE tempTable AS SELECT key FROM testData")
      assertCached(sql("SELECT COUNT(*) FROM tempTable"))
      uncacheTable("tempTable")
    }
  }

  test("cache table as select - existing temp view") {
    withTempView("tempView") {
      sql("CREATE TEMPORARY VIEW tempView as SELECT 1")
      val e = intercept[TempTableAlreadyExistsException] {
        sql("CACHE TABLE tempView AS SELECT 1")
      }
      checkError(e,
        errorClass = "TEMP_TABLE_OR_VIEW_ALREADY_EXISTS",
        parameters = Map("relationName" -> "`tempView`"))
    }
  }

  test("uncaching temp table") {
    withTempView("tempTable1", "tempTable2") {
      testData.select("key").createOrReplaceTempView("tempTable1")
      testData.select("key").createOrReplaceTempView("tempTable2")
      spark.catalog.cacheTable("tempTable1")

      assertCached(sql("SELECT COUNT(*) FROM tempTable1"))
      assertCached(sql("SELECT COUNT(*) FROM tempTable2"))

      // Is this valid?
      uncacheTable("tempTable2")

      // Should this be cached?
      assertCached(sql("SELECT COUNT(*) FROM tempTable1"), 0)
    }
  }

  test("too big for memory") {
    withTempView("bigData") {
      val data = "*" * 1000
      sparkContext.parallelize(1 to 200000, 1).map(_ => BigData(data)).toDF()
        .createOrReplaceTempView("bigData")
      spark.table("bigData").persist(StorageLevel.MEMORY_AND_DISK)
      assert(spark.table("bigData").count() === 200000L)
      spark.table("bigData").unpersist(blocking = true)
    }
  }

  test("calling .cache() should use in-memory columnar caching") {
    spark.table("testData").cache()
    assertCached(spark.table("testData"))
    spark.table("testData").unpersist(blocking = true)
  }

  test("calling .unpersist() should drop in-memory columnar cache") {
    spark.table("testData").cache()
    spark.table("testData").count()
    spark.table("testData").unpersist(blocking = true)
    assertCached(spark.table("testData"), 0)
  }

  test("isCached") {
    spark.catalog.cacheTable("testData")

    assertCached(spark.table("testData"))
    assert(spark.table("testData").queryExecution.withCachedData match {
      case _: InMemoryRelation => true
      case _ => false
    })

    uncacheTable("testData")
    assert(!spark.catalog.isCached("testData"))
    assert(spark.table("testData").queryExecution.withCachedData match {
      case _: InMemoryRelation => false
      case _ => true
    })
  }

  test("SPARK-1669: cacheTable should be idempotent") {
    assert(!spark.table("testData").logicalPlan.isInstanceOf[InMemoryRelation])

    spark.catalog.cacheTable("testData")
    assertCached(spark.table("testData"))

    assertResult(1, "InMemoryRelation not found, testData should have been cached") {
      getNumInMemoryRelations(spark.table("testData"))
    }

    spark.catalog.cacheTable("testData")
    assertResult(0, "Double InMemoryRelations found, cacheTable() is not idempotent") {
      spark.table("testData").queryExecution.withCachedData.collect {
        case r: InMemoryRelation if r.cachedPlan.isInstanceOf[InMemoryTableScanExec] => r
      }.size
    }

    uncacheTable("testData")
  }

  test("read from cached table and uncache") {
    spark.catalog.cacheTable("testData")
    checkAnswer(spark.table("testData"), testData.collect().toSeq)
    assertCached(spark.table("testData"))

    uncacheTable("testData")
    checkAnswer(spark.table("testData"), testData.collect().toSeq)
    assertCached(spark.table("testData"), 0)
  }

  test("SELECT star from cached table") {
    withTempView("selectStar") {
      sql("SELECT * FROM testData").createOrReplaceTempView("selectStar")
      spark.catalog.cacheTable("selectStar")
      checkAnswer(
        sql("SELECT * FROM selectStar WHERE key = 1"),
        Seq(Row(1, "1")))
      uncacheTable("selectStar")
    }
  }

  test("Self-join cached") {
    val unCachedAnswer =
      sql("SELECT * FROM testData a JOIN testData b ON a.key = b.key").collect()
    spark.catalog.cacheTable("testData")
    checkAnswer(
      sql("SELECT * FROM testData a JOIN testData b ON a.key = b.key"),
      unCachedAnswer.toSeq)
    uncacheTable("testData")
  }

  test("'CACHE TABLE' and 'UNCACHE TABLE' SQL statement") {
    sql("CACHE TABLE testData")
    assertCached(spark.table("testData"))

    val rddId = rddIdOf("testData")
    assert(
      isMaterialized(rddId),
      "Eagerly cached in-memory table should have already been materialized")

    sql("UNCACHE TABLE testData")
    assert(!spark.catalog.isCached("testData"), "Table 'testData' should not be cached")

    eventually(timeout(10.seconds)) {
      assert(!isMaterialized(rddId), "Uncached in-memory table should have been unpersisted")
    }
  }

  test("CACHE TABLE tableName AS SELECT * FROM anotherTable") {
    withTempView("testCacheTable") {
      sql("CACHE TABLE testCacheTable AS SELECT * FROM testData")
      assertCached(spark.table("testCacheTable"))

      val rddId = rddIdOf("testCacheTable")
      assert(
        isMaterialized(rddId),
        "Eagerly cached in-memory table should have already been materialized")

      uncacheTable("testCacheTable")
      eventually(timeout(10.seconds)) {
        assert(!isMaterialized(rddId), "Uncached in-memory table should have been unpersisted")
      }
    }
  }

  test("CACHE TABLE tableName AS SELECT ...") {
    withTempView("testCacheTable") {
      sql("CACHE TABLE testCacheTable AS SELECT key FROM testData LIMIT 10")
      assertCached(spark.table("testCacheTable"))

      val rddId = rddIdOf("testCacheTable")
      assert(
        isMaterialized(rddId),
        "Eagerly cached in-memory table should have already been materialized")

      uncacheTable("testCacheTable")
      eventually(timeout(10.seconds)) {
        assert(!isMaterialized(rddId), "Uncached in-memory table should have been unpersisted")
      }
    }
  }

  test("CACHE LAZY TABLE tableName") {
    sql("CACHE LAZY TABLE testData")
    assertCached(spark.table("testData"))

    val rddId = rddIdOf("testData")
    assert(
      !isMaterialized(rddId),
      "Lazily cached in-memory table shouldn't be materialized eagerly")

    sql("SELECT COUNT(*) FROM testData").collect()
    assert(
      isMaterialized(rddId),
      "Lazily cached in-memory table should have been materialized")

    uncacheTable("testData")
    eventually(timeout(10.seconds)) {
      assert(!isMaterialized(rddId), "Uncached in-memory table should have been unpersisted")
    }
  }

  private def assertStorageLevel(cacheOptions: String, level: DataReadMethod): Unit = {
    sql(s"CACHE TABLE testData OPTIONS$cacheOptions")
    assertCached(spark.table("testData"))
    val rddId = rddIdOf("testData")
    assert(isExpectStorageLevel(rddId, level))
  }

  test("SQL interface support storageLevel(DISK_ONLY)") {
    assertStorageLevel("('storageLevel' 'DISK_ONLY')", Disk)
  }

  test("SQL interface support storageLevel(DISK_ONLY) with invalid options") {
    assertStorageLevel("('storageLevel' 'DISK_ONLY', 'a' '1', 'b' '2')", Disk)
  }

  test("SQL interface support storageLevel(MEMORY_ONLY)") {
    assertStorageLevel("('storageLevel' 'MEMORY_ONLY')", Memory)
  }

  test("SQL interface cache SELECT ... support storageLevel(DISK_ONLY)") {
    withTempView("testCacheSelect") {
      sql("CACHE TABLE testCacheSelect OPTIONS('storageLevel' 'DISK_ONLY') SELECT * FROM testData")
      assertCached(spark.table("testCacheSelect"))
      val rddId = rddIdOf("testCacheSelect")
      assert(isExpectStorageLevel(rddId, Disk))
    }
  }

  test("SQL interface support storageLevel(Invalid StorageLevel)") {
    val message = intercept[IllegalArgumentException] {
      sql("CACHE TABLE testData OPTIONS('storageLevel' 'invalid_storage_level')")
    }.getMessage
    assert(message.contains("Invalid StorageLevel: INVALID_STORAGE_LEVEL"))
  }

  test("SQL interface support storageLevel(with LAZY)") {
    sql("CACHE LAZY TABLE testData OPTIONS('storageLevel' 'disk_only')")
    assertCached(spark.table("testData"))

    val rddId = rddIdOf("testData")
    assert(
      !isMaterialized(rddId),
      "Lazily cached in-memory table shouldn't be materialized eagerly")

    sql("SELECT COUNT(*) FROM testData").collect()
    assert(
      isMaterialized(rddId),
      "Lazily cached in-memory table should have been materialized")
    assert(isExpectStorageLevel(rddId, Disk))
  }

  test("InMemoryRelation statistics") {
    sql("CACHE TABLE testData")
    spark.table("testData").queryExecution.withCachedData.collect {
      case cached: InMemoryRelation =>
        val actualSizeInBytes = (1 to 100).map(i => 4 + i.toString.length + 4).sum
        assert(cached.stats.sizeInBytes === actualSizeInBytes)
    }
  }

  test("Drops temporary table") {
    withTempView("t1") {
      testData.select("key").createOrReplaceTempView("t1")
      spark.table("t1")
      spark.catalog.dropTempView("t1")
      intercept[AnalysisException](spark.table("t1"))
    }
  }

  test("Drops cached temporary table") {
    withTempView("t1", "t2") {
      testData.select("key").createOrReplaceTempView("t1")
      testData.select("key").createOrReplaceTempView("t2")
      spark.catalog.cacheTable("t1")

      assert(spark.catalog.isCached("t1"))
      assert(spark.catalog.isCached("t2"))

      spark.catalog.dropTempView("t1")
      intercept[AnalysisException](spark.table("t1"))
      assert(!spark.catalog.isCached("t2"))
    }
  }

  test("Clear all cache") {
    withTempView("t1", "t2") {
      sql("SELECT key FROM testData LIMIT 10").createOrReplaceTempView("t1")
      sql("SELECT key FROM testData LIMIT 5").createOrReplaceTempView("t2")
      spark.catalog.cacheTable("t1")
      spark.catalog.cacheTable("t2")
      spark.catalog.clearCache()
      assert(spark.sharedState.cacheManager.isEmpty)

      sql("SELECT key FROM testData LIMIT 10").createOrReplaceTempView("t1")
      sql("SELECT key FROM testData LIMIT 5").createOrReplaceTempView("t2")
      spark.catalog.cacheTable("t1")
      spark.catalog.cacheTable("t2")
      sql("Clear CACHE")
      assert(spark.sharedState.cacheManager.isEmpty)
    }
  }

  test("Ensure accumulators to be cleared after GC when uncacheTable") {
    withTempView("t1", "t2") {
      sql("SELECT key FROM testData LIMIT 10").createOrReplaceTempView("t1")
      sql("SELECT key FROM testData LIMIT 5").createOrReplaceTempView("t2")

      spark.catalog.cacheTable("t1")
      spark.catalog.cacheTable("t2")

      sql("SELECT * FROM t1").count()
      sql("SELECT * FROM t2").count()
      sql("SELECT * FROM t1").count()
      sql("SELECT * FROM t2").count()

      val toBeCleanedAccIds = new HashSet[Long]

      val accId1 = spark.table("t1").queryExecution.withCachedData.collect {
        case i: InMemoryRelation => i.cacheBuilder.sizeInBytesStats.id
      }.head
      toBeCleanedAccIds += accId1

      val accId2 = spark.table("t1").queryExecution.withCachedData.collect {
        case i: InMemoryRelation => i.cacheBuilder.sizeInBytesStats.id
      }.head
      toBeCleanedAccIds += accId2

      val cleanerListener = new CleanerListener {
        def rddCleaned(rddId: Int): Unit = {}
        def shuffleCleaned(shuffleId: Int): Unit = {}
        def broadcastCleaned(broadcastId: Long): Unit = {}
        def accumCleaned(accId: Long): Unit = {
          toBeCleanedAccIds.synchronized { toBeCleanedAccIds -= accId }
        }
        def checkpointCleaned(rddId: Long): Unit = {}
      }
      spark.sparkContext.cleaner.get.attachListener(cleanerListener)

      uncacheTable("t1")
      uncacheTable("t2")

      System.gc()

      eventually(timeout(10.seconds)) {
        assert(toBeCleanedAccIds.synchronized { toBeCleanedAccIds.isEmpty },
          "batchStats accumulators should be cleared after GC when uncacheTable")
      }

      assert(AccumulatorContext.get(accId1).isEmpty)
      assert(AccumulatorContext.get(accId2).isEmpty)
    }
  }

  test("SPARK-10327 Cache Table is not working while subquery has alias in its project list") {
    withTempView("abc") {
      sparkContext.parallelize((1, 1) :: (2, 2) :: Nil)
        .toDF("key", "value").selectExpr("key", "value", "key+1").createOrReplaceTempView("abc")
      spark.catalog.cacheTable("abc")

      val sparkPlan = sql(
        """select a.key, b.key, c.key from
          |abc a join abc b on a.key=b.key
          |join abc c on a.key=c.key""".stripMargin).queryExecution.sparkPlan

      assert(sparkPlan.collect { case e: InMemoryTableScanExec => e }.size === 3)
      assert(sparkPlan.collect { case e: RDDScanExec => e }.size === 0)
    }
  }

  /**
   * Verifies that the plan for `df` contains `expected` number of Exchange operators.
   */
  private def verifyNumExchanges(df: DataFrame, expected: Int): Unit = {
    withSQLConf(SQLConf.AUTO_BROADCASTJOIN_THRESHOLD.key -> "-1") {
      df.collect()
    }
    assert(
      collect(df.queryExecution.executedPlan) { case e: ShuffleExchangeExec => e }.size == expected)
  }

  test("A cached table preserves the partitioning and ordering of its cached SparkPlan") {
    // Set MAX_SINGLE_PARTITION_BYTES to Long.MaxValue to avoid inserting Exchange node
    withSQLConf(SQLConf.MAX_SINGLE_PARTITION_BYTES.key -> Long.MaxValue.toString) {
      val table3x = testData.union(testData).union(testData)
      table3x.createOrReplaceTempView("testData3x")

      sql("SELECT key, value FROM testData3x ORDER BY key").createOrReplaceTempView("orderedTable")
      spark.catalog.cacheTable("orderedTable")
      assertCached(spark.table("orderedTable"))
      // Should not have an exchange as the query is already sorted on the group by key.
      verifyNumExchanges(sql("SELECT key, count(*) FROM orderedTable GROUP BY key"), 0)
      checkAnswer(
        sql("SELECT key, count(*) FROM orderedTable GROUP BY key ORDER BY key"),
        sql("SELECT key, count(*) FROM testData3x GROUP BY key ORDER BY key").collect())
      uncacheTable("orderedTable")
      spark.catalog.dropTempView("orderedTable")

      // Set up two tables distributed in the same way. Try this with the data distributed into
      // different number of partitions.
      for (numPartitions <- 1 until 10 by 4) {
        withTempView("t1", "t2") {
          testData.repartition(numPartitions, $"key").createOrReplaceTempView("t1")
          testData2.repartition(numPartitions, $"a").createOrReplaceTempView("t2")
          spark.catalog.cacheTable("t1")
          spark.catalog.cacheTable("t2")

          // Joining them should result in no exchanges.
          verifyNumExchanges(sql("SELECT * FROM t1 t1 JOIN t2 t2 ON t1.key = t2.a"), 0)
          checkAnswer(sql("SELECT * FROM t1 t1 JOIN t2 t2 ON t1.key = t2.a"),
            sql("SELECT * FROM testData t1 JOIN testData2 t2 ON t1.key = t2.a"))

          // Grouping on the partition key should result in no exchanges
          verifyNumExchanges(sql("SELECT count(*) FROM t1 GROUP BY key"), 0)
          checkAnswer(sql("SELECT count(*) FROM t1 GROUP BY key"),
            sql("SELECT count(*) FROM testData GROUP BY key"))

          uncacheTable("t1")
          uncacheTable("t2")
        }
      }

      // Distribute the tables into non-matching number of partitions. Need to shuffle one side.
      withTempView("t1", "t2") {
        testData.repartition(6, $"key").createOrReplaceTempView("t1")
        testData2.repartition(3, $"a").createOrReplaceTempView("t2")
        spark.catalog.cacheTable("t1")
        spark.catalog.cacheTable("t2")

        val query = sql("SELECT key, value, a, b FROM t1 t1 JOIN t2 t2 ON t1.key = t2.a")
        verifyNumExchanges(query, 1)
        assert(
          stripAQEPlan(query.queryExecution.executedPlan).outputPartitioning.numPartitions === 6)
        checkAnswer(
          query,
          testData.join(testData2, $"key" === $"a").select($"key", $"value", $"a", $"b"))
        uncacheTable("t1")
        uncacheTable("t2")
      }

      // One side of join is not partitioned in the desired way. Need to shuffle one side.
      withTempView("t1", "t2") {
        testData.repartition(6, $"value").createOrReplaceTempView("t1")
        testData2.repartition(6, $"a").createOrReplaceTempView("t2")
        spark.catalog.cacheTable("t1")
        spark.catalog.cacheTable("t2")

        val query = sql("SELECT key, value, a, b FROM t1 t1 JOIN t2 t2 ON t1.key = t2.a")
        verifyNumExchanges(query, 1)
        assert(
          stripAQEPlan(query.queryExecution.executedPlan).outputPartitioning.numPartitions === 6)
        checkAnswer(
          query,
          testData.join(testData2, $"key" === $"a").select($"key", $"value", $"a", $"b"))
        uncacheTable("t1")
        uncacheTable("t2")
      }

      withTempView("t1", "t2") {
        testData.repartition(6, $"value").createOrReplaceTempView("t1")
        testData2.repartition(12, $"a").createOrReplaceTempView("t2")
        spark.catalog.cacheTable("t1")
        spark.catalog.cacheTable("t2")

        val query = sql("SELECT key, value, a, b FROM t1 t1 JOIN t2 t2 ON t1.key = t2.a")
        verifyNumExchanges(query, 1)
        assert(
          stripAQEPlan(query.queryExecution.executedPlan).outputPartitioning.numPartitions === 12)
        checkAnswer(
          query,
          testData.join(testData2, $"key" === $"a").select($"key", $"value", $"a", $"b"))
        uncacheTable("t1")
        uncacheTable("t2")
      }

      // One side of join is not partitioned in the desired way. We'll only shuffle this side.
      withTempView("t1", "t2") {
        testData.repartition(6, $"value").createOrReplaceTempView("t1")
        testData2.repartition(3, $"a").createOrReplaceTempView("t2")
        spark.catalog.cacheTable("t1")
        spark.catalog.cacheTable("t2")

        val query = sql("SELECT key, value, a, b FROM t1 t1 JOIN t2 t2 ON t1.key = t2.a")
        verifyNumExchanges(query, 1)
        checkAnswer(
          query,
          testData.join(testData2, $"key" === $"a").select($"key", $"value", $"a", $"b"))
        uncacheTable("t1")
        uncacheTable("t2")
      }

      // repartition's column ordering is different from group by column ordering.
      // But they use the same set of columns.
      withTempView("t1") {
        testData.repartition(6, $"value", $"key").createOrReplaceTempView("t1")
        spark.catalog.cacheTable("t1")

        val query = sql("SELECT value, key from t1 group by key, value")
        verifyNumExchanges(query, 0)
        checkAnswer(
          query,
          testData.distinct().select($"value", $"key"))
        uncacheTable("t1")
      }

      // repartition's column ordering is different from join condition's column ordering.
      // We will still shuffle because hashcodes of a row depend on the column ordering.
      // If we do not shuffle, we may actually partition two tables in totally two different way.
      // See PartitioningSuite for more details.
      withTempView("t1", "t2") {
        val df1 = testData
        df1.repartition(6, $"value", $"key").createOrReplaceTempView("t1")
        val df2 = testData2.select($"a", $"b".cast("string"))
        df2.repartition(6, $"a", $"b").createOrReplaceTempView("t2")
        spark.catalog.cacheTable("t1")
        spark.catalog.cacheTable("t2")

        val query =
          sql("SELECT key, value, a, b FROM t1 t1 JOIN t2 t2 ON t1.key = t2.a and t1.value = t2.b")
        verifyNumExchanges(query, 1)
        assert(
          stripAQEPlan(query.queryExecution.executedPlan).outputPartitioning.numPartitions === 6)
        checkAnswer(
          query,
          df1.join(df2, $"key" === $"a" && $"value" === $"b").select($"key", $"value", $"a", $"b"))
        uncacheTable("t1")
        uncacheTable("t2")
      }
    }
  }

  test("SPARK-15870 DataFrame can't execute after uncacheTable") {
    withTempView("selectStar") {
      val selectStar = sql("SELECT * FROM testData WHERE key = 1")
      selectStar.createOrReplaceTempView("selectStar")

      spark.catalog.cacheTable("selectStar")
      checkAnswer(
        selectStar,
        Seq(Row(1, "1")))

      uncacheTable("selectStar")
      checkAnswer(
        selectStar,
        Seq(Row(1, "1")))
    }
  }

  test("SPARK-15915 Logical plans should use canonicalized plan when override sameResult") {
    withTempView("localRelation") {
      val localRelation = Seq(1, 2, 3).toDF()
      localRelation.createOrReplaceTempView("localRelation")

      spark.catalog.cacheTable("localRelation")
      assert(getNumInMemoryRelations(localRelation) == 1)
    }
  }

  test("SPARK-19093 Caching in side subquery") {
    withTempView("t1") {
      Seq(1).toDF("c1").createOrReplaceTempView("t1")
      spark.catalog.cacheTable("t1")
      val ds =
        sql(
          """
            |SELECT * FROM t1
            |WHERE
            |NOT EXISTS (SELECT * FROM t1)
          """.stripMargin)
      assert(getNumInMemoryRelations(ds) == 2)
    }
  }

  test("SPARK-19093 scalar and nested predicate query") {
    withTempView("t1", "t2", "t3", "t4") {
      Seq(1).toDF("c1").createOrReplaceTempView("t1")
      Seq(2).toDF("c1").createOrReplaceTempView("t2")
      Seq(1).toDF("c1").createOrReplaceTempView("t3")
      Seq(1).toDF("c1").createOrReplaceTempView("t4")
      spark.catalog.cacheTable("t1")
      spark.catalog.cacheTable("t2")
      spark.catalog.cacheTable("t3")
      spark.catalog.cacheTable("t4")

      // Nested predicate subquery
      val ds =
        sql(
        """
          |SELECT * FROM t1
          |WHERE
          |c1 IN (SELECT c1 FROM t2 WHERE c1 IN (SELECT c1 FROM t3 WHERE c1 = 1))
        """.stripMargin)
      assert(getNumInMemoryRelations(ds) == 3)

      // Scalar subquery and predicate subquery
      val ds2 =
        sql(
          """
            |SELECT * FROM (SELECT c1, max(c1) FROM t1 GROUP BY c1)
            |WHERE
            |c1 = (SELECT max(c1) FROM t2 GROUP BY c1)
            |OR
            |EXISTS (SELECT c1 FROM t3)
            |OR
            |c1 IN (SELECT c1 FROM t4)
          """.stripMargin)
      assert(getNumInMemoryRelations(ds2) == 4)
    }
  }

  test("SPARK-19765: UNCACHE TABLE should un-cache all cached plans that refer to this table") {
    withTable("t") {
      withTempPath { path =>
        Seq(1 -> "a").toDF("i", "j").write.parquet(path.getCanonicalPath)
        sql(s"CREATE TABLE t USING parquet LOCATION '${path.toURI}'")
        spark.catalog.cacheTable("t")
        spark.table("t").select($"i").cache()
        checkAnswer(spark.table("t").select($"i"), Row(1))
        assertCached(spark.table("t").select($"i"))

        Utils.deleteRecursively(path)
        spark.sessionState.catalog.refreshTable(TableIdentifier("t"))
        uncacheTable("t")
        assert(spark.table("t").select($"i").count() == 0)
        assert(getNumInMemoryRelations(spark.table("t").select($"i")) == 0)
      }
    }
  }

  test("refreshByPath should refresh all cached plans with the specified path") {
    withTempDir { dir =>
      val path = dir.getCanonicalPath()

      spark.range(10).write.mode("overwrite").parquet(path)
      spark.read.parquet(path).cache()
      spark.read.parquet(path).filter($"id" > 4).cache()
      assert(spark.read.parquet(path).filter($"id" > 4).count() == 5)

      spark.range(20).write.mode("overwrite").parquet(path)
      spark.catalog.refreshByPath(path)
      assert(spark.read.parquet(path).count() == 20)
      assert(spark.read.parquet(path).filter($"id" > 4).count() == 15)
    }
  }

  test("SPARK-19993 simple subquery caching") {
    withTempView("t1", "t2") {
      Seq(1).toDF("c1").createOrReplaceTempView("t1")
      Seq(2).toDF("c1").createOrReplaceTempView("t2")

      val sql1 =
        """
          |SELECT * FROM t1
          |WHERE
          |NOT EXISTS (SELECT * FROM t2)
        """.stripMargin
      sql(sql1).cache()

      val cachedDs = sql(sql1)
      assert(getNumInMemoryRelations(cachedDs) == 1)

      // Additional predicate in the subquery plan should cause a cache miss
      val cachedMissDs =
      sql(
        """
          |SELECT * FROM t1
          |WHERE
          |NOT EXISTS (SELECT * FROM t2 where c1 = 0)
        """.stripMargin)
      assert(getNumInMemoryRelations(cachedMissDs) == 0)
    }
  }

  test("SPARK-19993 subquery caching with correlated predicates") {
    withTempView("t1", "t2") {
      Seq(1).toDF("c1").createOrReplaceTempView("t1")
      Seq(1).toDF("c1").createOrReplaceTempView("t2")

      // Simple correlated predicate in subquery
      val sqlText =
        """
          |SELECT * FROM t1
          |WHERE
          |t1.c1 in (SELECT t2.c1 FROM t2 where t1.c1 = t2.c1)
        """.stripMargin
      sql(sqlText).cache()

      val cachedDs = sql(sqlText)
      assert(getNumInMemoryRelations(cachedDs) == 1)
    }
  }

  test("SPARK-19993 subquery with cached underlying relation") {
    withTempView("t1") {
      Seq(false, true).foreach { enabled =>
        withSQLConf(
          SQLConf.CAN_CHANGE_CACHED_PLAN_OUTPUT_PARTITIONING.key -> enabled.toString,
          SQLConf.ADAPTIVE_OPTIMIZER_EXCLUDED_RULES.key ->
            AQEPropagateEmptyRelation.ruleName) {

          Seq(1).toDF("c1").createOrReplaceTempView("t1")
          spark.catalog.cacheTable("t1")

          // underlying table t1 is cached as well as the query that refers to it.
          val sqlText =
            """
              |SELECT * FROM t1
              |WHERE
              |NOT EXISTS (SELECT * FROM t1)
            """.stripMargin
          val ds = sql(sqlText)
          assert(getNumInMemoryRelations(ds) == 2)

          val cachedDs = sql(sqlText).cache()
          cachedDs.collect()
          assert(getNumInMemoryTablesRecursively(cachedDs.queryExecution.executedPlan) == 3)

          cachedDs.unpersist()
          spark.catalog.uncacheTable("t1")
        }
      }
    }
  }

  test("SPARK-19993 nested subquery caching and scalar + predicate subqueries") {
    withTempView("t1", "t2", "t3", "t4") {
      Seq(1).toDF("c1").createOrReplaceTempView("t1")
      Seq(2).toDF("c1").createOrReplaceTempView("t2")
      Seq(1).toDF("c1").createOrReplaceTempView("t3")
      Seq(1).toDF("c1").createOrReplaceTempView("t4")

      // Nested predicate subquery
      val sql1 =
        """
          |SELECT * FROM t1
          |WHERE
          |c1 IN (SELECT c1 FROM t2 WHERE c1 IN (SELECT c1 FROM t3 WHERE c1 = 1))
        """.stripMargin
      sql(sql1).cache()

      val cachedDs = sql(sql1)
      assert(getNumInMemoryRelations(cachedDs) == 1)

      // Scalar subquery and predicate subquery
      val sql2 =
        """
          |SELECT * FROM (SELECT c1, max(c1) FROM t1 GROUP BY c1)
          |WHERE
          |c1 = (SELECT max(c1) FROM t2 GROUP BY c1)
          |OR
          |EXISTS (SELECT c1 FROM t3)
          |OR
          |c1 IN (SELECT c1 FROM t4)
        """.stripMargin
      sql(sql2).cache()

      val cachedDs2 = sql(sql2)
      assert(getNumInMemoryRelations(cachedDs2) == 1)
    }
  }

  test("SPARK-23312: vectorized cache reader can be disabled") {
    Seq(true, false).foreach { vectorized =>
      withSQLConf(SQLConf.CACHE_VECTORIZED_READER_ENABLED.key -> vectorized.toString) {
        val df1 = spark.range(10).cache()
        val df2 = spark.range(10).cache()
        val union = df1.union(df2)
        union.queryExecution.executedPlan.foreach {
          case i: InMemoryTableScanExec =>
            assert(i.supportsColumnar == vectorized)
          case _ =>
        }
      }
    }
  }

  test("SPARK-37369: Avoid redundant ColumnarToRow transition on InMemoryTableScan") {
    Seq(true, false).foreach { vectorized =>
      withSQLConf(SQLConf.CACHE_VECTORIZED_READER_ENABLED.key -> vectorized.toString) {
        val cache = spark.range(10).cache()
        val df = cache.filter($"id" > 0)
        val columnarToRow = df.queryExecution.executedPlan.collect {
          case c: ColumnarToRowExec => c
        }
        assert(columnarToRow.isEmpty)
      }
    }
  }

  private def checkIfNoJobTriggered[T](f: => T): T = {
    var numJobTriggered = 0
    val jobListener = new SparkListener {
      override def onJobStart(jobStart: SparkListenerJobStart): Unit = {
        numJobTriggered += 1
      }
    }
    sparkContext.addSparkListener(jobListener)
    try {
      val result = f
      sparkContext.listenerBus.waitUntilEmpty()
      assert(numJobTriggered === 0)
      result
    } finally {
      sparkContext.removeSparkListener(jobListener)
    }
  }

  test("SPARK-23880 table cache should be lazy and don't trigger any jobs") {
    val cachedData = checkIfNoJobTriggered {
      spark.range(1002).filter($"id" > 1000).orderBy($"id".desc).cache()
    }
    assert(cachedData.collect === Seq(1001))
  }

  test("SPARK-24596 Non-cascading Cache Invalidation - uncache temporary view") {
    withTempView("t1", "t2") {
      sql("CACHE TABLE t1 AS SELECT * FROM testData WHERE key > 1")
      sql("CACHE TABLE t2 as SELECT * FROM t1 WHERE value > 1")

      assert(spark.catalog.isCached("t1"))
      assert(spark.catalog.isCached("t2"))
      sql("UNCACHE TABLE t1")
      assert(!spark.catalog.isCached("t1"))
      assert(spark.catalog.isCached("t2"))
    }
  }

  test("SPARK-24596, SPARK-34052: cascading cache invalidation - drop temporary view") {
    Seq(true, false).foreach { storeAnalyzed =>
      withSQLConf(SQLConf.STORE_ANALYZED_PLAN_FOR_VIEW.key -> storeAnalyzed.toString) {
        withTempView("t1", "t2") {
          sql("CACHE TABLE t1 AS SELECT * FROM testData WHERE key > 1")
          sql("CACHE TABLE t2 as SELECT * FROM t1 WHERE value > 1")

          assert(spark.catalog.isCached("t1"))
          assert(spark.catalog.isCached("t2"))

          val oldView = spark.table("t2")
          sql("DROP VIEW t1")

          // dropping a temp view trigger cache invalidation on dependents iff the config is
          // turned off
          assert(storeAnalyzed ==
            spark.sharedState.cacheManager.lookupCachedData(oldView).isDefined)
          if (!storeAnalyzed) {
            // t2 should become invalid after t1 is dropped
            val e = intercept[AnalysisException](spark.catalog.isCached("t2"))
            checkErrorTableNotFound(e, "`t1`",
              ExpectedContext("VIEW", "t2", 14, 15, "t1"))
          }
        }
      }
    }
  }

  test("SPARK-24596, SPARK-34052: cascading cache invalidation - drop persistent view") {
    Seq(true, false).foreach { storeAnalyzed =>
      withSQLConf(SQLConf.STORE_ANALYZED_PLAN_FOR_VIEW.key -> storeAnalyzed.toString) {
        withTable("t") {
          spark.range(1, 10).toDF("key").withColumn("value", $"key" * 2)
            .write.format("json").saveAsTable("t")
          withView("t1") {
            withTempView("t2") {
              sql("CREATE VIEW t1 AS SELECT * FROM t WHERE key > 1")

              sql("CACHE TABLE t1")
              sql("CACHE TABLE t2 AS SELECT * FROM t1 WHERE value > 1")

              assert(spark.catalog.isCached("t1"))
              assert(spark.catalog.isCached("t2"))

              val oldView = spark.table("t2")
              sql("DROP VIEW t1")

              // dropping a permanent view always trigger cache invalidation on dependents
              assert(spark.sharedState.cacheManager.lookupCachedData(oldView).isEmpty)
              if (!storeAnalyzed) {
                // t2 should become invalid after t1 is dropped
                val e = intercept[AnalysisException](spark.catalog.isCached("t2"))
                checkErrorTableNotFound(e, "`t1`",
                  ExpectedContext("VIEW", "t2", 14, 15, "t1"))
              }
            }
          }
        }
      }
    }
  }

  test("SPARK-24596 Non-cascading Cache Invalidation - uncache table") {
    withTable("t") {
      spark.range(1, 10).toDF("key").withColumn("value", $"key" * 2)
        .write.format("json").saveAsTable("t")
      withTempView("t1", "t2") {
        sql("CACHE TABLE t")
        sql("CACHE TABLE t1 AS SELECT * FROM t WHERE key > 1")
        sql("CACHE TABLE t2 AS SELECT * FROM t1 WHERE value > 1")

        assert(spark.catalog.isCached("t"))
        assert(spark.catalog.isCached("t1"))
        assert(spark.catalog.isCached("t2"))
        sql("UNCACHE TABLE t")
        assert(!spark.catalog.isCached("t"))
        assert(!spark.catalog.isCached("t1"))
        assert(!spark.catalog.isCached("t2"))
      }
    }
  }

  test("Cache should respect the hint") {
    def testHint(df: Dataset[_], expectedHint: JoinStrategyHint): Unit = {
      val df2 = spark.range(2000).cache()
      df2.count()

      def checkHintExists(): Unit = {
        // Test the broadcast hint.
        val joinPlan = df.join(df2, "id").queryExecution.optimizedPlan
        val joinHints = joinPlan.collect {
          case Join(_, _, _, _, hint) => hint
        }
        assert(joinHints.size == 1)
        assert(joinHints(0).leftHint.get.strategy.contains(expectedHint))
        assert(joinHints(0).rightHint.isEmpty)
      }

      // Make sure the hint does exist when `df` is not cached.
      checkHintExists()

      df.cache()
      try {
        df.count()
        // Make sure the hint still exists when `df` is cached.
        checkHintExists()
      } finally {
        // Clean-up
        df.unpersist()
      }
    }

    // The hint is the root node
    testHint(broadcast(spark.range(1000)), BROADCAST)
    // The hint is under subquery alias
    testHint(broadcast(spark.range(1000)).as("df"), BROADCAST)
    // The hint is under filter
    testHint(broadcast(spark.range(1000)).filter($"id" > 100), BROADCAST)
    // If there are 2 adjacent hints, the top one takes effect.
    testHint(
      spark.range(1000)
        .hint("SHUFFLE_MERGE")
        .hint("SHUFFLE_HASH")
        .as("df"),
      SHUFFLE_HASH)
  }

  test("analyzes column statistics in cached query") {
    def query(): DataFrame = {
      spark.range(100)
        .selectExpr("id % 3 AS c0", "id % 5 AS c1", "2 AS c2")
        .groupBy("c0")
        .agg(avg("c1").as("v1"), sum("c2").as("v2"))
    }
    // First, checks if there is no column statistic in cached query
    val queryStats1 = query().cache.queryExecution.optimizedPlan.stats.attributeStats
    assert(queryStats1.map(_._1.name).isEmpty)

    val cacheManager = spark.sharedState.cacheManager
    val cachedData = cacheManager.lookupCachedData(query().logicalPlan)
    assert(cachedData.isDefined)
    val queryAttrs = cachedData.get.plan.output
    assert(queryAttrs.size === 3)
    val (c0, v1, v2) = (queryAttrs(0), queryAttrs(1), queryAttrs(2))

    // Analyzes one column in the query output
    cacheManager.analyzeColumnCacheQuery(spark, cachedData.get, v1 :: Nil)
    val queryStats2 = query().queryExecution.optimizedPlan.stats.attributeStats
    assert(queryStats2.map(_._1.name).toSet === Set("v1"))

    // Analyzes two more columns
    cacheManager.analyzeColumnCacheQuery(spark, cachedData.get, c0 :: v2 :: Nil)
    val queryStats3 = query().queryExecution.optimizedPlan.stats.attributeStats
    assert(queryStats3.map(_._1.name).toSet === Set("c0", "v1", "v2"))
  }

  test("SPARK-27248 refreshTable should recreate cache with same cache name and storage level") {
    // This section tests when a table is cached with its qualified name but it is refreshed with
    // its unqualified name.
    withTempDatabase { db =>
      withTempPath { path =>
        withTable(s"$db.cachedTable") {
          // Create table 'cachedTable' in temp db for testing purpose.
          spark.catalog.createTable(
            s"$db.cachedTable",
            "PARQUET",
            StructType(Array(StructField("key", StringType))),
            Map("LOCATION" -> path.toURI.toString))

          withCache(s"$db.cachedTable") {
            // Cache the table 'cachedTable' in temp db with qualified table name with storage level
            // MEMORY_ONLY, and then check whether the table is cached with expected name and
            // storage level.
            spark.catalog.cacheTable(s"$db.cachedTable", MEMORY_ONLY)
            assertCached(spark.table(s"$db.cachedTable"), s"$db.cachedTable", MEMORY_ONLY)
            assert(spark.catalog.isCached(s"$db.cachedTable"),
              s"Table '$db.cachedTable' should be cached.")

            // Refresh the table 'cachedTable' in temp db with qualified table name, and then check
            // whether the table is still cached with the same name and storage level.
            // Without bug fix 'SPARK-27248', the recreated cache storage level will be default
            // storage level 'MEMORY_AND_DISK', instead of 'MEMORY_ONLY'.
            spark.catalog.refreshTable(s"$db.cachedTable")
            assertCached(spark.table(s"$db.cachedTable"), s"$db.cachedTable", MEMORY_ONLY)
            assert(spark.catalog.isCached(s"$db.cachedTable"),
              s"Table '$db.cachedTable' should be cached after refreshing with its qualified name.")

            // Change the active database to the temp db and refresh the table with unqualified
            // table name, and then check whether the table is still cached with the same name and
            // storage level.
            // Without bug fix 'SPARK-27248', the recreated cache name will be changed to
            // 'cachedTable', instead of '$db.cachedTable'
            activateDatabase(db) {
              spark.catalog.refreshTable("cachedTable")
              assertCached(spark.table("cachedTable"), s"$db.cachedTable", MEMORY_ONLY)
              assert(spark.catalog.isCached("cachedTable"),
                s"Table '$db.cachedTable' should be cached after refreshing with its " +
                  "unqualified name.")
            }
          }
        }
      }

      // This section tests when a table is cached with its unqualified name but it is refreshed
      // with its qualified name.
      withTempPath { path =>
        withTable("cachedTable") {
          // Create table 'cachedTable' in default db for testing purpose.
          spark.catalog.createTable(
            "cachedTable",
            "PARQUET",
            StructType(Array(StructField("key", StringType))),
            Map("LOCATION" -> path.toURI.toString))
          withCache("cachedTable") {
            // Cache the table 'cachedTable' in default db without qualified table name with storage
            // level 'MEMORY_AND_DISK2', and then check whether the table is cached with expected
            // name and storage level.
            spark.catalog.cacheTable("cachedTable", MEMORY_AND_DISK_2)
            assertCached(spark.table("cachedTable"), "cachedTable", MEMORY_AND_DISK_2)
            assert(spark.catalog.isCached("cachedTable"),
              "Table 'cachedTable' should be cached.")

            // Refresh the table 'cachedTable' in default db with unqualified table name, and then
            // check whether the table is still cached with the same name and storage level.
            // Without bug fix 'SPARK-27248', the recreated cache storage level will be default
            // storage level 'MEMORY_AND_DISK', instead of 'MEMORY_AND_DISK2'.
            spark.catalog.refreshTable("cachedTable")
            assertCached(spark.table("cachedTable"), "cachedTable", MEMORY_AND_DISK_2)
            assert(spark.catalog.isCached("cachedTable"),
              "Table 'cachedTable' should be cached after refreshing with its unqualified name.")

            // Change the active database to the temp db and refresh the table with qualified
            // table name, and then check whether the table is still cached with the same name and
            // storage level.
            // Without bug fix 'SPARK-27248', the recreated cache name will be changed to
            // 'default.cachedTable', instead of 'cachedTable'
            activateDatabase(db) {
              spark.catalog.refreshTable("default.cachedTable")
              assertCached(spark.table("default.cachedTable"), "cachedTable", MEMORY_AND_DISK_2)
              assert(spark.catalog.isCached("default.cachedTable"),
                "Table 'cachedTable' should be cached after refreshing with its qualified name.")
            }
          }
        }
      }
    }
  }

  test("cache supports for intervals") {
    withTable("interval_cache", "t1") {
      Seq((1, "1 second"), (2, "2 seconds"), (2, null))
        .toDF("k", "v").write.saveAsTable("interval_cache")
      sql("CACHE TABLE t1 AS SELECT k, cast(v as interval) FROM interval_cache")
      assert(spark.catalog.isCached("t1"))
      checkAnswer(sql("SELECT * FROM t1 WHERE k = 1"),
        Row(1, new CalendarInterval(0, 0, DateTimeConstants.MICROS_PER_SECOND)))
      sql("UNCACHE TABLE t1")
      assert(!spark.catalog.isCached("t1"))
    }
  }

  test("SPARK-35243: cache supports for YearMonthIntervalType and DayTimeIntervalType") {
    withTempView("ymi_dti_interval_cache") {
      Seq((1, Period.ofYears(1), Duration.ofDays(1)),
        (2, Period.ofYears(2), Duration.ofDays(2)))
        .toDF("k", "v1", "v2").createTempView("ymi_dti_interval_cache")
      sql("CACHE TABLE tmp AS SELECT k, v1, v2 FROM ymi_dti_interval_cache")
      assert(spark.catalog.isCached("tmp"))
      checkAnswer(sql("SELECT * FROM tmp WHERE k = 1"),
        Row(1, Period.ofYears(1), Duration.ofDays(1)))
      sql("UNCACHE TABLE tmp")
      assert(!spark.catalog.isCached("tmp"))
    }
  }

  test("SPARK-30494 Fix the leak of cached data when replace an existing view") {
    withTempView("tempView") {
      spark.catalog.clearCache()
      sql("create or replace temporary view tempView as select 1")
      sql("cache table tempView")
      assert(spark.sharedState.cacheManager.lookupCachedData(sql("select 1")).isDefined)
      sql("create or replace temporary view tempView as select 1, 2")
      assert(spark.sharedState.cacheManager.lookupCachedData(sql("select 1")).isEmpty)
      sql("cache table tempView")
      assert(spark.sharedState.cacheManager.lookupCachedData(sql("select 1, 2")).isDefined)
    }

    withGlobalTempView("tempGlobalTempView") {
      spark.catalog.clearCache()
      sql("create or replace global temporary view tempGlobalTempView as select 1")
      sql("cache table global_temp.tempGlobalTempView")
      assert(spark.sharedState.cacheManager.lookupCachedData(sql("select 1")).isDefined)
      sql("create or replace global temporary view tempGlobalTempView as select 1, 2")
      assert(spark.sharedState.cacheManager.lookupCachedData(sql("select 1")).isEmpty)
      sql("cache table global_temp.tempGlobalTempView")
      assert(spark.sharedState.cacheManager.lookupCachedData(sql("select 1, 2")).isDefined)
    }

    withView("view1") {
      spark.catalog.clearCache()
      sql("create or replace view view1 as select 1")
      sql("cache table view1")
      sql("create or replace view view1 as select 1, 2")
      sql("cache table view1")
      // the cached plan of persisted view likes below,
      // we cannot use the same assertion of temp view.
      // SubqueryAlias
      //    |
      //    + View
      //        |
      //        + Project[1 AS 1]
      spark.sharedState.cacheManager.uncacheQuery(spark.table("view1"), cascade = false)
      // make sure there is no cached data leak
      assert(spark.sharedState.cacheManager.isEmpty)
    }
  }

  test("SPARK-33228: Don't uncache data when replacing an existing view having the same plan") {
    withTempView("tempView") {
      spark.catalog.clearCache()
      val df = spark.range(1).selectExpr("id a", "id b")
      df.cache()
      assert(spark.sharedState.cacheManager.lookupCachedData(df).isDefined)
      df.createOrReplaceTempView("tempView")
      assert(spark.sharedState.cacheManager.lookupCachedData(df).isDefined)
      df.createOrReplaceTempView("tempView")
      assert(spark.sharedState.cacheManager.lookupCachedData(df).isDefined)
    }

    withTempView("tempGlobalTempView") {
      spark.catalog.clearCache()
      val df = spark.range(1).selectExpr("id a", "id b")
      df.cache()
      assert(spark.sharedState.cacheManager.lookupCachedData(df).isDefined)
      df.createOrReplaceGlobalTempView("tempGlobalTempView")
      assert(spark.sharedState.cacheManager.lookupCachedData(df).isDefined)
      df.createOrReplaceGlobalTempView("tempGlobalTempView")
      assert(spark.sharedState.cacheManager.lookupCachedData(df).isDefined)
    }
  }

  test("SPARK-33290: REFRESH TABLE should invalidate all caches referencing the table") {
    withTable("t") {
      withTempPath { path =>
        withTempView("tempView1", "tempView2") {
          Seq((1 -> "a")).toDF("i", "j").write.parquet(path.getCanonicalPath)
          sql(s"CREATE TABLE t USING parquet LOCATION '${path.toURI}'")
          sql("CREATE TEMPORARY VIEW tempView1 AS SELECT * FROM t")
          sql("CACHE TABLE tempView2 AS SELECT i FROM tempView1")
          checkAnswer(sql("SELECT * FROM tempView1"), Seq(Row(1, "a")))
          checkAnswer(sql("SELECT * FROM tempView2"), Seq(Row(1)))

          Utils.deleteRecursively(path)
          sql("REFRESH TABLE tempView1")
          checkAnswer(sql("SELECT * FROM tempView1"), Seq.empty)
          checkAnswer(sql("SELECT * FROM tempView2"), Seq.empty)
        }
      }
    }
  }

  test("SPARK-33729: REFRESH TABLE should not use cached/stale plan") {
    def moveParquetFiles(src: File, dst: File): Unit = {
      src.listFiles(new FilenameFilter {
        override def accept(dir: File, name: String): Boolean = name.endsWith("parquet")
      }).foreach { f =>
        Files.move(f.toPath, Paths.get(dst.getAbsolutePath, f.getName))
      }
      // cleanup the rest of the files
      src.listFiles().foreach(_.delete())
      src.delete()
    }

    withTable("t") {
      withTempDir { dir =>
        val path1 = new File(dir, "path1")
        Seq((1 -> "a")).toDF("i", "j").write.parquet(path1.getCanonicalPath)
        moveParquetFiles(path1, dir)
        sql(s"CREATE TABLE t (i INT, j STRING) USING parquet LOCATION '${dir.toURI}'")
        sql("CACHE TABLE t")
        checkAnswer(sql("SELECT * FROM t"), Row(1, "a") :: Nil)

        val path2 = new File(dir, "path2")
        Seq(2 -> "b").toDF("i", "j").write.parquet(path2.getCanonicalPath)
        moveParquetFiles(path2, dir)
        sql("REFRESH TABLE t")
        checkAnswer(sql("SELECT * FROM t"), Row(1, "a") :: Row(2, "b") :: Nil)
      }
    }
  }

  test("SPARK-33647: cache table support for permanent view") {
    withView("v1") {
      spark.catalog.clearCache()
      sql("create or replace view v1 as select 1")
      sql("cache table v1")
      assert(spark.sharedState.cacheManager.lookupCachedData(sql("select 1")).isDefined)
      sql("create or replace view v1 as select 1, 2")
      assert(spark.sharedState.cacheManager.lookupCachedData(sql("select 1")).isEmpty)
      sql("cache table v1")
      assert(spark.sharedState.cacheManager.lookupCachedData(sql("select 1, 2")).isDefined)
    }
  }

  test("SPARK-34269: cache lookup with ORDER BY / LIMIT clause") {
    Seq("ORDER BY key", "LIMIT 10").foreach { clause =>
      withTable("t") {
        withTempView("v1") {
          sql("CREATE TABLE t (key bigint, value string) USING parquet")
          sql(s"CACHE TABLE v1 AS SELECT * FROM t $clause")

          val query = sql(s"SELECT * FROM t $clause")
          assert(spark.sharedState.cacheManager.lookupCachedData(query).isDefined)
        }
      }
    }
  }

  test("SPARK-34027: refresh cache in partitions recovering") {
    withTable("t") {
      sql("CREATE TABLE t (id int, part int) USING parquet PARTITIONED BY (part)")
      sql("INSERT INTO t PARTITION (part=0) SELECT 0")
      assert(!spark.catalog.isCached("t"))
      sql("CACHE TABLE t")
      assert(spark.catalog.isCached("t"))
      checkAnswer(sql("SELECT * FROM t"), Seq(Row(0, 0)))

      // Create new partition (part = 1) in the filesystem
      val information = sql("SHOW TABLE EXTENDED LIKE 't' PARTITION (part = 0)")
        .select("information")
        .first().getString(0)
      val part0Loc = information
        .split("\\r?\\n")
        .filter(_.startsWith("Location:"))
        .head
        .replace("Location: file:", "")
      FileUtils.copyDirectory(
        new File(part0Loc),
        new File(part0Loc.replace("part=0", "part=1")))

      sql("ALTER TABLE t RECOVER PARTITIONS")
      assert(spark.catalog.isCached("t"))
      checkAnswer(sql("SELECT * FROM t"), Seq(Row(0, 0), Row(0, 1)))
    }
  }

  test("SPARK-34052: cascading cache invalidation - CatalogImpl.dropTempView") {
    Seq(true, false).foreach { storeAnalyzed =>
      withSQLConf(SQLConf.STORE_ANALYZED_PLAN_FOR_VIEW.key -> storeAnalyzed.toString) {
        withTempView("view1", "view2") {
          sql("CREATE TEMPORARY VIEW view1 AS SELECT * FROM testData WHERE key > 1")
          sql("CACHE TABLE view2 AS SELECT * FROM view1 WHERE value > 1")
          assert(spark.catalog.isCached("view2"))

          val oldView = spark.table("view2")
          spark.catalog.dropTempView("view1")
          assert(storeAnalyzed ==
            spark.sharedState.cacheManager.lookupCachedData(oldView).isDefined)
        }
      }
    }
  }

  test("SPARK-34052: cascading cache invalidation - CatalogImpl.dropGlobalTempView") {
    Seq(true, false).foreach { storeAnalyzed =>
      withSQLConf(SQLConf.STORE_ANALYZED_PLAN_FOR_VIEW.key -> storeAnalyzed.toString) {
        withGlobalTempView("view1") {
          withTempView("view2") {
            val db = spark.sharedState.globalTempViewManager.database
            sql("CREATE GLOBAL TEMPORARY VIEW view1 AS SELECT * FROM testData WHERE key > 1")
            sql(s"CACHE TABLE view2 AS SELECT * FROM ${db}.view1 WHERE value > 1")
            assert(spark.catalog.isCached("view2"))

            val oldView = spark.table("view2")
            spark.catalog.dropGlobalTempView("view1")
            assert(storeAnalyzed ==
              spark.sharedState.cacheManager.lookupCachedData(oldView).isDefined)
          }
        }
      }
    }
  }

  test("SPARK-34052: cached temp view should become invalid after the source table is dropped") {
    val t = "t"
    withTable(t) {
      sql(s"CREATE TABLE $t USING parquet AS SELECT * FROM VALUES(1, 'a') AS $t(a, b)")
      sql(s"CACHE TABLE v AS SELECT a FROM $t")
      checkAnswer(sql("SELECT * FROM v"), Row(1) :: Nil)
      sql(s"DROP TABLE $t")
      val e = intercept[AnalysisException](sql("SELECT * FROM v"))
      checkErrorTableNotFound(e, s"`$t`",
        ExpectedContext("VIEW", "v", 14, 13 + t.length, t))
    }
  }

  test("SPARK-34347: cascading cache invalidation - SQLContext.uncacheTable") {
    Seq(true, false).foreach { storeAnalyzed =>
      withSQLConf(SQLConf.STORE_ANALYZED_PLAN_FOR_VIEW.key -> storeAnalyzed.toString) {
        withTempView("view1", "view2") {
          sql("CREATE TEMPORARY VIEW view1 AS SELECT * FROM testData WHERE key > 1")
          sql("CACHE TABLE view2 AS SELECT * FROM view1 WHERE value > 1")
          assert(spark.catalog.isCached("view2"))

          val oldView = spark.table("view2")
          spark.sqlContext.uncacheTable("view1")
          assert(storeAnalyzed ==
            spark.sharedState.cacheManager.lookupCachedData(oldView).isDefined,
            s"when storeAnalyzed = $storeAnalyzed")
        }
      }
    }
  }

  test("SPARK-34347: cascading cache invalidation - SQLContext.uncacheTable (global temp view)") {
    Seq(true, false).foreach { storeAnalyzed =>
      withSQLConf(SQLConf.STORE_ANALYZED_PLAN_FOR_VIEW.key -> storeAnalyzed.toString) {
        withGlobalTempView("view1") {
          withTempView("view2") {
            val db = spark.sharedState.globalTempViewManager.database
            sql("CREATE GLOBAL TEMPORARY VIEW view1 AS SELECT * FROM testData WHERE key > 1")
            sql(s"CACHE TABLE view2 AS SELECT * FROM $db.view1 WHERE value > 1")
            assert(spark.catalog.isCached("view2"))

            val oldView = spark.table("view2")
            spark.sqlContext.uncacheTable(s"$db.view1")
            assert(storeAnalyzed ==
              spark.sharedState.cacheManager.lookupCachedData(oldView).isDefined,
              s"when storeAnalyzed = $storeAnalyzed")
          }
        }
      }
    }
  }

  test("SPARK-34546: ALTER VIEW AS should uncache if a temp view is cached") {
    Seq(true, false).foreach { storeAnalyzed =>
      withSQLConf(SQLConf.STORE_ANALYZED_PLAN_FOR_VIEW.key -> storeAnalyzed.toString) {
        withTempView("tv") {
          testAlterTemporaryViewAsWithCache(TableIdentifier("tv"), storeAnalyzed)
        }
      }
    }
  }

  test("SPARK-34546: ALTER VIEW AS should uncache if a global temp view is cached") {
    Seq(true, false).foreach { storeAnalyzed =>
      withSQLConf(SQLConf.STORE_ANALYZED_PLAN_FOR_VIEW.key -> storeAnalyzed.toString) {
        withGlobalTempView("global_tv") {
          val db = spark.sharedState.globalTempViewManager.database
          testAlterTemporaryViewAsWithCache(TableIdentifier("global_tv", Some(db)), storeAnalyzed)
        }
      }
    }
  }

  private def testAlterTemporaryViewAsWithCache(
      ident: TableIdentifier,
      storeAnalyzed: Boolean): Unit = {
    val (tempViewStr, viewName) = if (ident.database.nonEmpty) {
      ("GLOBAL TEMPORARY", s"${ident.database.get}.${ident.table}")
    } else {
      ("TEMPORARY", ident.table)
    }

    sql(s"CREATE $tempViewStr VIEW ${ident.table} AS SELECT 1")

    sql(s"CACHE TABLE $viewName")
    assert(spark.catalog.isCached(viewName))
    assert(spark.sharedState.cacheManager.lookupCachedData(sql("SELECT 1")).nonEmpty)

    if (storeAnalyzed) {
      // Altered temporary view will have the same plan, thus it will not be uncached.
      // Note that this check is done only if a temporary view stores an analyzed view.
      sql(s"ALTER VIEW $viewName as SELECT 1")
      assert(spark.catalog.isCached(viewName))
      assert(spark.sharedState.cacheManager.lookupCachedData(sql("SELECT 1")).nonEmpty)
    }

    sql(s"ALTER VIEW $viewName as SELECT 2")
    assert(!spark.catalog.isCached(viewName))
    assert(spark.sharedState.cacheManager.lookupCachedData(sql("SELECT 1")).isEmpty)
  }

  test("SPARK-34546: ALTER VIEW AS should uncache if a permanent view is cached") {
    withView("view") {
      sql("CREATE VIEW view AS SELECT 1")
      sql("CACHE TABLE view")
      assert(spark.catalog.isCached("view"))
      assert(spark.sharedState.cacheManager.lookupCachedData(sql("SELECT 1")).nonEmpty)

      // ALTER VIEW AS on a permanent view should uncache even if the replacing view produces
      // the same result.
      sql("ALTER VIEW view as SELECT 1")
      assert(!spark.catalog.isCached("view"))
      assert(spark.sharedState.cacheManager.lookupCachedData(sql("SELECT 1")).isEmpty)
    }
  }

  test("SPARK-34699: CREATE TEMP VIEW USING should uncache correctly") {
    withTempView("tv") {
      testCreateTemporaryViewUsingWithCache(TableIdentifier("tv"))
    }
  }

  test("SPARK-34699: CREATE GLOBAL TEMP VIEW USING should uncache correctly") {
    withGlobalTempView("global_tv") {
      val db = spark.sharedState.globalTempViewManager.database
      testCreateTemporaryViewUsingWithCache(TableIdentifier("global_tv", Some(db)))
    }
  }

  test("SPARK-36120: Support cache/uncache table with TimestampNTZ type") {
    val tableName = "ntzCache"
    withTable(tableName) {
      sql(s"CACHE TABLE $tableName AS SELECT TIMESTAMP_NTZ'2021-01-01 00:00:00'")
      checkAnswer(spark.table(tableName), Row(LocalDateTime.parse("2021-01-01T00:00:00")))
      spark.table(tableName).queryExecution.withCachedData.collect {
        case cached: InMemoryRelation =>
          assert(cached.stats.sizeInBytes === 8)
      }
      sql(s"UNCACHE TABLE $tableName")
    }
  }

  private def testCreateTemporaryViewUsingWithCache(ident: TableIdentifier): Unit = {
    withTempDir { dir =>
      val path1 = new File(dir, "t1").getCanonicalPath
      val path2 = new File(dir, "t2").getCanonicalPath
      Seq(1).toDF.write.parquet(path1)
      Seq(1).toDF.write.parquet(path2)

      val (tempViewStr, viewName) = if (ident.database.nonEmpty) {
        ("GLOBAL TEMPORARY VIEW", s"${ident.database.get}.${ident.table}")
      } else {
        ("TEMPORARY VIEW", ident.table)
      }

      sql(s"CREATE $tempViewStr ${ident.table} USING parquet OPTIONS (path '$path1')")

      sql(s"CACHE TABLE $viewName")
      assert(spark.catalog.isCached(viewName))

      // Replacing with the same relation. The cache shouldn't be uncached.
      sql(s"CREATE OR REPLACE $tempViewStr ${ident.table} USING parquet OPTIONS (path '$path1')")
      assert(spark.catalog.isCached(viewName))

      // Replacing with a different relation. The cache should be cleared.
      sql(s"CREATE OR REPLACE $tempViewStr ${ident.table} USING parquet OPTIONS (path '$path2')")
      assert(!spark.catalog.isCached(viewName))

      // Validate that the cache is cleared by creating a temp view with the same relation.
      sql(s"CREATE OR REPLACE $tempViewStr ${ident.table} USING parquet OPTIONS (path '$path1')")
      assert(!spark.catalog.isCached(viewName))
    }
  }

  test("SPARK-35332: Make cache plan disable configs configurable - check AQE") {
    withSQLConf(SQLConf.SHUFFLE_PARTITIONS.key -> "2",
      SQLConf.COALESCE_PARTITIONS_MIN_PARTITION_NUM.key -> "1",
      SQLConf.ADAPTIVE_EXECUTION_ENABLED.key -> "true") {

      withTempView("t1", "t2", "t3") {
        withSQLConf(SQLConf.CAN_CHANGE_CACHED_PLAN_OUTPUT_PARTITIONING.key -> "false") {
          sql("CACHE TABLE t1 as SELECT /*+ REPARTITION */ * FROM values(1) as t(c)")
          assert(spark.table("t1").rdd.partitions.length == 2)
        }

        withSQLConf(SQLConf.CAN_CHANGE_CACHED_PLAN_OUTPUT_PARTITIONING.key -> "true") {
          assert(spark.table("t1").rdd.partitions.length == 2)
          sql("CACHE TABLE t2 as SELECT /*+ REPARTITION */ * FROM values(2) as t(c)")
          assert(spark.table("t2").rdd.partitions.length == 1)
        }

        withSQLConf(SQLConf.CAN_CHANGE_CACHED_PLAN_OUTPUT_PARTITIONING.key -> "false") {
          assert(spark.table("t1").rdd.partitions.length == 2)
          assert(spark.table("t2").rdd.partitions.length == 1)
          sql("CACHE TABLE t3 as SELECT /*+ REPARTITION */ * FROM values(3) as t(c)")
          assert(spark.table("t3").rdd.partitions.length == 2)
        }
      }
    }
  }

  test("SPARK-35332: Make cache plan disable configs configurable - check bucket scan") {
    withTable("t1", "t2", "t3") {
      Seq(1, 2, 3).foreach { i =>
        spark.range(1, 2)
          .write
          .format("parquet")
          .bucketBy(2, "id")
          .saveAsTable(s"t$i")
      }

      withCache("t1", "t2", "t3") {
        withSQLConf(SQLConf.BUCKETING_ENABLED.key -> "true",
          SQLConf.FILES_MIN_PARTITION_NUM.key -> "1",
          SQLConf.CAN_CHANGE_CACHED_PLAN_OUTPUT_PARTITIONING.key -> "false") {
          sql("CACHE TABLE t1")
          assert(spark.table("t1").rdd.partitions.length == 2)

          withSQLConf(SQLConf.CAN_CHANGE_CACHED_PLAN_OUTPUT_PARTITIONING.key -> "true") {
            assert(spark.table("t1").rdd.partitions.length == 2)
            sql("CACHE TABLE t2")
            assert(spark.table("t2").rdd.partitions.length == 2)
          }

          withSQLConf(SQLConf.CAN_CHANGE_CACHED_PLAN_OUTPUT_PARTITIONING.key -> "false") {
            assert(spark.table("t1").rdd.partitions.length == 2)
            assert(spark.table("t2").rdd.partitions.length == 2)
            sql("CACHE TABLE t3")
            assert(spark.table("t3").rdd.partitions.length == 2)
          }
        }
      }
    }
  }

  test("SPARK-37702: cache table with temporary function ") {
    withUserDefinedFunction("udf" -> true) {
      spark.udf.register("udf", (id: Int) => id + 1)
      withTempView("cached_t") {
        sql("CACHE TABLE cached_t as SELECT udf(id) FROM VALUES (1), (2) t(id)")
        checkAnswer(sql("SELECT * FROM cached_t"), Row(2) :: Row(3) :: Nil)
      }
    }
  }
<<<<<<< HEAD
=======

  test("SPARK-45451: Make the default storage level of dataset cache configurable") {
    def validateStorageLevel(expected: StorageLevel): Unit = {
      withTempView("t") {
        spark.range(10).createOrReplaceTempView("t")

        Seq(() => spark.table("t").cache(),
          () => spark.catalog.cacheTable("t"),
          () => spark.sql("CACHE TABLE t")).foreach { f =>
          withCache("t") {
            f()
            val cached = spark.table("t")
            val tableCache = collect(cached.queryExecution.executedPlan) {
              case i: InMemoryTableScanExec => i
            }
            if (expected == StorageLevel.NONE) {
              assert(tableCache.isEmpty)
            } else {
              assert(tableCache.size == 1)
              assert(tableCache.head.relation.cacheBuilder.storageLevel == expected)
            }
          }
        }
      }
    }

    validateStorageLevel(StorageLevel.MEMORY_AND_DISK)
    withSQLConf(SQLConf.DEFAULT_CACHE_STORAGE_LEVEL.key -> "NONE") {
      validateStorageLevel(StorageLevel.NONE)
    }
    withSQLConf(SQLConf.DEFAULT_CACHE_STORAGE_LEVEL.key -> "MEMORY_AND_DISK_2") {
      validateStorageLevel(StorageLevel.MEMORY_AND_DISK_2)
    }
    intercept[IllegalArgumentException] {
      withSQLConf(SQLConf.DEFAULT_CACHE_STORAGE_LEVEL.key -> "DISK") {}
    }
  }
>>>>>>> 54d5087c
}<|MERGE_RESOLUTION|>--- conflicted
+++ resolved
@@ -1694,8 +1694,6 @@
       }
     }
   }
-<<<<<<< HEAD
-=======
 
   test("SPARK-45451: Make the default storage level of dataset cache configurable") {
     def validateStorageLevel(expected: StorageLevel): Unit = {
@@ -1733,5 +1731,4 @@
       withSQLConf(SQLConf.DEFAULT_CACHE_STORAGE_LEVEL.key -> "DISK") {}
     }
   }
->>>>>>> 54d5087c
 }