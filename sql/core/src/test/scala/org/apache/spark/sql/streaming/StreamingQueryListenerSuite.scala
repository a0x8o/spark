/*
 * Licensed to the Apache Software Foundation (ASF) under one or more
 * contributor license agreements.  See the NOTICE file distributed with
 * this work for additional information regarding copyright ownership.
 * The ASF licenses this file to You under the Apache License, Version 2.0
 * (the "License"); you may not use this file except in compliance with
 * the License.  You may obtain a copy of the License at
 *
 *    http://www.apache.org/licenses/LICENSE-2.0
 *
 * Unless required by applicable law or agreed to in writing, software
 * distributed under the License is distributed on an "AS IS" BASIS,
 * WITHOUT WARRANTIES OR CONDITIONS OF ANY KIND, either express or implied.
 * See the License for the specific language governing permissions and
 * limitations under the License.
 */

package org.apache.spark.sql.streaming

import java.util.UUID

import scala.collection.mutable

import org.scalactic.TolerantNumerics
import org.scalatest.BeforeAndAfter
import org.scalatest.concurrent.PatienceConfiguration.Timeout
import org.scalatest.concurrent.Waiters.Waiter

import org.apache.spark.SparkException
import org.apache.spark.scheduler._
import org.apache.spark.sql.{Encoder, Row, SparkSession}
import org.apache.spark.sql.connector.read.streaming.{Offset => OffsetV2, ReadLimit}
import org.apache.spark.sql.execution.streaming._
import org.apache.spark.sql.internal.SQLConf
import org.apache.spark.sql.streaming.StreamingQueryListener._
import org.apache.spark.sql.streaming.ui.StreamingQueryStatusListener
import org.apache.spark.sql.streaming.util.StreamManualClock
import org.apache.spark.tags.SlowSQLTest
import org.apache.spark.util.JsonProtocol

@SlowSQLTest
class StreamingQueryListenerSuite extends StreamTest with BeforeAndAfter {

  import testImplicits._

  // To make === between double tolerate inexact values
  implicit val doubleEquality = TolerantNumerics.tolerantDoubleEquality(0.01)

  after {
    spark.streams.active.foreach(_.stop())
    assert(spark.streams.active.isEmpty)
    // Skip check default `StreamingQueryStatusListener` which is for streaming UI.
    assert(spark.streams.listListeners()
      .forall(_.isInstanceOf[StreamingQueryStatusListener]))
    // Make sure we don't leak any events to the next test
    spark.sparkContext.listenerBus.waitUntilEmpty()
  }

  testQuietly("single listener, check trigger events are generated correctly") {
    val clock = new StreamManualClock
    val inputData = new MemoryStream[Int](0, sqlContext)
    val df = inputData.toDS().as[Long].map { 10 / _ }
    val listener = new EventCollector

    case class AssertStreamExecThreadToWaitForClock()
      extends AssertOnQuery(q => {
        eventually(Timeout(streamingTimeout)) {
          if (q.exception.isEmpty) {
<<<<<<< HEAD
            assert(clock.isStreamWaitingAt(clock.getTimeMillis))
=======
            assert(clock.isStreamWaitingAt(clock.getTimeMillis()))
>>>>>>> ecee7133
          }
        }
        if (q.exception.isDefined) {
          throw q.exception.get
        }
        true
      }, "")

    try {
      // No events until started
      spark.streams.addListener(listener)
      assert(listener.startEvent === null)
      assert(listener.progressEvents.isEmpty)
      assert(listener.terminationEvent === null)

      testStream(df, OutputMode.Append)(

        // Start event generated when query started
        StartStream(Trigger.ProcessingTime(100), triggerClock = clock),
        AssertOnQuery { query =>
          assert(listener.startEvent !== null)
          assert(listener.startEvent.id === query.id)
          assert(listener.startEvent.runId === query.runId)
          assert(listener.startEvent.name === query.name)
          assert(listener.progressEvents.isEmpty)
          assert(listener.terminationEvent === null)
          true
        },

        // Progress event generated when data processed
        AddData(inputData, 1, 2),
        AdvanceManualClock(100),
        AssertStreamExecThreadToWaitForClock(),
        CheckAnswer(10, 5),
        AssertOnQuery { query =>
          assert(listener.progressEvents.nonEmpty)
          // SPARK-18868: We can't use query.lastProgress, because in progressEvents, we filter
          // out non-zero input rows, but the lastProgress may be a zero input row trigger
          val lastNonZeroProgress = query.recentProgress.filter(_.numInputRows > 0).lastOption
            .getOrElse(fail("No progress updates received in StreamingQuery!"))
          assert(listener.progressEvents.last.json === lastNonZeroProgress.json)
          assert(listener.terminationEvent === null)
          true
        },

        // Termination event generated when stopped cleanly
        StopStream,
        AssertOnQuery { query =>
          eventually(Timeout(streamingTimeout)) {
            assert(listener.terminationEvent !== null)
            assert(listener.terminationEvent.id === query.id)
            assert(listener.terminationEvent.runId === query.runId)
            assert(listener.terminationEvent.exception === None)
          }
          listener.checkAsyncErrors()
          listener.reset()
          true
        },

        // Termination event generated with exception message when stopped with error
        StartStream(Trigger.ProcessingTime(100), triggerClock = clock),
        AssertStreamExecThreadToWaitForClock(),
        AddData(inputData, 0),
        AdvanceManualClock(100), // process bad data
        ExpectFailure[SparkException](),
        AssertOnQuery { query =>
          eventually(Timeout(streamingTimeout)) {
            assert(listener.terminationEvent !== null)
            assert(listener.terminationEvent.id === query.id)
            assert(listener.terminationEvent.exception.nonEmpty)
            // Make sure that the exception message reported through listener
            // contains the actual exception and relevant stack trace
            assert(!listener.terminationEvent.exception.get.contains("StreamingQueryException"))
            assert(
              listener.terminationEvent.exception.get.contains("java.lang.ArithmeticException"))
            assert(listener.terminationEvent.exception.get.contains("StreamingQueryListenerSuite"))
          }
          listener.checkAsyncErrors()
          true
        }
      )
    } finally {
      spark.streams.removeListener(listener)
    }
  }

  test("SPARK-19594: all of listeners should receive QueryTerminatedEvent") {
    val df = MemoryStream[Int].toDS().as[Long]
    val listeners = (1 to 5).map(_ => new EventCollector)
    try {
      listeners.foreach(listener => spark.streams.addListener(listener))
      testStream(df, OutputMode.Append)(
        StartStream(),
        StopStream,
        AssertOnQuery { query =>
          eventually(Timeout(streamingTimeout)) {
            listeners.foreach(listener => assert(listener.terminationEvent !== null))
            listeners.foreach(listener => assert(listener.terminationEvent.id === query.id))
            listeners.foreach(listener => assert(listener.terminationEvent.runId === query.runId))
            listeners.foreach(listener => assert(listener.terminationEvent.exception === None))
            listeners.foreach(listener => assert(listener.terminationEvent.errorClassOnException
              === None))
          }
          listeners.foreach(listener => listener.checkAsyncErrors())
          listeners.foreach(listener => listener.reset())
          true
        }
      )
    } finally {
      listeners.foreach(spark.streams.removeListener)
    }
  }

  test("continuous processing listeners should receive QueryTerminatedEvent") {
    val df = spark.readStream.format("rate").load()
    val listeners = (1 to 5).map(_ => new EventCollector)
    try {
      listeners.foreach(listener => spark.streams.addListener(listener))
      testStream(df, OutputMode.Append)(
        StartStream(Trigger.Continuous(1000)),
        StopStream,
        AssertOnQuery { query =>
          eventually(Timeout(streamingTimeout)) {
            listeners.foreach(listener => assert(listener.terminationEvent !== null))
            listeners.foreach(listener => assert(listener.terminationEvent.id === query.id))
            listeners.foreach(listener => assert(listener.terminationEvent.runId === query.runId))
            listeners.foreach(listener => assert(listener.terminationEvent.exception === None))
            listeners.foreach(listener => assert(listener.terminationEvent.errorClassOnException
              === None))
          }
          listeners.foreach(listener => listener.checkAsyncErrors())
          listeners.foreach(listener => listener.reset())
          true
        }
      )
    } finally {
      listeners.foreach(spark.streams.removeListener)
    }
  }

  test("adding and removing listener") {
    def isListenerActive(listener: EventCollector): Boolean = {
      listener.reset()
      testStream(MemoryStream[Int].toDS())(
        StartStream(),
        StopStream
      )
      listener.startEvent != null
    }

    try {
      val listener1 = new EventCollector
      val listener2 = new EventCollector

      spark.streams.addListener(listener1)
      assert(isListenerActive(listener1))
      assert(isListenerActive(listener2) === false)
      spark.streams.addListener(listener2)
      assert(isListenerActive(listener1))
      assert(isListenerActive(listener2))
      spark.streams.removeListener(listener1)
      assert(isListenerActive(listener1) === false)
      assert(isListenerActive(listener2))
    } finally {
      spark.streams.listListeners().foreach(spark.streams.removeListener)
    }
  }

  test("event ordering") {
    val listener = new EventCollector
    withListenerAdded(listener) {
      for (i <- 1 to 50) {
        listener.reset()
        require(listener.startEvent === null)
        testStream(MemoryStream[Int].toDS())(
          StartStream(),
          Assert(listener.startEvent !== null, "onQueryStarted not called before query returned"),
          StopStream,
          Assert { listener.checkAsyncErrors() }
        )
      }
    }
  }

  test("QueryStartedEvent serialization") {
    def testSerialization(event: QueryStartedEvent): Unit = {
      val json = JsonProtocol.sparkEventToJsonString(event)
      val newEvent = JsonProtocol.sparkEventFromJson(json).asInstanceOf[QueryStartedEvent]
      assert(newEvent.id === event.id)
      assert(newEvent.runId === event.runId)
      assert(newEvent.name === event.name)
    }

    testSerialization(
      new QueryStartedEvent(UUID.randomUUID, UUID.randomUUID, "name", "2016-12-05T20:54:20.827Z"))
    testSerialization(
      new QueryStartedEvent(UUID.randomUUID, UUID.randomUUID, null, "2016-12-05T20:54:20.827Z"))
  }

  test("QueryProgressEvent serialization") {
    def testSerialization(event: QueryProgressEvent): Unit = {
      import scala.jdk.CollectionConverters._
      val json = JsonProtocol.sparkEventToJsonString(event)
      val newEvent = JsonProtocol.sparkEventFromJson(json).asInstanceOf[QueryProgressEvent]
      assert(newEvent.progress.json === event.progress.json)  // json as a proxy for equality
      assert(newEvent.progress.durationMs.asScala === event.progress.durationMs.asScala)
      assert(newEvent.progress.eventTime.asScala === event.progress.eventTime.asScala)
    }
    testSerialization(new QueryProgressEvent(StreamingQueryStatusAndProgressSuite.testProgress1))
    testSerialization(new QueryProgressEvent(StreamingQueryStatusAndProgressSuite.testProgress2))
  }

  test("QueryTerminatedEvent serialization") {
    def testSerialization(event: QueryTerminatedEvent): Unit = {
      val json = JsonProtocol.sparkEventToJsonString(event)
      val newEvent = JsonProtocol.sparkEventFromJson(json).asInstanceOf[QueryTerminatedEvent]
      assert(newEvent.id === event.id)
      assert(newEvent.runId === event.runId)
      assert(newEvent.exception === event.exception)
      assert(newEvent.errorClassOnException === event.errorClassOnException)
    }

    val exception = SparkException.internalError("testpurpose")
    testSerialization(
      new QueryTerminatedEvent(UUID.randomUUID, UUID.randomUUID,
        Some(exception.getMessage), Some(exception.getErrorClass)))
  }

  test("only one progress event per interval when no data") {
    // This test will start a query but not push any data, and then check if we push too many events
    withSQLConf(SQLConf.STREAMING_NO_DATA_PROGRESS_EVENT_INTERVAL.key -> "100ms") {
      @volatile var numProgressEvent = 0
      @volatile var numIdleEvent = 0
      val listener = new StreamingQueryListener {
        override def onQueryStarted(event: QueryStartedEvent): Unit = {}
        override def onQueryProgress(event: QueryProgressEvent): Unit = {
          numProgressEvent += 1
        }
        override def onQueryIdle(event: QueryIdleEvent): Unit = {
          numIdleEvent += 1
        }
        override def onQueryTerminated(event: QueryTerminatedEvent): Unit = {}
      }
      spark.streams.addListener(listener)
      try {
        var numTriggers = 0
        val input = new MemoryStream[Int](0, sqlContext) {
          override def latestOffset(startOffset: OffsetV2, limit: ReadLimit): OffsetV2 = {
            numTriggers += 1
            super.latestOffset(startOffset, limit)
          }
        }
        val clock = new StreamManualClock()
        val actions = mutable.ArrayBuffer[StreamAction]()
        actions += StartStream(trigger = Trigger.ProcessingTime(10), triggerClock = clock)
        for (_ <- 1 to 100) {
          actions += AdvanceManualClock(10)
        }
        actions += AssertOnQuery { _ =>
          eventually(timeout(streamingTimeout)) {
            assert(numTriggers > 100) // at least 100 triggers have occurred
          }
          true
        }
        // `recentProgress` should not receive too many no data events
        actions += AssertOnQuery { q =>
          q.recentProgress.size > 1 && q.recentProgress.size <= 11
        }
        testStream(input.toDS())(actions.toSeq: _*)
        spark.sparkContext.listenerBus.waitUntilEmpty()
        // 11 is the max value of the possible numbers of events.
        assert(numIdleEvent > 1 && numIdleEvent <= 11)
      } finally {
        spark.streams.removeListener(listener)
      }
    }
  }

  test("listener only posts events from queries started in the related sessions") {
    val session1 = spark.newSession()
    val session2 = spark.newSession()
    val collector1 = new EventCollector
    val collector2 = new EventCollector

    def runQuery(session: SparkSession): Unit = {
      collector1.reset()
      collector2.reset()
      val mem = MemoryStream[Int](implicitly[Encoder[Int]], session.sqlContext)
      testStream(mem.toDS())(
        AddData(mem, 1, 2, 3),
        CheckAnswer(1, 2, 3)
      )
      session.sparkContext.listenerBus.waitUntilEmpty()
    }

    def assertEventsCollected(collector: EventCollector): Unit = {
      assert(collector.startEvent !== null)
      assert(collector.progressEvents.nonEmpty)
      assert(collector.terminationEvent !== null)
    }

    def assertEventsNotCollected(collector: EventCollector): Unit = {
      assert(collector.startEvent === null)
      assert(collector.progressEvents.isEmpty)
      assert(collector.terminationEvent === null)
    }

    assert(session1.ne(session2))
    assert(session1.streams.ne(session2.streams))

    withListenerAdded(collector1, session1) {
      assert(session1.streams.listListeners().nonEmpty)

      withListenerAdded(collector2, session2) {
        assert(session2.streams.listListeners().nonEmpty)

        // query on session1 should send events only to collector1
        runQuery(session1)
        assertEventsCollected(collector1)
        assertEventsNotCollected(collector2)

        // query on session2 should send events only to collector2
        runQuery(session2)
        assertEventsCollected(collector2)
        assertEventsNotCollected(collector1)
      }
    }
  }

  testQuietly("ReplayListenerBus should ignore broken event jsons generated in 2_0_0") {
    // query-event-logs-version-2.0.0.txt has all types of events generated by
    // Structured Streaming in Spark 2.0.0. Because we renamed the classes,
    // SparkListenerApplicationEnd is the only valid event and it's the last event. We use it
    // to verify that we can skip broken jsons generated by Structured Streaming.
    testReplayListenerBusWithBrokenEventJsons("query-event-logs-version-2.0.0.txt", 1)
  }

  testQuietly("ReplayListenerBus should ignore broken event jsons generated in 2_0_1") {
    // query-event-logs-version-2.0.1.txt has all types of events generated by
    // Structured Streaming in Spark 2.0.1. Because we renamed the classes,
    // SparkListenerApplicationEnd is the only valid event and it's the last event. We use it
    // to verify that we can skip broken jsons generated by Structured Streaming.
    testReplayListenerBusWithBrokenEventJsons("query-event-logs-version-2.0.1.txt", 1)
  }

  testQuietly("ReplayListenerBus should ignore broken event jsons generated in 2_0_2") {
    // query-event-logs-version-2.0.2.txt has all types of events generated by
    // Structured Streaming in Spark 2.0.2. SPARK-18516 refactored Structured Streaming query events
    // in 2.1.0. This test is to verify we are able to load events generated by Spark 2.0.2.
    testReplayListenerBusWithBrokenEventJsons("query-event-logs-version-2.0.2.txt", 5)
  }

  test("listener propagates observable metrics") {
    import org.apache.spark.sql.functions._
    val clock = new StreamManualClock
    val inputData = new MemoryStream[Int](0, sqlContext)
    val df = inputData.toDF()
      .observe(
        name = "my_event",
        min($"value").as("min_val"),
        max($"value").as("max_val"),
        sum($"value").as("sum_val"),
        count(when($"value" % 2 === 0, 1)).as("num_even"),
        percentile_approx($"value", lit(0.5), lit(100)).as("percentile_approx_val"))
      .observe(
        name = "other_event",
        avg($"value").cast("int").as("avg_val"))
    val listener = new EventCollector
    def checkMetrics(f: java.util.Map[String, Row] => Unit): StreamAction = {
      AssertOnQuery { _ =>
        eventually(Timeout(streamingTimeout)) {
          assert(listener.allProgressEvents.nonEmpty)
          f(listener.allProgressEvents.last.observedMetrics)
          true
        }
      }
    }

    try {
      val noDataProgressIntervalKey = SQLConf.STREAMING_NO_DATA_PROGRESS_EVENT_INTERVAL.key
      spark.streams.addListener(listener)
      testStream(df, OutputMode.Append)(
        StartStream(
          Trigger.ProcessingTime(100),
          triggerClock = clock,
          Map(noDataProgressIntervalKey -> "100")),
        // Batch 1
        AddData(inputData, 1, 2),
        AdvanceManualClock(100),
        checkMetrics { metrics =>
          assert(metrics.get("my_event") === Row(1, 2, 3L, 1L, 1))
          assert(metrics.get("other_event") === Row(1))
        },

        // Batch 2
        AddData(inputData, 10, 30, -10, 5),
        AdvanceManualClock(100),
        checkMetrics { metrics =>
          assert(metrics.get("my_event") === Row(-10, 30, 35L, 3L, 5))
          assert(metrics.get("other_event") === Row(8))
        },

        // Batch 3 - no data, does not produce query progress event
        AdvanceManualClock(110),
        AssertOnQuery { _ =>
          eventually(Timeout(streamingTimeout)) {
            assert(listener.idleEvent != null)
            true
          }
        },
        StopStream
      )
    } finally {
      spark.streams.removeListener(listener)
    }
  }

  test("SPARK-31593: remove unnecessary streaming query progress update") {
    withSQLConf(SQLConf.STREAMING_NO_DATA_PROGRESS_EVENT_INTERVAL.key -> "100") {
      @volatile var numProgressEvent = 0
      @volatile var numIdleEvent = 0
      val listener = new StreamingQueryListener {
        override def onQueryStarted(event: QueryStartedEvent): Unit = {}
        override def onQueryProgress(event: QueryProgressEvent): Unit = {
          numProgressEvent += 1
        }
        override def onQueryIdle(event: QueryIdleEvent): Unit = {
          numIdleEvent += 1
        }
        override def onQueryTerminated(event: QueryTerminatedEvent): Unit = {}
      }
      spark.streams.addListener(listener)

      def checkProgressEvent(count: Int): StreamAction = {
        AssertOnQuery { _ =>
          eventually(Timeout(streamingTimeout)) {
            assert(numProgressEvent == count)
          }
          true
        }
      }
      def checkIdleEvent(count: Int): StreamAction = {
        AssertOnQuery { _ =>
          eventually(Timeout(streamingTimeout)) {
            assert(numIdleEvent == count)
          }
          true
        }
      }

      try {
        val input = new MemoryStream[Int](0, sqlContext)
        val clock = new StreamManualClock()
        val result = input.toDF().select("value")
        testStream(result)(
          StartStream(trigger = Trigger.ProcessingTime(10), triggerClock = clock),
          AddData(input, 10),
          AdvanceManualClock(10),
          checkProgressEvent(1),
          AdvanceManualClock(90),
          checkIdleEvent(0),
          AdvanceManualClock(20),
          checkIdleEvent(1)
        )
      } finally {
        spark.streams.removeListener(listener)
      }
    }
  }

  private def testReplayListenerBusWithBrokenEventJsons(
      fileName: String,
      expectedEventSize: Int): Unit = {
    val input = getClass.getResourceAsStream(s"/structured-streaming/$fileName")
    val events = mutable.ArrayBuffer[SparkListenerEvent]()
    try {
      val replayer = new ReplayListenerBus() {
        // Redirect all parsed events to `events`
        override def doPostEvent(
            listener: SparkListenerInterface,
            event: SparkListenerEvent): Unit = {
          events += event
        }
      }
      // Add a dummy listener so that "doPostEvent" will be called.
      replayer.addListener(new SparkListener {})
      replayer.replay(input, fileName)
      // SparkListenerApplicationEnd is the only valid event
      assert(events.size === expectedEventSize)
      assert(events.last.isInstanceOf[SparkListenerApplicationEnd])
    } finally {
      input.close()
    }
  }

  private def withListenerAdded(
      listener: StreamingQueryListener,
      session: SparkSession = spark)(body: => Unit): Unit = {
    try {
      failAfter(streamingTimeout) {
        session.streams.addListener(listener)
        body
      }
    } finally {
      session.streams.removeListener(listener)
    }
  }

  /** Collects events from the StreamingQueryListener for testing */
  class EventCollector extends StreamingQueryListener {
    // to catch errors in the async listener events
    @volatile private var asyncTestWaiter = new Waiter

    @volatile var startEvent: QueryStartedEvent = null
    @volatile var terminationEvent: QueryTerminatedEvent = null
    @volatile var idleEvent: QueryIdleEvent = null

    private val _progressEvents = new mutable.Queue[StreamingQueryProgress]

    def progressEvents: Seq[StreamingQueryProgress] = _progressEvents.synchronized {
      _progressEvents.filter(_.numInputRows > 0).toSeq
    }

    def allProgressEvents: Seq[StreamingQueryProgress] = _progressEvents.synchronized {
      _progressEvents.clone().toSeq
    }

    def reset(): Unit = {
      startEvent = null
      idleEvent = null
      terminationEvent = null
      _progressEvents.clear()
      asyncTestWaiter = new Waiter
    }

    def checkAsyncErrors(): Unit = {
      asyncTestWaiter.await(timeout(streamingTimeout))
    }

    override def onQueryStarted(queryStarted: QueryStartedEvent): Unit = {
      asyncTestWaiter {
        startEvent = queryStarted
      }
    }

    override def onQueryProgress(queryProgress: QueryProgressEvent): Unit = {
      asyncTestWaiter {
        assert(startEvent != null, "onQueryProgress called before onQueryStarted")
        _progressEvents.synchronized { _progressEvents += queryProgress.progress }
      }
    }

    override def onQueryIdle(queryIdle: QueryIdleEvent): Unit = {
      asyncTestWaiter {
        assert(startEvent != null, "onQueryIdle called before onQueryStarted")
        idleEvent = queryIdle
      }
    }

    override def onQueryTerminated(queryTerminated: QueryTerminatedEvent): Unit = {
      asyncTestWaiter {
        assert(startEvent != null, "onQueryTerminated called before onQueryStarted")
        terminationEvent = queryTerminated
      }
      asyncTestWaiter.dismiss()
    }
  }
}<|MERGE_RESOLUTION|>--- conflicted
+++ resolved
@@ -66,11 +66,7 @@
       extends AssertOnQuery(q => {
         eventually(Timeout(streamingTimeout)) {
           if (q.exception.isEmpty) {
-<<<<<<< HEAD
-            assert(clock.isStreamWaitingAt(clock.getTimeMillis))
-=======
             assert(clock.isStreamWaitingAt(clock.getTimeMillis()))
->>>>>>> ecee7133
           }
         }
         if (q.exception.isDefined) {
