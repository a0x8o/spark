--- conflicted
+++ resolved
@@ -268,11 +268,7 @@
 
   test("QueryProgressEvent serialization") {
     def testSerialization(event: QueryProgressEvent): Unit = {
-<<<<<<< HEAD
-      import scala.collection.JavaConverters._
-=======
       import scala.jdk.CollectionConverters._
->>>>>>> 54d5087c
       val json = JsonProtocol.sparkEventToJsonString(event)
       val newEvent = JsonProtocol.sparkEventFromJson(json).asInstanceOf[QueryProgressEvent]
       assert(newEvent.progress.json === event.progress.json)  // json as a proxy for equality
