--- conflicted
+++ resolved
@@ -399,19 +399,11 @@
       val describe = spark.sql(s"DESCRIBE $identifier")
       val part1 = describe
         .filter("col_name = 'Part 0'")
-<<<<<<< HEAD
-        .select("data_type").head.getString(0)
-      assert(part1 === "id")
-      val part2 = describe
-        .filter("col_name = 'Part 1'")
-        .select("data_type").head.getString(0)
-=======
         .select("data_type").head().getString(0)
       assert(part1 === "id")
       val part2 = describe
         .filter("col_name = 'Part 1'")
         .select("data_type").head().getString(0)
->>>>>>> ecee7133
       assert(part2 === "bucket(4, data1, data2, data3, data4)")
     }
   }
@@ -431,19 +423,11 @@
       val describe = spark.sql(s"DESCRIBE $identifier")
       val part1 = describe
         .filter("col_name = 'Part 0'")
-<<<<<<< HEAD
-        .select("data_type").head.getString(0)
-      assert(part1 === "id")
-      val part2 = describe
-        .filter("col_name = 'Part 1'")
-        .select("data_type").head.getString(0)
-=======
         .select("data_type").head().getString(0)
       assert(part1 === "id")
       val part2 = describe
         .filter("col_name = 'Part 1'")
         .select("data_type").head().getString(0)
->>>>>>> ecee7133
       assert(part2 === "sorted_bucket(data1, data2, 4, data3, data4)")
     }
   }
@@ -457,11 +441,7 @@
           "AS SELECT id FROM source")
         val location = spark.sql(s"DESCRIBE EXTENDED $identifier")
           .filter("col_name = 'Location'")
-<<<<<<< HEAD
-          .select("data_type").head.getString(0)
-=======
           .select("data_type").head().getString(0)
->>>>>>> ecee7133
         assert(location === "file:/tmp/foo")
       }
     }
@@ -478,11 +458,7 @@
           "AS SELECT id FROM source")
         val location = spark.sql(s"DESCRIBE EXTENDED $identifier")
           .filter("col_name = 'Location'")
-<<<<<<< HEAD
-          .select("data_type").head.getString(0)
-=======
           .select("data_type").head().getString(0)
->>>>>>> ecee7133
         assert(location === "file:/tmp/foo")
       }
     }
@@ -1997,17 +1973,6 @@
       val describe = spark.sql(s"DESCRIBE $identifier")
       val part1 = describe
         .filter("col_name = 'Part 0'")
-<<<<<<< HEAD
-        .select("data_type").head.getString(0)
-      assert(part1 === "a")
-      val part2 = describe
-        .filter("col_name = 'Part 1'")
-        .select("data_type").head.getString(0)
-      assert(part2 === "b")
-      val part3 = describe
-        .filter("col_name = 'Part 2'")
-        .select("data_type").head.getString(0)
-=======
         .select("data_type").head().getString(0)
       assert(part1 === "a")
       val part2 = describe
@@ -2017,7 +1982,6 @@
       val part3 = describe
         .filter("col_name = 'Part 2'")
         .select("data_type").head().getString(0)
->>>>>>> ecee7133
       assert(part3 === "sorted_bucket(c, d, 4, e, f)")
     }
   }
@@ -2118,11 +2082,7 @@
         parameters = Map(
           "table" -> "testcat.ns1.ns2.tbl",
           "filters" -> "[id = 2, id = id]"))
-<<<<<<< HEAD
-      assert(spark.table(t).count === 3)
-=======
       assert(spark.table(t).count() === 3)
->>>>>>> ecee7133
     }
   }
 
@@ -2815,24 +2775,11 @@
 
     val df = sql("SHOW CATALOGS")
     assert(df.schema === schema)
-<<<<<<< HEAD
-    assert(df.collect === Array(Row("spark_catalog")))
-=======
     assert(df.collect() === Array(Row("spark_catalog")))
->>>>>>> ecee7133
 
     sql("use testcat")
     sql("use testpart")
     sql("use testcat2")
-<<<<<<< HEAD
-    assert(sql("SHOW CATALOGS").collect === Array(
-      Row("spark_catalog"), Row("testcat"), Row("testcat2"), Row("testpart")))
-
-    assert(sql("SHOW CATALOGS LIKE 'test*'").collect === Array(
-      Row("testcat"), Row("testcat2"), Row("testpart")))
-
-    assert(sql("SHOW CATALOGS LIKE 'testcat*'").collect === Array(
-=======
     assert(sql("SHOW CATALOGS").collect() === Array(
       Row("spark_catalog"), Row("testcat"), Row("testcat2"), Row("testpart")))
 
@@ -2840,7 +2787,6 @@
       Row("testcat"), Row("testcat2"), Row("testpart")))
 
     assert(sql("SHOW CATALOGS LIKE 'testcat*'").collect() === Array(
->>>>>>> ecee7133
       Row("testcat"), Row("testcat2")))
   }
 
@@ -2956,15 +2902,9 @@
       sql(s"INSERT INTO $t2 VALUES (3)")
       sql(s"INSERT INTO $t2 VALUES (4)")
 
-<<<<<<< HEAD
-      assert(sql("SELECT * FROM t VERSION AS OF 'Snapshot123456789'").collect
-        === Array(Row(1), Row(2)))
-      assert(sql("SELECT * FROM t VERSION AS OF 2345678910").collect
-=======
       assert(sql("SELECT * FROM t VERSION AS OF 'Snapshot123456789'").collect()
         === Array(Row(1), Row(2)))
       assert(sql("SELECT * FROM t VERSION AS OF 2345678910").collect()
->>>>>>> ecee7133
         === Array(Row(3), Row(4)))
     }
 
@@ -2988,29 +2928,6 @@
       sql(s"INSERT INTO $t4 VALUES (7)")
       sql(s"INSERT INTO $t4 VALUES (8)")
 
-<<<<<<< HEAD
-      assert(sql("SELECT * FROM t TIMESTAMP AS OF '2019-01-29 00:37:58'").collect
-        === Array(Row(5), Row(6)))
-      assert(sql("SELECT * FROM t TIMESTAMP AS OF '2021-01-29 00:00:00'").collect
-        === Array(Row(7), Row(8)))
-      assert(sql(s"SELECT * FROM t TIMESTAMP AS OF $ts1InSeconds").collect
-        === Array(Row(5), Row(6)))
-      assert(sql(s"SELECT * FROM t TIMESTAMP AS OF $ts2InSeconds").collect
-        === Array(Row(7), Row(8)))
-      assert(sql(s"SELECT * FROM t FOR SYSTEM_TIME AS OF $ts1InSeconds").collect
-        === Array(Row(5), Row(6)))
-      assert(sql(s"SELECT * FROM t FOR SYSTEM_TIME AS OF $ts2InSeconds").collect
-        === Array(Row(7), Row(8)))
-      assert(sql("SELECT * FROM t TIMESTAMP AS OF make_date(2021, 1, 29)").collect
-        === Array(Row(7), Row(8)))
-      assert(sql("SELECT * FROM t TIMESTAMP AS OF to_timestamp('2021-01-29 00:00:00')").collect
-        === Array(Row(7), Row(8)))
-      // Scalar subquery is also supported.
-      assert(sql("SELECT * FROM t TIMESTAMP AS OF (SELECT make_date(2021, 1, 29))").collect
-        === Array(Row(7), Row(8)))
-      // Nested subquery also works
-      assert(sql("SELECT * FROM t TIMESTAMP AS OF (SELECT (SELECT make_date(2021, 1, 29)))").collect
-=======
       assert(sql("SELECT * FROM t TIMESTAMP AS OF '2019-01-29 00:37:58'").collect()
         === Array(Row(5), Row(6)))
       assert(sql("SELECT * FROM t TIMESTAMP AS OF '2021-01-29 00:00:00'").collect()
@@ -3033,7 +2950,6 @@
       // Nested subquery also works
       assert(
         sql("SELECT * FROM t TIMESTAMP AS OF (SELECT (SELECT make_date(2021, 1, 29)))").collect()
->>>>>>> ecee7133
         === Array(Row(7), Row(8)))
 
       checkError(
@@ -3221,7 +3137,6 @@
            |PARTITIONED BY (a)
            |LOCATION '/tmp'
         """.stripMargin)
-<<<<<<< HEAD
 
       val table = spark.sessionState.catalogManager.v2SessionCatalog.asTableCatalog
         .loadTable(Identifier.of(Array("default"), t))
@@ -3244,30 +3159,6 @@
     val df2 = spark.createDataFrame(Seq((4L, "d"), (5L, "e"), (6L, "f"))).toDF("id", "data")
     df2.createOrReplaceTempView("source2")
 
-=======
-
-      val table = spark.sessionState.catalogManager.v2SessionCatalog.asTableCatalog
-        .loadTable(Identifier.of(Array("default"), t))
-      val properties = table.properties
-      assert(properties.get(TableCatalog.PROP_PROVIDER) == "parquet")
-      assert(properties.get(TableCatalog.PROP_COMMENT) == "This is a comment")
-      assert(properties.get(TableCatalog.PROP_LOCATION) == "file:///tmp")
-      assert(properties.containsKey(TableCatalog.PROP_OWNER))
-      assert(properties.get(TableCatalog.PROP_EXTERNAL) == "true")
-      assert(properties.get(s"${TableCatalog.OPTION_PREFIX}from") == "0")
-      assert(properties.get(s"${TableCatalog.OPTION_PREFIX}to") == "1")
-      assert(properties.get("prop1") == "1")
-      assert(properties.get("prop2") == "2")
-    }
-  }
-
-  test("Overwrite: overwrite by expression: True") {
-    val df = spark.createDataFrame(Seq((1L, "a"), (2L, "b"), (3L, "c"))).toDF("id", "data")
-    df.createOrReplaceTempView("source")
-    val df2 = spark.createDataFrame(Seq((4L, "d"), (5L, "e"), (6L, "f"))).toDF("id", "data")
-    df2.createOrReplaceTempView("source2")
-
->>>>>>> ecee7133
     val t = "testcat.tbl"
     withTable(t) {
       spark.sql(
@@ -3290,7 +3181,6 @@
     df.createOrReplaceTempView("source")
     val df2 = spark.createDataFrame(Seq((4L, "d"), (5L, "e"), (6L, "f"))).toDF("id", "data")
     df2.createOrReplaceTempView("source2")
-<<<<<<< HEAD
 
     val t = "testcat.tbl"
     withTable(t) {
@@ -3302,19 +3192,6 @@
         spark.table(s"$t"),
         Seq(Row(1L, "a"), Row(2L, "b"), Row(3L, "c")))
 
-=======
-
-    val t = "testcat.tbl"
-    withTable(t) {
-      spark.sql(
-        s"CREATE TABLE $t (id bigint, data string) USING foo PARTITIONED BY (id)")
-      spark.sql(s"INSERT INTO TABLE $t SELECT * FROM source")
-
-      checkAnswer(
-        spark.table(s"$t"),
-        Seq(Row(1L, "a"), Row(2L, "b"), Row(3L, "c")))
-
->>>>>>> ecee7133
       spark.sql(s"INSERT INTO $t REPLACE WHERE id = 3 SELECT * FROM source2")
       checkAnswer(
         spark.table(s"$t"),
@@ -3451,11 +3328,7 @@
         sql(s"$sqlCommand $sqlParams")
       },
       errorClass = "NOT_SUPPORTED_COMMAND_FOR_V2_TABLE",
-<<<<<<< HEAD
-      sqlState = "46110",
-=======
       sqlState = "0A000",
->>>>>>> ecee7133
       parameters = Map("cmd" -> expectedArgument.getOrElse(sqlCommand)))
   }
 }
