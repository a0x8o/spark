<<<<<<< HEAD
OpenJDK 64-Bit Server VM 1.8.0_362-b09 on Linux 5.15.0-1031-azure
Intel(R) Xeon(R) Platinum 8370C CPU @ 2.80GHz
metrics aggregation (50 metrics, 100000 tasks per stage):  Best Time(ms)   Avg Time(ms)   Stdev(ms)    Rate(M/s)   Per Row(ns)   Relative
----------------------------------------------------------------------------------------------------------------------------------------
1 stage(s)                                                         1774           1815          58          0.0  1773688160.0       1.0X
2 stage(s)                                                         3758           3776          25          0.0  3758485875.0       0.5X
3 stage(s)                                                         7837           8668        1176          0.0  7837003767.0       0.2X

Stage Count    Stage Proc. Time    Aggreg. Time
     1              1135                212
     2              1149                483
     3              1968                763
=======
OpenJDK 64-Bit Server VM 17.0.8+7-LTS on Linux 5.15.0-1046-azure
Intel(R) Xeon(R) Platinum 8171M CPU @ 2.60GHz
metrics aggregation (50 metrics, 100000 tasks per stage):  Best Time(ms)   Avg Time(ms)   Stdev(ms)    Rate(M/s)   Per Row(ns)   Relative
----------------------------------------------------------------------------------------------------------------------------------------
1 stage(s)                                                         1953           1979          37          0.0  1952762141.0       1.0X
2 stage(s)                                                         3932           4028         135          0.0  3932175594.0       0.5X
3 stage(s)                                                         6036           6129         132          0.0  6035573457.0       0.3X

Stage Count    Stage Proc. Time    Aggreg. Time
     1              823                168
     2              830                446
     3              1004                809
>>>>>>> 54d5087c
<|MERGE_RESOLUTION|>--- conflicted
+++ resolved
@@ -1,17 +1,3 @@
-<<<<<<< HEAD
-OpenJDK 64-Bit Server VM 1.8.0_362-b09 on Linux 5.15.0-1031-azure
-Intel(R) Xeon(R) Platinum 8370C CPU @ 2.80GHz
-metrics aggregation (50 metrics, 100000 tasks per stage):  Best Time(ms)   Avg Time(ms)   Stdev(ms)    Rate(M/s)   Per Row(ns)   Relative
-----------------------------------------------------------------------------------------------------------------------------------------
-1 stage(s)                                                         1774           1815          58          0.0  1773688160.0       1.0X
-2 stage(s)                                                         3758           3776          25          0.0  3758485875.0       0.5X
-3 stage(s)                                                         7837           8668        1176          0.0  7837003767.0       0.2X
-
-Stage Count    Stage Proc. Time    Aggreg. Time
-     1              1135                212
-     2              1149                483
-     3              1968                763
-=======
 OpenJDK 64-Bit Server VM 17.0.8+7-LTS on Linux 5.15.0-1046-azure
 Intel(R) Xeon(R) Platinum 8171M CPU @ 2.60GHz
 metrics aggregation (50 metrics, 100000 tasks per stage):  Best Time(ms)   Avg Time(ms)   Stdev(ms)    Rate(M/s)   Per Row(ns)   Relative
@@ -23,5 +9,4 @@
 Stage Count    Stage Proc. Time    Aggreg. Time
      1              823                168
      2              830                446
-     3              1004                809
->>>>>>> 54d5087c
+     3              1004                809