--- conflicted
+++ resolved
@@ -34,11 +34,8 @@
     "math_funcs", "conditional_funcs", "generator_funcs",
     "predicate_funcs", "string_funcs", "misc_funcs",
     "bitwise_funcs", "conversion_funcs", "csv_funcs",
-<<<<<<< HEAD
-=======
     "xml_funcs", "lambda_funcs", "collection_funcs",
     "url_funcs", "hash_funcs", "struct_funcs",
->>>>>>> 54d5087c
 }
 
 
@@ -55,15 +52,12 @@
         name = jinfo.getName()
         if (name == "raise_error"):
             continue
-<<<<<<< HEAD
-=======
 
         # SPARK-45232: convert lambda_funcs to collection_funcs in doc generation
         group = jinfo.getGroup()
         if group == "lambda_funcs":
             group = "collection_funcs"
 
->>>>>>> 54d5087c
         usage = jinfo.getUsage()
         usage = usage.replace("_FUNC_", name) if usage is not None else usage
         infos.append(ExpressionInfo(
