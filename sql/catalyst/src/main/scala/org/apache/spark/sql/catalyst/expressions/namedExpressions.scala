/*
 * Licensed to the Apache Software Foundation (ASF) under one or more
 * contributor license agreements.  See the NOTICE file distributed with
 * this work for additional information regarding copyright ownership.
 * The ASF licenses this file to You under the Apache License, Version 2.0
 * (the "License"); you may not use this file except in compliance with
 * the License.  You may obtain a copy of the License at
 *
 *    http://www.apache.org/licenses/LICENSE-2.0
 *
 * Unless required by applicable law or agreed to in writing, software
 * distributed under the License is distributed on an "AS IS" BASIS,
 * WITHOUT WARRANTIES OR CONDITIONS OF ANY KIND, either express or implied.
 * See the License for the specific language governing permissions and
 * limitations under the License.
 */

package org.apache.spark.sql.catalyst.expressions

import java.util.{Objects, UUID}

import org.apache.spark.sql.catalyst.InternalRow
import org.apache.spark.sql.catalyst.analysis.UnresolvedAttribute
import org.apache.spark.sql.catalyst.expressions.codegen._
import org.apache.spark.sql.catalyst.plans.logical.EventTimeWatermark
import org.apache.spark.sql.catalyst.trees.TreePattern
import org.apache.spark.sql.catalyst.trees.TreePattern._
<<<<<<< HEAD
import org.apache.spark.sql.catalyst.util._
=======
import org.apache.spark.sql.catalyst.util.{quoteIfNeeded, METADATA_COL_ATTR_KEY}
>>>>>>> 11e30a61
import org.apache.spark.sql.types._
import org.apache.spark.util.collection.BitSet
import org.apache.spark.util.collection.ImmutableBitSet

object NamedExpression {
  private val curId = new java.util.concurrent.atomic.AtomicLong()
  private[expressions] val jvmId = UUID.randomUUID()
  def newExprId: ExprId = ExprId(curId.getAndIncrement(), jvmId)
  def unapply(expr: NamedExpression): Option[(String, DataType)] = Some((expr.name, expr.dataType))
}

/**
 * A globally unique id for a given named expression.
 * Used to identify which attribute output by a relation is being
 * referenced in a subsequent computation.
 *
 * The `id` field is unique within a given JVM, while the `uuid` is used to uniquely identify JVMs.
 */
case class ExprId(id: Long, jvmId: UUID) {

  override def equals(other: Any): Boolean = other match {
    case ExprId(id, jvmId) => this.id == id && this.jvmId == jvmId
    case _ => false
  }

  override def hashCode(): Int = id.hashCode()

}

object ExprId {
  def apply(id: Long): ExprId = ExprId(id, NamedExpression.jvmId)
}

/**
 * An [[Expression]] that is named.
 */
trait NamedExpression extends Expression {

  /** We should never fold named expressions in order to not remove the alias. */
  override def foldable: Boolean = false

  def name: String
  def exprId: ExprId

  /**
   * Returns a dot separated fully qualified name for this attribute.  If the name or any qualifier
   * contains `dots`, it is quoted to avoid confusion.  Given that there can be multiple qualifiers,
   * it is possible that there are other possible way to refer to this attribute.
   */
  def qualifiedName: String = (qualifier :+ name).map(quoteIfNeeded).mkString(".")

  /**
   * Optional qualifier for the expression.
   * Qualifier can also contain the fully qualified information, for e.g, Sequence of string
   * containing the database and the table name
   *
   * For now, since we do not allow using original table name to qualify a column name once the
   * table is aliased, this can only be:
   *
   * 1. Empty Seq: when an attribute doesn't have a qualifier,
   *    e.g. top level attributes aliased in the SELECT clause, or column from a LocalRelation.
   * 2. Seq with a Single element: either the table name or the alias name of the table.
   * 3. Seq with 2 elements: database name and table name
   * 4. Seq with 3 elements: catalog name, database name and table name
   */
  def qualifier: Seq[String]

  def toAttribute: Attribute

  /** Returns the metadata when an expression is a reference to another expression with metadata. */
  def metadata: Metadata = Metadata.empty

  /** Returns a copy of this expression with a new `exprId`. */
  def newInstance(): NamedExpression
}

abstract class Attribute extends LeafExpression with NamedExpression with NullIntolerant {

  @transient
  override lazy val references: AttributeSet = AttributeSet(this)

  def withNullability(newNullability: Boolean): Attribute
  def withQualifier(newQualifier: Seq[String]): Attribute
  def withName(newName: String): Attribute
  def withMetadata(newMetadata: Metadata): Attribute
  def withExprId(newExprId: ExprId): Attribute
  def withDataType(newType: DataType): Attribute

  override def toAttribute: Attribute = this
  def newInstance(): Attribute

}

/**
 * Used to assign a new name to a computation.
 * For example the SQL expression "1 + 1 AS a" could be represented as follows:
 *  Alias(Add(Literal(1), Literal(1)), "a")()
 *
 * Note that exprId and qualifiers are in a separate parameter list because
 * we only pattern match on child and name.
 *
 * Note that when creating a new Alias, all the [[AttributeReference]] that refer to
 * the original alias should be updated to the new one.
 *
 * @param child The computation being performed
 * @param name The name to be associated with the result of computing [[child]].
 * @param exprId A globally unique id used to check if an [[AttributeReference]] refers to this
 *               alias. Auto-assigned if left blank.
 * @param qualifier An optional Seq of string that can be used to refer to this attribute in a
 *                  fully qualified way. Consider the examples tableName.name, subQueryAlias.name.
 *                  tableName and subQueryAlias are possible qualifiers.
 * @param explicitMetadata Explicit metadata associated with this alias that overwrites child's.
 * @param nonInheritableMetadataKeys Keys of metadata entries that are supposed to be removed when
 *                                   inheriting the metadata from the child.
 */
case class Alias(child: Expression, name: String)(
    val exprId: ExprId = NamedExpression.newExprId,
    val qualifier: Seq[String] = Seq.empty,
    val explicitMetadata: Option[Metadata] = None,
    val nonInheritableMetadataKeys: Seq[String] = Seq.empty)
  extends UnaryExpression with NamedExpression {

  final override val nodePatterns: Seq[TreePattern] = Seq(ALIAS)

  // Alias(Generator, xx) need to be transformed into Generate(generator, ...)
  override lazy val resolved =
    childrenResolved && checkInputDataTypes().isSuccess && !child.isInstanceOf[Generator]

  override def eval(input: InternalRow): Any = child.eval(input)

  /** Just a simple passthrough for code generation. */
  override def genCode(ctx: CodegenContext): ExprCode = child.genCode(ctx)
  override protected def doGenCode(ctx: CodegenContext, ev: ExprCode): ExprCode = {
    throw new IllegalStateException("Alias.doGenCode should not be called.")
  }

  override def dataType: DataType = child.dataType
  override def nullable: Boolean = child.nullable
  override def metadata: Metadata = {
    explicitMetadata.getOrElse {
      child match {
        case named: NamedExpression => removeNonInheritableMetadata(named.metadata)
        case structField: GetStructField => removeNonInheritableMetadata(structField.metadata)
        case _ => Metadata.empty
      }
    }
  }

  def withName(newName: String): NamedExpression = {
    Alias(child, newName)(
      exprId = exprId,
      qualifier = qualifier,
      explicitMetadata = explicitMetadata,
      nonInheritableMetadataKeys = nonInheritableMetadataKeys)
  }

  def newInstance(): NamedExpression =
    Alias(child, name)(
      qualifier = qualifier,
      explicitMetadata = explicitMetadata,
      nonInheritableMetadataKeys = nonInheritableMetadataKeys)

  override def toAttribute: Attribute = {
    if (resolved) {
      val a = AttributeReference(name, child.dataType, child.nullable, metadata)(exprId, qualifier)
      // Alias has its own qualifier. It doesn't make sense to still restrict the hidden columns
      // of natural/using join to be accessed by qualified name only.
      if (a.qualifiedAccessOnly) a.markAsAllowAnyAccess() else a
    } else {
      UnresolvedAttribute.quoted(name)
    }
  }

  /** Used to signal the column used to calculate an eventTime watermark (e.g. a#1-T{delayMs}) */
  private def delaySuffix = if (metadata.contains(EventTimeWatermark.delayKey)) {
    s"-T${metadata.getLong(EventTimeWatermark.delayKey)}ms"
  } else {
    ""
  }

  private def removeNonInheritableMetadata(metadata: Metadata): Metadata = {
    val builder = new MetadataBuilder().withMetadata(metadata)
    nonInheritableMetadataKeys.foreach(builder.remove)
    builder.build()
  }

  override def toString: String = s"$child AS $name#${exprId.id}$typeSuffix$delaySuffix"

  override protected final def otherCopyArgs: Seq[AnyRef] = {
    exprId :: qualifier :: explicitMetadata :: nonInheritableMetadataKeys :: Nil
  }

  override def hashCode(): Int = {
    val state = Seq(name, exprId, child, qualifier, explicitMetadata)
    state.map(Objects.hashCode).foldLeft(0)((a, b) => 31 * a + b)
  }

  override def equals(other: Any): Boolean = other match {
    case a: Alias =>
      name == a.name && exprId == a.exprId && child == a.child && qualifier == a.qualifier &&
        explicitMetadata == a.explicitMetadata &&
        nonInheritableMetadataKeys == a.nonInheritableMetadataKeys
    case _ => false
  }

  override def sql: String = {
    val qualifierPrefix =
      if (qualifier.nonEmpty) qualifier.map(quoteIfNeeded).mkString(".") + "." else ""
    s"${child.sql} AS $qualifierPrefix${quoteIfNeeded(name)}"
  }

  override protected def withNewChildInternal(newChild: Expression): Alias =
    copy(child = newChild)(exprId, qualifier, explicitMetadata, nonInheritableMetadataKeys)
}

// Singleton tree pattern BitSet for all AttributeReference instances.
object AttributeReferenceTreeBits {
  val bits: BitSet = new ImmutableBitSet(TreePattern.maxId, ATTRIBUTE_REFERENCE.id)
}

/**
 * A reference to an attribute produced by another operator in the tree.
 *
 * @param name The name of this attribute, should only be used during analysis or for debugging.
 * @param dataType The [[DataType]] of this attribute.
 * @param nullable True if null is a valid value for this attribute.
 * @param metadata The metadata of this attribute.
 * @param exprId A globally unique id used to check if different AttributeReferences refer to the
 *               same attribute.
 * @param qualifier An optional string that can be used to referred to this attribute in a fully
 *                  qualified way. Consider the examples tableName.name, subQueryAlias.name.
 *                  tableName and subQueryAlias are possible qualifiers.
 */
case class AttributeReference(
    name: String,
    dataType: DataType,
    nullable: Boolean = true,
    override val metadata: Metadata = Metadata.empty)(
    val exprId: ExprId = NamedExpression.newExprId,
    val qualifier: Seq[String] = Seq.empty[String])
  extends Attribute with Unevaluable {

  override lazy val treePatternBits: BitSet = AttributeReferenceTreeBits.bits

  /**
   * Returns true iff the expression id is the same for both attributes.
   */
  def sameRef(other: AttributeReference): Boolean = this.exprId == other.exprId

  override def equals(other: Any): Boolean = other match {
    case ar: AttributeReference =>
      name == ar.name && dataType == ar.dataType && nullable == ar.nullable &&
        metadata == ar.metadata && exprId == ar.exprId && qualifier == ar.qualifier
    case _ => false
  }

  override def semanticHash(): Int = {
    this.exprId.hashCode()
  }

  override def hashCode: Int = {
    // See http://stackoverflow.com/questions/113511/hash-code-implementation
    var h = 17
    h = h * 37 + name.hashCode()
    h = h * 37 + dataType.hashCode()
    h = h * 37 + nullable.hashCode()
    h = h * 37 + metadata.hashCode()
    h = h * 37 + exprId.hashCode()
    h = h * 37 + qualifier.hashCode()
    h
  }

  override lazy val canonicalized: Expression = {
    AttributeReference("none", dataType)(exprId)
  }

  override def newInstance(): AttributeReference =
    AttributeReference(name, dataType, nullable, metadata)(qualifier = qualifier)

  /**
   * Returns a copy of this [[AttributeReference]] with changed nullability.
   */
  override def withNullability(newNullability: Boolean): AttributeReference = {
    if (nullable == newNullability) {
      this
    } else {
      AttributeReference(name, dataType, newNullability, metadata)(exprId, qualifier)
    }
  }

  override def withName(newName: String): AttributeReference = {
    if (name == newName) {
      this
    } else {
      AttributeReference(newName, dataType, nullable, metadata)(exprId, qualifier)
    }
  }

  /**
   * Returns a copy of this [[AttributeReference]] with new qualifier.
   */
  override def withQualifier(newQualifier: Seq[String]): AttributeReference = {
    if (newQualifier == qualifier) {
      this
    } else {
      AttributeReference(name, dataType, nullable, metadata)(exprId, newQualifier)
    }
  }

  override def withExprId(newExprId: ExprId): AttributeReference = {
    if (exprId == newExprId) {
      this
    } else {
      AttributeReference(name, dataType, nullable, metadata)(newExprId, qualifier)
    }
  }

  override def withMetadata(newMetadata: Metadata): AttributeReference = {
    AttributeReference(name, dataType, nullable, newMetadata)(exprId, qualifier)
  }

  override def withDataType(newType: DataType): AttributeReference = {
    AttributeReference(name, newType, nullable, metadata)(exprId, qualifier)
  }

  override protected final def otherCopyArgs: Seq[AnyRef] = {
    exprId :: qualifier :: Nil
  }

  /** Used to signal the column used to calculate an eventTime watermark (e.g. a#1-T{delayMs}) */
  private def delaySuffix = if (metadata.contains(EventTimeWatermark.delayKey)) {
    s"-T${metadata.getLong(EventTimeWatermark.delayKey)}ms"
  } else {
    ""
  }

  override def toString: String = s"$name#${exprId.id}$typeSuffix$delaySuffix"

  // Since the expression id is not in the first constructor it is missing from the default
  // tree string.
  override def simpleString(maxFields: Int): String = {
    s"$name#${exprId.id}: ${dataType.simpleString(maxFields)}"
  }

  override def sql: String = {
    val qualifierPrefix =
      if (qualifier.nonEmpty) qualifier.map(quoteIfNeeded).mkString(".") + "." else ""
    s"$qualifierPrefix${quoteIfNeeded(name)}"
  }
}

/**
 * A place holder used when printing expressions without debugging information such as the
 * expression id or the unresolved indicator.
 */
case class PrettyAttribute(
    name: String,
    dataType: DataType = NullType)
  extends Attribute with Unevaluable {

  def this(attribute: Attribute) = this(attribute.name, attribute match {
    case a: AttributeReference => a.dataType
    case a: PrettyAttribute => a.dataType
    case _ => NullType
  })

  override def toString: String = name
  override def sql: String = toString

  override def withNullability(newNullability: Boolean): Attribute =
    throw new UnsupportedOperationException
  override def newInstance(): Attribute = throw new UnsupportedOperationException
  override def withQualifier(newQualifier: Seq[String]): Attribute =
    throw new UnsupportedOperationException
  override def withName(newName: String): Attribute = throw new UnsupportedOperationException
  override def withMetadata(newMetadata: Metadata): Attribute =
    throw new UnsupportedOperationException
  override def qualifier: Seq[String] = throw new UnsupportedOperationException
  override def exprId: ExprId = throw new UnsupportedOperationException
  override def withExprId(newExprId: ExprId): Attribute =
    throw new UnsupportedOperationException
  override def withDataType(newType: DataType): Attribute =
    throw new UnsupportedOperationException
  override def nullable: Boolean = true
}

/**
 * A place holder used to hold a reference that has been resolved to a field outside of the current
 * plan. This is used for correlated subqueries.
 */
case class OuterReference(e: NamedExpression)
  extends LeafExpression with NamedExpression with Unevaluable {
  override def dataType: DataType = e.dataType
  override def nullable: Boolean = e.nullable
  override def prettyName: String = "outer"

  override def sql: String = s"$prettyName(${e.sql})"
  override def name: String = e.name
  override def qualifier: Seq[String] = e.qualifier
  override def exprId: ExprId = e.exprId
  override def toAttribute: Attribute = e.toAttribute
  override def newInstance(): NamedExpression = OuterReference(e.newInstance())
  final override val nodePatterns: Seq[TreePattern] = Seq(OUTER_REFERENCE)
}

/**
 * A placeholder used to hold a [[NamedExpression]] that has been temporarily resolved as the
 * reference to a lateral column alias. It will be restored back to [[UnresolvedAttribute]] if
 * the lateral column alias can't be resolved, or become a normal resolved column in the rewritten
 * plan after lateral column resolution. There should be no [[LateralColumnAliasReference]] beyond
 * analyzer: if the plan passes all analysis check, then all [[LateralColumnAliasReference]] should
 * already be removed.
 *
 * @param ne the [[NamedExpression]] produced by column resolution. Can be [[UnresolvedAttribute]]
 *           if the referenced lateral column alias is not resolved yet.
 * @param nameParts the name parts of the original [[UnresolvedAttribute]]. Used to restore back
 *                  to [[UnresolvedAttribute]] when needed
 * @param a the attribute of referenced lateral column alias. Used to match alias when unwrapping
 *          and resolving lateral column aliases and rewriting the query plan.
 */
case class LateralColumnAliasReference(ne: NamedExpression, nameParts: Seq[String], a: Attribute)
  extends LeafExpression with NamedExpression with Unevaluable {
  assert(ne.resolved || ne.isInstanceOf[UnresolvedAttribute])
  override def name: String = ne.name
  override def exprId: ExprId = ne.exprId
  override def qualifier: Seq[String] = ne.qualifier
  override def toAttribute: Attribute = ne.toAttribute
  override lazy val resolved = ne.resolved
  override def newInstance(): NamedExpression =
    LateralColumnAliasReference(ne.newInstance(), nameParts, a)

  override def nullable: Boolean = ne.nullable
  override def dataType: DataType = ne.dataType
  override def prettyName: String = "lateralAliasReference"
  override def sql: String = s"$prettyName($name)"

  final override val nodePatterns: Seq[TreePattern] = Seq(LATERAL_COLUMN_ALIAS_REFERENCE)
}

object VirtualColumn {
  // The attribute name used by Hive, which has different result than Spark, deprecated.
  val hiveGroupingIdName: String = "grouping__id"
  val groupingIdName: String = "spark_grouping_id"
  val groupingIdAttribute: UnresolvedAttribute = UnresolvedAttribute(groupingIdName)
}

/**
 * The internal representation of the MetadataAttribute,
 * it sets `__metadata_col` to `true` in AttributeReference metadata
 * - apply() will create a metadata attribute reference
 * - unapply() will check if an attribute reference is the metadata attribute reference
 */
object MetadataAttribute {
  def apply(name: String, dataType: DataType, nullable: Boolean = true): AttributeReference =
    AttributeReference(name, dataType, nullable,
      new MetadataBuilder().putBoolean(METADATA_COL_ATTR_KEY, value = true).build())()

  def unapply(attr: AttributeReference): Option[AttributeReference] = {
    if (attr.metadata.contains(METADATA_COL_ATTR_KEY)
      && attr.metadata.getBoolean(METADATA_COL_ATTR_KEY)) {
      Some(attr)
    } else None
  }
}

/**
 * The internal representation of the FileSourceMetadataAttribute, it sets `__metadata_col`
 * and `__file_source_metadata_col` to `true` in AttributeReference's metadata.
 * This is a super type of [[FileSourceConstantMetadataAttribute]] and
 * [[FileSourceGeneratedMetadataAttribute]].
 *
 * - apply() will create a file source metadata attribute reference
 * - unapply() will check if an attribute reference is any file source metadata attribute reference
 */
object FileSourceMetadataAttribute {

  val FILE_SOURCE_METADATA_COL_ATTR_KEY = "__file_source_metadata_col"

  /**
   * Cleanup the internal metadata information of an attribute if it is
   * a [[FileSourceConstantMetadataAttribute]] or [[FileSourceGeneratedMetadataAttribute]].
   */
  def cleanupFileSourceMetadataInformation(attr: Attribute): Attribute =
    removeInternalMetadata(attr)

  def apply(name: String, dataType: DataType, nullable: Boolean = false): AttributeReference =
    AttributeReference(name, dataType, nullable = nullable,
      new MetadataBuilder()
        .putBoolean(METADATA_COL_ATTR_KEY, value = true)
        .putBoolean(FILE_SOURCE_METADATA_COL_ATTR_KEY, value = true).build())()

  /** Matches if attr is any File source metadata attribute (including constant and generated). */
  def unapply(attr: AttributeReference): Option[AttributeReference] =
    attr match {
      case MetadataAttribute(attr)
        if attr.metadata.contains(FILE_SOURCE_METADATA_COL_ATTR_KEY)
          && attr.metadata.getBoolean(FILE_SOURCE_METADATA_COL_ATTR_KEY) => Some(attr)
      case _ => None
    }

  private def removeInternalMetadata(attr: Attribute) = {
    attr.withMetadata(
      new MetadataBuilder().withMetadata(attr.metadata)
        .remove(METADATA_COL_ATTR_KEY)
        .remove(FILE_SOURCE_METADATA_COL_ATTR_KEY)
        .remove(FileSourceConstantMetadataAttribute.FILE_SOURCE_CONSTANT_METADATA_COL_ATTR_KEY)
        .remove(FileSourceGeneratedMetadataAttribute.FILE_SOURCE_GENERATED_METADATA_COL_ATTR_KEY)
        .build()
    )
  }
}

/**
 * The internal representation of the FileSourceConstantMetadataAttribute, it sets `__metadata_col`
 * and `__file_source_constant_metadata_col` to `true` in AttributeReference's metadata. This type
 * is used to represent metadata that is constant for a whole file, like file name. Values are
 * usually appended to the output and not generated per row.
 *
 * - apply() will create a file source metadata attribute reference
 * - unapply() will check if an attribute reference is the file source metadata attribute reference
 */
object FileSourceConstantMetadataAttribute {

  val FILE_SOURCE_CONSTANT_METADATA_COL_ATTR_KEY = "__file_source_constant_metadata_col"

  def apply(name: String, dataType: DataType, nullable: Boolean = false): AttributeReference =
    AttributeReference(name, dataType, nullable = nullable,
      new MetadataBuilder()
        .putBoolean(METADATA_COL_ATTR_KEY, value = true)
        .putBoolean(FileSourceMetadataAttribute.FILE_SOURCE_METADATA_COL_ATTR_KEY, value = true)
        .putBoolean(FILE_SOURCE_CONSTANT_METADATA_COL_ATTR_KEY, value = true).build())()

  def unapply(attr: AttributeReference): Option[AttributeReference] =
    attr match {
      case FileSourceMetadataAttribute(attr)
        if attr.metadata.contains(FILE_SOURCE_CONSTANT_METADATA_COL_ATTR_KEY)
          && attr.metadata.getBoolean(FILE_SOURCE_CONSTANT_METADATA_COL_ATTR_KEY) => Some(attr)
      case _ => None
    }
}

/**
 * The internal representation of the FileSourceGeneratedMetadataAttribute. It sets `__metadata_col`
 * and `__file_source_generated_metadata_col` to `true` in AttributeReference's metadata. In
 * contrast to [[FileSourceConstantMetadataAttribute]] it represents metadata columns that are not
 * constant per file and are generated as part of the scan.
 *
 * - apply() will create a file source generated metadata attribute reference
 * - unapply() will check if an attribute reference is the file source generated metadata attribute
 *   reference
 */
object FileSourceGeneratedMetadataAttribute {

  val FILE_SOURCE_GENERATED_METADATA_COL_ATTR_KEY = "__file_source_generated_metadata_col"

  def apply(name: String, dataType: DataType, nullable: Boolean = false): AttributeReference =
    AttributeReference(name, dataType, nullable = nullable,
      new MetadataBuilder()
        .putBoolean(METADATA_COL_ATTR_KEY, value = true)
        .putBoolean(FileSourceMetadataAttribute.FILE_SOURCE_METADATA_COL_ATTR_KEY, value = true)
        .putBoolean(FILE_SOURCE_GENERATED_METADATA_COL_ATTR_KEY, value = true).build())()

  def unapply(attr: AttributeReference): Option[AttributeReference] =
    attr match {
      case FileSourceMetadataAttribute(attr)
        if attr.metadata.contains(FILE_SOURCE_GENERATED_METADATA_COL_ATTR_KEY)
          && attr.metadata.getBoolean(FILE_SOURCE_GENERATED_METADATA_COL_ATTR_KEY) => Some(attr)
      case _ => None
    }

  /** True if `structField` represents a file source generated metadata column. */
  def isGeneratedMetadataColumn(structField: StructField): Boolean =
    FileSourceGeneratedMetadataAttribute.unapply(structField.toAttribute).isDefined
}<|MERGE_RESOLUTION|>--- conflicted
+++ resolved
@@ -25,11 +25,7 @@
 import org.apache.spark.sql.catalyst.plans.logical.EventTimeWatermark
 import org.apache.spark.sql.catalyst.trees.TreePattern
 import org.apache.spark.sql.catalyst.trees.TreePattern._
-<<<<<<< HEAD
-import org.apache.spark.sql.catalyst.util._
-=======
 import org.apache.spark.sql.catalyst.util.{quoteIfNeeded, METADATA_COL_ATTR_KEY}
->>>>>>> 11e30a61
 import org.apache.spark.sql.types._
 import org.apache.spark.util.collection.BitSet
 import org.apache.spark.util.collection.ImmutableBitSet
@@ -194,10 +190,7 @@
 
   override def toAttribute: Attribute = {
     if (resolved) {
-      val a = AttributeReference(name, child.dataType, child.nullable, metadata)(exprId, qualifier)
-      // Alias has its own qualifier. It doesn't make sense to still restrict the hidden columns
-      // of natural/using join to be accessed by qualified name only.
-      if (a.qualifiedAccessOnly) a.markAsAllowAnyAccess() else a
+      AttributeReference(name, child.dataType, child.nullable, metadata)(exprId, qualifier)
     } else {
       UnresolvedAttribute.quoted(name)
     }
