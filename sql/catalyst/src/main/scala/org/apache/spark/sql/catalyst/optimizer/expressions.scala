/*
 * Licensed to the Apache Software Foundation (ASF) under one or more
 * contributor license agreements.  See the NOTICE file distributed with
 * this work for additional information regarding copyright ownership.
 * The ASF licenses this file to You under the Apache License, Version 2.0
 * (the "License"); you may not use this file except in compliance with
 * the License.  You may obtain a copy of the License at
 *
 *    http://www.apache.org/licenses/LICENSE-2.0
 *
 * Unless required by applicable law or agreed to in writing, software
 * distributed under the License is distributed on an "AS IS" BASIS,
 * WITHOUT WARRANTIES OR CONDITIONS OF ANY KIND, either express or implied.
 * See the License for the specific language governing permissions and
 * limitations under the License.
 */

package org.apache.spark.sql.catalyst.optimizer

import scala.collection.immutable.HashSet
import scala.collection.mutable.{ArrayBuffer, Stack}
import scala.util.control.NonFatal

import org.apache.spark.sql.catalyst.analysis._
import org.apache.spark.sql.catalyst.expressions.{MultiLikeBase, _}
import org.apache.spark.sql.catalyst.expressions.Literal.{FalseLiteral, TrueLiteral}
import org.apache.spark.sql.catalyst.expressions.aggregate._
import org.apache.spark.sql.catalyst.expressions.objects.AssertNotNull
import org.apache.spark.sql.catalyst.plans._
import org.apache.spark.sql.catalyst.plans.logical._
import org.apache.spark.sql.catalyst.rules._
import org.apache.spark.sql.catalyst.trees.{AlwaysProcess, TreeNodeTag}
import org.apache.spark.sql.catalyst.trees.TreePattern._
import org.apache.spark.sql.internal.SQLConf
import org.apache.spark.sql.types._
import org.apache.spark.unsafe.types.UTF8String

/*
 * Optimization rules defined in this file should not affect the structure of the logical plan.
 */


/**
 * Replaces [[Expression Expressions]] that can be statically evaluated with
 * equivalent [[Literal]] values.
 */
object ConstantFolding extends Rule[LogicalPlan] {
  // This tag is for avoid repeatedly evaluating expression inside conditional expression
  // which has already failed to evaluate before.
  private[sql] val FAILED_TO_EVALUATE = TreeNodeTag[Unit]("FAILED_TO_EVALUATE")

  private def hasNoSideEffect(e: Expression): Boolean = e match {
    case _: Attribute => true
    case _: Literal => true
    case c: Cast if !conf.ansiEnabled => hasNoSideEffect(c.child)
    case _: NoThrow if e.deterministic => e.children.forall(hasNoSideEffect)
    case _ => false
  }

  private def constantFolding(
      e: Expression,
      isConditionalBranch: Boolean = false): Expression = e match {
    case c: ConditionalExpression if !c.foldable =>
      c.mapChildren(constantFolding(_, isConditionalBranch = true))

    // Skip redundant folding of literals. This rule is technically not necessary. Placing this
    // here avoids running the next rule for Literal values, which would create a new Literal
    // object and running eval unnecessarily.
    case l: Literal => l

    case Size(c: CreateArray, _) if c.children.forall(hasNoSideEffect) =>
      Literal(c.children.length)
    case Size(c: CreateMap, _) if c.children.forall(hasNoSideEffect) =>
      Literal(c.children.length / 2)

    case e if e.getTagValue(FAILED_TO_EVALUATE).isDefined => e

    // Fold expressions that are foldable.
    case e if e.foldable =>
      try {
        Literal.create(e.eval(EmptyRow), e.dataType)
      } catch {
        case NonFatal(_) if isConditionalBranch =>
          // When doing constant folding inside conditional expressions, we should not fail
          // during expression evaluation, as the branch we are evaluating may not be reached at
          // runtime, and we shouldn't fail the query, to match the original behavior.
          e.setTagValue(FAILED_TO_EVALUATE, ())
          e
      }

    // Replace ScalarSubquery with null if its maxRows is 0
    case s: ScalarSubquery if s.plan.maxRows.contains(0) =>
      Literal(null, s.dataType)

    case other => other.mapChildren(constantFolding(_, isConditionalBranch))
  }

  def apply(plan: LogicalPlan): LogicalPlan = plan.transformWithPruning(AlwaysProcess.fn, ruleId) {
    case q: LogicalPlan => q.mapExpressions(constantFolding(_))
  }
}

/**
 * Substitutes [[Attribute Attributes]] which can be statically evaluated with their corresponding
 * value in conjunctive [[Expression Expressions]]
 * e.g.
 * {{{
 *   SELECT * FROM table WHERE i = 5 AND j = i + 3
 *   ==>  SELECT * FROM table WHERE i = 5 AND j = 8
 * }}}
 *
 * Approach used:
 * - Populate a mapping of attribute => constant value by looking at all the equals predicates
 * - Using this mapping, replace occurrence of the attributes with the corresponding constant values
 *   in the AND node.
 */
object ConstantPropagation extends Rule[LogicalPlan] {
  def apply(plan: LogicalPlan): LogicalPlan = plan.transformUpWithPruning(
    _.containsAllPatterns(LITERAL, FILTER, BINARY_COMPARISON), ruleId) {
    case f: Filter =>
      val (newCondition, _) = traverse(f.condition, replaceChildren = true, nullIsFalse = true)
      if (newCondition.isDefined) {
        f.copy(condition = newCondition.get)
      } else {
        f
      }
  }

  /**
   * Traverse a condition as a tree and replace attributes with constant values.
   * - On matching [[And]], recursively traverse each children and get propagated mappings.
   *   If the current node is not child of another [[And]], replace all occurrences of the
   *   attributes with the corresponding constant values.
   * - If a child of [[And]] is [[EqualTo]] or [[EqualNullSafe]], propagate the mapping
   *   of attribute => constant.
   * - On matching [[Or]] or [[Not]], recursively traverse each children, propagate empty mapping.
   * - Otherwise, stop traversal and propagate empty mapping.
   * @param condition condition to be traversed
   * @param replaceChildren whether to replace attributes with constant values in children
   * @param nullIsFalse whether a boolean expression result can be considered to false e.g. in the
   *                    case of `WHERE e`, null result of expression `e` means the same as if it
   *                    resulted false
   * @return A tuple including:
   *         1. Option[Expression]: optional changed condition after traversal
   *         2. AttributeMap: propagated mapping of attribute => constant
   */
  private def traverse(condition: Expression, replaceChildren: Boolean, nullIsFalse: Boolean)
    : (Option[Expression], AttributeMap[(Literal, BinaryComparison)]) =
    condition match {
      case _ if !condition.containsAllPatterns(LITERAL, BINARY_COMPARISON) =>
        (None, AttributeMap.empty)
      case e @ EqualTo(left: AttributeReference, right: Literal)
        if safeToReplace(left, nullIsFalse) =>
        (None, AttributeMap(Map(left -> (right, e))))
      case e @ EqualTo(left: Literal, right: AttributeReference)
        if safeToReplace(right, nullIsFalse) =>
        (None, AttributeMap(Map(right -> (left, e))))
      case e @ EqualNullSafe(left: AttributeReference, right: Literal)
        if safeToReplace(left, nullIsFalse) =>
        (None, AttributeMap(Map(left -> (right, e))))
      case e @ EqualNullSafe(left: Literal, right: AttributeReference)
        if safeToReplace(right, nullIsFalse) =>
        (None, AttributeMap(Map(right -> (left, e))))
      case a: And =>
        val (newLeft, equalityPredicatesLeft) =
          traverse(a.left, replaceChildren = false, nullIsFalse)
        val (newRight, equalityPredicatesRight) =
          traverse(a.right, replaceChildren = false, nullIsFalse)
        val equalityPredicates = equalityPredicatesLeft ++ equalityPredicatesRight
        val newSelf = if (equalityPredicates.nonEmpty && replaceChildren) {
          Some(And(replaceConstants(newLeft.getOrElse(a.left), equalityPredicates),
            replaceConstants(newRight.getOrElse(a.right), equalityPredicates)))
        } else {
          if (newLeft.isDefined || newRight.isDefined) {
            Some(And(newLeft.getOrElse(a.left), newRight.getOrElse(a.right)))
          } else {
            None
          }
        }
        (newSelf, equalityPredicates)
      case o: Or =>
        // Ignore the EqualityPredicates from children since they are only propagated through And.
        val (newLeft, _) = traverse(o.left, replaceChildren = true, nullIsFalse)
        val (newRight, _) = traverse(o.right, replaceChildren = true, nullIsFalse)
        val newSelf = if (newLeft.isDefined || newRight.isDefined) {
          Some(Or(left = newLeft.getOrElse(o.left), right = newRight.getOrElse((o.right))))
        } else {
          None
        }
        (newSelf, AttributeMap.empty)
      case n: Not =>
        // Ignore the EqualityPredicates from children since they are only propagated through And.
        val (newChild, _) = traverse(n.child, replaceChildren = true, nullIsFalse = false)
        (newChild.map(Not), AttributeMap.empty)
      case _ => (None, AttributeMap.empty)
    }

  // We need to take into account if an attribute is nullable and the context of the conjunctive
  // expression. E.g. `SELECT * FROM t WHERE NOT(c = 1 AND c + 1 = 1)` where attribute `c` can be
  // substituted into `1 + 1 = 1` if 'c' isn't nullable. If 'c' is nullable then the enclosing
  // NOT prevents us to do the substitution as NOT flips the context (`nullIsFalse`) of what a
  // null result of the enclosed expression means.
  private def safeToReplace(ar: AttributeReference, nullIsFalse: Boolean) =
    !ar.nullable || nullIsFalse

  private def replaceConstants(
      condition: Expression,
      equalityPredicates: AttributeMap[(Literal, BinaryComparison)]): Expression = {
    val constantsMap = AttributeMap(equalityPredicates.map { case (attr, (lit, _)) => attr -> lit })
    val predicates = equalityPredicates.values.map(_._2).toSet
<<<<<<< HEAD
    condition transform {
=======
    condition.transformWithPruning(_.containsPattern(BINARY_COMPARISON)) {
>>>>>>> ecee7133
      case b: BinaryComparison if !predicates.contains(b) => b transform {
        case a: AttributeReference => constantsMap.getOrElse(a, a)
      }
    }
  }
}

/**
 * Reorder associative integral-type operators and fold all constants into one.
 */
object ReorderAssociativeOperator extends Rule[LogicalPlan] {
  private def flattenAdd(
    expression: Expression,
    groupSet: ExpressionSet): Seq[Expression] = expression match {
    case expr @ Add(l, r, _) if !groupSet.contains(expr) =>
      flattenAdd(l, groupSet) ++ flattenAdd(r, groupSet)
    case other => other :: Nil
  }

  private def flattenMultiply(
    expression: Expression,
    groupSet: ExpressionSet): Seq[Expression] = expression match {
    case expr @ Multiply(l, r, _) if !groupSet.contains(expr) =>
      flattenMultiply(l, groupSet) ++ flattenMultiply(r, groupSet)
    case other => other :: Nil
  }

  private def collectGroupingExpressions(plan: LogicalPlan): ExpressionSet = plan match {
    case Aggregate(groupingExpressions, aggregateExpressions, child) =>
      ExpressionSet.apply(groupingExpressions)
    case _ => ExpressionSet(Seq.empty)
  }

  def apply(plan: LogicalPlan): LogicalPlan = plan.transformWithPruning(
    _.containsPattern(BINARY_ARITHMETIC), ruleId) {
    case q: LogicalPlan =>
      // We have to respect aggregate expressions which exists in grouping expressions when plan
      // is an Aggregate operator, otherwise the optimized expression could not be derived from
      // grouping expressions.
      // TODO: do not reorder consecutive `Add`s or `Multiply`s with different `failOnError` flags
      val groupingExpressionSet = collectGroupingExpressions(q)
      q.transformExpressionsDownWithPruning(_.containsPattern(BINARY_ARITHMETIC)) {
      case a @ Add(_, _, f) if a.deterministic && a.dataType.isInstanceOf[IntegralType] =>
        val (foldables, others) = flattenAdd(a, groupingExpressionSet).partition(_.foldable)
        if (foldables.size > 1) {
          val foldableExpr = foldables.reduce((x, y) => Add(x, y, f))
          val c = Literal.create(foldableExpr.eval(EmptyRow), a.dataType)
          if (others.isEmpty) c else Add(others.reduce((x, y) => Add(x, y, f)), c, f)
        } else {
          a
        }
      case m @ Multiply(_, _, f) if m.deterministic && m.dataType.isInstanceOf[IntegralType] =>
        val (foldables, others) = flattenMultiply(m, groupingExpressionSet).partition(_.foldable)
        if (foldables.size > 1) {
          val foldableExpr = foldables.reduce((x, y) => Multiply(x, y, f))
          val c = Literal.create(foldableExpr.eval(EmptyRow), m.dataType)
          if (others.isEmpty) c else Multiply(others.reduce((x, y) => Multiply(x, y, f)), c, f)
        } else {
          m
        }
    }
  }
}


/**
 * Optimize IN predicates:
 * 1. Converts the predicate to false when the list is empty and
 *    the value is not nullable.
 * 2. Removes literal repetitions.
 * 3. Replaces [[In (value, seq[Literal])]] with optimized version
 *    [[InSet (value, HashSet[Literal])]] which is much faster.
 */
object OptimizeIn extends Rule[LogicalPlan] {
  def apply(plan: LogicalPlan): LogicalPlan = plan.transformWithPruning(
    _.containsPattern(IN), ruleId) {
    case q: LogicalPlan => q.transformExpressionsDownWithPruning(_.containsPattern(IN), ruleId) {
      case In(v, list) if list.isEmpty =>
        // IN (empty list) is always false under current behavior.
        // Under legacy behavior it's null if the left side is null, otherwise false (SPARK-44550).
        if (!SQLConf.get.legacyNullInEmptyBehavior) {
          FalseLiteral
        } else {
          If(IsNotNull(v), FalseLiteral, Literal(null, BooleanType))
        }
      case expr @ In(v, list) if expr.inSetConvertible =>
        val newList = ExpressionSet(list).toSeq
        if (newList.length == 1
          // TODO: `EqualTo` for structural types are not working. Until SPARK-24443 is addressed,
          // TODO: we exclude them in this rule.
          && !v.isInstanceOf[CreateNamedStruct]
          && !newList.head.isInstanceOf[CreateNamedStruct]) {
          EqualTo(v, newList.head)
        } else if (newList.length > conf.optimizerInSetConversionThreshold) {
          val hSet = newList.map(e => e.eval(EmptyRow))
          InSet(v, HashSet() ++ hSet)
        } else if (newList.length < list.length) {
          expr.copy(list = newList)
        } else { // newList.length == list.length && newList.length > 1
          expr
        }
    }
  }
}


/**
 * Simplifies boolean expressions:
 * 1. Simplifies expressions whose answer can be determined without evaluating both sides.
 * 2. Eliminates / extracts common factors.
 * 3. Merge same expressions
 * 4. Removes `Not` operator.
 */
object BooleanSimplification extends Rule[LogicalPlan] with PredicateHelper {
  def apply(plan: LogicalPlan): LogicalPlan = plan.transformWithPruning(
    _.containsAnyPattern(AND, OR, NOT), ruleId) {
    case q: LogicalPlan => q.transformExpressionsUpWithPruning(
      _.containsAnyPattern(AND, OR, NOT), ruleId) {
      case TrueLiteral And e => e
      case e And TrueLiteral => e
      case FalseLiteral Or e => e
      case e Or FalseLiteral => e

      case FalseLiteral And _ => FalseLiteral
      case _ And FalseLiteral => FalseLiteral
      case TrueLiteral Or _ => TrueLiteral
      case _ Or TrueLiteral => TrueLiteral

      case a And b if Not(a).semanticEquals(b) =>
        If(IsNull(a), Literal.create(null, a.dataType), FalseLiteral)
      case a And b if a.semanticEquals(Not(b)) =>
        If(IsNull(b), Literal.create(null, b.dataType), FalseLiteral)

      case a Or b if Not(a).semanticEquals(b) =>
        If(IsNull(a), Literal.create(null, a.dataType), TrueLiteral)
      case a Or b if a.semanticEquals(Not(b)) =>
        If(IsNull(b), Literal.create(null, b.dataType), TrueLiteral)

      case a And b if a.semanticEquals(b) => a
      case a Or b if a.semanticEquals(b) => a

      // The following optimizations are applicable only when the operands are not nullable,
      // since the three-value logic of AND and OR are different in NULL handling.
      // See the chart:
      // +---------+---------+---------+---------+
      // | operand | operand |   OR    |   AND   |
      // +---------+---------+---------+---------+
      // | TRUE    | TRUE    | TRUE    | TRUE    |
      // | TRUE    | FALSE   | TRUE    | FALSE   |
      // | FALSE   | FALSE   | FALSE   | FALSE   |
      // | UNKNOWN | TRUE    | TRUE    | UNKNOWN |
      // | UNKNOWN | FALSE   | UNKNOWN | FALSE   |
      // | UNKNOWN | UNKNOWN | UNKNOWN | UNKNOWN |
      // +---------+---------+---------+---------+

      // (NULL And (NULL Or FALSE)) = NULL, but (NULL And FALSE) = FALSE. Thus, a can't be nullable.
      case a And (b Or c) if !a.nullable && Not(a).semanticEquals(b) => And(a, c)
      // (NULL And (FALSE Or NULL)) = NULL, but (NULL And FALSE) = FALSE. Thus, a can't be nullable.
      case a And (b Or c) if !a.nullable && Not(a).semanticEquals(c) => And(a, b)
      // ((NULL Or FALSE) And NULL) = NULL, but (FALSE And NULL) = FALSE. Thus, c can't be nullable.
      case (a Or b) And c if !c.nullable && a.semanticEquals(Not(c)) => And(b, c)
      // ((FALSE Or NULL) And NULL) = NULL, but (FALSE And NULL) = FALSE. Thus, c can't be nullable.
      case (a Or b) And c if !c.nullable && b.semanticEquals(Not(c)) => And(a, c)

      // (NULL Or (NULL And TRUE)) = NULL, but (NULL Or TRUE) = TRUE. Thus, a can't be nullable.
      case a Or (b And c) if !a.nullable && Not(a).semanticEquals(b) => Or(a, c)
      // (NULL Or (TRUE And NULL)) = NULL, but (NULL Or TRUE) = TRUE. Thus, a can't be nullable.
      case a Or (b And c) if !a.nullable && Not(a).semanticEquals(c) => Or(a, b)
      // ((NULL And TRUE) Or NULL) = NULL, but (TRUE Or NULL) = TRUE. Thus, c can't be nullable.
      case (a And b) Or c if !c.nullable && a.semanticEquals(Not(c)) => Or(b, c)
      // ((TRUE And NULL) Or NULL) = NULL, but (TRUE Or NULL) = TRUE. Thus, c can't be nullable.
      case (a And b) Or c if !c.nullable && b.semanticEquals(Not(c)) => Or(a, c)

      // Common factor elimination for conjunction
      case and @ (left And right) =>
        // 1. Split left and right to get the disjunctive predicates,
        //    i.e. lhs = (a || b), rhs = (a || c)
        // 2. Find the common predict between lhsSet and rhsSet, i.e. common = (a)
        // 3. Remove common predict from lhsSet and rhsSet, i.e. ldiff = (b), rdiff = (c)
        // 4. If common is non-empty, apply the formula to get the optimized predicate:
        //    common || (ldiff && rdiff)
        // 5. Else if common is empty, split left and right to get the conjunctive predicates.
        //    for example lhs = (a && b), rhs = (a && c) => all = (a, b, a, c), distinct = (a, b, c)
        //    optimized predicate: (a && b && c)
        val lhs = splitDisjunctivePredicates(left)
        val rhs = splitDisjunctivePredicates(right)
        val common = lhs.filter(e => rhs.exists(e.semanticEquals))
        if (common.nonEmpty) {
          val ldiff = lhs.filterNot(e => common.exists(e.semanticEquals))
          val rdiff = rhs.filterNot(e => common.exists(e.semanticEquals))
          if (ldiff.isEmpty || rdiff.isEmpty) {
            // (a || b || c || ...) && (a || b) => (a || b)
            common.reduce(Or)
          } else {
            // (a || b || c || ...) && (a || b || d || ...) =>
            // a || b || ((c || ...) && (d || ...))
            (common :+ And(ldiff.reduce(Or), rdiff.reduce(Or))).reduce(Or)
          }
        } else {
          // No common factors from disjunctive predicates, reduce common factor from conjunction
          val all = splitConjunctivePredicates(left) ++ splitConjunctivePredicates(right)
          val distinct = ExpressionSet(all)
          if (all.size == distinct.size) {
            // No common factors, return the original predicate
            and
          } else {
            // (a && b) && a && (a && c) => a && b && c
            buildBalancedPredicate(distinct.toSeq, And)
          }
        }

      // Common factor elimination for disjunction
      case or @ (left Or right) =>
        // 1. Split left and right to get the conjunctive predicates,
        //    i.e.  lhs = (a && b), rhs = (a && c)
        // 2. Find the common predict between lhsSet and rhsSet, i.e. common = (a)
        // 3. Remove common predict from lhsSet and rhsSet, i.e. ldiff = (b), rdiff = (c)
        // 4. If common is non-empty, apply the formula to get the optimized predicate:
        //    common && (ldiff || rdiff)
        // 5. Else if common is empty, split left and right to get the conjunctive predicates.
        // for example lhs = (a || b), rhs = (a || c) => all = (a, b, a, c), distinct = (a, b, c)
        // optimized predicate: (a || b || c)
        val lhs = splitConjunctivePredicates(left)
        val rhs = splitConjunctivePredicates(right)
        val common = lhs.filter(e => rhs.exists(e.semanticEquals))
        if (common.nonEmpty) {
          val ldiff = lhs.filterNot(e => common.exists(e.semanticEquals))
          val rdiff = rhs.filterNot(e => common.exists(e.semanticEquals))
          if (ldiff.isEmpty || rdiff.isEmpty) {
            // (a && b) || (a && b && c && ...) => a && b
            common.reduce(And)
          } else {
            // (a && b && c && ...) || (a && b && d && ...) =>
            // a && b && ((c && ...) || (d && ...))
            (common :+ Or(ldiff.reduce(And), rdiff.reduce(And))).reduce(And)
          }
        } else {
          // No common factors in conjunctive predicates, reduce common factor from disjunction
          val all = splitDisjunctivePredicates(left) ++ splitDisjunctivePredicates(right)
          val distinct = ExpressionSet(all)
          if (all.size == distinct.size) {
            // No common factors, return the original predicate
            or
          } else {
            // (a || b) || a || (a || c) => a || b || c
            buildBalancedPredicate(distinct.toSeq, Or)
          }
        }

      case Not(TrueLiteral) => FalseLiteral
      case Not(FalseLiteral) => TrueLiteral

      case Not(a GreaterThan b) => LessThanOrEqual(a, b)
      case Not(a GreaterThanOrEqual b) => LessThan(a, b)

      case Not(a LessThan b) => GreaterThanOrEqual(a, b)
      case Not(a LessThanOrEqual b) => GreaterThan(a, b)

      case Not(a Or b) => And(Not(a), Not(b))
      case Not(a And b) => Or(Not(a), Not(b))

      case Not(Not(e)) => e

      case Not(IsNull(e)) => IsNotNull(e)
      case Not(IsNotNull(e)) => IsNull(e)
    }
  }
}


/**
 * Simplifies binary comparisons with semantically-equal expressions:
 * 1) Replace '<=>' with 'true' literal.
 * 2) Replace '=', '<=', and '>=' with 'true' literal if both operands are non-nullable.
 * 3) Replace '<' and '>' with 'false' literal if both operands are non-nullable.
 * 4) Unwrap '=', '<=>' if one side is a boolean literal
 */
object SimplifyBinaryComparison
  extends Rule[LogicalPlan] with PredicateHelper with ConstraintHelper {

  private def canSimplifyComparison(
      left: Expression,
      right: Expression,
      notNullExpressions: => ExpressionSet): Boolean = {
    if (left.semanticEquals(right)) {
      (!left.nullable && !right.nullable) || notNullExpressions.contains(left)
    } else {
      false
    }
  }

  def apply(plan: LogicalPlan): LogicalPlan = plan.transformWithPruning(
    _.containsPattern(BINARY_COMPARISON), ruleId) {
    case l: LogicalPlan =>
      lazy val notNullExpressions = ExpressionSet(l match {
        case Filter(fc, _) =>
          splitConjunctivePredicates(fc).collect {
            case i: IsNotNull => i.child
          }
        case _ => Seq.empty
      })

      l.transformExpressionsUpWithPruning(_.containsPattern(BINARY_COMPARISON)) {
        // True with equality
        case a EqualNullSafe b if a.semanticEquals(b) => TrueLiteral
        case a EqualTo b if canSimplifyComparison(a, b, notNullExpressions) => TrueLiteral
        case a GreaterThanOrEqual b if canSimplifyComparison(a, b, notNullExpressions) =>
          TrueLiteral
        case a LessThanOrEqual b if canSimplifyComparison(a, b, notNullExpressions) => TrueLiteral

        // False with inequality
        case a GreaterThan b if canSimplifyComparison(a, b, notNullExpressions) => FalseLiteral
        case a LessThan b if canSimplifyComparison(a, b, notNullExpressions) => FalseLiteral

        // Optimize equalities when one side is Literal in order to help pushing down the filters
        case a EqualTo TrueLiteral => a
        case TrueLiteral EqualTo b => b
        case a EqualTo FalseLiteral => Not(a)
        case FalseLiteral EqualTo b => Not(b)
        case a EqualNullSafe TrueLiteral if !a.nullable => a
        case TrueLiteral EqualNullSafe b if !b.nullable => b
        case a EqualNullSafe FalseLiteral if !a.nullable => Not(a)
        case FalseLiteral EqualNullSafe b if !b.nullable => Not(b)
      }
  }
}


/**
 * Simplifies conditional expressions (if / case).
 */
object SimplifyConditionals extends Rule[LogicalPlan] {
  private def falseOrNullLiteral(e: Expression): Boolean = e match {
    case FalseLiteral => true
    case Literal(null, _) => true
    case _ => false
  }

  def apply(plan: LogicalPlan): LogicalPlan = plan.transformWithPruning(
    _.containsAnyPattern(IF, CASE_WHEN), ruleId) {
    case q: LogicalPlan => q transformExpressionsUp {
      case If(TrueLiteral, trueValue, _) => trueValue
      case If(FalseLiteral, _, falseValue) => falseValue
      case If(Literal(null, _), _, falseValue) => falseValue
      case If(cond, TrueLiteral, FalseLiteral) =>
        if (cond.nullable) EqualNullSafe(cond, TrueLiteral) else cond
      case If(cond, FalseLiteral, TrueLiteral) =>
        if (cond.nullable) Not(EqualNullSafe(cond, TrueLiteral)) else Not(cond)
      case If(cond, trueValue, falseValue)
        if cond.deterministic && trueValue.semanticEquals(falseValue) => trueValue
      case If(cond, l @ Literal(null, _), FalseLiteral) if !cond.nullable => And(cond, l)
      case If(cond, l @ Literal(null, _), TrueLiteral) if !cond.nullable => Or(Not(cond), l)
      case If(cond, FalseLiteral, l @ Literal(null, _)) if !cond.nullable => And(Not(cond), l)
      case If(cond, TrueLiteral, l @ Literal(null, _)) if !cond.nullable => Or(cond, l)

      case CaseWhen(Seq((cond, TrueLiteral)), Some(FalseLiteral)) =>
        if (cond.nullable) EqualNullSafe(cond, TrueLiteral) else cond
      case CaseWhen(Seq((cond, FalseLiteral)), Some(TrueLiteral)) =>
        if (cond.nullable) Not(EqualNullSafe(cond, TrueLiteral)) else Not(cond)

      case e @ CaseWhen(branches, elseValue) if branches.exists(x => falseOrNullLiteral(x._1)) =>
        // If there are branches that are always false, remove them.
        // If there are no more branches left, just use the else value.
        // Note that these two are handled together here in a single case statement because
        // otherwise we cannot determine the data type for the elseValue if it is None (i.e. null).
        val newBranches = branches.filter(x => !falseOrNullLiteral(x._1))
        if (newBranches.isEmpty) {
          elseValue.getOrElse(Literal.create(null, e.dataType))
        } else {
          e.copy(branches = newBranches)
        }

      case CaseWhen(branches, _) if branches.headOption.map(_._1).contains(TrueLiteral) =>
        // If the first branch is a true literal, remove the entire CaseWhen and use the value
        // from that. Note that CaseWhen.branches should never be empty, and as a result the
        // headOption (rather than head) added above is just an extra (and unnecessary) safeguard.
        branches.head._2

      case CaseWhen(branches, _) if branches.exists(_._1 == TrueLiteral) =>
        // a branch with a true condition eliminates all following branches,
        // these branches can be pruned away
        val (h, t) = branches.span(_._1 != TrueLiteral)
        CaseWhen( h :+ t.head, None)

      case e @ CaseWhen(branches, elseOpt)
          if branches.forall(_._2.semanticEquals(elseOpt.getOrElse(Literal(null, e.dataType)))) =>
        val elseValue = elseOpt.getOrElse(Literal(null, e.dataType))
        // For non-deterministic conditions with side effect, we can not remove it, or change
        // the ordering. As a result, we try to remove the deterministic conditions from the tail.
        var hitNonDeterministicCond = false
        var i = branches.length
        while (i > 0 && !hitNonDeterministicCond) {
          hitNonDeterministicCond = !branches(i - 1)._1.deterministic
          if (!hitNonDeterministicCond) {
            i -= 1
          }
        }
        if (i == 0) {
          elseValue
        } else {
          e.copy(
            branches = branches.take(i).map(branch => (branch._1, elseValue)),
            elseValue = elseOpt.filterNot(_.semanticEquals(Literal(null, e.dataType))))
        }

      case e @ CaseWhen(_, elseOpt)
          if elseOpt.exists(_.semanticEquals(Literal(null, e.dataType))) =>
        e.copy(elseValue = None)
    }
  }
}


/**
 * Push the foldable expression into (if / case) branches.
 */
object PushFoldableIntoBranches extends Rule[LogicalPlan] {

  // To be conservative here: it's only a guaranteed win if all but at most only one branch
  // end up being not foldable.
  private def atMostOneUnfoldable(exprs: Seq[Expression]): Boolean = {
    exprs.count(!_.foldable) < 2
  }

  // Not all UnaryExpression can be pushed into (if / case) branches, e.g. Alias.
  private def supportedUnaryExpression(e: UnaryExpression): Boolean = e match {
    case _: IsNull | _: IsNotNull => true
    case _: UnaryMathExpression | _: Abs | _: Bin | _: Factorial | _: Hex => true
    case _: String2StringExpression | _: Ascii | _: Base64 | _: BitLength | _: Chr | _: Length =>
      true
    case _: Cast => true
    case _: TryEval => true
    case _: GetDateField | _: LastDay => true
    case _: ExtractIntervalPart[_] => true
    case _: ArraySetLike => true
    case _: ExtractValue => true
    case _ => false
  }

  def apply(plan: LogicalPlan): LogicalPlan = plan.transformWithPruning(
    _.containsAnyPattern(CASE_WHEN, IF), ruleId) {
    case q: LogicalPlan => q.transformExpressionsUpWithPruning(
      _.containsAnyPattern(CASE_WHEN, IF), ruleId) {
      case u @ UnaryExpression(i @ If(_, trueValue, falseValue))
          if supportedUnaryExpression(u) && atMostOneUnfoldable(Seq(trueValue, falseValue)) =>
        i.copy(
          trueValue = u.withNewChildren(Array(trueValue)),
          falseValue = u.withNewChildren(Array(falseValue)))

      case u @ UnaryExpression(c @ CaseWhen(branches, elseValue))
          if supportedUnaryExpression(u) && atMostOneUnfoldable(branches.map(_._2) ++ elseValue) =>
        c.copy(
          branches.map(e => e.copy(_2 = u.withNewChildren(Array(e._2)))),
          Some(u.withNewChildren(Array(elseValue.getOrElse(Literal(null, c.dataType))))))

      case SupportedBinaryExpr(b, i @ If(_, trueValue, falseValue), right)
          if right.foldable && atMostOneUnfoldable(Seq(trueValue, falseValue)) =>
        i.copy(
          trueValue = b.withNewChildren(Array(trueValue, right)),
          falseValue = b.withNewChildren(Array(falseValue, right)))

      case SupportedBinaryExpr(b, left, i @ If(_, trueValue, falseValue))
          if left.foldable && atMostOneUnfoldable(Seq(trueValue, falseValue)) =>
        i.copy(
          trueValue = b.withNewChildren(Array(left, trueValue)),
          falseValue = b.withNewChildren(Array(left, falseValue)))

      case SupportedBinaryExpr(b, c @ CaseWhen(branches, elseValue), right)
          if right.foldable && atMostOneUnfoldable(branches.map(_._2) ++ elseValue) =>
        c.copy(
          branches.map(e => e.copy(_2 = b.withNewChildren(Array(e._2, right)))),
          Some(b.withNewChildren(Array(elseValue.getOrElse(Literal(null, c.dataType)), right))))

      case SupportedBinaryExpr(b, left, c @ CaseWhen(branches, elseValue))
          if left.foldable && atMostOneUnfoldable(branches.map(_._2) ++ elseValue) =>
        c.copy(
          branches.map(e => e.copy(_2 = b.withNewChildren(Array(left, e._2)))),
          Some(b.withNewChildren(Array(left, elseValue.getOrElse(Literal(null, c.dataType))))))
    }
  }
}

object SupportedBinaryExpr {
  def unapply(expr: Expression): Option[(Expression, Expression, Expression)] = expr match {
    case _: BinaryComparison | _: StringPredicate | _: StringRegexExpression =>
      Some(expr, expr.children.head, expr.children.last)
    case _: BinaryArithmetic => Some(expr, expr.children.head, expr.children.last)
    case _: BinaryMathExpression => Some(expr, expr.children.head, expr.children.last)
    case _: AddMonths | _: DateAdd | _: DateAddInterval | _: DateDiff | _: DateSub |
         _: DateAddYMInterval | _: TimestampAddYMInterval | _: TimeAdd =>
      Some(expr, expr.children.head, expr.children.last)
    case _: FindInSet | _: RoundBase => Some(expr, expr.children.head, expr.children.last)
    case BinaryPredicate(expr) =>
      Some(expr, expr.arguments.head, expr.arguments.last)
    case _ => None
  }
}

/**
 * Simplifies LIKE expressions that do not need full regular expressions to evaluate the condition.
 * For example, when the expression is just checking to see if a string starts with a given
 * pattern.
 */
object LikeSimplification extends Rule[LogicalPlan] with PredicateHelper {
  // if guards below protect from escapes on trailing %.
  // Cases like "something\%" are not optimized, but this does not affect correctness.
  private val startsWith = "([^_%]+)%".r
  private val endsWith = "%([^_%]+)".r
  private val startsAndEndsWith = "([^_%]+)%([^_%]+)".r
  private val contains = "%([^_%]+)%".r
  private val equalTo = "([^_%]*)".r

  private def simplifyLike(
      input: Expression, pattern: String, escapeChar: Char = '\\'): Option[Expression] = {
    if (pattern.contains(escapeChar)) {
      // There are three different situations when pattern containing escapeChar:
      // 1. pattern contains invalid escape sequence, e.g. 'm\aca'
      // 2. pattern contains escaped wildcard character, e.g. 'ma\%ca'
      // 3. pattern contains escaped escape character, e.g. 'ma\\ca'
      // Although there are patterns can be optimized if we handle the escape first, we just
      // skip this rule if pattern contains any escapeChar for simplicity.
      None
    } else {
      pattern match {
        case startsWith(prefix) =>
          Some(StartsWith(input, Literal(prefix)))
        case endsWith(postfix) =>
          Some(EndsWith(input, Literal(postfix)))
        // 'a%a' pattern is basically same with 'a%' && '%a'.
        // However, the additional `Length` condition is required to prevent 'a' match 'a%a'.
        case startsAndEndsWith(prefix, postfix) =>
          Some(And(GreaterThanOrEqual(Length(input), Literal(prefix.length + postfix.length)),
            And(StartsWith(input, Literal(prefix)), EndsWith(input, Literal(postfix)))))
        case contains(infix) =>
          Some(Contains(input, Literal(infix)))
        case equalTo(str) =>
          Some(EqualTo(input, Literal(str)))
        case _ => None
      }
    }
  }

  private def simplifyMultiLike(
      child: Expression, patterns: Seq[UTF8String], multi: MultiLikeBase): Expression = {
    val (remainPatternMap, replacementMap) =
      patterns.map { p =>
        p -> Option(p).flatMap(p => simplifyLike(child, p.toString))
      }.partition(_._2.isEmpty)
    val remainPatterns = remainPatternMap.map(_._1)
    val replacements = replacementMap.map(_._2.get)
    if (replacements.isEmpty) {
      multi
    } else {
      multi match {
        case l: LikeAll =>
          val and = buildBalancedPredicate(replacements, And)
          if (remainPatterns.nonEmpty) And(and, l.copy(patterns = remainPatterns)) else and
        case l: NotLikeAll =>
          val and = buildBalancedPredicate(replacements.map(Not(_)), And)
          if (remainPatterns.nonEmpty) And(and, l.copy(patterns = remainPatterns)) else and
        case l: LikeAny =>
          val or = buildBalancedPredicate(replacements, Or)
          if (remainPatterns.nonEmpty) Or(or, l.copy(patterns = remainPatterns)) else or
        case l: NotLikeAny =>
          val or = buildBalancedPredicate(replacements.map(Not(_)), Or)
          if (remainPatterns.nonEmpty) Or(or, l.copy(patterns = remainPatterns)) else or
      }
    }
  }

  def apply(plan: LogicalPlan): LogicalPlan = plan.transformAllExpressionsWithPruning(
    _.containsPattern(LIKE_FAMLIY), ruleId) {
    case l @ Like(input, Literal(pattern, StringType), escapeChar) =>
      if (pattern == null) {
        // If pattern is null, return null value directly, since "col like null" == null.
        Literal(null, BooleanType)
      } else {
        simplifyLike(input, pattern.toString, escapeChar).getOrElse(l)
      }
    case l @ LikeAll(child, patterns) if CollapseProject.isCheap(child) =>
      simplifyMultiLike(child, patterns, l)
    case l @ NotLikeAll(child, patterns) if CollapseProject.isCheap(child) =>
      simplifyMultiLike(child, patterns, l)
    case l @ LikeAny(child, patterns) if CollapseProject.isCheap(child) =>
      simplifyMultiLike(child, patterns, l)
    case l @ NotLikeAny(child, patterns) if CollapseProject.isCheap(child) =>
      simplifyMultiLike(child, patterns, l)
  }
}


/**
 * Replaces [[Expression Expressions]] that can be statically evaluated with
 * equivalent [[Literal]] values. This rule is more specific with
 * Null value propagation from bottom to top of the expression tree.
 */
object NullPropagation extends Rule[LogicalPlan] {
  private def isNullLiteral(e: Expression): Boolean = e match {
    case Literal(null, _) => true
    case _ => false
  }

  def apply(plan: LogicalPlan): LogicalPlan = plan.transformWithPruning(
    t => t.containsAnyPattern(NULL_CHECK, NULL_LITERAL, COUNT, COALESCE)
      || t.containsAllPatterns(WINDOW_EXPRESSION, CAST, LITERAL), ruleId) {
    case q: LogicalPlan => q.transformExpressionsUpWithPruning(
      t => t.containsAnyPattern(NULL_CHECK, NULL_LITERAL, COUNT, COALESCE)
        || t.containsAllPatterns(WINDOW_EXPRESSION, CAST, LITERAL), ruleId) {
      case e @ WindowExpression(Cast(Literal(0L, _), _, _, _), _) =>
        Cast(Literal(0L), e.dataType, Option(conf.sessionLocalTimeZone))
      case e @ AggregateExpression(Count(exprs), _, _, _, _) if exprs.forall(isNullLiteral) =>
        Cast(Literal(0L), e.dataType, Option(conf.sessionLocalTimeZone))
      case ae @ AggregateExpression(Count(exprs), _, false, _, _) if !exprs.exists(_.nullable) =>
        // This rule should be only triggered when isDistinct field is false.
        ae.copy(aggregateFunction = Count(Literal(1)))

      case IsNull(c) if !c.nullable => Literal.create(false, BooleanType)
      case IsNotNull(c) if !c.nullable => Literal.create(true, BooleanType)

      case EqualNullSafe(Literal(null, _), r) => IsNull(r)
      case EqualNullSafe(l, Literal(null, _)) => IsNull(l)

      case AssertNotNull(c, _) if !c.nullable => c

      // For Coalesce, remove null literals.
      case e @ Coalesce(children) =>
        val newChildren = children.filterNot(isNullLiteral)
        if (newChildren.isEmpty) {
          Literal.create(null, e.dataType)
        } else if (newChildren.length == 1) {
          newChildren.head
        } else {
          val nonNullableIndex = newChildren.indexWhere(e => !e.nullable)
          if (nonNullableIndex > -1) {
            Coalesce(newChildren.take(nonNullableIndex + 1))
          } else {
            Coalesce(newChildren)
          }
        }

      // If the list is empty, transform the In expression to false literal.
      case In(_, list)
        if list.isEmpty && !SQLConf.get.legacyNullInEmptyBehavior =>
        Literal.create(false, BooleanType)
      // If the value expression is NULL (and the list is non-empty), then transform the
      // In expression to null literal.
      // If the legacy flag is set, then it becomes null even if the list is empty (which is
      // incorrect legacy behavior)
      case In(Literal(null, _), list)
        if list.nonEmpty || SQLConf.get.legacyNullInEmptyBehavior
      => Literal.create(null, BooleanType)
      case InSubquery(Seq(Literal(null, _)), _)
        if SQLConf.get.legacyNullInEmptyBehavior =>
        Literal.create(null, BooleanType)
      case InSubquery(Seq(Literal(null, _)), ListQuery(sub, _, _, _, conditions, _))
        if !SQLConf.get.legacyNullInEmptyBehavior
        && conditions.isEmpty =>
        If(Exists(sub), Literal(null, BooleanType), FalseLiteral)

      // Non-leaf NullIntolerant expressions will return null, if at least one of its children is
      // a null literal.
      case e: NullIntolerant if e.children.exists(isNullLiteral) =>
        Literal.create(null, e.dataType)
    }
  }
}


/**
 * Unwrap the input of IsNull/IsNotNull if the input is NullIntolerant
 * E.g. IsNull(Not(null)) == IsNull(null)
 */
object NullDownPropagation extends Rule[LogicalPlan] {
  // Return true iff the expression returns non-null result for all non-null inputs.
  // Not all `NullIntolerant` can be propagated. E.g. `Cast` is `NullIntolerant`; however,
  // cast('Infinity' as integer) is null. Hence, `Cast` is not supported `NullIntolerant`.
  // `ExtractValue` is also not supported. E.g. the planner may resolve column `a` to `a#123`,
  // then IsNull(a#123) cannot be optimized.
  // Applying to `EqualTo` is too disruptive for [SPARK-32290] optimization, not supported for now.
  // If e has multiple children, the deterministic check is required because optimizing
  // IsNull(a > b) to Or(IsNull(a), IsNull(b)), for example, may cause skipping the evaluation of b
  private def supportedNullIntolerant(e: NullIntolerant): Boolean = (e match {
    case _: Not => true
    case _: GreaterThan | _: GreaterThanOrEqual | _: LessThan | _: LessThanOrEqual
      if e.deterministic => true
    case _ => false
  }) && e.children.nonEmpty

  def apply(plan: LogicalPlan): LogicalPlan = plan.transformWithPruning(
    _.containsPattern(NULL_CHECK), ruleId) {
    case q: LogicalPlan => q.transformExpressionsDownWithPruning(
      _.containsPattern(NULL_CHECK), ruleId) {
      case IsNull(e: NullIntolerant) if supportedNullIntolerant(e) =>
        e.children.map(IsNull(_): Expression).reduceLeft(Or)
      case IsNotNull(e: NullIntolerant) if supportedNullIntolerant(e) =>
        e.children.map(IsNotNull(_): Expression).reduceLeft(And)
    }
  }
}


/**
 * Replace attributes with aliases of the original foldable expressions if possible.
 * Other optimizations will take advantage of the propagated foldable expressions. For example,
 * this rule can optimize
 * {{{
 *   SELECT 1.0 x, 'abc' y, Now() z ORDER BY x, y, 3
 * }}}
 * to
 * {{{
 *   SELECT 1.0 x, 'abc' y, Now() z ORDER BY 1.0, 'abc', Now()
 * }}}
 * and other rules can further optimize it and remove the ORDER BY operator.
 */
object FoldablePropagation extends Rule[LogicalPlan] {
  def apply(plan: LogicalPlan): LogicalPlan = {
    CleanupAliases(propagateFoldables(plan)._1)
  }

  private def propagateFoldables(plan: LogicalPlan): (LogicalPlan, AttributeMap[Alias]) = {
    plan match {
      case p: Project =>
        val (newChild, foldableMap) = propagateFoldables(p.child)
        val newProject =
          replaceFoldable(p.withNewChildren(Seq(newChild)).asInstanceOf[Project], foldableMap)
        val newFoldableMap = collectFoldables(newProject.projectList)
        (newProject, newFoldableMap)

      case a: Aggregate =>
        val (newChild, foldableMap) = propagateFoldables(a.child)
        val newAggregate =
          replaceFoldable(a.withNewChildren(Seq(newChild)).asInstanceOf[Aggregate], foldableMap)
        val newFoldableMap = collectFoldables(newAggregate.aggregateExpressions)
        (newAggregate, newFoldableMap)

      // We can not replace the attributes in `Expand.output`. If there are other non-leaf
      // operators that have the `output` field, we should put them here too.
      case e: Expand =>
        val (newChild, foldableMap) = propagateFoldables(e.child)
        val expandWithNewChildren = e.withNewChildren(Seq(newChild)).asInstanceOf[Expand]
        val newExpand = if (foldableMap.isEmpty) {
          expandWithNewChildren
        } else {
          val newProjections = expandWithNewChildren.projections.map(_.map(_.transform {
            case a: AttributeReference if foldableMap.contains(a) => foldableMap(a)
          }))
          if (newProjections == expandWithNewChildren.projections) {
            expandWithNewChildren
          } else {
            expandWithNewChildren.copy(projections = newProjections)
          }
        }
        (newExpand, foldableMap)

      case u: UnaryNode if canPropagateFoldables(u) =>
        val (newChild, foldableMap) = propagateFoldables(u.child)
        val newU = replaceFoldable(u.withNewChildren(Seq(newChild)), foldableMap)
        (newU, foldableMap)

      // Join derives the output attributes from its child while they are actually not the
      // same attributes. For example, the output of outer join is not always picked from its
      // children, but can also be null. We should exclude these miss-derived attributes when
      // propagating the foldable expressions.
      // TODO(cloud-fan): It seems more reasonable to use new attributes as the output attributes
      // of outer join.
      case j: Join =>
        val (newChildren, foldableMaps) = j.children.map(propagateFoldables).unzip
        val foldableMap = AttributeMap(
          foldableMaps.foldLeft(Iterable.empty[(Attribute, Alias)])(_ ++ _.baseMap.values))
        val newJoin =
          replaceFoldable(j.withNewChildren(newChildren).asInstanceOf[Join], foldableMap)
        val missDerivedAttrsSet: AttributeSet = AttributeSet(newJoin.joinType match {
          case _: InnerLike | LeftExistence(_) => Nil
          case LeftOuter => newJoin.right.output
          case RightOuter => newJoin.left.output
          case FullOuter => newJoin.left.output ++ newJoin.right.output
          case _ => Nil
        })
        val newFoldableMap = AttributeMap(foldableMap.baseMap.values.filterNot {
          case (attr, _) => missDerivedAttrsSet.contains(attr)
        })
        (newJoin, newFoldableMap)

      // For other plans, they are not safe to apply foldable propagation, and they should not
      // propagate foldable expressions from children.
      case o =>
        val newOther = o.mapChildren(propagateFoldables(_)._1)
        (newOther, AttributeMap.empty)
    }
  }

  private def replaceFoldable(plan: LogicalPlan, foldableMap: AttributeMap[Alias]): plan.type = {
    if (foldableMap.isEmpty) {
      plan
    } else {
      plan transformExpressions {
        case a: AttributeReference if foldableMap.contains(a) => foldableMap(a)
      }
    }
  }

  private def collectFoldables(expressions: Seq[NamedExpression]) = {
    AttributeMap(expressions.collect {
      case a: Alias if a.child.foldable => (a.toAttribute, a)
    })
  }

  /**
   * List of all [[UnaryNode]]s which allow foldable propagation.
   */
  private def canPropagateFoldables(u: UnaryNode): Boolean = u match {
    // Handling `Project` is moved to `propagateFoldables`.
    case _: Filter => true
    case _: SubqueryAlias => true
    // Handling `Aggregate` is moved to `propagateFoldables`.
    case _: Window => true
    case _: Sample => true
    case _: GlobalLimit => true
    case _: LocalLimit => true
    case _: Offset => true
    case _: Generate => true
    case _: Distinct => true
    case _: AppendColumns => true
    case _: AppendColumnsWithObject => true
    case _: RepartitionByExpression => true
    case _: Repartition => true
    case _: RebalancePartitions => true
    case _: Sort => true
    case _: TypedFilter => true
    case _ => false
  }
}


/**
 * Removes [[Cast Casts]] that are unnecessary because the input is already the correct type.
 */
object SimplifyCasts extends Rule[LogicalPlan] {
  def apply(plan: LogicalPlan): LogicalPlan = plan.transformAllExpressionsWithPruning(
    _.containsPattern(CAST), ruleId) {
    case Cast(e, dataType, _, _) if e.dataType == dataType => e
    case c @ Cast(Cast(e, dt1: NumericType, _, _), dt2: NumericType, _, _)
        if isWiderCast(e.dataType, dt1) && isWiderCast(dt1, dt2) =>
      c.copy(child = e)
    case c @ Cast(e, dataType, _, _) => (e.dataType, dataType) match {
      case (ArrayType(from, false), ArrayType(to, true)) if from == to => e
      case (MapType(fromKey, fromValue, false), MapType(toKey, toValue, true))
        if fromKey == toKey && fromValue == toValue => e
      case _ => c
      }
  }

  // Returns whether the from DataType can be safely casted to the to DataType without losing
  // any precision or range.
  private def isWiderCast(from: DataType, to: NumericType): Boolean =
    from.isInstanceOf[NumericType] && Cast.canUpCast(from, to)
}


/**
 * Removes nodes that are not necessary.
 */
object RemoveDispensableExpressions extends Rule[LogicalPlan] {
  def apply(plan: LogicalPlan): LogicalPlan = plan.transformAllExpressionsWithPruning(
    _.containsPattern(UNARY_POSITIVE), ruleId) {
    case UnaryPositive(child) => child
  }
}


/**
 * Removes the inner case conversion expressions that are unnecessary because
 * the inner conversion is overwritten by the outer one.
 */
object SimplifyCaseConversionExpressions extends Rule[LogicalPlan] {
  def apply(plan: LogicalPlan): LogicalPlan = plan.transformWithPruning(
    _.containsPattern(UPPER_OR_LOWER), ruleId) {
    case q: LogicalPlan => q.transformExpressionsUpWithPruning(
      _.containsPattern(UPPER_OR_LOWER), ruleId) {
      case Upper(Upper(child)) => Upper(child)
      case Upper(Lower(child)) => Upper(child)
      case Lower(Upper(child)) => Lower(child)
      case Lower(Lower(child)) => Lower(child)
    }
  }
}


/**
 * Combine nested [[Concat]] expressions.
 */
object CombineConcats extends Rule[LogicalPlan] {

  private def flattenConcats(concat: Concat): Concat = {
    val stack = Stack[Expression](concat)
    val flattened = ArrayBuffer.empty[Expression]
    while (stack.nonEmpty) {
      stack.pop() match {
        case Concat(children) =>
          stack.pushAll(children.reverse)
        // If `spark.sql.function.concatBinaryAsString` is false, nested `Concat` exprs possibly
        // have `Concat`s with binary output. Since `TypeCoercion` casts them into strings,
        // we need to handle the case to combine all nested `Concat`s.
        case c @ Cast(Concat(children), StringType, _, _) =>
          val newChildren = children.map { e => c.copy(child = e) }
          stack.pushAll(newChildren.reverse)
        case child =>
          flattened += child
      }
    }
    Concat(flattened.toSeq)
  }

  private def hasNestedConcats(concat: Concat): Boolean = concat.children.exists {
    case c: Concat => true
    case c @ Cast(Concat(children), StringType, _, _) => true
    case _ => false
  }

  def apply(plan: LogicalPlan): LogicalPlan = plan.transformAllExpressionsWithPruning(
    _.containsPattern(CONCAT), ruleId) {
    case concat: Concat if hasNestedConcats(concat) =>
      flattenConcats(concat)
  }
}<|MERGE_RESOLUTION|>--- conflicted
+++ resolved
@@ -208,11 +208,7 @@
       equalityPredicates: AttributeMap[(Literal, BinaryComparison)]): Expression = {
     val constantsMap = AttributeMap(equalityPredicates.map { case (attr, (lit, _)) => attr -> lit })
     val predicates = equalityPredicates.values.map(_._2).toSet
-<<<<<<< HEAD
-    condition transform {
-=======
     condition.transformWithPruning(_.containsPattern(BINARY_COMPARISON)) {
->>>>>>> ecee7133
       case b: BinaryComparison if !predicates.contains(b) => b transform {
         case a: AttributeReference => constantsMap.getOrElse(a, a)
       }
