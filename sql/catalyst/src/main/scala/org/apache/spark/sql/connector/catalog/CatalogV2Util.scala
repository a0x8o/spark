--- conflicted
+++ resolved
@@ -337,8 +337,6 @@
       case _: NoSuchNamespaceException => None
     }
 
-<<<<<<< HEAD
-=======
   def getTable(
       catalog: CatalogPlugin,
       ident: Identifier,
@@ -355,7 +353,6 @@
     }
   }
 
->>>>>>> 294e9b3a
   def loadFunction(catalog: CatalogPlugin, ident: Identifier): Option[UnboundFunction] = {
     try {
       Option(catalog.asFunctionCatalog.loadFunction(ident))
