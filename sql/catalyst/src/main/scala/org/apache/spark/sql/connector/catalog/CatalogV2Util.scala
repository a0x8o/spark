/*
 * Licensed to the Apache Software Foundation (ASF) under one or more
 * contributor license agreements.  See the NOTICE file distributed with
 * this work for additional information regarding copyright ownership.
 * The ASF licenses this file to You under the Apache License, Version 2.0
 * (the "License"); you may not use this file except in compliance with
 * the License.  You may obtain a copy of the License at
 *
 *    http://www.apache.org/licenses/LICENSE-2.0
 *
 * Unless required by applicable law or agreed to in writing, software
 * distributed under the License is distributed on an "AS IS" BASIS,
 * WITHOUT WARRANTIES OR CONDITIONS OF ANY KIND, either express or implied.
 * See the License for the specific language governing permissions and
 * limitations under the License.
 */

package org.apache.spark.sql.connector.catalog

import java.util
import java.util.Collections

import scala.jdk.CollectionConverters._

import org.apache.spark.sql.AnalysisException
import org.apache.spark.sql.catalyst.CurrentUserContext
import org.apache.spark.sql.catalyst.analysis.{AsOfTimestamp, AsOfVersion, NamedRelation, NoSuchDatabaseException, NoSuchFunctionException, NoSuchNamespaceException, NoSuchTableException, TimeTravelSpec}
import org.apache.spark.sql.catalyst.expressions.Literal
import org.apache.spark.sql.catalyst.plans.logical.{SerdeInfo, TableSpec}
import org.apache.spark.sql.catalyst.util.GeneratedColumn
import org.apache.spark.sql.catalyst.util.ResolveDefaultColumns._
import org.apache.spark.sql.connector.catalog.TableChange._
import org.apache.spark.sql.connector.catalog.functions.UnboundFunction
import org.apache.spark.sql.connector.expressions.LiteralValue
import org.apache.spark.sql.execution.datasources.v2.DataSourceV2Relation
import org.apache.spark.sql.types.{ArrayType, MapType, Metadata, MetadataBuilder, StructField, StructType}
import org.apache.spark.sql.util.CaseInsensitiveStringMap

private[sql] object CatalogV2Util {
  import org.apache.spark.sql.connector.catalog.CatalogV2Implicits._

  /**
   * The list of reserved table properties, which can not be removed or changed directly by
   * the syntax:
   * {{
   *   ALTER TABLE ... SET TBLPROPERTIES ...
   * }}
   *
   * They need specific syntax to modify
   */
  val TABLE_RESERVED_PROPERTIES =
    Seq(TableCatalog.PROP_COMMENT,
      TableCatalog.PROP_LOCATION,
      TableCatalog.PROP_PROVIDER,
      TableCatalog.PROP_OWNER,
      TableCatalog.PROP_EXTERNAL,
      TableCatalog.PROP_IS_MANAGED_LOCATION)

  /**
   * The list of reserved namespace properties, which can not be removed or changed directly by
   * the syntax:
   * {{
   *   ALTER NAMESPACE ... SET PROPERTIES ...
   * }}
   *
   * They need specific syntax to modify
   */
  val NAMESPACE_RESERVED_PROPERTIES =
    Seq(SupportsNamespaces.PROP_COMMENT,
      SupportsNamespaces.PROP_LOCATION,
      SupportsNamespaces.PROP_OWNER)

  /**
   * Apply properties changes to a map and return the result.
   */
  def applyNamespaceChanges(
      properties: Map[String, String],
      changes: Seq[NamespaceChange]): Map[String, String] = {
    applyNamespaceChanges(properties.asJava, changes).asScala.toMap
  }

  /**
   * Apply properties changes to a Java map and return the result.
   */
  def applyNamespaceChanges(
      properties: util.Map[String, String],
      changes: Seq[NamespaceChange]): util.Map[String, String] = {
    val newProperties = new util.HashMap[String, String](properties)

    changes.foreach {
      case set: NamespaceChange.SetProperty =>
        newProperties.put(set.property, set.value)

      case unset: NamespaceChange.RemoveProperty =>
        newProperties.remove(unset.property)

      case _ =>
      // ignore non-property changes
    }

    Collections.unmodifiableMap(newProperties)
  }

  /**
   * Apply properties changes to a map and return the result.
   */
  def applyPropertiesChanges(
      properties: Map[String, String],
      changes: Seq[TableChange]): Map[String, String] = {
    applyPropertiesChanges(properties.asJava, changes).asScala.toMap
  }

  /**
   * Apply properties changes to a Java map and return the result.
   */
  def applyPropertiesChanges(
      properties: util.Map[String, String],
      changes: Seq[TableChange]): util.Map[String, String] = {
    val newProperties = new util.HashMap[String, String](properties)

    changes.foreach {
      case set: SetProperty =>
        newProperties.put(set.property, set.value)

      case unset: RemoveProperty =>
        newProperties.remove(unset.property)

      case _ =>
      // ignore non-property changes
    }

    Collections.unmodifiableMap(newProperties)
  }

  /**
   * Apply schema changes to a schema and return the result.
   */
  def applySchemaChanges(
      schema: StructType,
      changes: Seq[TableChange],
      tableProvider: Option[String],
      statementType: String): StructType = {
    changes.foldLeft(schema) { (schema, change) =>
      change match {
        case add: AddColumn =>
          add.fieldNames match {
            case Array(name) =>
              val field = StructField(name, add.dataType, nullable = add.isNullable)
              val fieldWithDefault: StructField = encodeDefaultValue(add.defaultValue(), field)
              val fieldWithComment: StructField =
                Option(add.comment).map(fieldWithDefault.withComment).getOrElse(fieldWithDefault)
              addField(schema, fieldWithComment, add.position(), tableProvider, statementType, true)
            case names =>
              replace(schema, names.init, parent => parent.dataType match {
                case parentType: StructType =>
                  val field = StructField(names.last, add.dataType, nullable = add.isNullable)
                  val fieldWithDefault: StructField = encodeDefaultValue(add.defaultValue(), field)
                  val fieldWithComment: StructField =
                    Option(add.comment).map(fieldWithDefault.withComment)
                      .getOrElse(fieldWithDefault)
                  Some(parent.copy(dataType =
                    addField(parentType, fieldWithComment, add.position(), tableProvider,
                      statementType, true)))
                case _ =>
                  throw new IllegalArgumentException(s"Not a struct: ${names.init.last}")
              })
          }

        case rename: RenameColumn =>
          replace(schema, rename.fieldNames, field =>
            Some(StructField(rename.newName, field.dataType, field.nullable, field.metadata)))

        case update: UpdateColumnType =>
          replace(schema, update.fieldNames, field => {
            Some(field.copy(dataType = update.newDataType))
          })

        case update: UpdateColumnNullability =>
          replace(schema, update.fieldNames, field => {
            Some(field.copy(nullable = update.nullable))
          })

        case update: UpdateColumnComment =>
          replace(schema, update.fieldNames, field =>
            Some(field.withComment(update.newComment)))

        case update: UpdateColumnPosition =>
          def updateFieldPos(struct: StructType, name: String): StructType = {
            val oldField = struct.fields.find(_.name == name).getOrElse {
              throw new IllegalArgumentException("Field not found: " + name)
            }
            val withFieldRemoved = StructType(struct.fields.filter(_ != oldField))
            addField(withFieldRemoved, oldField, update.position(), tableProvider, statementType,
              false)
          }

          update.fieldNames() match {
            case Array(name) =>
              updateFieldPos(schema, name)
            case names =>
              replace(schema, names.init, parent => parent.dataType match {
                case parentType: StructType =>
                  Some(parent.copy(dataType = updateFieldPos(parentType, names.last)))
                case _ =>
                  throw new IllegalArgumentException(s"Not a struct: ${names.init.last}")
              })
          }

        case update: UpdateColumnDefaultValue =>
          replace(schema, update.fieldNames, field =>
            // The new DEFAULT value string will be non-empty for any DDL commands that set the
            // default value, such as "ALTER TABLE t ALTER COLUMN c SET DEFAULT ..." (this is
            // enforced by the parser). On the other hand, commands that drop the default value such
            // as "ALTER TABLE t ALTER COLUMN c DROP DEFAULT" will set this string to empty.
            if (update.newDefaultValue().nonEmpty) {
              Some(field.withCurrentDefaultValue(update.newDefaultValue()))
            } else {
<<<<<<< HEAD
              Some(field.clearCurrentDefaultValue)
=======
              Some(field.clearCurrentDefaultValue())
>>>>>>> ecee7133
            })

        case delete: DeleteColumn =>
          replace(schema, delete.fieldNames, _ => None, delete.ifExists)

        case _ =>
          // ignore non-schema changes
          schema
      }
    }
  }

  private def addField(
      schema: StructType,
      field: StructField,
      position: ColumnPosition,
      tableProvider: Option[String],
      statementType: String,
      addNewColumnToExistingTable: Boolean): StructType = {
    val newSchema: StructType = if (position == null) {
      schema.add(field)
    } else if (position.isInstanceOf[First]) {
      StructType(field +: schema.fields)
    } else {
      val afterCol = position.asInstanceOf[After].column()
      val fieldIndex = schema.fields.indexWhere(_.name == afterCol)
      if (fieldIndex == -1) {
        throw new IllegalArgumentException("AFTER column not found: " + afterCol)
      }
      val (before, after) = schema.fields.splitAt(fieldIndex + 1)
      StructType(before ++ (field +: after))
    }
    validateTableProviderForDefaultValue(
      newSchema, tableProvider, statementType, addNewColumnToExistingTable)
    constantFoldCurrentDefaultsToExistDefaults(newSchema, statementType)
  }

  private def replace(
      struct: StructType,
      fieldNames: Seq[String],
      update: StructField => Option[StructField],
      ifExists: Boolean = false): StructType = {

    val posOpt = struct.getFieldIndex(fieldNames.head)
    if (posOpt.isEmpty) {
      if (ifExists) {
        // We couldn't find the column to replace, but with IF EXISTS, we will silence the error
        // Currently only DROP COLUMN may pass down the IF EXISTS parameter
        return struct
      } else {
        throw new IllegalArgumentException(s"Cannot find field: ${fieldNames.head}")
      }
    }

    val pos = posOpt.get
    val field = struct.fields(pos)
    val replacement: Option[StructField] = (fieldNames.tail, field.dataType) match {
      case (Seq(), _) =>
        update(field)

      case (names, struct: StructType) =>
        val updatedType: StructType = replace(struct, names, update, ifExists)
        Some(StructField(field.name, updatedType, field.nullable, field.metadata))

      case (Seq("key"), map @ MapType(keyType, _, _)) =>
        val updated = update(StructField("key", keyType, nullable = false))
            .getOrElse(throw new IllegalArgumentException(s"Cannot delete map key"))
        Some(field.copy(dataType = map.copy(keyType = updated.dataType)))

      case (Seq("key", names @ _*), map @ MapType(keyStruct: StructType, _, _)) =>
        Some(field.copy(dataType = map.copy(keyType = replace(keyStruct, names, update, ifExists))))

      case (Seq("value"), map @ MapType(_, mapValueType, isNullable)) =>
        val updated = update(StructField("value", mapValueType, nullable = isNullable))
            .getOrElse(throw new IllegalArgumentException(s"Cannot delete map value"))
        Some(field.copy(dataType = map.copy(
          valueType = updated.dataType,
          valueContainsNull = updated.nullable)))

      case (Seq("value", names @ _*), map @ MapType(_, valueStruct: StructType, _)) =>
        Some(field.copy(dataType = map.copy(valueType =
          replace(valueStruct, names, update, ifExists))))

      case (Seq("element"), array @ ArrayType(elementType, isNullable)) =>
        val updated = update(StructField("element", elementType, nullable = isNullable))
            .getOrElse(throw new IllegalArgumentException(s"Cannot delete array element"))
        Some(field.copy(dataType = array.copy(
          elementType = updated.dataType,
          containsNull = updated.nullable)))

      case (Seq("element", names @ _*), array @ ArrayType(elementStruct: StructType, _)) =>
        Some(field.copy(dataType = array.copy(elementType =
          replace(elementStruct, names, update, ifExists))))

      case (names, dataType) =>
        if (!ifExists) {
          throw new IllegalArgumentException(
            s"Cannot find field: ${names.head} in ${dataType.simpleString}")
        }
        None
    }

    val newFields = struct.fields.zipWithIndex.flatMap {
      case (_, index) if pos == index =>
        replacement
      case (other, _) =>
        Some(other)
    }

    new StructType(newFields)
  }

  def loadTable(
      catalog: CatalogPlugin,
      ident: Identifier,
      timeTravelSpec: Option[TimeTravelSpec] = None): Option[Table] =
    try {
      Option(getTable(catalog, ident, timeTravelSpec))
    } catch {
      case _: NoSuchTableException => None
      case _: NoSuchDatabaseException => None
      case _: NoSuchNamespaceException => None
    }

  def getTable(
      catalog: CatalogPlugin,
      ident: Identifier,
      timeTravelSpec: Option[TimeTravelSpec] = None): Table = {
    if (timeTravelSpec.nonEmpty) {
      timeTravelSpec.get match {
        case v: AsOfVersion =>
          catalog.asTableCatalog.loadTable(ident, v.version)
        case ts: AsOfTimestamp =>
          catalog.asTableCatalog.loadTable(ident, ts.timestamp)
      }
    } else {
      catalog.asTableCatalog.loadTable(ident)
    }
  }

  def loadFunction(catalog: CatalogPlugin, ident: Identifier): Option[UnboundFunction] = {
    try {
      Option(catalog.asFunctionCatalog.loadFunction(ident))
    } catch {
      case _: NoSuchFunctionException => None
      case _: NoSuchDatabaseException => None
      case _: NoSuchNamespaceException => None
    }
  }

  def loadRelation(catalog: CatalogPlugin, ident: Identifier): Option[NamedRelation] = {
    loadTable(catalog, ident).map(DataSourceV2Relation.create(_, Some(catalog), Some(ident)))
  }

  def isSessionCatalog(catalog: CatalogPlugin): Boolean = {
    catalog.name().equalsIgnoreCase(CatalogManager.SESSION_CATALOG_NAME)
  }

  def convertTableProperties(t: TableSpec): Map[String, String] = {
    val props = convertTableProperties(
      t.properties, t.options, t.serde, t.location, t.comment,
      t.provider, t.external)
    withDefaultOwnership(props)
  }

  private def convertTableProperties(
      properties: Map[String, String],
      options: Map[String, String],
      serdeInfo: Option[SerdeInfo],
      location: Option[String],
      comment: Option[String],
      provider: Option[String],
      external: Boolean = false): Map[String, String] = {
    properties ++
      options ++ // to make the transition to the "option." prefix easier, add both
      options.map { case (key, value) => TableCatalog.OPTION_PREFIX + key -> value } ++
      convertToProperties(serdeInfo) ++
      (if (external) Some(TableCatalog.PROP_EXTERNAL -> "true") else None) ++
      provider.map(TableCatalog.PROP_PROVIDER -> _) ++
      comment.map(TableCatalog.PROP_COMMENT -> _) ++
      location.map(TableCatalog.PROP_LOCATION -> _)
  }

  /**
   * Converts Hive Serde info to table properties. The mapped property keys are:
   *  - INPUTFORMAT/OUTPUTFORMAT: hive.input/output-format
   *  - STORED AS: hive.stored-as
   *  - ROW FORMAT SERDE: hive.serde
   *  - SERDEPROPERTIES: add "option." prefix
   */
  private def convertToProperties(serdeInfo: Option[SerdeInfo]): Map[String, String] = {
    serdeInfo match {
      case Some(s) =>
        s.formatClasses.map { f =>
          Map("hive.input-format" -> f.input, "hive.output-format" -> f.output)
        }.getOrElse(Map.empty) ++
        s.storedAs.map("hive.stored-as" -> _) ++
        s.serde.map("hive.serde" -> _) ++
        s.serdeProperties.map {
          case (key, value) => TableCatalog.OPTION_PREFIX + key -> value
        }
      case None =>
        Map.empty
    }
  }

  def withDefaultOwnership(properties: Map[String, String]): Map[String, String] = {
    properties ++ Map(TableCatalog.PROP_OWNER -> CurrentUserContext.getCurrentUser)
  }

  def getTableProviderCatalog(
      provider: SupportsCatalogOptions,
      catalogManager: CatalogManager,
      options: CaseInsensitiveStringMap): TableCatalog = {
    Option(provider.extractCatalog(options))
      .map(catalogManager.catalog)
      .getOrElse(catalogManager.v2SessionCatalog)
      .asTableCatalog
  }

  /**
   * Converts DS v2 columns to StructType, which encodes column comment and default value to
   * StructField metadata. This is mainly used to define the schema of v2 scan, w.r.t. the columns
   * of the v2 table.
   */
  def v2ColumnsToStructType(columns: Array[Column]): StructType = {
    StructType(columns.map(v2ColumnToStructField))
  }

  private def v2ColumnToStructField(col: Column): StructField = {
    val metadata = Option(col.metadataInJSON()).map(Metadata.fromJson).getOrElse(Metadata.empty)
    var f = StructField(col.name(), col.dataType(), col.nullable(), metadata)
    Option(col.comment()).foreach { comment =>
      f = f.withComment(comment)
    }
    Option(col.defaultValue()).foreach { default =>
      f = encodeDefaultValue(default, f)
    }
    f
  }

  // For built-in file sources, we encode the default value in StructField metadata. An analyzer
  // rule will check the special metadata and change the DML input plan to fill the default value.
  private def encodeDefaultValue(defaultValue: ColumnDefaultValue, f: StructField): StructField = {
    Option(defaultValue).map { default =>
      // The "exist default" is used to back-fill the existing data when new columns are added, and
      // should be a fixed value which was evaluated at the definition time. For example, if the
      // default value is `current_date()`, the "exist default" should be the value of
      // `current_date()` when the column was defined/altered, instead of when back-fall happens.
      // Note: the back-fill here is a logical concept. The data source can keep the existing
      //       data unchanged and let the data reader to return "exist default" for missing
      //       columns.
      val existingDefault = Literal(default.getValue.value(), default.getValue.dataType()).sql
      f.withExistenceDefaultValue(existingDefault).withCurrentDefaultValue(default.getSql)
    }.getOrElse(f)
  }

  /**
   * Converts a StructType to DS v2 columns, which decodes the StructField metadata to v2 column
   * comment and default value or generation expression. This is mainly used to generate DS v2
   * columns from table schema in DDL commands, so that Spark can pass DS v2 columns to DS v2
   * createTable and related APIs.
   */
  def structTypeToV2Columns(schema: StructType): Array[Column] = {
    schema.fields.map(structFieldToV2Column)
  }

  private def structFieldToV2Column(f: StructField): Column = {
    def metadataAsJson(metadata: Metadata): String = {
      if (metadata == Metadata.empty) {
        null
      } else {
        metadata.json
      }
    }
    def metadataWithKeysRemoved(keys: Seq[String]): Metadata = {
      keys.foldLeft(new MetadataBuilder().withMetadata(f.metadata)) {
        (builder, key) => builder.remove(key)
      }.build()
    }

    val isDefaultColumn = f.getCurrentDefaultValue().isDefined &&
      f.getExistenceDefaultValue().isDefined
    val isGeneratedColumn = GeneratedColumn.isGeneratedColumn(f)
    if (isDefaultColumn && isGeneratedColumn) {
      throw new AnalysisException(
        errorClass = "GENERATED_COLUMN_WITH_DEFAULT_VALUE",
        messageParameters = Map(
          "colName" -> f.name,
          "defaultValue" -> f.getCurrentDefaultValue().get,
          "genExpr" -> GeneratedColumn.getGenerationExpression(f).get
        )
      )
    }

    if (isDefaultColumn) {
      val e = analyze(f, EXISTS_DEFAULT_COLUMN_METADATA_KEY)
      assert(e.resolved && e.foldable,
        "The existence default value must be a simple SQL string that is resolved and foldable, " +
          "but got: " + f.getExistenceDefaultValue().get)
      val defaultValue = new ColumnDefaultValue(
        f.getCurrentDefaultValue().get, LiteralValue(e.eval(), f.dataType))
      val cleanedMetadata = metadataWithKeysRemoved(
        Seq("comment", CURRENT_DEFAULT_COLUMN_METADATA_KEY, EXISTS_DEFAULT_COLUMN_METADATA_KEY))
      Column.create(f.name, f.dataType, f.nullable, f.getComment().orNull, defaultValue,
        metadataAsJson(cleanedMetadata))
    } else if (isGeneratedColumn) {
      val cleanedMetadata = metadataWithKeysRemoved(
        Seq("comment", GeneratedColumn.GENERATION_EXPRESSION_METADATA_KEY))
      Column.create(f.name, f.dataType, f.nullable, f.getComment().orNull,
        GeneratedColumn.getGenerationExpression(f).get, metadataAsJson(cleanedMetadata))
    } else {
      val cleanedMetadata = metadataWithKeysRemoved(Seq("comment"))
      Column.create(f.name, f.dataType, f.nullable, f.getComment().orNull,
        metadataAsJson(cleanedMetadata))
    }
  }
}<|MERGE_RESOLUTION|>--- conflicted
+++ resolved
@@ -215,11 +215,7 @@
             if (update.newDefaultValue().nonEmpty) {
               Some(field.withCurrentDefaultValue(update.newDefaultValue()))
             } else {
-<<<<<<< HEAD
-              Some(field.clearCurrentDefaultValue)
-=======
               Some(field.clearCurrentDefaultValue())
->>>>>>> ecee7133
             })
 
         case delete: DeleteColumn =>
