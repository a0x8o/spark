--- conflicted
+++ resolved
@@ -73,11 +73,7 @@
     new SessionCatalog(
       new InMemoryCatalog,
       FunctionRegistry.builtin,
-<<<<<<< HEAD
-      EmptyTableFunctionRegistry) {
-=======
       TableFunctionRegistry.builtin) {
->>>>>>> 11e30a61
       override def createDatabase(dbDefinition: CatalogDatabase, ignoreIfExists: Boolean): Unit = {}
     })) {
   override def resolver: Resolver = caseSensitiveResolution
@@ -1045,12 +1041,8 @@
         s.withMetadataColumns()
       case p: Project if p.metadataOutput.exists(a => requiredAttrIds.contains(a.exprId)) =>
         val newProj = p.copy(
-<<<<<<< HEAD
-          projectList = p.projectList ++ p.metadataOutput,
-=======
           // Do not leak the qualified-access-only restriction to normal plan outputs.
           projectList = p.projectList ++ p.metadataOutput.map(_.markAsAllowAnyAccess()),
->>>>>>> 11e30a61
           child = addMetadataCol(p.child, requiredAttrIds))
         newProj.copyTagsFrom(p)
         newProj
@@ -1171,21 +1163,8 @@
             throw QueryCompilationErrors.expectViewNotTableError(
               t, cmd, relationTypeMismatchHint, u)
           case other => other
-<<<<<<< HEAD
-=======
         }.getOrElse(u)
 
-      case u @ UnresolvedTableOrView(identifier, cmd, allowTempView) =>
-        lookupTableOrView(identifier).map {
-          case _: ResolvedTempView if !allowTempView =>
-            throw QueryCompilationErrors.expectTableOrPermanentViewNotTempViewError(
-              identifier, cmd, u)
-          case other => other
->>>>>>> 11e30a61
-        }.getOrElse(u)
-    }
-
-<<<<<<< HEAD
       case u @ UnresolvedTableOrView(identifier, cmd, allowTempView) =>
         lookupTableOrView(identifier).map {
           case _: ResolvedTempView if !allowTempView =>
@@ -1202,15 +1181,6 @@
       v1SessionCatalog.getRawLocalOrGlobalTempView(identifier)
     }
 
-=======
-    private def lookupTempView(identifier: Seq[String]): Option[TemporaryViewRelation] = {
-      // We are resolving a view and this name is not a temp view when that view was created. We
-      // return None earlier here.
-      if (isResolvingView && !isReferredTempViewName(identifier)) return None
-      v1SessionCatalog.getRawLocalOrGlobalTempView(identifier)
-    }
-
->>>>>>> 11e30a61
     private def resolveTempView(
         identifier: Seq[String],
         isStreaming: Boolean = false,
@@ -1724,7 +1694,6 @@
                 InsertAction(
                   resolvedInsertCondition,
                   resolveAssignments(assignments, m, MergeResolvePolicy.SOURCE))
-<<<<<<< HEAD
               case o => o
             }
             val newNotMatchedBySourceActions = m.notMatchedBySourceActions.map {
@@ -1741,24 +1710,6 @@
                   resolveAssignments(assignments, m, MergeResolvePolicy.TARGET))
               case o => o
             }
-=======
-              case o => o
-            }
-            val newNotMatchedBySourceActions = m.notMatchedBySourceActions.map {
-              case DeleteAction(deleteCondition) =>
-                val resolvedDeleteCondition = deleteCondition.map(
-                  resolveExpressionByPlanOutput(_, targetTable))
-                DeleteAction(resolvedDeleteCondition)
-              case UpdateAction(updateCondition, assignments) =>
-                val resolvedUpdateCondition = updateCondition.map(
-                  resolveExpressionByPlanOutput(_, targetTable))
-                UpdateAction(
-                  resolvedUpdateCondition,
-                  // The update value can access columns from the target table only.
-                  resolveAssignments(assignments, m, MergeResolvePolicy.TARGET))
-              case o => o
-            }
->>>>>>> 11e30a61
 
             val resolvedMergeCondition = resolveExpressionByPlanChildren(m.mergeCondition, m)
             m.copy(mergeCondition = resolvedMergeCondition,
@@ -2155,7 +2106,6 @@
     try {
       val resolved = innerResolve(expr, isTopLevel = true)
       if (allowOuter) resolveOuterRef(resolved) else resolved
-<<<<<<< HEAD
     } catch {
       case ae: AnalysisException if !throws =>
         logDebug(ae.getMessage)
@@ -2180,32 +2130,6 @@
           other.resolveChildren(nameParts, resolver).map(wrapOuterReference)
       }
     } catch {
-=======
-    } catch {
-      case ae: AnalysisException if !throws =>
-        logDebug(ae.getMessage)
-        expr
-    }
-  }
-
-  // Resolves `UnresolvedAttribute` to `OuterReference`.
-  private def resolveOuterRef(e: Expression): Expression = {
-    val outerPlan = AnalysisContext.get.outerPlan
-    if (outerPlan.isEmpty) return e
-
-    def resolve(nameParts: Seq[String]): Option[Expression] = try {
-      outerPlan.get match {
-        // Subqueries in UnresolvedHaving can host grouping expressions and aggregate functions.
-        // We should resolve columns with `agg.output` and the rule `ResolveAggregateFunctions` will
-        // push them down to Aggregate later. This is similar to what we do in `resolveColumns`.
-        case u @ UnresolvedHaving(_, agg: Aggregate) =>
-          agg.resolveChildren(nameParts, resolver).orElse(u.resolveChildren(nameParts, resolver))
-            .map(wrapOuterReference)
-        case other =>
-          other.resolveChildren(nameParts, resolver).map(wrapOuterReference)
-      }
-    } catch {
->>>>>>> 11e30a61
       case ae: AnalysisException =>
         logDebug(ae.getMessage)
         None
