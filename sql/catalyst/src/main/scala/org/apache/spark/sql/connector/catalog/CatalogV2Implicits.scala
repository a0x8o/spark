/*
 * Licensed to the Apache Software Foundation (ASF) under one or more
 * contributor license agreements.  See the NOTICE file distributed with
 * this work for additional information regarding copyright ownership.
 * The ASF licenses this file to You under the Apache License, Version 2.0
 * (the "License"); you may not use this file except in compliance with
 * the License.  You may obtain a copy of the License at
 *
 *    http://www.apache.org/licenses/LICENSE-2.0
 *
 * Unless required by applicable law or agreed to in writing, software
 * distributed under the License is distributed on an "AS IS" BASIS,
 * WITHOUT WARRANTIES OR CONDITIONS OF ANY KIND, either express or implied.
 * See the License for the specific language governing permissions and
 * limitations under the License.
 */

package org.apache.spark.sql.connector.catalog

import scala.collection.mutable

import org.apache.spark.sql.catalyst.{FunctionIdentifier, TableIdentifier}
import org.apache.spark.sql.catalyst.catalog.BucketSpec
import org.apache.spark.sql.catalyst.expressions.AttributeReference
import org.apache.spark.sql.catalyst.parser.CatalystSqlParser
import org.apache.spark.sql.catalyst.types.DataTypeUtils
import org.apache.spark.sql.catalyst.util.{quoteIfNeeded, QuotingUtils}
import org.apache.spark.sql.connector.expressions.{BucketTransform, FieldReference, IdentityTransform, LogicalExpressions, Transform}
import org.apache.spark.sql.errors.{QueryCompilationErrors, QueryExecutionErrors}
import org.apache.spark.sql.types.StructType

/**
 * Conversion helpers for working with v2 [[CatalogPlugin]].
 */
private[sql] object CatalogV2Implicits {
  import LogicalExpressions._

  implicit class PartitionTypeHelper(colNames: Seq[String]) {
    def asTransforms: Array[Transform] = {
      colNames.map(col => identity(reference(Seq(col)))).toArray
    }
  }

  implicit class BucketSpecHelper(spec: BucketSpec) {
    def asTransform: Transform = {
      val references = spec.bucketColumnNames.map(col => reference(Seq(col)))
      if (spec.sortColumnNames.nonEmpty) {
        val sortedCol = spec.sortColumnNames.map(col => reference(Seq(col)))
        bucket(spec.numBuckets, references.toArray, sortedCol.toArray)
      } else {
        bucket(spec.numBuckets, references.toArray)
      }
    }
  }

  implicit class TransformHelper(transforms: Seq[Transform]) {
    def convertTransforms: (Seq[String], Option[BucketSpec]) = {
      val identityCols = new mutable.ArrayBuffer[String]
      var bucketSpec = Option.empty[BucketSpec]

      transforms.map {
        case IdentityTransform(FieldReference(Seq(col))) =>
          identityCols += col

        case BucketTransform(numBuckets, col, sortCol) =>
          if (bucketSpec.nonEmpty) {
<<<<<<< HEAD
            throw QueryExecutionErrors.unsupportedMultipleBucketTransformsError
=======
            throw QueryExecutionErrors.unsupportedMultipleBucketTransformsError()
>>>>>>> ecee7133
          }
          if (sortCol.isEmpty) {
            bucketSpec = Some(BucketSpec(numBuckets, col.map(_.fieldNames.mkString(".")), Nil))
          } else {
            bucketSpec = Some(BucketSpec(numBuckets, col.map(_.fieldNames.mkString(".")),
              sortCol.map(_.fieldNames.mkString("."))))
          }

        case transform =>
          throw QueryExecutionErrors.unsupportedPartitionTransformError(transform)
      }

      (identityCols.toSeq, bucketSpec)
    }
  }

  implicit class CatalogHelper(plugin: CatalogPlugin) {
    def asTableCatalog: TableCatalog = plugin match {
      case tableCatalog: TableCatalog =>
        tableCatalog
      case _ =>
        throw QueryCompilationErrors.missingCatalogAbilityError(plugin, "tables")
    }

    def asNamespaceCatalog: SupportsNamespaces = plugin match {
      case namespaceCatalog: SupportsNamespaces =>
        namespaceCatalog
      case _ =>
        throw QueryCompilationErrors.missingCatalogAbilityError(plugin, "namespaces")
    }

    def isFunctionCatalog: Boolean = plugin match {
      case _: FunctionCatalog => true
      case _ => false
    }

    def asFunctionCatalog: FunctionCatalog = plugin match {
      case functionCatalog: FunctionCatalog =>
        functionCatalog
      case _ =>
        throw QueryCompilationErrors.missingCatalogAbilityError(plugin, "functions")
    }
  }

  implicit class NamespaceHelper(namespace: Array[String]) {
    def quoted: String = QuotingUtils.quoted(namespace)
  }

  implicit class FunctionIdentifierHelper(ident: FunctionIdentifier) {
    def asMultipart: Seq[String] = {
      ident.database match {
        case Some(db) =>
          Seq(db, ident.funcName)
        case _ =>
          Seq(ident.funcName)
      }
    }
  }

  implicit class IdentifierHelper(ident: Identifier) {
    def quoted: String = {
      QuotingUtils.quoted(ident)
    }

    def original: String = ident.namespace() :+ ident.name() mkString "."

    def asMultipartIdentifier: Seq[String] = ident.namespace :+ ident.name

    def asTableIdentifier: TableIdentifier = ident.namespace match {
      case ns if ns.isEmpty => TableIdentifier(ident.name)
      case Array(dbName) => TableIdentifier(ident.name, Some(dbName))
      case _ => throw QueryCompilationErrors.identifierTooManyNamePartsError(original)
    }

    def asFunctionIdentifier: FunctionIdentifier = ident.namespace() match {
      case ns if ns.isEmpty => FunctionIdentifier(ident.name())
      case Array(dbName) => FunctionIdentifier(ident.name(), Some(dbName))
      case _ => throw QueryCompilationErrors.identifierTooManyNamePartsError(original)
    }
  }

  implicit class MultipartIdentifierHelper(parts: Seq[String]) {
    if (parts.isEmpty) {
      throw QueryCompilationErrors.emptyMultipartIdentifierError()
    }

    def asIdentifier: Identifier = Identifier.of(parts.init.toArray, parts.last)

    def asTableIdentifier: TableIdentifier = parts match {
      case Seq(tblName) => TableIdentifier(tblName)
      case Seq(dbName, tblName) => TableIdentifier(tblName, Some(dbName))
      case _ => throw QueryCompilationErrors.identifierTooManyNamePartsError(original)
    }

    def asFunctionIdentifier: FunctionIdentifier = parts match {
      case Seq(funcName) => FunctionIdentifier(funcName)
      case Seq(dbName, funcName) => FunctionIdentifier(funcName, Some(dbName))
      case _ => throw QueryCompilationErrors.identifierTooManyNamePartsError(original)
    }

    def quoted: String = parts.map(quoteIfNeeded).mkString(".")

    def original: String = parts.mkString(".")
  }

  implicit class TableIdentifierHelper(identifier: TableIdentifier) {
    def quoted: String = {
      identifier.database match {
        case Some(db) =>
          Seq(db, identifier.table).map(quoteIfNeeded).mkString(".")
        case _ =>
          quoteIfNeeded(identifier.table)

      }
    }
  }

  implicit class ColumnsHelper(columns: Array[Column]) {
    def asSchema: StructType = CatalogV2Util.v2ColumnsToStructType(columns)
    def toAttributes: Seq[AttributeReference] = DataTypeUtils.toAttributes(asSchema)
  }

  def parseColumnPath(name: String): Seq[String] = {
    CatalystSqlParser.parseMultipartIdentifier(name)
  }

  def parseFunctionName(name: String): Seq[String] = {
    CatalystSqlParser.parseMultipartIdentifier(name)
  }
}<|MERGE_RESOLUTION|>--- conflicted
+++ resolved
@@ -64,11 +64,7 @@
 
         case BucketTransform(numBuckets, col, sortCol) =>
           if (bucketSpec.nonEmpty) {
-<<<<<<< HEAD
-            throw QueryExecutionErrors.unsupportedMultipleBucketTransformsError
-=======
             throw QueryExecutionErrors.unsupportedMultipleBucketTransformsError()
->>>>>>> ecee7133
           }
           if (sortCol.isEmpty) {
             bucketSpec = Some(BucketSpec(numBuckets, col.map(_.fieldNames.mkString(".")), Nil))
