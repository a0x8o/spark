/*
 * Licensed to the Apache Software Foundation (ASF) under one or more
 * contributor license agreements.  See the NOTICE file distributed with
 * this work for additional information regarding copyright ownership.
 * The ASF licenses this file to You under the Apache License, Version 2.0
 * (the "License"); you may not use this file except in compliance with
 * the License.  You may obtain a copy of the License at
 *
 *    http://www.apache.org/licenses/LICENSE-2.0
 *
 * Unless required by applicable law or agreed to in writing, software
 * distributed under the License is distributed on an "AS IS" BASIS,
 * WITHOUT WARRANTIES OR CONDITIONS OF ANY KIND, either express or implied.
 * See the License for the specific language governing permissions and
 * limitations under the License.
 */

package org.apache.spark.sql.catalyst.optimizer

import scala.collection.mutable.ArrayBuffer

import org.apache.spark.SparkException
import org.apache.spark.sql.AnalysisException
import org.apache.spark.sql.catalyst.analysis.EliminateSubqueryAliases
import org.apache.spark.sql.catalyst.expressions._
import org.apache.spark.sql.catalyst.expressions.ScalarSubquery._
import org.apache.spark.sql.catalyst.expressions.SubExprUtils._
import org.apache.spark.sql.catalyst.expressions.aggregate._
import org.apache.spark.sql.catalyst.optimizer.RewriteCorrelatedScalarSubquery.splitSubquery
import org.apache.spark.sql.catalyst.plans._
import org.apache.spark.sql.catalyst.plans.logical._
import org.apache.spark.sql.catalyst.rules._
import org.apache.spark.sql.catalyst.trees.TreePattern.{EXISTS_SUBQUERY, IN_SUBQUERY, LATERAL_JOIN, LIST_SUBQUERY, PLAN_EXPRESSION, SCALAR_SUBQUERY}
import org.apache.spark.sql.errors.{QueryCompilationErrors, QueryExecutionErrors}
import org.apache.spark.sql.internal.SQLConf
import org.apache.spark.sql.internal.SQLConf.{DECORRELATE_PREDICATE_SUBQUERIES_IN_JOIN_CONDITION, OPTIMIZE_UNCORRELATED_IN_SUBQUERIES_IN_JOIN_CONDITION}
import org.apache.spark.sql.types._
import org.apache.spark.util.Utils

/*
 * This file defines optimization rules related to subqueries.
 */


/**
 * This rule rewrites predicate sub-queries into left semi/anti joins. The following predicates
 * are supported:
 * a. EXISTS/NOT EXISTS will be rewritten as semi/anti join, unresolved conditions in Filter
 *    will be pulled out as the join conditions.
 * b. IN/NOT IN will be rewritten as semi/anti join, unresolved conditions in the Filter will
 *    be pulled out as join conditions, value = selected column will also be used as join
 *    condition.
 */
object RewritePredicateSubquery extends Rule[LogicalPlan] with PredicateHelper {

  private def buildJoin(
      outerPlan: LogicalPlan,
      subplan: LogicalPlan,
      joinType: JoinType,
      condition: Option[Expression],
      subHint: Option[HintInfo]): Join = {
    // Deduplicate conflicting attributes if any.
    val dedupSubplan = dedupSubqueryOnSelfJoin(outerPlan, subplan, None, condition)
    // Add subquery hint as right hint as the subquery plan is on the right side of the join
    Join(outerPlan, dedupSubplan, joinType, condition, JoinHint(None, subHint))
  }

  private def rewriteDomainJoinsIfPresent(
      outerPlan: LogicalPlan,
      sub: LogicalPlan,
      joinCond: Option[Expression]): LogicalPlan = {
    if (SQLConf.get.decorrelateInnerQueryEnabledForExistsIn) {
      DecorrelateInnerQuery.rewriteDomainJoins(outerPlan,
        sub, splitConjunctivePredicates(joinCond.get))
    } else {
      sub
    }
  }

  private def dedupSubqueryOnSelfJoin(
      outerPlan: LogicalPlan,
      subplan: LogicalPlan,
      valuesOpt: Option[Seq[Expression]],
      condition: Option[Expression] = None): LogicalPlan = {
    // SPARK-21835: It is possibly that the two sides of the join have conflicting attributes,
    // the produced join then becomes unresolved and break structural integrity. We should
    // de-duplicate conflicting attributes.
    // SPARK-26078: it may also happen that the subquery has conflicting attributes with the outer
    // values. In this case, the resulting join would contain trivially true conditions (e.g.
    // id#3 = id#3) which cannot be de-duplicated after. In this method, if there are conflicting
    // attributes in the join condition, the subquery's conflicting attributes are changed using
    // a projection which aliases them and resolves the problem.
    val outerReferences = valuesOpt.map(values =>
      AttributeSet.fromAttributeSets(values.map(_.references))).getOrElse(AttributeSet.empty)
    val outerRefs = outerPlan.outputSet ++ outerReferences
    val duplicates = outerRefs.intersect(subplan.outputSet)
    if (duplicates.nonEmpty) {
      condition.foreach { e =>
          val conflictingAttrs = e.references.intersect(duplicates)
          if (conflictingAttrs.nonEmpty) {
            throw QueryCompilationErrors.conflictingAttributesInJoinConditionError(
              conflictingAttrs, outerPlan, subplan)
          }
      }
      val rewrites = AttributeMap(duplicates.map { dup =>
        dup -> Alias(dup, dup.toString)()
      })
      val aliasedExpressions = subplan.output.map { ref =>
        rewrites.getOrElse(ref, ref)
      }
      Project(aliasedExpressions, subplan)
    } else {
      subplan
    }
  }

  def apply(plan: LogicalPlan): LogicalPlan = plan.transformWithPruning(
    _.containsAnyPattern(EXISTS_SUBQUERY, LIST_SUBQUERY)) {
    case Filter(condition, child)
      if SubqueryExpression.hasInOrCorrelatedExistsSubquery(condition) =>
      val (withSubquery, withoutSubquery) =
        splitConjunctivePredicates(condition)
          .partition(SubqueryExpression.hasInOrCorrelatedExistsSubquery)

      // Construct the pruned filter condition.
      val newFilter: LogicalPlan = withoutSubquery match {
        case Nil => child
        case conditions => Filter(conditions.reduce(And), child)
      }

      // Filter the plan by applying left semi and left anti joins.
      withSubquery.foldLeft(newFilter) {
        case (p, Exists(sub, _, _, conditions, subHint)) =>
          val (joinCond, outerPlan) = rewriteExistentialExpr(conditions, p)
          buildJoin(outerPlan, rewriteDomainJoinsIfPresent(outerPlan, sub, joinCond),
            LeftSemi, joinCond, subHint)
        case (p, Not(Exists(sub, _, _, conditions, subHint))) =>
          val (joinCond, outerPlan) = rewriteExistentialExpr(conditions, p)
          buildJoin(outerPlan, rewriteDomainJoinsIfPresent(outerPlan, sub, joinCond),
            LeftAnti, joinCond, subHint)
        case (p, InSubquery(values, ListQuery(sub, _, _, _, conditions, subHint))) =>
          // Deduplicate conflicting attributes if any.
          val newSub = dedupSubqueryOnSelfJoin(p, sub, Some(values))
          val inConditions = values.zip(newSub.output).map(EqualTo.tupled)
          val (joinCond, outerPlan) = rewriteExistentialExpr(inConditions ++ conditions, p)
          Join(outerPlan, rewriteDomainJoinsIfPresent(outerPlan, newSub, joinCond),
            LeftSemi, joinCond, JoinHint(None, subHint))
        case (p, Not(InSubquery(values, ListQuery(sub, _, _, _, conditions, subHint)))) =>
          // This is a NULL-aware (left) anti join (NAAJ) e.g. col NOT IN expr
          // Construct the condition. A NULL in one of the conditions is regarded as a positive
          // result; such a row will be filtered out by the Anti-Join operator.

          // Note that will almost certainly be planned as a Broadcast Nested Loop join.
          // Use EXISTS if performance matters to you.

          // Deduplicate conflicting attributes if any.
          val newSub = dedupSubqueryOnSelfJoin(p, sub, Some(values))
          val inConditions = values.zip(newSub.output).map(EqualTo.tupled)
          val (joinCond, outerPlan) = rewriteExistentialExpr(inConditions, p)
          // Expand the NOT IN expression with the NULL-aware semantic
          // to its full form. That is from:
          //   (a1,a2,...) = (b1,b2,...)
          // to
          //   (a1=b1 OR isnull(a1=b1)) AND (a2=b2 OR isnull(a2=b2)) AND ...
          val baseJoinConds = splitConjunctivePredicates(joinCond.get)
          val nullAwareJoinConds = baseJoinConds.map(c => Or(c, IsNull(c)))
          // After that, add back the correlated join predicate(s) in the subquery
          // Example:
          // SELECT ... FROM A WHERE A.A1 NOT IN (SELECT B.B1 FROM B WHERE B.B2 = A.A2 AND B.B3 > 1)
          // will have the final conditions in the LEFT ANTI as
          // (A.A1 = B.B1 OR ISNULL(A.A1 = B.B1)) AND (B.B2 = A.A2) AND B.B3 > 1
          val finalJoinCond = (nullAwareJoinConds ++ conditions).reduceLeft(And)
          Join(outerPlan, rewriteDomainJoinsIfPresent(outerPlan, newSub, Some(finalJoinCond)),
            LeftAnti, Option(finalJoinCond), JoinHint(None, subHint))
        case (p, predicate) =>
          val (newCond, inputPlan) = rewriteExistentialExpr(Seq(predicate), p)
          Project(p.output, Filter(newCond.get, inputPlan))
      }

<<<<<<< HEAD
=======
    // This case takes care of predicate subqueries in join conditions that are not pushed down
    // to the children nodes by [[PushDownPredicates]].
    case j: Join if j.condition.exists(cond =>
      SubqueryExpression.hasInOrCorrelatedExistsSubquery(cond)) &&
      conf.getConf(DECORRELATE_PREDICATE_SUBQUERIES_IN_JOIN_CONDITION) =>

      val optimizeUncorrelatedInSubqueries =
        conf.getConf(OPTIMIZE_UNCORRELATED_IN_SUBQUERIES_IN_JOIN_CONDITION)
      val relevantSubqueries = j.condition.get.collect {
        case i: InSubquery if i.query.isCorrelated => i
        case i: InSubquery if !i.query.isCorrelated && optimizeUncorrelatedInSubqueries => i
        case e: Exists if e.isCorrelated => e
      }
      if (relevantSubqueries.isEmpty) {
        j
      } else {
        // `subqueriesWithJoinInputReferenceInfo`is of type Seq[(Expression, Boolean, Boolean)]
        // (1): Expression, the join predicate containing some predicate subquery we are interested
        // in re-writing
        // (2): Boolean, whether (1) references the left join input
        // (3): Boolean, whether (1) references the right join input
        val subqueriesWithJoinInputReferenceInfo = relevantSubqueries.map { e =>
          val referenceLeft = e.references.intersect(j.left.outputSet).nonEmpty
          val referenceRight = e.references.intersect(j.right.outputSet).nonEmpty
          (e, referenceLeft, referenceRight)
        }
        val subqueriesReferencingBothJoinInputs = subqueriesWithJoinInputReferenceInfo
          .filter(i => i._2 && i._3)

        // Currently do not support correlated subqueries in the join predicate that reference both
        // join inputs
        if (subqueriesReferencingBothJoinInputs.nonEmpty) {
          throw QueryCompilationErrors.unsupportedCorrelatedSubqueryInJoinConditionError(
            subqueriesReferencingBothJoinInputs.map(_._1))
        }
        val subqueriesReferencingLeft = subqueriesWithJoinInputReferenceInfo.filter(_._2).map(_._1)
        val subqueriesReferencingRight = subqueriesWithJoinInputReferenceInfo.filter(_._3).map(_._1)
        if (subqueriesReferencingLeft.isEmpty && subqueriesReferencingRight.isEmpty) {
          j
        } else {
          var newCondition = j.condition.get
          val newLeft = subqueriesReferencingLeft.foldLeft(j.left) {
            case (p, e) =>
              val (newCond, newInputPlan) = rewriteExistentialExpr(Seq(e), p)
              // Update the join condition to rewrite the subquery expression
              newCondition = newCondition.transform {
                case expr if expr.fastEquals(e) => newCond.get
              }
              newInputPlan
          }
          val newRight = subqueriesReferencingRight.foldLeft(j.right) {
            case (p, e) =>
              val (newCond, newInputPlan) = rewriteExistentialExpr(Seq(e), p)
              // Update the join condition to rewrite the subquery expression
              newCondition = newCondition.transform {
                case expr if expr.fastEquals(e) => newCond.get
              }
              newInputPlan
          }
          // Remove unwanted exists columns from new existence joins with new Project
          Project(j.output, j.copy(left = newLeft, right = newRight,
            condition = Some(newCondition)))
        }
      }

>>>>>>> ecee7133
    case u: UnaryNode if u.expressions.exists(
        SubqueryExpression.hasInOrCorrelatedExistsSubquery) =>
      var newChild = u.child
      u.mapExpressions(expr => {
        val (newExpr, p) = rewriteExistentialExpr(Seq(expr), newChild)
        newChild = p
        // The newExpr can not be None
        newExpr.get
      }).withNewChildren(Seq(newChild))
  }

  /**
   * Given a predicate expression and an input plan, it rewrites any embedded existential sub-query
   * into an existential join. It returns the rewritten expression together with the updated plan.
   * Currently, it does not support NOT IN nested inside a NOT expression. This case is blocked in
   * the Analyzer.
   */
  private def rewriteExistentialExpr(
      exprs: Seq[Expression],
      plan: LogicalPlan): (Option[Expression], LogicalPlan) = {
    var newPlan = plan
    val newExprs = exprs.map { e =>
      e.transformDownWithPruning(_.containsAnyPattern(EXISTS_SUBQUERY, IN_SUBQUERY)) {
        case Exists(sub, _, _, conditions, subHint) =>
          val exists = AttributeReference("exists", BooleanType, nullable = false)()
          val existenceJoin = ExistenceJoin(exists)
          val newCondition = conditions.reduceLeftOption(And)
          newPlan =
            buildJoin(newPlan, rewriteDomainJoinsIfPresent(newPlan, sub, newCondition),
              existenceJoin, newCondition, subHint)
          exists
        case Not(InSubquery(values, ListQuery(sub, _, _, _, conditions, subHint))) =>
          val exists = AttributeReference("exists", BooleanType, nullable = false)()
          // Deduplicate conflicting attributes if any.
          val newSub = dedupSubqueryOnSelfJoin(newPlan, sub, Some(values))
          val inConditions = values.zip(sub.output).map(EqualTo.tupled)
          // To handle a null-aware predicate not-in-subquery in nested conditions
          // (e.g., `v > 0 OR t1.id NOT IN (SELECT id FROM t2)`), we transform
          // `inCondition` (t1.id=t2.id) into `(inCondition) OR ISNULL(inCondition)`.
          //
          // For example, `SELECT * FROM t1 WHERE v > 0 OR t1.id NOT IN (SELECT id FROM t2)`
          // is transformed into a plan below;
          // == Optimized Logical Plan ==
          // Project [id#78, v#79]
          // +- Filter ((v#79 > 0) OR NOT exists#83)
          //   +- Join ExistenceJoin(exists#83), ((id#78 = id#80) OR isnull((id#78 = id#80)))
          //     :- Relation[id#78,v#79] parquet
          //     +- Relation[id#80] parquet
          val nullAwareJoinConds = inConditions.map(c => Or(c, IsNull(c)))
          val finalJoinCond = (nullAwareJoinConds ++ conditions).reduceLeft(And)
          val joinHint = JoinHint(None, subHint)
          newPlan = Join(newPlan,
            rewriteDomainJoinsIfPresent(newPlan, newSub, Some(finalJoinCond)),
            ExistenceJoin(exists), Some(finalJoinCond), joinHint)
          Not(exists)
        case InSubquery(values, ListQuery(sub, _, _, _, conditions, subHint)) =>
          val exists = AttributeReference("exists", BooleanType, nullable = false)()
          // Deduplicate conflicting attributes if any.
          val newSub = dedupSubqueryOnSelfJoin(newPlan, sub, Some(values))
          val inConditions = values.zip(newSub.output).map(EqualTo.tupled)
          val newConditions = (inConditions ++ conditions).reduceLeftOption(And)
          val joinHint = JoinHint(None, subHint)
          newPlan = Join(newPlan, rewriteDomainJoinsIfPresent(newPlan, newSub, newConditions),
            ExistenceJoin(exists), newConditions, joinHint)
          exists
      }
    }
    (newExprs.reduceOption(And), newPlan)
  }
}

 /**
  * Pull out all (outer) correlated predicates from a given subquery. This method removes the
  * correlated predicates from subquery [[Filter]]s and adds the references of these predicates
  * to all intermediate [[Project]] and [[Aggregate]] clauses (if they are missing) in order to
  * be able to evaluate the predicates at the top level.
  *
  * TODO: Look to merge this rule with RewritePredicateSubquery.
  */
object PullupCorrelatedPredicates extends Rule[LogicalPlan] with PredicateHelper {
   /**
    * Returns the correlated predicates and a updated plan that removes the outer references.
    */
  private def pullOutCorrelatedPredicates(
      sub: LogicalPlan,
      outer: LogicalPlan): (LogicalPlan, Seq[Expression]) = {
    val predicateMap = scala.collection.mutable.Map.empty[LogicalPlan, Seq[Expression]]

    /** Determine which correlated predicate references are missing from this plan. */
    def missingReferences(p: LogicalPlan): AttributeSet = {
      val localPredicateReferences = p.collect(predicateMap)
        .flatten
        .map(_.references)
        .reduceOption(_ ++ _)
        .getOrElse(AttributeSet.empty)
      localPredicateReferences -- p.outputSet
    }

    // Simplify the predicates before pulling them out.
    val transformed = BooleanSimplification(sub) transformUp {
      case f @ Filter(cond, child) =>
        val (correlated, local) =
          splitConjunctivePredicates(cond).partition(containsOuter)

        // Rewrite the filter without the correlated predicates if any.
        correlated match {
          case Nil => f
          case xs if local.nonEmpty =>
            val newFilter = Filter(local.reduce(And), child)
            predicateMap += newFilter -> xs
            newFilter
          case xs =>
            predicateMap += child -> xs
            child
        }
      case p @ Project(expressions, child) =>
        val referencesToAdd = missingReferences(p)
        if (referencesToAdd.nonEmpty) {
          Project(expressions ++ referencesToAdd, child)
        } else {
          p
        }
      case a @ Aggregate(grouping, expressions, child) =>
        val referencesToAdd = missingReferences(a)
        if (referencesToAdd.nonEmpty) {
          Aggregate(grouping ++ referencesToAdd, expressions ++ referencesToAdd, child)
        } else {
          a
        }

      case l @ Limit(_, _) if predicateMap.nonEmpty =>
        // LIMIT is not supported in PullupCorrelatedPredicates, EXISTS/IN subqueries should be
        // handled by DecorrelateInnerQuery.
        throw new AnalysisException(
          errorClass =
            "UNSUPPORTED_SUBQUERY_EXPRESSION_CATEGORY.ACCESSING_OUTER_QUERY_COLUMN_IS_NOT_ALLOWED",
          origin = l.origin,
          messageParameters = Map("treeNode" -> l.toString))
      case p =>
        p
    }

    // Make sure the inner and the outer query attributes do not collide.
    // In case of a collision, change the subquery plan's output to use
    // different attribute by creating alias(s).
    val baseConditions = predicateMap.values.flatten.toSeq
    val outerPlanInputAttrs = outer.inputSet
    val (newPlan, newCond) = if (outerPlanInputAttrs.nonEmpty) {
      val (plan, deDuplicatedConditions) =
        DecorrelateInnerQuery.deduplicate(transformed, baseConditions, outerPlanInputAttrs)
      (plan, stripOuterReferences(deDuplicatedConditions))
    } else {
      (transformed, stripOuterReferences(baseConditions))
    }
    (newPlan, newCond)
  }

  private def rewriteSubQueries(plan: LogicalPlan): LogicalPlan = {
    /**
     * This function is used as a aid to enforce idempotency of pullUpCorrelatedPredicate rule.
     * In the first call to rewriteSubqueries, all the outer references from the subplan are
     * pulled up and join predicates are recorded as children of the enclosing subquery expression.
     * The subsequent call to rewriteSubqueries would simply re-records the `children` which would
     * contains the pulled up correlated predicates (from the previous call) in the enclosing
     * subquery expression.
     */
    def getJoinCondition(newCond: Seq[Expression], oldCond: Seq[Expression]): Seq[Expression] = {
      if (newCond.isEmpty) oldCond else newCond
    }

    def decorrelate(
        sub: LogicalPlan,
        outer: LogicalPlan,
        handleCountBug: Boolean = false): (LogicalPlan, Seq[Expression]) = {
      if (SQLConf.get.decorrelateInnerQueryEnabled) {
        DecorrelateInnerQuery(sub, outer, handleCountBug)
      } else {
        pullOutCorrelatedPredicates(sub, outer)
      }
    }

    plan.transformExpressionsWithPruning(_.containsPattern(PLAN_EXPRESSION)) {
      case ScalarSubquery(sub, children, exprId, conditions, hint, mayHaveCountBugOld)
        if children.nonEmpty =>
<<<<<<< HEAD
        val (newPlan, newCond) = decorrelate(sub, plan)
        val mayHaveCountBug = if (mayHaveCountBugOld.isEmpty) {
=======

        def mayHaveCountBugAgg(a: Aggregate): Boolean = {
          a.groupingExpressions.isEmpty && a.aggregateExpressions.exists(_.exists {
            case a: AggregateExpression => a.aggregateFunction.defaultResult.isDefined
            case _ => false
          })
        }

        // The below logic controls handling count bug for scalar subqueries in
        // [[DecorrelateInnerQuery]], and if we don't handle it here, we handle it in
        // [[RewriteCorrelatedScalarSubquery#constructLeftJoins]]. Note that handling it in
        // [[DecorrelateInnerQuery]] is always correct, and turning it off to handle it in
        // constructLeftJoins is an optimization, so that additional, redundant left outer joins are
        // not introduced.
        val handleCountBugInDecorrelate = SQLConf.get.decorrelateInnerQueryEnabled &&
          !conf.getConf(SQLConf.LEGACY_SCALAR_SUBQUERY_COUNT_BUG_HANDLING) && !(sub match {
          // Handle count bug only if there exists lower level Aggs with count bugs. It does not
          // matter if the top level agg is count bug vulnerable or not, because:
          // 1. If the top level agg is count bug vulnerable, it can be handled in
          // constructLeftJoins, unless there are lower aggs that are count bug vulnerable.
          // E.g. COUNT(COUNT + COUNT)
          // 2. If the top level agg is not count bug vulnerable, it can be count bug vulnerable if
          // there are lower aggs that are count bug vulnerable. E.g. SUM(COUNT)
          case agg: Aggregate => !agg.child.exists {
            case lowerAgg: Aggregate => mayHaveCountBugAgg(lowerAgg)
            case _ => false
          }
          case _ => false
        })
        val (newPlan, newCond) = decorrelate(sub, plan, handleCountBugInDecorrelate)
        val mayHaveCountBug = if (mayHaveCountBugOld.isDefined) {
          // For idempotency, we must save this variable the first time this rule is run, because
          // decorrelation introduces a GROUP BY is if one wasn't already present.
          mayHaveCountBugOld.get
        } else if (handleCountBugInDecorrelate) {
          // Count bug was already handled in the above decorrelate function call.
          false
        } else {
>>>>>>> ecee7133
          // Check whether the pre-rewrite subquery had empty groupingExpressions. If yes, it may
          // be subject to the COUNT bug. If it has non-empty groupingExpressions, there is
          // no COUNT bug.
          val (topPart, havingNode, aggNode) = splitSubquery(sub)
          (aggNode.isDefined && aggNode.get.groupingExpressions.isEmpty)
<<<<<<< HEAD
        } else {
          // For idempotency, we must save this variable the first time this rule is run, because
          // decorrelation introduces a GROUP BY is if one wasn't already present.
          mayHaveCountBugOld.get
=======
>>>>>>> ecee7133
        }
        ScalarSubquery(newPlan, children, exprId, getJoinCondition(newCond, conditions),
          hint, Some(mayHaveCountBug))
      case Exists(sub, children, exprId, conditions, hint) if children.nonEmpty =>
        val (newPlan, newCond) = if (SQLConf.get.decorrelateInnerQueryEnabledForExistsIn) {
          decorrelate(sub, plan, handleCountBug = true)
        } else {
          pullOutCorrelatedPredicates(sub, plan)
        }
        Exists(newPlan, children, exprId, getJoinCondition(newCond, conditions), hint)
      case ListQuery(sub, children, exprId, numCols, conditions, hint) if children.nonEmpty =>
        val (newPlan, newCond) = if (SQLConf.get.decorrelateInnerQueryEnabledForExistsIn) {
          decorrelate(sub, plan, handleCountBug = true)
        } else {
          pullOutCorrelatedPredicates(sub, plan)
        }
        val joinCond = getJoinCondition(newCond, conditions)
        ListQuery(newPlan, children, exprId, numCols, joinCond, hint)
      case LateralSubquery(sub, children, exprId, conditions, hint) if children.nonEmpty =>
        val (newPlan, newCond) = decorrelate(sub, plan, handleCountBug = true)
        LateralSubquery(newPlan, children, exprId, getJoinCondition(newCond, conditions), hint)
    }
  }

  /**
   * Pull up the correlated predicates and rewrite all subqueries in an operator tree..
   */
  def apply(plan: LogicalPlan): LogicalPlan = plan.transformUpWithPruning(
    _.containsPattern(PLAN_EXPRESSION)) {
    case j: LateralJoin =>
      val newPlan = rewriteSubQueries(j)
      // Since a lateral join's output depends on its left child output and its lateral subquery's
      // plan output, we need to trim the domain attributes added to the subquery's plan output
      // to preserve the original output of the join.
      if (!j.sameOutput(newPlan)) {
        Project(j.output, newPlan)
      } else {
        newPlan
      }
    case j: Join if conf.getConf(DECORRELATE_PREDICATE_SUBQUERIES_IN_JOIN_CONDITION) =>
      rewriteSubQueries(j)
    // Only a few unary nodes (Project/Filter/Aggregate) can contain subqueries.
    case q: UnaryNode =>
      rewriteSubQueries(q)
    case s: SupportsSubquery =>
      rewriteSubQueries(s)
  }
}

/**
 * This rule rewrites correlated [[ScalarSubquery]] expressions into LEFT OUTER joins.
 */
object RewriteCorrelatedScalarSubquery extends Rule[LogicalPlan] with AliasHelper {
  /**
   * Extract all correlated scalar subqueries from an expression. The subqueries are collected using
   * the given collector. The expression is rewritten and returned.
   */
  private def extractCorrelatedScalarSubqueries[E <: Expression](
      expression: E,
      subqueries: ArrayBuffer[ScalarSubquery]): E = {
    val newExpression = expression.transformWithPruning(_.containsPattern(SCALAR_SUBQUERY)) {
      case s: ScalarSubquery if s.children.nonEmpty =>
        subqueries += s
        // Results of scalar subqueries are nullable (as they get connected to the rest of the
        // query via left outer join)
        s.plan.output.head.withNullability(true)
    }
    newExpression.asInstanceOf[E]
  }

  /**
   * Checks if given expression is foldable. Evaluates it and returns it as literal, if yes.
   * If not, returns the original expression without evaluation.
   */
  private def tryEvalExpr(expr: Expression): Expression = {
    // Removes Alias over given expression, because Alias is not foldable.
    if (!trimAliases(expr).foldable) {
      // SPARK-28441: Some expressions, like PythonUDF, can't be statically evaluated.
      // Needs to evaluate them on query runtime.
      expr
    } else {
      Literal.create(expr.eval(), expr.dataType)
    }
  }

  /**
   * Statically evaluate an expression containing zero or more placeholders, given a set
   * of bindings for placeholder values, if the expression is evaluable. If it is not,
   * bind statically evaluated expression results to an expression.
   */
  private def bindingExpr(
      expr: Expression,
      bindings: Map[ExprId, Expression]): Expression = {
    val rewrittenExpr = expr transform {
      case r: AttributeReference =>
        bindings.getOrElse(r.exprId, Literal.create(null, r.dataType))
    }

    tryEvalExpr(rewrittenExpr)
  }

  /**
   * Statically evaluate an expression containing one or more aggregates on an empty input.
   */
  private def evalAggExprOnZeroTups(expr: Expression) : Expression = {
    // AggregateExpressions are Unevaluable, so we need to replace all aggregates
    // in the expression with the value they would return for zero input tuples.
    // Also replace attribute refs (for example, for grouping columns) with NULL.
    val rewrittenExpr = expr transform {
      case a @ AggregateExpression(aggFunc, _, _, resultId, _) =>
        aggFunc.defaultResult.getOrElse(Literal.create(null, aggFunc.dataType))

      case a: AttributeReference => Literal.create(null, a.dataType)
    }

    tryEvalExpr(rewrittenExpr)
  }

  /**
   * Statically evaluate an [[Aggregate]] on an empty input and return a mapping
   * between its output attribute expression ID and evaluated result.
   */
  def evalAggregateOnZeroTups(a: Aggregate): Map[ExprId, Expression] = {
    // Some of the expressions under the Aggregate node are the join columns
    // for joining with the outer query block. Fill those expressions in with
    // nulls and statically evaluate the remainder.
    a.aggregateExpressions.map {
      case ref: AttributeReference => (ref.exprId, Literal.create(null, ref.dataType))
      case alias @ Alias(_: AttributeReference, _) =>
        (alias.exprId, Literal.create(null, alias.dataType))
      case alias @ Alias(l: Literal, _) =>
        // SPARK-43156: return literal real value, count bug does not apply to the count
        // function only, but all expressions in Aggregate that return non-null value for
        // empty input. So we return the real value of the literal here, then the literal
        // can be used for aggregate query result.
        (alias.exprId, l)
      case ne => (ne.exprId, evalAggExprOnZeroTups(ne))
    }.toMap
  }

  /**
   * Statically evaluate a scalar subquery on an empty input.
   *
   * <b>WARNING:</b> This method only covers subqueries that pass the checks under
   * [[org.apache.spark.sql.catalyst.analysis.CheckAnalysis]]. If the checks in
   * CheckAnalysis become less restrictive, this method will need to change.
   */
  private def evalSubqueryOnZeroTups(plan: LogicalPlan) : Option[Expression] = {
    // Inputs to this method will start with a chain of zero or more SubqueryAlias
    // and Project operators, followed by an optional Filter, followed by an
    // Aggregate. Traverse the operators recursively.
    def evalPlan(lp : LogicalPlan) : Map[ExprId, Expression] = lp match {
      case SubqueryAlias(_, child) => evalPlan(child)
      case Filter(condition, child) =>
        val bindings = evalPlan(child)
        if (bindings.isEmpty) {
          bindings
        } else {
          val bindCondition = bindingExpr(condition, bindings)

          if (!bindCondition.foldable) {
            // We can't evaluate the condition. Evaluate it in query runtime.
            bindings.map { case (id, expr) =>
              val newExpr = If(bindCondition, expr, Literal.create(null, expr.dataType))
              (id, newExpr)
            }
          } else {
            // The bound condition can be evaluated.
            bindCondition.eval() match {
              // For filter condition, null is the same as false.
              case null | false => Map.empty
              case true => bindings
            }
          }
        }

      case Project(projectList, child) =>
        val bindings = evalPlan(child)
        if (bindings.isEmpty) {
          bindings
        } else {
          projectList.map(ne => (ne.exprId, bindingExpr(ne, bindings))).toMap
        }

      case a: Aggregate =>
        evalAggregateOnZeroTups(a)

      case l: LeafNode =>
        l.output.map(a => (a.exprId, Literal.create(null, a.dataType))).toMap

      case p: LogicalPlan =>
        val bindings = p.children.map(evalPlan).reduce(_ ++ _)
        p.output.map(e => (e.exprId, bindingExpr(e, bindings))).toMap
    }

    val resultMap = evalPlan(plan)

    // By convention, the scalar subquery result is the leftmost field.
    resultMap.get(plan.output.head.exprId) match {
      case Some(Literal(null, _)) | None => None
      case o => o
    }
  }

  /**
   * Split the plan for a scalar subquery into the parts above the innermost query block
   * (first part of returned value), the HAVING clause of the innermost query block
   * (optional second part) and the Aggregate below the HAVING CLAUSE (optional third part).
   * When the third part is empty, it means the subquery is a non-aggregated single-row subquery.
   */
  def splitSubquery(
      plan: LogicalPlan): (Seq[LogicalPlan], Option[Filter], Option[Aggregate]) = {
    val topPart = ArrayBuffer.empty[LogicalPlan]
    var bottomPart: LogicalPlan = plan
    while (true) {
      bottomPart match {
        case havingPart @ Filter(_, aggPart: Aggregate) =>
          return (topPart.toSeq, Option(havingPart), Some(aggPart))

        case aggPart: Aggregate =>
          // No HAVING clause
          return (topPart.toSeq, None, Some(aggPart))

        case p @ Project(_, child) =>
          topPart += p
          bottomPart = child

        case s @ SubqueryAlias(_, child) =>
          topPart += s
          bottomPart = child

        case p: LogicalPlan if p.maxRows.exists(_ <= 1) =>
          // Non-aggregated one row subquery.
          return (topPart.toSeq, None, None)

        case Filter(_, op) =>
          throw QueryExecutionErrors.unexpectedOperatorInCorrelatedSubquery(op, " below filter")

        case op @ _ => throw QueryExecutionErrors.unexpectedOperatorInCorrelatedSubquery(op)
      }
    }

    throw QueryExecutionErrors.unreachableError()

  }

  // Name of generated column used in rewrite below
  val ALWAYS_TRUE_COLNAME = "alwaysTrue"

  /**
   * Construct a new child plan by left joining the given subqueries to a base plan.
   * This method returns the child plan and an attribute mapping
   * for the updated `ExprId`s of subqueries. If the non-empty mapping returned,
   * this rule will rewrite subquery references in a parent plan based on it.
   */
  private def constructLeftJoins(
      child: LogicalPlan,
      subqueries: ArrayBuffer[ScalarSubquery]): (LogicalPlan, AttributeMap[Attribute]) = {
    val subqueryAttrMapping = ArrayBuffer[(Attribute, Attribute)]()
    val newChild = subqueries.foldLeft(child) {
      case (currentChild, ScalarSubquery(sub, _, _, conditions, subHint, mayHaveCountBug)) =>
        val query = DecorrelateInnerQuery.rewriteDomainJoins(currentChild, sub, conditions)
        val origOutput = query.output.head
        // The subquery appears on the right side of the join, hence add its hint to the right
        // of a join hint
        val joinHint = JoinHint(None, subHint)

        val resultWithZeroTups = evalSubqueryOnZeroTups(query)
        lazy val planWithoutCountBug = Project(
          currentChild.output :+ origOutput,
          Join(currentChild, query, LeftOuter, conditions.reduceOption(And), joinHint))

        if (Utils.isTesting) {
          assert(mayHaveCountBug.isDefined)
        }
        if (resultWithZeroTups.isEmpty) {
          // CASE 1: Subquery guaranteed not to have the COUNT bug because it evaluates to NULL
          // with zero tuples.
          planWithoutCountBug
        } else if (!mayHaveCountBug.getOrElse(true) &&
          !conf.getConf(SQLConf.DECORRELATE_SUBQUERY_LEGACY_INCORRECT_COUNT_HANDLING_ENABLED)) {
          // Subquery guaranteed not to have the COUNT bug because it had non-empty GROUP BY clause
          planWithoutCountBug
        } else {
          val (topPart, havingNode, aggNode) = splitSubquery(query)
          if (aggNode.isEmpty) {
            // SPARK-40862: When the aggregate node is empty, it means the subquery produces
            // at most one row and it is not subject to the COUNT bug.
            planWithoutCountBug
          } else {
            // Subquery might have the COUNT bug. Add appropriate corrections.
            val aggregate = aggNode.get

            // The next two cases add a leading column to the outer join input to make it
            // possible to distinguish between the case when no tuples join and the case
            // when the tuple that joins contains null values.
            // The leading column always has the value TRUE.
            val alwaysTrueExprId = NamedExpression.newExprId
            val alwaysTrueExpr = Alias(Literal.TrueLiteral,
              ALWAYS_TRUE_COLNAME)(exprId = alwaysTrueExprId)
            val alwaysTrueRef = AttributeReference(ALWAYS_TRUE_COLNAME,
              BooleanType)(exprId = alwaysTrueExprId)

            val aggValRef = query.output.head

            if (havingNode.isEmpty) {
              // CASE 2: Subquery with no HAVING clause
              val subqueryResultExpr =
                Alias(If(IsNull(alwaysTrueRef),
                  resultWithZeroTups.get,
                  aggValRef), origOutput.name)()
              subqueryAttrMapping += ((origOutput, subqueryResultExpr.toAttribute))
              Project(
                currentChild.output :+ subqueryResultExpr,
                Join(currentChild,
                  Project(query.output :+ alwaysTrueExpr, query),
                  LeftOuter, conditions.reduceOption(And), joinHint))

            } else {
              // CASE 3: Subquery with HAVING clause. Pull the HAVING clause above the join.
              // Need to modify any operators below the join to pass through all columns
              // referenced in the HAVING clause.
              var subqueryRoot: UnaryNode = aggregate
              val havingInputs: Seq[NamedExpression] = aggregate.output

              topPart.reverse.foreach {
                case Project(projList, _) =>
                  subqueryRoot = Project(projList ++ havingInputs, subqueryRoot)
                case s@SubqueryAlias(alias, _) =>
                  subqueryRoot = SubqueryAlias(alias, subqueryRoot)
                case op => throw QueryExecutionErrors.unexpectedOperatorInCorrelatedSubquery(op)
              }

              // CASE WHEN alwaysTrue IS NULL THEN resultOnZeroTups
              //      WHEN NOT (original HAVING clause expr) THEN CAST(null AS <type of aggVal>)
              //      ELSE (aggregate value) END AS (original column name)
              val caseExpr = Alias(CaseWhen(Seq(
                (IsNull(alwaysTrueRef), resultWithZeroTups.get),
                (Not(havingNode.get.condition), Literal.create(null, aggValRef.dataType))),
                aggValRef),
                origOutput.name)()

              subqueryAttrMapping += ((origOutput, caseExpr.toAttribute))

              Project(
                currentChild.output :+ caseExpr,
                Join(currentChild,
                  Project(subqueryRoot.output :+ alwaysTrueExpr, subqueryRoot),
                  LeftOuter, conditions.reduceOption(And), joinHint))
            }
          }
        }
    }
    (newChild, AttributeMap(subqueryAttrMapping))
  }

  private def updateAttrs[E <: Expression](
      exprs: Seq[E],
      attrMap: AttributeMap[Attribute]): Seq[E] = {
    if (attrMap.nonEmpty) {
      val newExprs = exprs.map { _.transform {
        case a: AttributeReference => attrMap.getOrElse(a, a)
      }}
      newExprs.asInstanceOf[Seq[E]]
    } else {
      exprs
    }
  }

  /**
   * Check if an [[Aggregate]] has no correlated subquery in aggregate expressions but
   * still has correlated scalar subqueries in its grouping expressions, which will not
   * be rewritten.
   */
  private def checkScalarSubqueryInAgg(a: Aggregate): Unit = {
    if (a.groupingExpressions.exists(hasCorrelatedScalarSubquery) &&
        !a.aggregateExpressions.exists(hasCorrelatedScalarSubquery)) {
      throw new IllegalStateException(
        s"Fail to rewrite correlated scalar subqueries in Aggregate:\n$a")
    }
  }

  /**
   * Rewrite [[Filter]], [[Project]] and [[Aggregate]] plans containing correlated scalar
   * subqueries.
   */
  def apply(plan: LogicalPlan): LogicalPlan = plan transformUpWithNewOutput {
    case a @ Aggregate(grouping, expressions, child) =>
      val subqueries = ArrayBuffer.empty[ScalarSubquery]
      val rewriteExprs = expressions.map(extractCorrelatedScalarSubqueries(_, subqueries))
      if (subqueries.nonEmpty) {
        // We currently only allow correlated subqueries in an aggregate if they are part of the
        // grouping expressions. As a result we need to replace all the scalar subqueries in the
        // grouping expressions by their result.
        val newGrouping = grouping.map { e =>
          subqueries.find(_.semanticEquals(e)).map(_.plan.output.head).getOrElse(e)
        }
        val (newChild, subqueryAttrMapping) = constructLeftJoins(child, subqueries)
        val newExprs = updateAttrs(rewriteExprs, subqueryAttrMapping)
        val newAgg = Aggregate(newGrouping, newExprs, newChild)
        val attrMapping = a.output.zip(newAgg.output)
        checkScalarSubqueryInAgg(newAgg)
        newAgg -> attrMapping
      } else {
        a -> Nil
      }
    case p @ Project(expressions, child) =>
      val subqueries = ArrayBuffer.empty[ScalarSubquery]
      val rewriteExprs = expressions.map(extractCorrelatedScalarSubqueries(_, subqueries))
      if (subqueries.nonEmpty) {
        val (newChild, subqueryAttrMapping) = constructLeftJoins(child, subqueries)
        val newExprs = updateAttrs(rewriteExprs, subqueryAttrMapping)
        val newProj = Project(newExprs, newChild)
        val attrMapping = p.output.zip(newProj.output)
        newProj -> attrMapping
      } else {
        p -> Nil
      }
    case f @ Filter(condition, child) =>
      val subqueries = ArrayBuffer.empty[ScalarSubquery]
      val rewriteCondition = extractCorrelatedScalarSubqueries(condition, subqueries)
      if (subqueries.nonEmpty) {
        val (newChild, subqueryAttrMapping) = constructLeftJoins(child, subqueries)
        val newCondition = updateAttrs(Seq(rewriteCondition), subqueryAttrMapping).head
        val newProj = Project(f.output, Filter(newCondition, newChild))
        val attrMapping = f.output.zip(newProj.output)
        newProj -> attrMapping
      } else {
        f -> Nil
      }
  }
}

/**
 * This rule rewrites [[LateralSubquery]] expressions into joins.
 */
object RewriteLateralSubquery extends Rule[LogicalPlan] {
  def apply(plan: LogicalPlan): LogicalPlan = plan.transformUpWithPruning(
    _.containsPattern(LATERAL_JOIN)) {
    case LateralJoin(left, LateralSubquery(sub, _, _, joinCond, subHint), joinType, condition) =>
      val newRight = DecorrelateInnerQuery.rewriteDomainJoins(left, sub, joinCond)
      val newCond = (condition ++ joinCond).reduceOption(And)
      // The subquery appears on the right side of the join, hence add the hint to the right side
      Join(left, newRight, joinType, newCond, JoinHint(None, subHint))
  }
}

/**
 * This rule optimizes subqueries with OneRowRelation as leaf nodes.
 */
object OptimizeOneRowRelationSubquery extends Rule[LogicalPlan] {

  object OneRowSubquery {
    def unapply(plan: LogicalPlan): Option[UnaryNode] = {
      // SPARK-40800: always inline expressions to support a broader range of correlated
      // subqueries and avoid expensive domain joins.
      val alwaysInline = conf.getConf(SQLConf.ALWAYS_INLINE_ONE_ROW_RELATION_SUBQUERY)
      CollapseProject(EliminateSubqueryAliases(plan), alwaysInline = alwaysInline) match {
        case p @ Project(_, _: OneRowRelation) => Some(p)
        case g @ Generate(_, _, _, _, _, _: OneRowRelation) => Some(g)
        case p @ Project(_, Generate(_, _, _, _, _, _: OneRowRelation)) => Some(p)
        case _ => None
      }
    }
  }

  private def hasCorrelatedSubquery(plan: LogicalPlan): Boolean = {
    plan.exists(_.expressions.exists(SubqueryExpression.hasCorrelatedSubquery))
  }

  /**
   * Rewrite a subquery expression into one or more expressions. The rewrite can only be done
   * if there is no nested subqueries in the subquery plan.
   */
  private def rewrite(plan: LogicalPlan): LogicalPlan = plan.transformUpWithSubqueries {
    case LateralJoin(
      left, right @ LateralSubquery(OneRowSubquery(plan), _, _, _, _), _, None)
        if !hasCorrelatedSubquery(right.plan) && right.joinCond.isEmpty =>
      plan match {
        case Project(projectList, _: OneRowRelation) =>
          val newPList = stripOuterReferences(projectList)
          Project(left.output ++ newPList, left)

        case g @ Generate(generator, _, _, _, _, _: OneRowRelation) =>
          val newGenerator = stripOuterReference(generator)
          g.copy(generator = newGenerator, child = left)

        case Project(projectList, g @ Generate(generator, _, _, _, _, _: OneRowRelation)) =>
          val newPList = stripOuterReferences(projectList)
          val newGenerator = stripOuterReference(generator)
          Project(left.output ++ newPList, g.copy(generator = newGenerator, child = left))

        case o =>
          throw SparkException.internalError(
            s"Unexpected plan when optimizing one row relation subquery: $o")
      }

    case p: LogicalPlan => p.transformExpressionsUpWithPruning(
      _.containsPattern(SCALAR_SUBQUERY)) {
      case s @ ScalarSubquery(OneRowSubquery(p @ Project(_, _: OneRowRelation)), _, _, _, _, _)
          if !hasCorrelatedSubquery(s.plan) && s.joinCond.isEmpty =>
        assert(p.projectList.size == 1)
        stripOuterReferences(p.projectList).head
    }
  }

  def apply(plan: LogicalPlan): LogicalPlan = {
    if (!conf.getConf(SQLConf.OPTIMIZE_ONE_ROW_RELATION_SUBQUERY)) {
      plan
    } else {
      rewrite(plan)
    }
  }
}<|MERGE_RESOLUTION|>--- conflicted
+++ resolved
@@ -177,8 +177,6 @@
           Project(p.output, Filter(newCond.get, inputPlan))
       }
 
-<<<<<<< HEAD
-=======
     // This case takes care of predicate subqueries in join conditions that are not pushed down
     // to the children nodes by [[PushDownPredicates]].
     case j: Join if j.condition.exists(cond =>
@@ -244,7 +242,6 @@
         }
       }
 
->>>>>>> ecee7133
     case u: UnaryNode if u.expressions.exists(
         SubqueryExpression.hasInOrCorrelatedExistsSubquery) =>
       var newChild = u.child
@@ -429,10 +426,6 @@
     plan.transformExpressionsWithPruning(_.containsPattern(PLAN_EXPRESSION)) {
       case ScalarSubquery(sub, children, exprId, conditions, hint, mayHaveCountBugOld)
         if children.nonEmpty =>
-<<<<<<< HEAD
-        val (newPlan, newCond) = decorrelate(sub, plan)
-        val mayHaveCountBug = if (mayHaveCountBugOld.isEmpty) {
-=======
 
         def mayHaveCountBugAgg(a: Aggregate): Boolean = {
           a.groupingExpressions.isEmpty && a.aggregateExpressions.exists(_.exists {
@@ -471,19 +464,11 @@
           // Count bug was already handled in the above decorrelate function call.
           false
         } else {
->>>>>>> ecee7133
           // Check whether the pre-rewrite subquery had empty groupingExpressions. If yes, it may
           // be subject to the COUNT bug. If it has non-empty groupingExpressions, there is
           // no COUNT bug.
           val (topPart, havingNode, aggNode) = splitSubquery(sub)
           (aggNode.isDefined && aggNode.get.groupingExpressions.isEmpty)
-<<<<<<< HEAD
-        } else {
-          // For idempotency, we must save this variable the first time this rule is run, because
-          // decorrelation introduces a GROUP BY is if one wasn't already present.
-          mayHaveCountBugOld.get
-=======
->>>>>>> ecee7133
         }
         ScalarSubquery(newPlan, children, exprId, getJoinCondition(newCond, conditions),
           hint, Some(mayHaveCountBug))
