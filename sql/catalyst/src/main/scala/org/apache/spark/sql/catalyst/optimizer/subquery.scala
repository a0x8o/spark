/*
 * Licensed to the Apache Software Foundation (ASF) under one or more
 * contributor license agreements.  See the NOTICE file distributed with
 * this work for additional information regarding copyright ownership.
 * The ASF licenses this file to You under the Apache License, Version 2.0
 * (the "License"); you may not use this file except in compliance with
 * the License.  You may obtain a copy of the License at
 *
 *    http://www.apache.org/licenses/LICENSE-2.0
 *
 * Unless required by applicable law or agreed to in writing, software
 * distributed under the License is distributed on an "AS IS" BASIS,
 * WITHOUT WARRANTIES OR CONDITIONS OF ANY KIND, either express or implied.
 * See the License for the specific language governing permissions and
 * limitations under the License.
 */

package org.apache.spark.sql.catalyst.optimizer

import scala.collection.mutable.ArrayBuffer

import org.apache.spark.SparkException
import org.apache.spark.sql.catalyst.analysis.EliminateSubqueryAliases
import org.apache.spark.sql.catalyst.expressions._
import org.apache.spark.sql.catalyst.expressions.ScalarSubquery._
import org.apache.spark.sql.catalyst.expressions.SubExprUtils._
import org.apache.spark.sql.catalyst.expressions.aggregate._
import org.apache.spark.sql.catalyst.plans._
import org.apache.spark.sql.catalyst.plans.logical._
import org.apache.spark.sql.catalyst.rules._
import org.apache.spark.sql.catalyst.trees.TreePattern.{EXISTS_SUBQUERY, IN_SUBQUERY, LATERAL_JOIN, LIST_SUBQUERY, PLAN_EXPRESSION, SCALAR_SUBQUERY}
import org.apache.spark.sql.errors.{QueryCompilationErrors, QueryExecutionErrors}
import org.apache.spark.sql.internal.SQLConf
import org.apache.spark.sql.types._

/*
 * This file defines optimization rules related to subqueries.
 */


/**
 * This rule rewrites predicate sub-queries into left semi/anti joins. The following predicates
 * are supported:
 * a. EXISTS/NOT EXISTS will be rewritten as semi/anti join, unresolved conditions in Filter
 *    will be pulled out as the join conditions.
 * b. IN/NOT IN will be rewritten as semi/anti join, unresolved conditions in the Filter will
 *    be pulled out as join conditions, value = selected column will also be used as join
 *    condition.
 */
object RewritePredicateSubquery extends Rule[LogicalPlan] with PredicateHelper {

  private def buildJoin(
      outerPlan: LogicalPlan,
      subplan: LogicalPlan,
      joinType: JoinType,
      condition: Option[Expression],
      subHint: Option[HintInfo]): Join = {
    // Deduplicate conflicting attributes if any.
    val dedupSubplan = dedupSubqueryOnSelfJoin(outerPlan, subplan, None, condition)
    // Add subquery hint as right hint as the subquery plan is on the right side of the join
    Join(outerPlan, dedupSubplan, joinType, condition, JoinHint(None, subHint))
  }

  private def dedupSubqueryOnSelfJoin(
      outerPlan: LogicalPlan,
      subplan: LogicalPlan,
      valuesOpt: Option[Seq[Expression]],
      condition: Option[Expression] = None): LogicalPlan = {
    // SPARK-21835: It is possibly that the two sides of the join have conflicting attributes,
    // the produced join then becomes unresolved and break structural integrity. We should
    // de-duplicate conflicting attributes.
    // SPARK-26078: it may also happen that the subquery has conflicting attributes with the outer
    // values. In this case, the resulting join would contain trivially true conditions (e.g.
    // id#3 = id#3) which cannot be de-duplicated after. In this method, if there are conflicting
    // attributes in the join condition, the subquery's conflicting attributes are changed using
    // a projection which aliases them and resolves the problem.
    val outerReferences = valuesOpt.map(values =>
      AttributeSet.fromAttributeSets(values.map(_.references))).getOrElse(AttributeSet.empty)
    val outerRefs = outerPlan.outputSet ++ outerReferences
    val duplicates = outerRefs.intersect(subplan.outputSet)
    if (duplicates.nonEmpty) {
      condition.foreach { e =>
          val conflictingAttrs = e.references.intersect(duplicates)
          if (conflictingAttrs.nonEmpty) {
            throw QueryCompilationErrors.conflictingAttributesInJoinConditionError(
              conflictingAttrs, outerPlan, subplan)
          }
      }
      val rewrites = AttributeMap(duplicates.map { dup =>
        dup -> Alias(dup, dup.toString)()
      })
      val aliasedExpressions = subplan.output.map { ref =>
        rewrites.getOrElse(ref, ref)
      }
      Project(aliasedExpressions, subplan)
    } else {
      subplan
    }
  }

  def apply(plan: LogicalPlan): LogicalPlan = plan.transformWithPruning(
    _.containsAnyPattern(EXISTS_SUBQUERY, LIST_SUBQUERY)) {
    case Filter(condition, child)
      if SubqueryExpression.hasInOrCorrelatedExistsSubquery(condition) =>
      val (withSubquery, withoutSubquery) =
        splitConjunctivePredicates(condition)
          .partition(SubqueryExpression.hasInOrCorrelatedExistsSubquery)

      // Construct the pruned filter condition.
      val newFilter: LogicalPlan = withoutSubquery match {
        case Nil => child
        case conditions => Filter(conditions.reduce(And), child)
      }

      // Filter the plan by applying left semi and left anti joins.
      withSubquery.foldLeft(newFilter) {
        case (p, Exists(sub, _, _, conditions, subHint)) =>
          val (joinCond, outerPlan) = rewriteExistentialExpr(conditions, p)
          buildJoin(outerPlan, sub, LeftSemi, joinCond, subHint)
        case (p, Not(Exists(sub, _, _, conditions, subHint))) =>
          val (joinCond, outerPlan) = rewriteExistentialExpr(conditions, p)
          buildJoin(outerPlan, sub, LeftAnti, joinCond, subHint)
        case (p, InSubquery(values, ListQuery(sub, _, _, _, conditions, subHint))) =>
          // Deduplicate conflicting attributes if any.
          val newSub = dedupSubqueryOnSelfJoin(p, sub, Some(values))
          val inConditions = values.zip(newSub.output).map(EqualTo.tupled)
          val (joinCond, outerPlan) = rewriteExistentialExpr(inConditions ++ conditions, p)
          Join(outerPlan, newSub, LeftSemi, joinCond, JoinHint(None, subHint))
        case (p, Not(InSubquery(values, ListQuery(sub, _, _, _, conditions, subHint)))) =>
          // This is a NULL-aware (left) anti join (NAAJ) e.g. col NOT IN expr
          // Construct the condition. A NULL in one of the conditions is regarded as a positive
          // result; such a row will be filtered out by the Anti-Join operator.

          // Note that will almost certainly be planned as a Broadcast Nested Loop join.
          // Use EXISTS if performance matters to you.

          // Deduplicate conflicting attributes if any.
          val newSub = dedupSubqueryOnSelfJoin(p, sub, Some(values))
          val inConditions = values.zip(newSub.output).map(EqualTo.tupled)
          val (joinCond, outerPlan) = rewriteExistentialExpr(inConditions, p)
          // Expand the NOT IN expression with the NULL-aware semantic
          // to its full form. That is from:
          //   (a1,a2,...) = (b1,b2,...)
          // to
          //   (a1=b1 OR isnull(a1=b1)) AND (a2=b2 OR isnull(a2=b2)) AND ...
          val baseJoinConds = splitConjunctivePredicates(joinCond.get)
          val nullAwareJoinConds = baseJoinConds.map(c => Or(c, IsNull(c)))
          // After that, add back the correlated join predicate(s) in the subquery
          // Example:
          // SELECT ... FROM A WHERE A.A1 NOT IN (SELECT B.B1 FROM B WHERE B.B2 = A.A2 AND B.B3 > 1)
          // will have the final conditions in the LEFT ANTI as
          // (A.A1 = B.B1 OR ISNULL(A.A1 = B.B1)) AND (B.B2 = A.A2) AND B.B3 > 1
          val finalJoinCond = (nullAwareJoinConds ++ conditions).reduceLeft(And)
          Join(outerPlan, newSub, LeftAnti, Option(finalJoinCond), JoinHint(None, subHint))
        case (p, predicate) =>
          val (newCond, inputPlan) = rewriteExistentialExpr(Seq(predicate), p)
          Project(p.output, Filter(newCond.get, inputPlan))
      }

    case u: UnaryNode if u.expressions.exists(
        SubqueryExpression.hasInOrCorrelatedExistsSubquery) =>
      var newChild = u.child
      u.mapExpressions(expr => {
        val (newExpr, p) = rewriteExistentialExpr(Seq(expr), newChild)
        newChild = p
        // The newExpr can not be None
        newExpr.get
      }).withNewChildren(Seq(newChild))
  }

  /**
   * Given a predicate expression and an input plan, it rewrites any embedded existential sub-query
   * into an existential join. It returns the rewritten expression together with the updated plan.
   * Currently, it does not support NOT IN nested inside a NOT expression. This case is blocked in
   * the Analyzer.
   */
  private def rewriteExistentialExpr(
      exprs: Seq[Expression],
      plan: LogicalPlan): (Option[Expression], LogicalPlan) = {
    var newPlan = plan
    val newExprs = exprs.map { e =>
      e.transformDownWithPruning(_.containsAnyPattern(EXISTS_SUBQUERY, IN_SUBQUERY)) {
        case Exists(sub, _, _, conditions, subHint) =>
          val exists = AttributeReference("exists", BooleanType, nullable = false)()
          val existenceJoin = ExistenceJoin(exists)
          newPlan =
            buildJoin(newPlan, sub, existenceJoin, conditions.reduceLeftOption(And), subHint)
          exists
        case Not(InSubquery(values, ListQuery(sub, _, _, _, conditions, subHint))) =>
          val exists = AttributeReference("exists", BooleanType, nullable = false)()
          // Deduplicate conflicting attributes if any.
          val newSub = dedupSubqueryOnSelfJoin(newPlan, sub, Some(values))
          val inConditions = values.zip(sub.output).map(EqualTo.tupled)
          // To handle a null-aware predicate not-in-subquery in nested conditions
          // (e.g., `v > 0 OR t1.id NOT IN (SELECT id FROM t2)`), we transform
          // `inCondition` (t1.id=t2.id) into `(inCondition) OR ISNULL(inCondition)`.
          //
          // For example, `SELECT * FROM t1 WHERE v > 0 OR t1.id NOT IN (SELECT id FROM t2)`
          // is transformed into a plan below;
          // == Optimized Logical Plan ==
          // Project [id#78, v#79]
          // +- Filter ((v#79 > 0) OR NOT exists#83)
          //   +- Join ExistenceJoin(exists#83), ((id#78 = id#80) OR isnull((id#78 = id#80)))
          //     :- Relation[id#78,v#79] parquet
          //     +- Relation[id#80] parquet
          val nullAwareJoinConds = inConditions.map(c => Or(c, IsNull(c)))
          val finalJoinCond = (nullAwareJoinConds ++ conditions).reduceLeft(And)
          val joinHint = JoinHint(None, subHint)
          newPlan = Join(newPlan, newSub, ExistenceJoin(exists), Some(finalJoinCond), joinHint)
          Not(exists)
        case InSubquery(values, ListQuery(sub, _, _, _, conditions, subHint)) =>
          val exists = AttributeReference("exists", BooleanType, nullable = false)()
          // Deduplicate conflicting attributes if any.
          val newSub = dedupSubqueryOnSelfJoin(newPlan, sub, Some(values))
          val inConditions = values.zip(newSub.output).map(EqualTo.tupled)
          val newConditions = (inConditions ++ conditions).reduceLeftOption(And)
          val joinHint = JoinHint(None, subHint)
          newPlan = Join(newPlan, newSub, ExistenceJoin(exists), newConditions, joinHint)
          exists
      }
    }
    (newExprs.reduceOption(And), newPlan)
  }
}

 /**
  * Pull out all (outer) correlated predicates from a given subquery. This method removes the
  * correlated predicates from subquery [[Filter]]s and adds the references of these predicates
  * to all intermediate [[Project]] and [[Aggregate]] clauses (if they are missing) in order to
  * be able to evaluate the predicates at the top level.
  *
  * TODO: Look to merge this rule with RewritePredicateSubquery.
  */
object PullupCorrelatedPredicates extends Rule[LogicalPlan] with PredicateHelper {
   /**
    * Returns the correlated predicates and a updated plan that removes the outer references.
    */
  private def pullOutCorrelatedPredicates(
      sub: LogicalPlan,
      outer: LogicalPlan): (LogicalPlan, Seq[Expression]) = {
    val predicateMap = scala.collection.mutable.Map.empty[LogicalPlan, Seq[Expression]]

    /** Determine which correlated predicate references are missing from this plan. */
    def missingReferences(p: LogicalPlan): AttributeSet = {
      val localPredicateReferences = p.collect(predicateMap)
        .flatten
        .map(_.references)
        .reduceOption(_ ++ _)
        .getOrElse(AttributeSet.empty)
      localPredicateReferences -- p.outputSet
    }

    // Simplify the predicates before pulling them out.
    val transformed = BooleanSimplification(sub) transformUp {
      case f @ Filter(cond, child) =>
        val (correlated, local) =
          splitConjunctivePredicates(cond).partition(containsOuter)

        // Rewrite the filter without the correlated predicates if any.
        correlated match {
          case Nil => f
          case xs if local.nonEmpty =>
            val newFilter = Filter(local.reduce(And), child)
            predicateMap += newFilter -> xs
            newFilter
          case xs =>
            predicateMap += child -> xs
            child
        }
      case p @ Project(expressions, child) =>
        val referencesToAdd = missingReferences(p)
        if (referencesToAdd.nonEmpty) {
          Project(expressions ++ referencesToAdd, child)
        } else {
          p
        }
      case a @ Aggregate(grouping, expressions, child) =>
        val referencesToAdd = missingReferences(a)
        if (referencesToAdd.nonEmpty) {
          Aggregate(grouping ++ referencesToAdd, expressions ++ referencesToAdd, child)
        } else {
          a
        }
      case p =>
        p
    }

    // Make sure the inner and the outer query attributes do not collide.
    // In case of a collision, change the subquery plan's output to use
    // different attribute by creating alias(s).
    val baseConditions = predicateMap.values.flatten.toSeq
    val outerPlanInputAttrs = outer.inputSet
    val (newPlan, newCond) = if (outerPlanInputAttrs.nonEmpty) {
      val (plan, deDuplicatedConditions) =
        DecorrelateInnerQuery.deduplicate(transformed, baseConditions, outerPlanInputAttrs)
      (plan, stripOuterReferences(deDuplicatedConditions))
    } else {
      (transformed, stripOuterReferences(baseConditions))
    }
    (newPlan, newCond)
  }

  private def rewriteSubQueries(plan: LogicalPlan): LogicalPlan = {
    /**
     * This function is used as a aid to enforce idempotency of pullUpCorrelatedPredicate rule.
     * In the first call to rewriteSubqueries, all the outer references from the subplan are
     * pulled up and join predicates are recorded as children of the enclosing subquery expression.
     * The subsequent call to rewriteSubqueries would simply re-records the `children` which would
     * contains the pulled up correlated predicates (from the previous call) in the enclosing
     * subquery expression.
     */
    def getJoinCondition(newCond: Seq[Expression], oldCond: Seq[Expression]): Seq[Expression] = {
      if (newCond.isEmpty) oldCond else newCond
    }

    def decorrelate(
        sub: LogicalPlan,
        outer: LogicalPlan,
        handleCountBug: Boolean = false): (LogicalPlan, Seq[Expression]) = {
      if (SQLConf.get.decorrelateInnerQueryEnabled) {
        DecorrelateInnerQuery(sub, outer, handleCountBug)
      } else {
        pullOutCorrelatedPredicates(sub, outer)
      }
    }

    plan.transformExpressionsWithPruning(_.containsPattern(PLAN_EXPRESSION)) {
      case ScalarSubquery(sub, children, exprId, conditions, hint) if children.nonEmpty =>
        val (newPlan, newCond) = decorrelate(sub, plan)
        ScalarSubquery(newPlan, children, exprId, getJoinCondition(newCond, conditions), hint)
      case Exists(sub, children, exprId, conditions, hint) if children.nonEmpty =>
        val (newPlan, newCond) = pullOutCorrelatedPredicates(sub, plan)
        Exists(newPlan, children, exprId, getJoinCondition(newCond, conditions), hint)
      case ListQuery(sub, children, exprId, childOutputs, conditions, hint) if children.nonEmpty =>
        val (newPlan, newCond) = pullOutCorrelatedPredicates(sub, plan)
        val joinCond = getJoinCondition(newCond, conditions)
        ListQuery(newPlan, children, exprId, childOutputs, joinCond, hint)
      case LateralSubquery(sub, children, exprId, conditions, hint) if children.nonEmpty =>
        val (newPlan, newCond) = decorrelate(sub, plan, handleCountBug = true)
        LateralSubquery(newPlan, children, exprId, getJoinCondition(newCond, conditions), hint)
    }
  }

  /**
   * Pull up the correlated predicates and rewrite all subqueries in an operator tree..
   */
  def apply(plan: LogicalPlan): LogicalPlan = plan.transformUpWithPruning(
    _.containsPattern(PLAN_EXPRESSION)) {
    case j: LateralJoin =>
      val newPlan = rewriteSubQueries(j)
      // Since a lateral join's output depends on its left child output and its lateral subquery's
      // plan output, we need to trim the domain attributes added to the subquery's plan output
      // to preserve the original output of the join.
      if (!j.sameOutput(newPlan)) {
        Project(j.output, newPlan)
      } else {
        newPlan
      }
    // Only a few unary nodes (Project/Filter/Aggregate) can contain subqueries.
    case q: UnaryNode =>
      rewriteSubQueries(q)
    case s: SupportsSubquery =>
      rewriteSubQueries(s)
  }
}

/**
 * This rule rewrites correlated [[ScalarSubquery]] expressions into LEFT OUTER joins.
 */
object RewriteCorrelatedScalarSubquery extends Rule[LogicalPlan] with AliasHelper {
  /**
   * Extract all correlated scalar subqueries from an expression. The subqueries are collected using
   * the given collector. The expression is rewritten and returned.
   */
  private def extractCorrelatedScalarSubqueries[E <: Expression](
      expression: E,
      subqueries: ArrayBuffer[ScalarSubquery]): E = {
    val newExpression = expression.transformWithPruning(_.containsPattern(SCALAR_SUBQUERY)) {
      case s: ScalarSubquery if s.children.nonEmpty =>
        subqueries += s
        s.plan.output.head
    }
    newExpression.asInstanceOf[E]
  }

  /**
   * Checks if given expression is foldable. Evaluates it and returns it as literal, if yes.
   * If not, returns the original expression without evaluation.
   */
  private def tryEvalExpr(expr: Expression): Expression = {
    // Removes Alias over given expression, because Alias is not foldable.
    if (!trimAliases(expr).foldable) {
      // SPARK-28441: Some expressions, like PythonUDF, can't be statically evaluated.
      // Needs to evaluate them on query runtime.
      expr
    } else {
      Literal.create(expr.eval(), expr.dataType)
    }
  }

  /**
   * Statically evaluate an expression containing zero or more placeholders, given a set
   * of bindings for placeholder values, if the expression is evaluable. If it is not,
   * bind statically evaluated expression results to an expression.
   */
  private def bindingExpr(
      expr: Expression,
      bindings: Map[ExprId, Expression]): Expression = {
    val rewrittenExpr = expr transform {
      case r: AttributeReference =>
        bindings.getOrElse(r.exprId, Literal.create(null, r.dataType))
    }

    tryEvalExpr(rewrittenExpr)
  }

  /**
   * Statically evaluate an expression containing one or more aggregates on an empty input.
   */
  private def evalAggExprOnZeroTups(expr: Expression) : Expression = {
    // AggregateExpressions are Unevaluable, so we need to replace all aggregates
    // in the expression with the value they would return for zero input tuples.
    // Also replace attribute refs (for example, for grouping columns) with NULL.
    val rewrittenExpr = expr transform {
      case a @ AggregateExpression(aggFunc, _, _, resultId, _) =>
        aggFunc.defaultResult.getOrElse(Literal.create(null, aggFunc.dataType))

      case a: AttributeReference => Literal.create(null, a.dataType)
    }

    tryEvalExpr(rewrittenExpr)
  }

  /**
   * Statically evaluate an [[Aggregate]] on an empty input and return a mapping
   * between its output attribute expression ID and evaluated result.
   */
  def evalAggregateOnZeroTups(a: Aggregate): Map[ExprId, Expression] = {
    // Some of the expressions under the Aggregate node are the join columns
    // for joining with the outer query block. Fill those expressions in with
    // nulls and statically evaluate the remainder.
    a.aggregateExpressions.map {
      case ref: AttributeReference => (ref.exprId, Literal.create(null, ref.dataType))
      case alias @ Alias(_: AttributeReference, _) =>
        (alias.exprId, Literal.create(null, alias.dataType))
      case alias @ Alias(l: Literal, _) =>
        (alias.exprId, l.copy(value = null))
      case ne => (ne.exprId, evalAggExprOnZeroTups(ne))
    }.toMap
  }

  /**
   * Statically evaluate a scalar subquery on an empty input.
   *
   * <b>WARNING:</b> This method only covers subqueries that pass the checks under
   * [[org.apache.spark.sql.catalyst.analysis.CheckAnalysis]]. If the checks in
   * CheckAnalysis become less restrictive, this method will need to change.
   */
  private def evalSubqueryOnZeroTups(plan: LogicalPlan) : Option[Expression] = {
    // Inputs to this method will start with a chain of zero or more SubqueryAlias
    // and Project operators, followed by an optional Filter, followed by an
    // Aggregate. Traverse the operators recursively.
    def evalPlan(lp : LogicalPlan) : Map[ExprId, Expression] = lp match {
      case SubqueryAlias(_, child) => evalPlan(child)
      case Filter(condition, child) =>
        val bindings = evalPlan(child)
        if (bindings.isEmpty) {
          bindings
        } else {
          val bindCondition = bindingExpr(condition, bindings)

          if (!bindCondition.foldable) {
            // We can't evaluate the condition. Evaluate it in query runtime.
            bindings.map { case (id, expr) =>
              val newExpr = If(bindCondition, expr, Literal.create(null, expr.dataType))
              (id, newExpr)
            }
          } else {
            // The bound condition can be evaluated.
            bindCondition.eval() match {
              // For filter condition, null is the same as false.
              case null | false => Map.empty
              case true => bindings
            }
          }
        }

      case Project(projectList, child) =>
        val bindings = evalPlan(child)
        if (bindings.isEmpty) {
          bindings
        } else {
          projectList.map(ne => (ne.exprId, bindingExpr(ne, bindings))).toMap
        }

      case a: Aggregate =>
        evalAggregateOnZeroTups(a)

      case l: LeafNode =>
        l.output.map(a => (a.exprId, Literal.create(null, a.dataType))).toMap

      case p: LogicalPlan =>
        val bindings = p.children.map(evalPlan).reduce(_ ++ _)
        p.output.map(e => (e.exprId, bindingExpr(e, bindings))).toMap
    }

    val resultMap = evalPlan(plan)

    // By convention, the scalar subquery result is the leftmost field.
    resultMap.get(plan.output.head.exprId) match {
      case Some(Literal(null, _)) | None => None
      case o => o
    }
  }

  /**
   * Split the plan for a scalar subquery into the parts above the innermost query block
   * (first part of returned value), the HAVING clause of the innermost query block
   * (optional second part) and the Aggregate below the HAVING CLAUSE (optional third part).
   * When the third part is empty, it means the subquery is a non-aggregated single-row subquery.
   */
  private def splitSubquery(
      plan: LogicalPlan): (Seq[LogicalPlan], Option[Filter], Option[Aggregate]) = {
    val topPart = ArrayBuffer.empty[LogicalPlan]
    var bottomPart: LogicalPlan = plan
    while (true) {
      bottomPart match {
        case havingPart @ Filter(_, aggPart: Aggregate) =>
          return (topPart.toSeq, Option(havingPart), Some(aggPart))

        case aggPart: Aggregate =>
          // No HAVING clause
          return (topPart.toSeq, None, Some(aggPart))

        case p @ Project(_, child) =>
          topPart += p
          bottomPart = child

        case s @ SubqueryAlias(_, child) =>
          topPart += s
          bottomPart = child

        case p: LogicalPlan if p.maxRows.exists(_ <= 1) =>
          // Non-aggregated one row subquery.
          return (topPart.toSeq, None, None)

        case Filter(_, op) =>
          throw QueryExecutionErrors.unexpectedOperatorInCorrelatedSubquery(op, " below filter")

        case op @ _ => throw QueryExecutionErrors.unexpectedOperatorInCorrelatedSubquery(op)
      }
    }

    throw QueryExecutionErrors.unreachableError()

  }

  // Name of generated column used in rewrite below
  val ALWAYS_TRUE_COLNAME = "alwaysTrue"

  /**
   * Construct a new child plan by left joining the given subqueries to a base plan.
   * This method returns the child plan and an attribute mapping
   * for the updated `ExprId`s of subqueries. If the non-empty mapping returned,
   * this rule will rewrite subquery references in a parent plan based on it.
   */
  private def constructLeftJoins(
      child: LogicalPlan,
      subqueries: ArrayBuffer[ScalarSubquery]): (LogicalPlan, AttributeMap[Attribute]) = {
    val subqueryAttrMapping = ArrayBuffer[(Attribute, Attribute)]()
    val newChild = subqueries.foldLeft(child) {
      case (currentChild, ScalarSubquery(sub, _, _, conditions, subHint)) =>
        val query = DecorrelateInnerQuery.rewriteDomainJoins(currentChild, sub, conditions)
        val origOutput = query.output.head
        // The subquery appears on the right side of the join, hence add its hint to the right
        // of a join hint
        val joinHint = JoinHint(None, subHint)

        val resultWithZeroTups = evalSubqueryOnZeroTups(query)
        lazy val planWithoutCountBug = Project(
          currentChild.output :+ origOutput,
          Join(currentChild, query, LeftOuter, conditions.reduceOption(And), joinHint))

        if (resultWithZeroTups.isEmpty) {
          // CASE 1: Subquery guaranteed not to have the COUNT bug
          planWithoutCountBug
        } else {
          val (topPart, havingNode, aggNode) = splitSubquery(query)
          if (aggNode.isEmpty) {
            // SPARK-40862: When the aggregate node is empty, it means the subquery produces
            // at most one row and it is not subject to the COUNT bug.
            planWithoutCountBug
          } else {
            // Subquery might have the COUNT bug. Add appropriate corrections.
            val aggregate = aggNode.get

            // The next two cases add a leading column to the outer join input to make it
            // possible to distinguish between the case when no tuples join and the case
            // when the tuple that joins contains null values.
            // The leading column always has the value TRUE.
            val alwaysTrueExprId = NamedExpression.newExprId
            val alwaysTrueExpr = Alias(Literal.TrueLiteral,
              ALWAYS_TRUE_COLNAME)(exprId = alwaysTrueExprId)
            val alwaysTrueRef = AttributeReference(ALWAYS_TRUE_COLNAME,
              BooleanType)(exprId = alwaysTrueExprId)

            val aggValRef = query.output.head

            if (havingNode.isEmpty) {
              // CASE 2: Subquery with no HAVING clause
              val subqueryResultExpr =
                Alias(If(IsNull(alwaysTrueRef),
                  resultWithZeroTups.get,
                  aggValRef), origOutput.name)()
              subqueryAttrMapping += ((origOutput, subqueryResultExpr.toAttribute))
              Project(
                currentChild.output :+ subqueryResultExpr,
                Join(currentChild,
                  Project(query.output :+ alwaysTrueExpr, query),
                  LeftOuter, conditions.reduceOption(And), joinHint))

            } else {
              // CASE 3: Subquery with HAVING clause. Pull the HAVING clause above the join.
              // Need to modify any operators below the join to pass through all columns
              // referenced in the HAVING clause.
              var subqueryRoot: UnaryNode = aggregate
              val havingInputs: Seq[NamedExpression] = aggregate.output

              topPart.reverse.foreach {
                case Project(projList, _) =>
                  subqueryRoot = Project(projList ++ havingInputs, subqueryRoot)
                case s@SubqueryAlias(alias, _) =>
                  subqueryRoot = SubqueryAlias(alias, subqueryRoot)
                case op => throw QueryExecutionErrors.unexpectedOperatorInCorrelatedSubquery(op)
              }

              // CASE WHEN alwaysTrue IS NULL THEN resultOnZeroTups
              //      WHEN NOT (original HAVING clause expr) THEN CAST(null AS <type of aggVal>)
              //      ELSE (aggregate value) END AS (original column name)
              val caseExpr = Alias(CaseWhen(Seq(
                (IsNull(alwaysTrueRef), resultWithZeroTups.get),
                (Not(havingNode.get.condition), Literal.create(null, aggValRef.dataType))),
                aggValRef),
                origOutput.name)()

              subqueryAttrMapping += ((origOutput, caseExpr.toAttribute))

              Project(
                currentChild.output :+ caseExpr,
                Join(currentChild,
                  Project(subqueryRoot.output :+ alwaysTrueExpr, subqueryRoot),
                  LeftOuter, conditions.reduceOption(And), joinHint))
            }
          }
        }
    }
    (newChild, AttributeMap(subqueryAttrMapping))
  }

  private def updateAttrs[E <: Expression](
      exprs: Seq[E],
      attrMap: AttributeMap[Attribute]): Seq[E] = {
    if (attrMap.nonEmpty) {
      val newExprs = exprs.map { _.transform {
        case a: AttributeReference => attrMap.getOrElse(a, a)
      }}
      newExprs.asInstanceOf[Seq[E]]
    } else {
      exprs
    }
  }

  /**
   * Check if an [[Aggregate]] has no correlated subquery in aggregate expressions but
   * still has correlated scalar subqueries in its grouping expressions, which will not
   * be rewritten.
   */
  private def checkScalarSubqueryInAgg(a: Aggregate): Unit = {
    if (a.groupingExpressions.exists(hasCorrelatedScalarSubquery) &&
        !a.aggregateExpressions.exists(hasCorrelatedScalarSubquery)) {
      throw new IllegalStateException(
        s"Fail to rewrite correlated scalar subqueries in Aggregate:\n$a")
    }
  }

  /**
   * Rewrite [[Filter]], [[Project]] and [[Aggregate]] plans containing correlated scalar
   * subqueries.
   */
  def apply(plan: LogicalPlan): LogicalPlan = plan transformUpWithNewOutput {
    case a @ Aggregate(grouping, expressions, child) =>
      val subqueries = ArrayBuffer.empty[ScalarSubquery]
      val rewriteExprs = expressions.map(extractCorrelatedScalarSubqueries(_, subqueries))
      if (subqueries.nonEmpty) {
        // We currently only allow correlated subqueries in an aggregate if they are part of the
        // grouping expressions. As a result we need to replace all the scalar subqueries in the
        // grouping expressions by their result.
        val newGrouping = grouping.map { e =>
          subqueries.find(_.semanticEquals(e)).map(_.plan.output.head).getOrElse(e)
        }
        val (newChild, subqueryAttrMapping) = constructLeftJoins(child, subqueries)
        val newExprs = updateAttrs(rewriteExprs, subqueryAttrMapping)
        val newAgg = Aggregate(newGrouping, newExprs, newChild)
        val attrMapping = a.output.zip(newAgg.output)
        checkScalarSubqueryInAgg(newAgg)
        newAgg -> attrMapping
      } else {
        a -> Nil
      }
    case p @ Project(expressions, child) =>
      val subqueries = ArrayBuffer.empty[ScalarSubquery]
      val rewriteExprs = expressions.map(extractCorrelatedScalarSubqueries(_, subqueries))
      if (subqueries.nonEmpty) {
        val (newChild, subqueryAttrMapping) = constructLeftJoins(child, subqueries)
        val newExprs = updateAttrs(rewriteExprs, subqueryAttrMapping)
        val newProj = Project(newExprs, newChild)
        val attrMapping = p.output.zip(newProj.output)
        newProj -> attrMapping
      } else {
        p -> Nil
      }
    case f @ Filter(condition, child) =>
      val subqueries = ArrayBuffer.empty[ScalarSubquery]
      val rewriteCondition = extractCorrelatedScalarSubqueries(condition, subqueries)
      if (subqueries.nonEmpty) {
        val (newChild, subqueryAttrMapping) = constructLeftJoins(child, subqueries)
        val newCondition = updateAttrs(Seq(rewriteCondition), subqueryAttrMapping).head
        val newProj = Project(f.output, Filter(newCondition, newChild))
        val attrMapping = f.output.zip(newProj.output)
        newProj -> attrMapping
      } else {
        f -> Nil
      }
  }
}

/**
 * This rule rewrites [[LateralSubquery]] expressions into joins.
 */
object RewriteLateralSubquery extends Rule[LogicalPlan] {
  def apply(plan: LogicalPlan): LogicalPlan = plan.transformUpWithPruning(
    _.containsPattern(LATERAL_JOIN)) {
    case LateralJoin(left, LateralSubquery(sub, _, _, joinCond, subHint), joinType, condition) =>
      val newRight = DecorrelateInnerQuery.rewriteDomainJoins(left, sub, joinCond)
      val newCond = (condition ++ joinCond).reduceOption(And)
      // The subquery appears on the right side of the join, hence add the hint to the right side
      Join(left, newRight, joinType, newCond, JoinHint(None, subHint))
  }
}

/**
 * This rule optimizes subqueries with OneRowRelation as leaf nodes.
 */
object OptimizeOneRowRelationSubquery extends Rule[LogicalPlan] {

  object OneRowSubquery {
    def unapply(plan: LogicalPlan): Option[UnaryNode] = {
      // SPARK-40800: always inline expressions to support a broader range of correlated
      // subqueries and avoid expensive domain joins.
      val alwaysInline = conf.getConf(SQLConf.ALWAYS_INLINE_ONE_ROW_RELATION_SUBQUERY)
      CollapseProject(EliminateSubqueryAliases(plan), alwaysInline = alwaysInline) match {
        case p @ Project(_, _: OneRowRelation) => Some(p)
        case g @ Generate(_, _, _, _, _, _: OneRowRelation) => Some(g)
<<<<<<< HEAD
=======
        case p @ Project(_, Generate(_, _, _, _, _, _: OneRowRelation)) => Some(p)
>>>>>>> 11e30a61
        case _ => None
      }
    }
  }

  private def hasCorrelatedSubquery(plan: LogicalPlan): Boolean = {
    plan.exists(_.expressions.exists(SubqueryExpression.hasCorrelatedSubquery))
  }

  /**
   * Rewrite a subquery expression into one or more expressions. The rewrite can only be done
   * if there is no nested subqueries in the subquery plan.
   */
  private def rewrite(plan: LogicalPlan): LogicalPlan = plan.transformUpWithSubqueries {
    case LateralJoin(
      left, right @ LateralSubquery(OneRowSubquery(plan), _, _, _, _), _, None)
        if !hasCorrelatedSubquery(right.plan) && right.joinCond.isEmpty =>
      plan match {
        case Project(projectList, _: OneRowRelation) =>
          val newPList = stripOuterReferences(projectList)
          Project(left.output ++ newPList, left)

        case g @ Generate(generator, _, _, _, _, _: OneRowRelation) =>
          val newGenerator = stripOuterReference(generator)
          g.copy(generator = newGenerator, child = left)

<<<<<<< HEAD
=======
        case Project(projectList, g @ Generate(generator, _, _, _, _, _: OneRowRelation)) =>
          val newPList = stripOuterReferences(projectList)
          val newGenerator = stripOuterReference(generator)
          Project(left.output ++ newPList, g.copy(generator = newGenerator, child = left))

>>>>>>> 11e30a61
        case o =>
          throw SparkException.internalError(
            s"Unexpected plan when optimizing one row relation subquery: $o")
      }

    case p: LogicalPlan => p.transformExpressionsUpWithPruning(
      _.containsPattern(SCALAR_SUBQUERY)) {
      case s @ ScalarSubquery(OneRowSubquery(p @ Project(_, _: OneRowRelation)), _, _, _, _)
          if !hasCorrelatedSubquery(s.plan) && s.joinCond.isEmpty =>
        assert(p.projectList.size == 1)
        stripOuterReferences(p.projectList).head
    }
  }

  def apply(plan: LogicalPlan): LogicalPlan = {
    if (!conf.getConf(SQLConf.OPTIMIZE_ONE_ROW_RELATION_SUBQUERY)) {
      plan
    } else {
      rewrite(plan)
    }
  }
}<|MERGE_RESOLUTION|>--- conflicted
+++ resolved
@@ -761,10 +761,7 @@
       CollapseProject(EliminateSubqueryAliases(plan), alwaysInline = alwaysInline) match {
         case p @ Project(_, _: OneRowRelation) => Some(p)
         case g @ Generate(_, _, _, _, _, _: OneRowRelation) => Some(g)
-<<<<<<< HEAD
-=======
         case p @ Project(_, Generate(_, _, _, _, _, _: OneRowRelation)) => Some(p)
->>>>>>> 11e30a61
         case _ => None
       }
     }
@@ -791,14 +788,11 @@
           val newGenerator = stripOuterReference(generator)
           g.copy(generator = newGenerator, child = left)
 
-<<<<<<< HEAD
-=======
         case Project(projectList, g @ Generate(generator, _, _, _, _, _: OneRowRelation)) =>
           val newPList = stripOuterReferences(projectList)
           val newGenerator = stripOuterReference(generator)
           Project(left.output ++ newPList, g.copy(generator = newGenerator, child = left))
 
->>>>>>> 11e30a61
         case o =>
           throw SparkException.internalError(
             s"Unexpected plan when optimizing one row relation subquery: $o")
