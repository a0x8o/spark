/*
 * Licensed to the Apache Software Foundation (ASF) under one or more
 * contributor license agreements.  See the NOTICE file distributed with
 * this work for additional information regarding copyright ownership.
 * The ASF licenses this file to You under the Apache License, Version 2.0
 * (the "License"); you may not use this file except in compliance with
 * the License.  You may obtain a copy of the License at
 *
 *    http://www.apache.org/licenses/LICENSE-2.0
 *
 * Unless required by applicable law or agreed to in writing, software
 * distributed under the License is distributed on an "AS IS" BASIS,
 * WITHOUT WARRANTIES OR CONDITIONS OF ANY KIND, either express or implied.
 * See the License for the specific language governing permissions and
 * limitations under the License.
 */

package org.apache.spark.sql.catalyst.plans.physical

import scala.annotation.tailrec
import scala.collection.mutable

import org.apache.spark.sql.catalyst.InternalRow
import org.apache.spark.sql.catalyst.expressions._
import org.apache.spark.sql.internal.SQLConf
import org.apache.spark.sql.types.{DataType, IntegerType}

/**
 * Specifies how tuples that share common expressions will be distributed when a query is executed
 * in parallel on many machines.
 *
 * Distribution here refers to inter-node partitioning of data. That is, it describes how tuples
 * are partitioned across physical machines in a cluster. Knowing this property allows some
 * operators (e.g., Aggregate) to perform partition local operations instead of global ones.
 */
sealed trait Distribution {
  /**
   * The required number of partitions for this distribution. If it's None, then any number of
   * partitions is allowed for this distribution.
   */
  def requiredNumPartitions: Option[Int]

  /**
   * Creates a default partitioning for this distribution, which can satisfy this distribution while
   * matching the given number of partitions.
   */
  def createPartitioning(numPartitions: Int): Partitioning
}

/**
 * Represents a distribution where no promises are made about co-location of data.
 */
case object UnspecifiedDistribution extends Distribution {
  override def requiredNumPartitions: Option[Int] = None

  override def createPartitioning(numPartitions: Int): Partitioning = {
    throw new IllegalStateException("UnspecifiedDistribution does not have default partitioning.")
  }
}

/**
 * Represents a distribution that only has a single partition and all tuples of the dataset
 * are co-located.
 */
case object AllTuples extends Distribution {
  override def requiredNumPartitions: Option[Int] = Some(1)

  override def createPartitioning(numPartitions: Int): Partitioning = {
    assert(numPartitions == 1, "The default partitioning of AllTuples can only have 1 partition.")
    SinglePartition
  }
}

/**
 * Represents data where tuples that share the same values for the `clustering`
 * [[Expression Expressions]] will be co-located in the same partition.
 *
 * @param requireAllClusterKeys When true, `Partitioning` which satisfies this distribution,
 *                              must match all `clustering` expressions in the same ordering.
 */
case class ClusteredDistribution(
    clustering: Seq[Expression],
    requireAllClusterKeys: Boolean = SQLConf.get.getConf(
      SQLConf.REQUIRE_ALL_CLUSTER_KEYS_FOR_DISTRIBUTION),
    requiredNumPartitions: Option[Int] = None) extends Distribution {
  require(
    clustering != Nil,
    "The clustering expressions of a ClusteredDistribution should not be Nil. " +
      "An AllTuples should be used to represent a distribution that only has " +
      "a single partition.")

  override def createPartitioning(numPartitions: Int): Partitioning = {
    assert(requiredNumPartitions.isEmpty || requiredNumPartitions.get == numPartitions,
      s"This ClusteredDistribution requires ${requiredNumPartitions.get} partitions, but " +
        s"the actual number of partitions is $numPartitions.")
    HashPartitioning(clustering, numPartitions)
  }

  /**
   * Checks if `expressions` match all `clustering` expressions in the same ordering.
   *
   * `Partitioning` should call this to check its expressions when `requireAllClusterKeys`
   * is set to true.
   */
  def areAllClusterKeysMatched(expressions: Seq[Expression]): Boolean = {
    expressions.length == clustering.length &&
      expressions.zip(clustering).forall {
        case (l, r) => l.semanticEquals(r)
      }
  }
}

/**
 * Represents the requirement of distribution on the stateful operator in Structured Streaming.
 *
 * Each partition in stateful operator initializes state store(s), which are independent with state
 * store(s) in other partitions. Since it is not possible to repartition the data in state store,
 * Spark should make sure the physical partitioning of the stateful operator is unchanged across
 * Spark versions. Violation of this requirement may bring silent correctness issue.
 *
 * Since this distribution relies on [[HashPartitioning]] on the physical partitioning of the
 * stateful operator, only [[HashPartitioning]] (and HashPartitioning in
 * [[PartitioningCollection]]) can satisfy this distribution.
 * When `_requiredNumPartitions` is 1, [[SinglePartition]] is essentially same as
 * [[HashPartitioning]], so it can satisfy this distribution as well.
 *
 * NOTE: This is applied only to stream-stream join as of now. For other stateful operators, we
 * have been using ClusteredDistribution, which could construct the physical partitioning of the
 * state in different way (ClusteredDistribution requires relaxed condition and multiple
 * partitionings can satisfy the requirement.) We need to construct the way to fix this with
 * minimizing possibility to break the existing checkpoints.
 *
 * TODO(SPARK-38204): address the issue explained in above note.
 */
case class StatefulOpClusteredDistribution(
    expressions: Seq[Expression],
    _requiredNumPartitions: Int) extends Distribution {
  require(
    expressions != Nil,
    "The expressions for hash of a StatefulOpClusteredDistribution should not be Nil. " +
      "An AllTuples should be used to represent a distribution that only has " +
      "a single partition.")

  override val requiredNumPartitions: Option[Int] = Some(_requiredNumPartitions)

  override def createPartitioning(numPartitions: Int): Partitioning = {
    assert(_requiredNumPartitions == numPartitions,
      s"This StatefulOpClusteredDistribution requires ${_requiredNumPartitions} " +
        s"partitions, but the actual number of partitions is $numPartitions.")
    HashPartitioning(expressions, numPartitions)
  }
}

/**
 * Represents data where tuples have been ordered according to the `ordering`
 * [[Expression Expressions]]. Its requirement is defined as the following:
 *   - Given any 2 adjacent partitions, all the rows of the second partition must be larger than or
 *     equal to any row in the first partition, according to the `ordering` expressions.
 *
 * In other words, this distribution requires the rows to be ordered across partitions, but not
 * necessarily within a partition.
 */
case class OrderedDistribution(ordering: Seq[SortOrder]) extends Distribution {
  require(
    ordering != Nil,
    "The ordering expressions of an OrderedDistribution should not be Nil. " +
      "An AllTuples should be used to represent a distribution that only has " +
      "a single partition.")

  override def requiredNumPartitions: Option[Int] = None

  override def createPartitioning(numPartitions: Int): Partitioning = {
    RangePartitioning(ordering, numPartitions)
  }
}

/**
 * Represents data where tuples are broadcasted to every node. It is quite common that the
 * entire set of tuples is transformed into different data structure.
 */
case class BroadcastDistribution(mode: BroadcastMode) extends Distribution {
  override def requiredNumPartitions: Option[Int] = Some(1)

  override def createPartitioning(numPartitions: Int): Partitioning = {
    assert(numPartitions == 1,
      "The default partitioning of BroadcastDistribution can only have 1 partition.")
    BroadcastPartitioning(mode)
  }
}

/**
 * Describes how an operator's output is split across partitions. It has 2 major properties:
 *   1. number of partitions.
 *   2. if it can satisfy a given distribution.
 */
trait Partitioning {
  /** Returns the number of partitions that the data is split across */
  val numPartitions: Int

  /**
   * Returns true iff the guarantees made by this [[Partitioning]] are sufficient
   * to satisfy the partitioning scheme mandated by the `required` [[Distribution]],
   * i.e. the current dataset does not need to be re-partitioned for the `required`
   * Distribution (it is possible that tuples within a partition need to be reorganized).
   *
   * A [[Partitioning]] can never satisfy a [[Distribution]] if its `numPartitions` doesn't match
   * [[Distribution.requiredNumPartitions]].
   */
  final def satisfies(required: Distribution): Boolean = {
    required.requiredNumPartitions.forall(_ == numPartitions) && satisfies0(required)
  }

  /**
   * Creates a shuffle spec for this partitioning and its required distribution. The
   * spec is used in the scenario where an operator has multiple children (e.g., join), and is
   * used to decide whether this child is co-partitioned with others, therefore whether extra
   * shuffle shall be introduced.
   *
   * @param distribution the required clustered distribution for this partitioning
   */
  def createShuffleSpec(distribution: ClusteredDistribution): ShuffleSpec =
    throw new IllegalStateException(s"Unexpected partitioning: ${getClass.getSimpleName}")

  /**
   * The actual method that defines whether this [[Partitioning]] can satisfy the given
   * [[Distribution]], after the `numPartitions` check.
   *
   * By default a [[Partitioning]] can satisfy [[UnspecifiedDistribution]], and [[AllTuples]] if
   * the [[Partitioning]] only have one partition. Implementations can also overwrite this method
   * with special logic.
   */
  protected def satisfies0(required: Distribution): Boolean = required match {
    case UnspecifiedDistribution => true
    case AllTuples => numPartitions == 1
    case _ => false
  }
}

case class UnknownPartitioning(numPartitions: Int) extends Partitioning

/**
 * Represents a partitioning where rows are distributed evenly across output partitions
 * by starting from a random target partition number and distributing rows in a round-robin
 * fashion. This partitioning is used when implementing the DataFrame.repartition() operator.
 */
case class RoundRobinPartitioning(numPartitions: Int) extends Partitioning

case object SinglePartition extends Partitioning {
  val numPartitions = 1

  override def satisfies0(required: Distribution): Boolean = required match {
    case _: BroadcastDistribution => false
    case _ => true
  }

  override def createShuffleSpec(distribution: ClusteredDistribution): ShuffleSpec =
    SinglePartitionShuffleSpec
}

/**
 * Represents a partitioning where rows are split up across partitions based on the hash
 * of `expressions`.  All rows where `expressions` evaluate to the same values are guaranteed to be
 * in the same partition.
 *
 * Since [[StatefulOpClusteredDistribution]] relies on this partitioning and Spark requires
 * stateful operators to retain the same physical partitioning during the lifetime of the query
 * (including restart), the result of evaluation on `partitionIdExpression` must be unchanged
 * across Spark versions. Violation of this requirement may bring silent correctness issue.
 */
case class HashPartitioning(expressions: Seq[Expression], numPartitions: Int)
  extends Expression with Partitioning with Unevaluable {

  override def children: Seq[Expression] = expressions
  override def nullable: Boolean = false
  override def dataType: DataType = IntegerType

  override def satisfies0(required: Distribution): Boolean = {
    super.satisfies0(required) || {
      required match {
        case h: StatefulOpClusteredDistribution =>
          expressions.length == h.expressions.length && expressions.zip(h.expressions).forall {
            case (l, r) => l.semanticEquals(r)
          }
        case c @ ClusteredDistribution(requiredClustering, requireAllClusterKeys, _) =>
          if (requireAllClusterKeys) {
            // Checks `HashPartitioning` is partitioned on exactly same clustering keys of
            // `ClusteredDistribution`.
            c.areAllClusterKeysMatched(expressions)
          } else {
            expressions.forall(x => requiredClustering.exists(_.semanticEquals(x)))
          }
        case _ => false
      }
    }
  }

  override def createShuffleSpec(distribution: ClusteredDistribution): ShuffleSpec =
    HashShuffleSpec(this, distribution)

  /**
   * Returns an expression that will produce a valid partition ID(i.e. non-negative and is less
   * than numPartitions) based on hashing expressions.
   */
  def partitionIdExpression: Expression = Pmod(new Murmur3Hash(expressions), Literal(numPartitions))

  override protected def withNewChildrenInternal(
    newChildren: IndexedSeq[Expression]): HashPartitioning = copy(expressions = newChildren)
}

/**
 * Represents a partitioning where rows are split across partitions based on transforms defined
 * by `expressions`. `partitionValuesOpt`, if defined, should contain value of partition key(s) in
 * ascending order, after evaluated by the transforms in `expressions`, for each input partition.
 * In addition, its length must be the same as the number of input partitions (and thus is a 1-1
 * mapping), and each row in `partitionValuesOpt` must be unique.
 *
 * For example, if `expressions` is `[years(ts_col)]`, then a valid value of `partitionValuesOpt` is
 * `[0, 1, 2]`, which represents 3 input partitions with distinct partition values. All rows
 * in each partition have the same value for column `ts_col` (which is of timestamp type), after
 * being applied by the `years` transform.
 *
 * On the other hand, `[0, 0, 1]` is not a valid value for `partitionValuesOpt` since `0` is
 * duplicated twice.
 *
 * @param expressions partition expressions for the partitioning.
 * @param numPartitions the number of partitions
<<<<<<< HEAD
 * @param partitionValuesOpt if set, the values for the cluster keys of the distribution, must be
 *                           in ascending order.
=======
 * @param partitionValues the values for the cluster keys of the distribution, must be
 *                        in ascending order.
>>>>>>> 11e30a61
 */
case class KeyGroupedPartitioning(
    expressions: Seq[Expression],
    numPartitions: Int,
<<<<<<< HEAD
    partitionValuesOpt: Option[Seq[InternalRow]] = None) extends Partitioning {
=======
    partitionValues: Seq[InternalRow] = Seq.empty) extends Partitioning {
>>>>>>> 11e30a61

  override def satisfies0(required: Distribution): Boolean = {
    super.satisfies0(required) || {
      required match {
        case c @ ClusteredDistribution(requiredClustering, requireAllClusterKeys, _) =>
          if (requireAllClusterKeys) {
            // Checks whether this partitioning is partitioned on exactly same clustering keys of
            // `ClusteredDistribution`.
            c.areAllClusterKeysMatched(expressions)
          } else {
            // We'll need to find leaf attributes from the partition expressions first.
            val attributes = expressions.flatMap(_.collectLeaves())
            attributes.forall(x => requiredClustering.exists(_.semanticEquals(x)))
          }

        case _ =>
          false
      }
    }
  }

  override def createShuffleSpec(distribution: ClusteredDistribution): ShuffleSpec =
    KeyGroupedShuffleSpec(this, distribution)
}

object KeyGroupedPartitioning {
  def apply(
      expressions: Seq[Expression],
      partitionValues: Seq[InternalRow]): KeyGroupedPartitioning = {
<<<<<<< HEAD
    KeyGroupedPartitioning(expressions, partitionValues.size, Some(partitionValues))
=======
    KeyGroupedPartitioning(expressions, partitionValues.size, partitionValues)
>>>>>>> 11e30a61
  }

  def supportsExpressions(expressions: Seq[Expression]): Boolean = {
    def isSupportedTransform(transform: TransformExpression): Boolean = {
      transform.children.size == 1 && isReference(transform.children.head)
    }

    @tailrec
    def isReference(e: Expression): Boolean = e match {
      case _: Attribute => true
      case g: GetStructField => isReference(g.child)
      case _ => false
    }

    expressions.forall {
      case t: TransformExpression if isSupportedTransform(t) => true
      case e: Expression if isReference(e) => true
      case _ => false
    }
  }
}

/**
 * Represents a partitioning where rows are split across partitions based on some total ordering of
 * the expressions specified in `ordering`.  When data is partitioned in this manner, it guarantees:
 * Given any 2 adjacent partitions, all the rows of the second partition must be larger than any row
 * in the first partition, according to the `ordering` expressions.
 *
 * This is a strictly stronger guarantee than what `OrderedDistribution(ordering)` requires, as
 * there is no overlap between partitions.
 *
 * This class extends expression primarily so that transformations over expression will descend
 * into its child.
 */
case class RangePartitioning(ordering: Seq[SortOrder], numPartitions: Int)
  extends Expression with Partitioning with Unevaluable {

  override def children: Seq[SortOrder] = ordering
  override def nullable: Boolean = false
  override def dataType: DataType = IntegerType

  override def satisfies0(required: Distribution): Boolean = {
    super.satisfies0(required) || {
      required match {
        case OrderedDistribution(requiredOrdering) =>
          // If `ordering` is a prefix of `requiredOrdering`:
          //   Let's say `ordering` is [a, b] and `requiredOrdering` is [a, b, c]. According to the
          //   RangePartitioning definition, any [a, b] in a previous partition must be smaller
          //   than any [a, b] in the following partition. This also means any [a, b, c] in a
          //   previous partition must be smaller than any [a, b, c] in the following partition.
          //   Thus `RangePartitioning(a, b)` satisfies `OrderedDistribution(a, b, c)`.
          //
          // If `requiredOrdering` is a prefix of `ordering`:
          //   Let's say `ordering` is [a, b, c] and `requiredOrdering` is [a, b]. According to the
          //   RangePartitioning definition, any [a, b, c] in a previous partition must be smaller
          //   than any [a, b, c] in the following partition. If there is a [a1, b1] from a previous
          //   partition which is larger than a [a2, b2] from the following partition, then there
          //   must be a [a1, b1 c1] larger than [a2, b2, c2], which violates RangePartitioning
          //   definition. So it's guaranteed that, any [a, b] in a previous partition must not be
          //   greater(i.e. smaller or equal to) than any [a, b] in the following partition. Thus
          //   `RangePartitioning(a, b, c)` satisfies `OrderedDistribution(a, b)`.
          val minSize = Seq(requiredOrdering.size, ordering.size).min
          requiredOrdering.take(minSize) == ordering.take(minSize)
        case c @ ClusteredDistribution(requiredClustering, requireAllClusterKeys, _) =>
          val expressions = ordering.map(_.child)
          if (requireAllClusterKeys) {
            // Checks `RangePartitioning` is partitioned on exactly same clustering keys of
            // `ClusteredDistribution`.
            c.areAllClusterKeysMatched(expressions)
          } else {
            expressions.forall(x => requiredClustering.exists(_.semanticEquals(x)))
          }
        case _ => false
      }
    }
  }

  override def createShuffleSpec(distribution: ClusteredDistribution): ShuffleSpec =
    RangeShuffleSpec(this.numPartitions, distribution)

  override protected def withNewChildrenInternal(
      newChildren: IndexedSeq[Expression]): RangePartitioning =
    copy(ordering = newChildren.asInstanceOf[Seq[SortOrder]])
}

/**
 * A collection of [[Partitioning]]s that can be used to describe the partitioning
 * scheme of the output of a physical operator. It is usually used for an operator
 * that has multiple children. In this case, a [[Partitioning]] in this collection
 * describes how this operator's output is partitioned based on expressions from
 * a child. For example, for a Join operator on two tables `A` and `B`
 * with a join condition `A.key1 = B.key2`, assuming we use HashPartitioning schema,
 * there are two [[Partitioning]]s can be used to describe how the output of
 * this Join operator is partitioned, which are `HashPartitioning(A.key1)` and
 * `HashPartitioning(B.key2)`. It is also worth noting that `partitionings`
 * in this collection do not need to be equivalent, which is useful for
 * Outer Join operators.
 */
case class PartitioningCollection(partitionings: Seq[Partitioning])
  extends Expression with Partitioning with Unevaluable {

  require(
    partitionings.map(_.numPartitions).distinct.length == 1,
    s"PartitioningCollection requires all of its partitionings have the same numPartitions.")

  override def children: Seq[Expression] = partitionings.collect {
    case expr: Expression => expr
  }

  override def nullable: Boolean = false

  override def dataType: DataType = IntegerType

  override val numPartitions = partitionings.map(_.numPartitions).distinct.head

  /**
   * Returns true if any `partitioning` of this collection satisfies the given
   * [[Distribution]].
   */
  override def satisfies0(required: Distribution): Boolean =
    partitionings.exists(_.satisfies(required))

  override def createShuffleSpec(distribution: ClusteredDistribution): ShuffleSpec = {
    val filtered = partitionings.filter(_.satisfies(distribution))
    ShuffleSpecCollection(filtered.map(_.createShuffleSpec(distribution)))
  }

  override def toString: String = {
    partitionings.map(_.toString).mkString("(", " or ", ")")
  }

  override protected def withNewChildrenInternal(
      newChildren: IndexedSeq[Expression]): PartitioningCollection =
    super.legacyWithNewChildren(newChildren).asInstanceOf[PartitioningCollection]
}

/**
 * Represents a partitioning where rows are collected, transformed and broadcasted to each
 * node in the cluster.
 */
case class BroadcastPartitioning(mode: BroadcastMode) extends Partitioning {
  override val numPartitions: Int = 1

  override def satisfies0(required: Distribution): Boolean = required match {
    case UnspecifiedDistribution => true
    case BroadcastDistribution(m) if m == mode => true
    case _ => false
  }
}

/**
 * This is used in the scenario where an operator has multiple children (e.g., join) and one or more
 * of which have their own requirement regarding whether its data can be considered as
 * co-partitioned from others. This offers APIs for:
 *
 *   - Comparing with specs from other children of the operator and check if they are compatible.
 *      When two specs are compatible, we can say their data are co-partitioned, and Spark will
 *      potentially be able to eliminate shuffle if necessary.
 *   - Creating a partitioning that can be used to re-partition another child, so that to make it
 *      having a compatible partitioning as this node.
 */
trait ShuffleSpec {
  /**
   * Returns the number of partitions of this shuffle spec
   */
  def numPartitions: Int

  /**
   * Returns true iff this spec is compatible with the provided shuffle spec.
   *
   * A true return value means that the data partitioning from this spec can be seen as
   * co-partitioned with the `other`, and therefore no shuffle is required when joining the two
   * sides.
   *
   * Note that Spark assumes this to be reflexive, symmetric and transitive.
   */
  def isCompatibleWith(other: ShuffleSpec): Boolean

  /**
   * Whether this shuffle spec can be used to create partitionings for the other children.
   */
  def canCreatePartitioning: Boolean

  /**
   * Creates a partitioning that can be used to re-partition the other side with the given
   * clustering expressions.
   *
   * This will only be called when:
   *  - [[isCompatibleWith]] returns false on the side where the `clustering` is from.
   */
  def createPartitioning(clustering: Seq[Expression]): Partitioning =
    throw new UnsupportedOperationException("Operation unsupported for " +
        s"${getClass.getCanonicalName}")
}

case object SinglePartitionShuffleSpec extends ShuffleSpec {
  override def isCompatibleWith(other: ShuffleSpec): Boolean = {
    other.numPartitions == 1
  }

  override def canCreatePartitioning: Boolean = false

  override def createPartitioning(clustering: Seq[Expression]): Partitioning =
    SinglePartition

  override def numPartitions: Int = 1
}

case class RangeShuffleSpec(
    numPartitions: Int,
    distribution: ClusteredDistribution) extends ShuffleSpec {

  // `RangePartitioning` is not compatible with any other partitioning since it can't guarantee
  // data are co-partitioned for all the children, as range boundaries are randomly sampled. We
  // can't let `RangeShuffleSpec` to create a partitioning.
  override def canCreatePartitioning: Boolean = false

  override def isCompatibleWith(other: ShuffleSpec): Boolean = other match {
    case SinglePartitionShuffleSpec => numPartitions == 1
    case ShuffleSpecCollection(specs) => specs.exists(isCompatibleWith)
    // `RangePartitioning` is not compatible with any other partitioning since it can't guarantee
    // data are co-partitioned for all the children, as range boundaries are randomly sampled.
    case _ => false
  }
}

case class HashShuffleSpec(
    partitioning: HashPartitioning,
    distribution: ClusteredDistribution) extends ShuffleSpec {

  /**
   * A sequence where each element is a set of positions of the hash partition key to the cluster
   * keys. For instance, if cluster keys are [a, b, b] and hash partition keys are [a, b], the
   * result will be [(0), (1, 2)].
   *
   * This is useful to check compatibility between two `HashShuffleSpec`s. If the cluster keys are
   * [a, b, b] and [x, y, z] for the two join children, and the hash partition keys are
   * [a, b] and [x, z], they are compatible. With the positions, we can do the compatibility check
   * by looking at if the positions of hash partition keys from two sides have overlapping.
   */
  lazy val hashKeyPositions: Seq[mutable.BitSet] = {
    val distKeyToPos = mutable.Map.empty[Expression, mutable.BitSet]
    distribution.clustering.zipWithIndex.foreach { case (distKey, distKeyPos) =>
      distKeyToPos.getOrElseUpdate(distKey.canonicalized, mutable.BitSet.empty).add(distKeyPos)
    }
    partitioning.expressions.map(k => distKeyToPos.getOrElse(k.canonicalized, mutable.BitSet.empty))
  }

  override def isCompatibleWith(other: ShuffleSpec): Boolean = other match {
    case SinglePartitionShuffleSpec =>
      partitioning.numPartitions == 1
    case otherHashSpec @ HashShuffleSpec(otherPartitioning, otherDistribution) =>
      // we need to check:
      //  1. both distributions have the same number of clustering expressions
      //  2. both partitioning have the same number of partitions
      //  3. both partitioning have the same number of expressions
      //  4. each pair of partitioning expression from both sides has overlapping positions in their
      //     corresponding distributions.
      distribution.clustering.length == otherDistribution.clustering.length &&
      partitioning.numPartitions == otherPartitioning.numPartitions &&
      partitioning.expressions.length == otherPartitioning.expressions.length && {
        val otherHashKeyPositions = otherHashSpec.hashKeyPositions
        hashKeyPositions.zip(otherHashKeyPositions).forall { case (left, right) =>
          left.intersect(right).nonEmpty
        }
      }
    case ShuffleSpecCollection(specs) =>
      specs.exists(isCompatibleWith)
    case _ =>
      false
  }

  override def canCreatePartitioning: Boolean = {
    // To avoid potential data skew, we don't allow `HashShuffleSpec` to create partitioning if
    // the hash partition keys are not the full join keys (the cluster keys). Then the planner
    // will add shuffles with the default partitioning of `ClusteredDistribution`, which uses all
    // the join keys.
    if (SQLConf.get.getConf(SQLConf.REQUIRE_ALL_CLUSTER_KEYS_FOR_CO_PARTITION)) {
      distribution.areAllClusterKeysMatched(partitioning.expressions)
    } else {
      true
    }
  }

  override def createPartitioning(clustering: Seq[Expression]): Partitioning = {
    val exprs = hashKeyPositions.map(v => clustering(v.head))
    HashPartitioning(exprs, partitioning.numPartitions)
  }

  override def numPartitions: Int = partitioning.numPartitions
}

case class KeyGroupedShuffleSpec(
    partitioning: KeyGroupedPartitioning,
    distribution: ClusteredDistribution) extends ShuffleSpec {

  /**
   * A sequence where each element is a set of positions of the partition expression to the cluster
   * keys. For instance, if cluster keys are [a, b, b] and partition expressions are
   * [bucket(4, a), years(b)], the result will be [(0), (1, 2)].
   *
   * Note that we only allow each partition expression to contain a single partition key.
   * Therefore the mapping here is very similar to that from `HashShuffleSpec`.
   */
  lazy val keyPositions: Seq[mutable.BitSet] = {
    val distKeyToPos = mutable.Map.empty[Expression, mutable.BitSet]
    distribution.clustering.zipWithIndex.foreach { case (distKey, distKeyPos) =>
      distKeyToPos.getOrElseUpdate(distKey.canonicalized, mutable.BitSet.empty).add(distKeyPos)
    }
    partitioning.expressions.map { e =>
      val leaves = e.collectLeaves()
      assert(leaves.size == 1, s"Expected exactly one child from $e, but found ${leaves.size}")
      distKeyToPos.getOrElse(leaves.head.canonicalized, mutable.BitSet.empty)
    }
  }

  lazy val ordering: Ordering[InternalRow] =
    RowOrdering.createNaturalAscendingOrdering(partitioning.expressions.map(_.dataType))

  override def numPartitions: Int = partitioning.numPartitions

  override def isCompatibleWith(other: ShuffleSpec): Boolean = other match {
    // Here we check:
    //  1. both distributions have the same number of clustering keys
    //  2. both partitioning have the same number of partitions
    //  3. partition expressions from both sides are compatible, which means:
    //    3.1 both sides have the same number of partition expressions
    //    3.2 for each pair of partition expressions at the same index, the corresponding
    //        partition keys must share overlapping positions in their respective clustering keys.
    //    3.3 each pair of partition expressions at the same index must share compatible
    //        transform functions.
<<<<<<< HEAD
    //  4. the partition values, if present on both sides, are following the same order.
    case otherSpec @ KeyGroupedShuffleSpec(otherPartitioning, otherDistribution) =>
      distribution.clustering.length == otherDistribution.clustering.length &&
        numPartitions == other.numPartitions && areKeysCompatible(otherSpec) &&
          partitioning.partitionValuesOpt.zip(otherPartitioning.partitionValuesOpt).forall {
            case (left, right) => left.zip(right).forall { case (l, r) =>
              ordering.compare(l, r) == 0
            }
=======
    //  4. the partition values from both sides are following the same order.
    case otherSpec @ KeyGroupedShuffleSpec(otherPartitioning, otherDistribution) =>
      distribution.clustering.length == otherDistribution.clustering.length &&
        numPartitions == other.numPartitions && areKeysCompatible(otherSpec) &&
          partitioning.partitionValues.zip(otherPartitioning.partitionValues).forall {
            case (left, right) => ordering.compare(left, right) == 0
>>>>>>> 11e30a61
          }
    case ShuffleSpecCollection(specs) =>
      specs.exists(isCompatibleWith)
    case _ => false
  }

  // Whether the partition keys (i.e., partition expressions) are compatible between this and the
  // `other` spec.
  def areKeysCompatible(other: KeyGroupedShuffleSpec): Boolean = {
    val expressions = partitioning.expressions
    val otherExpressions = other.partitioning.expressions

    expressions.length == otherExpressions.length && {
      val otherKeyPositions = other.keyPositions
      keyPositions.zip(otherKeyPositions).forall { case (left, right) =>
        left.intersect(right).nonEmpty
      }
    } && expressions.zip(otherExpressions).forall {
      case (l, r) => isExpressionCompatible(l, r)
    }
  }

  private def isExpressionCompatible(left: Expression, right: Expression): Boolean =
    (left, right) match {
      case (_: LeafExpression, _: LeafExpression) => true
      case (left: TransformExpression, right: TransformExpression) =>
        left.isSameFunction(right)
      case _ => false
    }

  override def canCreatePartitioning: Boolean = false
}

case class ShuffleSpecCollection(specs: Seq[ShuffleSpec]) extends ShuffleSpec {
  override def isCompatibleWith(other: ShuffleSpec): Boolean = {
    specs.exists(_.isCompatibleWith(other))
  }

  override def canCreatePartitioning: Boolean =
    specs.forall(_.canCreatePartitioning)

  override def createPartitioning(clustering: Seq[Expression]): Partitioning = {
    // as we only consider # of partitions as the cost now, it doesn't matter which one we choose
    // since they should all have the same # of partitions.
    require(specs.map(_.numPartitions).toSet.size == 1, "expected all specs in the collection " +
      "to have the same number of partitions")
    specs.head.createPartitioning(clustering)
  }

  override def numPartitions: Int = {
    require(specs.nonEmpty, "expected specs to be non-empty")
    specs.head.numPartitions
  }
}<|MERGE_RESOLUTION|>--- conflicted
+++ resolved
@@ -324,22 +324,13 @@
  *
  * @param expressions partition expressions for the partitioning.
  * @param numPartitions the number of partitions
-<<<<<<< HEAD
- * @param partitionValuesOpt if set, the values for the cluster keys of the distribution, must be
- *                           in ascending order.
-=======
  * @param partitionValues the values for the cluster keys of the distribution, must be
  *                        in ascending order.
->>>>>>> 11e30a61
  */
 case class KeyGroupedPartitioning(
     expressions: Seq[Expression],
     numPartitions: Int,
-<<<<<<< HEAD
-    partitionValuesOpt: Option[Seq[InternalRow]] = None) extends Partitioning {
-=======
     partitionValues: Seq[InternalRow] = Seq.empty) extends Partitioning {
->>>>>>> 11e30a61
 
   override def satisfies0(required: Distribution): Boolean = {
     super.satisfies0(required) || {
@@ -369,11 +360,7 @@
   def apply(
       expressions: Seq[Expression],
       partitionValues: Seq[InternalRow]): KeyGroupedPartitioning = {
-<<<<<<< HEAD
-    KeyGroupedPartitioning(expressions, partitionValues.size, Some(partitionValues))
-=======
     KeyGroupedPartitioning(expressions, partitionValues.size, partitionValues)
->>>>>>> 11e30a61
   }
 
   def supportsExpressions(expressions: Seq[Expression]): Boolean = {
@@ -705,23 +692,12 @@
     //        partition keys must share overlapping positions in their respective clustering keys.
     //    3.3 each pair of partition expressions at the same index must share compatible
     //        transform functions.
-<<<<<<< HEAD
-    //  4. the partition values, if present on both sides, are following the same order.
-    case otherSpec @ KeyGroupedShuffleSpec(otherPartitioning, otherDistribution) =>
-      distribution.clustering.length == otherDistribution.clustering.length &&
-        numPartitions == other.numPartitions && areKeysCompatible(otherSpec) &&
-          partitioning.partitionValuesOpt.zip(otherPartitioning.partitionValuesOpt).forall {
-            case (left, right) => left.zip(right).forall { case (l, r) =>
-              ordering.compare(l, r) == 0
-            }
-=======
     //  4. the partition values from both sides are following the same order.
     case otherSpec @ KeyGroupedShuffleSpec(otherPartitioning, otherDistribution) =>
       distribution.clustering.length == otherDistribution.clustering.length &&
         numPartitions == other.numPartitions && areKeysCompatible(otherSpec) &&
           partitioning.partitionValues.zip(otherPartitioning.partitionValues).forall {
             case (left, right) => ordering.compare(left, right) == 0
->>>>>>> 11e30a61
           }
     case ShuffleSpecCollection(specs) =>
       specs.exists(isCompatibleWith)
