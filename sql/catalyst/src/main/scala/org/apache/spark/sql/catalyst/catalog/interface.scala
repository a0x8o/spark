/*
 * Licensed to the Apache Software Foundation (ASF) under one or more
 * contributor license agreements.  See the NOTICE file distributed with
 * this work for additional information regarding copyright ownership.
 * The ASF licenses this file to You under the Apache License, Version 2.0
 * (the "License"); you may not use this file except in compliance with
 * the License.  You may obtain a copy of the License at
 *
 *    http://www.apache.org/licenses/LICENSE-2.0
 *
 * Unless required by applicable law or agreed to in writing, software
 * distributed under the License is distributed on an "AS IS" BASIS,
 * WITHOUT WARRANTIES OR CONDITIONS OF ANY KIND, either express or implied.
 * See the License for the specific language governing permissions and
 * limitations under the License.
 */

package org.apache.spark.sql.catalyst.catalog

import java.net.URI
import java.time.{ZoneId, ZoneOffset}
import java.util.Date

import scala.collection.mutable
import scala.util.control.NonFatal

import org.apache.commons.lang3.StringUtils
import org.json4s.JsonAST.{JArray, JString}
import org.json4s.jackson.JsonMethods._

import org.apache.spark.internal.Logging
import org.apache.spark.sql.AnalysisException
import org.apache.spark.sql.catalyst.{CurrentUserContext, FunctionIdentifier, InternalRow, SQLConfHelper, TableIdentifier}
import org.apache.spark.sql.catalyst.analysis.{MultiInstanceRelation, UnresolvedLeafNode}
import org.apache.spark.sql.catalyst.catalog.CatalogTable.VIEW_STORING_ANALYZED_PLAN
import org.apache.spark.sql.catalyst.expressions.{Attribute, AttributeMap, AttributeReference, Cast, ExprId, Literal}
import org.apache.spark.sql.catalyst.plans.logical._
import org.apache.spark.sql.catalyst.plans.logical.statsEstimation.EstimationUtils
import org.apache.spark.sql.catalyst.types.DataTypeUtils
import org.apache.spark.sql.catalyst.util._
import org.apache.spark.sql.connector.catalog.CatalogManager
import org.apache.spark.sql.errors.QueryCompilationErrors
import org.apache.spark.sql.internal.SQLConf
import org.apache.spark.sql.types._
import org.apache.spark.sql.util.CaseInsensitiveStringMap


/**
 * A function defined in the catalog.
 *
 * @param identifier name of the function
 * @param className fully qualified class name, e.g. "org.apache.spark.util.MyFunc"
 * @param resources resource types and Uris used by the function
 */
case class CatalogFunction(
    identifier: FunctionIdentifier,
    className: String,
    resources: Seq[FunctionResource])


/**
 * Storage format, used to describe how a partition or a table is stored.
 */
case class CatalogStorageFormat(
    locationUri: Option[URI],
    inputFormat: Option[String],
    outputFormat: Option[String],
    serde: Option[String],
    compressed: Boolean,
    properties: Map[String, String]) {

  override def toString: String = {
    toLinkedHashMap.map { case ((key, value)) =>
      if (value.isEmpty) key else s"$key: $value"
    }.mkString("Storage(", ", ", ")")
  }

  def toLinkedHashMap: mutable.LinkedHashMap[String, String] = {
    val map = new mutable.LinkedHashMap[String, String]()
    locationUri.foreach(l => map.put("Location", l.toString))
    serde.foreach(map.put("Serde Library", _))
    inputFormat.foreach(map.put("InputFormat", _))
    outputFormat.foreach(map.put("OutputFormat", _))
    if (compressed) map.put("Compressed", "")
    SQLConf.get.redactOptions(properties) match {
      case props if props.isEmpty => // No-op
      case props =>
        map.put("Storage Properties", props.map(p => p._1 + "=" + p._2).mkString("[", ", ", "]"))
    }
    map
  }
}

object CatalogStorageFormat {
  /** Empty storage format for default values and copies. */
  val empty = CatalogStorageFormat(locationUri = None, inputFormat = None,
    outputFormat = None, serde = None, compressed = false, properties = Map.empty)
}

/**
 * A partition (Hive style) defined in the catalog.
 *
 * @param spec partition spec values indexed by column name
 * @param storage storage format of the partition
 * @param parameters some parameters for the partition
 * @param createTime creation time of the partition, in milliseconds
 * @param lastAccessTime last access time, in milliseconds
 * @param stats optional statistics (number of rows, total size, etc.)
 */
case class CatalogTablePartition(
    spec: CatalogTypes.TablePartitionSpec,
    storage: CatalogStorageFormat,
    parameters: Map[String, String] = Map.empty,
    createTime: Long = System.currentTimeMillis,
    lastAccessTime: Long = -1,
    stats: Option[CatalogStatistics] = None) {

  def toLinkedHashMap: mutable.LinkedHashMap[String, String] = {
    val map = new mutable.LinkedHashMap[String, String]()
    val specString = spec.map { case (k, v) => s"$k=$v" }.mkString(", ")
    map.put("Partition Values", s"[$specString]")
    map ++= storage.toLinkedHashMap
    if (parameters.nonEmpty) {
      map.put("Partition Parameters", s"{" +
        s"${SQLConf.get.redactOptions(parameters).map(p => p._1 + "=" + p._2).mkString(", ")}}")
    }
    map.put("Created Time", new Date(createTime).toString)
    val lastAccess = {
      if (lastAccessTime <= 0) "UNKNOWN" else new Date(lastAccessTime).toString
    }
    map.put("Last Access", lastAccess)
    stats.foreach(s => map.put("Partition Statistics", s.simpleString))
    map
  }

  override def toString: String = {
    toLinkedHashMap.map { case ((key, value)) =>
      if (value.isEmpty) key else s"$key: $value"
    }.mkString("CatalogPartition(\n\t", "\n\t", ")")
  }

  /** Readable string representation for the CatalogTablePartition. */
  def simpleString: String = {
    toLinkedHashMap.map { case ((key, value)) =>
      if (value.isEmpty) key else s"$key: $value"
    }.mkString("", "\n", "")
  }

  /** Return the partition location, assuming it is specified. */
  def location: URI = storage.locationUri.getOrElse {
    val specString = spec.map { case (k, v) => s"$k=$v" }.mkString(", ")
    throw QueryCompilationErrors.partitionNotSpecifyLocationUriError(specString)
  }

  /**
   * Given the partition schema, returns a row with that schema holding the partition values.
   */
  def toRow(partitionSchema: StructType, defaultTimeZondId: String): InternalRow = {
    val caseInsensitiveProperties = CaseInsensitiveMap(storage.properties)
    val timeZoneId = caseInsensitiveProperties.getOrElse(
      DateTimeUtils.TIMEZONE_OPTION, defaultTimeZondId)
    InternalRow.fromSeq(partitionSchema.map { field =>
      val partValue = if (spec(field.name) == ExternalCatalogUtils.DEFAULT_PARTITION_NAME) {
        null
      } else {
        spec(field.name)
      }
      Cast(Literal(partValue), field.dataType, Option(timeZoneId)).eval()
    })
  }
}


/**
 * A container for bucketing information.
 * Bucketing is a technology for decomposing data sets into more manageable parts, and the number
 * of buckets is fixed so it does not fluctuate with data.
 *
 * @param numBuckets number of buckets.
 * @param bucketColumnNames the names of the columns that used to generate the bucket id.
 * @param sortColumnNames the names of the columns that used to sort data in each bucket.
 */
case class BucketSpec(
    numBuckets: Int,
    bucketColumnNames: Seq[String],
    sortColumnNames: Seq[String]) extends SQLConfHelper {

  if (numBuckets <= 0 || numBuckets > conf.bucketingMaxBuckets) {
    throw QueryCompilationErrors.invalidBucketNumberError(
      conf.bucketingMaxBuckets, numBuckets)
  }

  override def toString: String = {
    val bucketString = s"bucket columns: [${bucketColumnNames.mkString(", ")}]"
    val sortString = if (sortColumnNames.nonEmpty) {
      s", sort columns: [${sortColumnNames.mkString(", ")}]"
    } else {
      ""
    }
    s"$numBuckets buckets, $bucketString$sortString"
  }

  def toLinkedHashMap: mutable.LinkedHashMap[String, String] = {
    mutable.LinkedHashMap[String, String](
      "Num Buckets" -> numBuckets.toString,
      "Bucket Columns" -> bucketColumnNames.map(quoteIdentifier).mkString("[", ", ", "]"),
      "Sort Columns" -> sortColumnNames.map(quoteIdentifier).mkString("[", ", ", "]")
    )
  }
}

/**
 * A table defined in the catalog.
 *
 * Note that Hive's metastore also tracks skewed columns. We should consider adding that in the
 * future once we have a better understanding of how we want to handle skewed columns.
 *
 * @param provider the name of the data source provider for this table, e.g. parquet, json, etc.
 *                 Can be None if this table is a View, should be "hive" for hive serde tables.
 * @param unsupportedFeatures is a list of string descriptions of features that are used by the
 *        underlying table but not supported by Spark SQL yet.
 * @param tracksPartitionsInCatalog whether this table's partition metadata is stored in the
 *                                  catalog. If false, it is inferred automatically based on file
 *                                  structure.
 * @param schemaPreservesCase Whether or not the schema resolved for this table is case-sensitive.
 *                           When using a Hive Metastore, this flag is set to false if a case-
 *                           sensitive schema was unable to be read from the table properties.
 *                           Used to trigger case-sensitive schema inference at query time, when
 *                           configured.
 * @param ignoredProperties is a list of table properties that are used by the underlying table
 *                          but ignored by Spark SQL yet.
 * @param createVersion records the version of Spark that created this table metadata. The default
 *                      is an empty string. We expect it will be read from the catalog or filled by
 *                      ExternalCatalog.createTable. For temporary views, the value will be empty.
 */
case class CatalogTable(
    identifier: TableIdentifier,
    tableType: CatalogTableType,
    storage: CatalogStorageFormat,
    schema: StructType,
    provider: Option[String] = None,
    partitionColumnNames: Seq[String] = Seq.empty,
    bucketSpec: Option[BucketSpec] = None,
    owner: String = CurrentUserContext.getCurrentUserOrEmpty,
    createTime: Long = System.currentTimeMillis,
    lastAccessTime: Long = -1,
    createVersion: String = "",
    properties: Map[String, String] = Map.empty,
    stats: Option[CatalogStatistics] = None,
    viewText: Option[String] = None,
    comment: Option[String] = None,
    unsupportedFeatures: Seq[String] = Seq.empty,
    tracksPartitionsInCatalog: Boolean = false,
    schemaPreservesCase: Boolean = true,
    ignoredProperties: Map[String, String] = Map.empty,
    viewOriginalText: Option[String] = None) {

  import CatalogTable._

  /**
   * schema of this table's partition columns
   */
  def partitionSchema: StructType = {
    val partitionFields = schema.takeRight(partitionColumnNames.length)
    assert(partitionFields.map(_.name) == partitionColumnNames)

    StructType(partitionFields)
  }

  /**
   * schema of this table's data columns
   */
  def dataSchema: StructType = {
    val dataFields = schema.dropRight(partitionColumnNames.length)
    StructType(dataFields)
  }

  /** Return the database this table was specified to belong to, assuming it exists. */
  def database: String = identifier.database.getOrElse {
    throw QueryCompilationErrors.tableNotSpecifyDatabaseError(identifier)
  }

  /** Return the table location, assuming it is specified. */
  def location: URI = storage.locationUri.getOrElse {
    throw QueryCompilationErrors.tableNotSpecifyLocationUriError(identifier)
  }

  /** Return the fully qualified name of this table, assuming the database was specified. */
  def qualifiedName: String = identifier.unquotedString

  /**
   * Return the current catalog and namespace (concatenated as a Seq[String]) of when the view was
   * created.
   */
  def viewCatalogAndNamespace: Seq[String] = {
    if (properties.contains(VIEW_CATALOG_AND_NAMESPACE)) {
      val numParts = properties(VIEW_CATALOG_AND_NAMESPACE).toInt
      (0 until numParts).map { index =>
        properties.getOrElse(
          s"$VIEW_CATALOG_AND_NAMESPACE_PART_PREFIX$index",
          throw QueryCompilationErrors.corruptedTableNameContextInCatalogError(numParts, index)
        )
      }
    } else if (properties.contains(VIEW_DEFAULT_DATABASE)) {
      // Views created before Spark 3.0 can only access tables in the session catalog.
      Seq(CatalogManager.SESSION_CATALOG_NAME, properties(VIEW_DEFAULT_DATABASE))
    } else {
      Nil
    }
  }

  /**
   * Return the SQL configs of when the view was created, the configs are applied when parsing and
   * analyzing the view, should be empty if the CatalogTable is not a View or created by older
   * versions of Spark(before 3.1.0).
   */
  def viewSQLConfigs: Map[String, String] = {
    try {
      for ((key, value) <- properties if key.startsWith(CatalogTable.VIEW_SQL_CONFIG_PREFIX))
        yield (key.substring(CatalogTable.VIEW_SQL_CONFIG_PREFIX.length), value)
    } catch {
      case e: Exception =>
        throw QueryCompilationErrors.corruptedViewSQLConfigsInCatalogError(e)
    }
  }

  /**
   * Return the output column names of the query that creates a view, the column names are used to
   * resolve a view, should be empty if the CatalogTable is not a View or created by older versions
   * of Spark(before 2.2.0).
   */
  def viewQueryColumnNames: Seq[String] = {
    for {
      numCols <- properties.get(VIEW_QUERY_OUTPUT_NUM_COLUMNS).toSeq
      index <- 0 until numCols.toInt
    } yield properties.getOrElse(
      s"$VIEW_QUERY_OUTPUT_COLUMN_NAME_PREFIX$index",
      throw QueryCompilationErrors.corruptedViewQueryOutputColumnsInCatalogError(numCols, index)
    )
  }

  /**
   * Return temporary view names the current view was referred. should be empty if the
   * CatalogTable is not a Temporary View or created by older versions of Spark(before 3.1.0).
   */
  def viewReferredTempViewNames: Seq[Seq[String]] = {
    try {
      properties.get(VIEW_REFERRED_TEMP_VIEW_NAMES).map { json =>
        parse(json).asInstanceOf[JArray].arr.map { namePartsJson =>
          namePartsJson.asInstanceOf[JArray].arr.map(_.asInstanceOf[JString].s)
        }
      }.getOrElse(Seq.empty)
    } catch {
      case e: Exception =>
        throw QueryCompilationErrors.corruptedViewReferredTempViewInCatalogError(e)
    }
  }

  /**
   * Return temporary function names the current view was referred. should be empty if the
   * CatalogTable is not a Temporary View or created by older versions of Spark(before 3.1.0).
   */
  def viewReferredTempFunctionNames: Seq[String] = {
    try {
      properties.get(VIEW_REFERRED_TEMP_FUNCTION_NAMES).map { json =>
        parse(json).asInstanceOf[JArray].arr.map(_.asInstanceOf[JString].s)
      }.getOrElse(Seq.empty)
    } catch {
      case e: Exception =>
        throw QueryCompilationErrors.corruptedViewReferredTempFunctionsInCatalogError(e)
    }
  }

  /**
   * Return temporary variable names the current view was referred. should be empty if the
   * CatalogTable is not a Temporary View or created by older versions of Spark(before 3.4.0).
   */
  def viewReferredTempVariableNames: Seq[Seq[String]] = {
    try {
      properties.get(VIEW_REFERRED_TEMP_VARIABLE_NAMES).map { json =>
        parse(json).asInstanceOf[JArray].arr.map { namePartsJson =>
          namePartsJson.asInstanceOf[JArray].arr.map(_.asInstanceOf[JString].s)
        }
      }.getOrElse(Seq.empty)
    } catch {
      case e: Exception =>
        throw new AnalysisException(
          errorClass = "INTERNAL_ERROR_METADATA_CATALOG.TEMP_VARIABLE_REFERENCE",
          messageParameters = Map.empty,
          cause = Some(e))
    }
  }

  /** Syntactic sugar to update a field in `storage`. */
  def withNewStorage(
      locationUri: Option[URI] = storage.locationUri,
      inputFormat: Option[String] = storage.inputFormat,
      outputFormat: Option[String] = storage.outputFormat,
      compressed: Boolean = false,
      serde: Option[String] = storage.serde,
      properties: Map[String, String] = storage.properties): CatalogTable = {
    copy(storage = CatalogStorageFormat(
      locationUri, inputFormat, outputFormat, serde, compressed, properties))
  }


  def toLinkedHashMap: mutable.LinkedHashMap[String, String] = {
    val map = new mutable.LinkedHashMap[String, String]()
    val tableProperties =
<<<<<<< HEAD
      SQLConf.get.redactOptions(properties.filterKeys(!_.startsWith(VIEW_PREFIX)).toMap)
=======
      SQLConf.get.redactOptions(properties.view.filterKeys(!_.startsWith(VIEW_PREFIX)).toMap)
>>>>>>> ecee7133
        .toSeq.sortBy(_._1)
        .map(p => p._1 + "=" + p._2)
    val partitionColumns = partitionColumnNames.map(quoteIdentifier).mkString("[", ", ", "]")
    val lastAccess = {
      if (lastAccessTime <= 0) "UNKNOWN" else new Date(lastAccessTime).toString
    }

    identifier.catalog.foreach(map.put("Catalog", _))
    identifier.database.foreach(map.put("Database", _))
    map.put("Table", identifier.table)
    if (owner != null && owner.nonEmpty) map.put("Owner", owner)
    map.put("Created Time", new Date(createTime).toString)
    map.put("Last Access", lastAccess)
    map.put("Created By", "Spark " + createVersion)
    map.put("Type", tableType.name)
    provider.foreach(map.put("Provider", _))
    bucketSpec.foreach(map ++= _.toLinkedHashMap)
    comment.foreach(map.put("Comment", _))
    if (tableType == CatalogTableType.VIEW) {
      viewText.foreach(map.put("View Text", _))
      viewOriginalText.foreach(map.put("View Original Text", _))
      if (viewCatalogAndNamespace.nonEmpty) {
        import org.apache.spark.sql.connector.catalog.CatalogV2Implicits._
        map.put("View Catalog and Namespace", viewCatalogAndNamespace.quoted)
      }
      if (viewQueryColumnNames.nonEmpty) {
        map.put("View Query Output Columns", viewQueryColumnNames.mkString("[", ", ", "]"))
      }
    }

    if (tableProperties.nonEmpty) {
      map.put("Table Properties", tableProperties.mkString("[", ", ", "]"))
    }
    stats.foreach(s => map.put("Statistics", s.simpleString))
    map ++= storage.toLinkedHashMap
    if (tracksPartitionsInCatalog) map.put("Partition Provider", "Catalog")
    if (partitionColumnNames.nonEmpty) map.put("Partition Columns", partitionColumns)
    if (schema.nonEmpty) map.put("Schema", schema.treeString)

    map
  }

  override def toString: String = {
    toLinkedHashMap.map { case ((key, value)) =>
      if (value.isEmpty) key else s"$key: $value"
    }.mkString("CatalogTable(\n", "\n", ")")
  }

  /** Readable string representation for the CatalogTable. */
  def simpleString: String = {
    toLinkedHashMap.map { case ((key, value)) =>
      if (value.isEmpty) key else s"$key: $value"
    }.mkString("", "\n", "")
  }
}

object CatalogTable {
  val VIEW_PREFIX = "view."
  // Starting from Spark 3.0, we don't use this property any more. `VIEW_CATALOG_AND_NAMESPACE` is
  // used instead.
  val VIEW_DEFAULT_DATABASE = VIEW_PREFIX + "default.database"

  val VIEW_CATALOG_AND_NAMESPACE = VIEW_PREFIX + "catalogAndNamespace.numParts"
  val VIEW_CATALOG_AND_NAMESPACE_PART_PREFIX = VIEW_PREFIX + "catalogAndNamespace.part."
  // Convert the current catalog and namespace to properties.
  def catalogAndNamespaceToProps(
      currentCatalog: String,
      currentNamespace: Seq[String]): Map[String, String] = {
    val props = new mutable.HashMap[String, String]
    val parts = currentCatalog +: currentNamespace
    if (parts.nonEmpty) {
      props.put(VIEW_CATALOG_AND_NAMESPACE, parts.length.toString)
      parts.zipWithIndex.foreach { case (name, index) =>
        props.put(s"$VIEW_CATALOG_AND_NAMESPACE_PART_PREFIX$index", name)
      }
    }
    props.toMap
  }

  val VIEW_SQL_CONFIG_PREFIX = VIEW_PREFIX + "sqlConfig."

  val VIEW_QUERY_OUTPUT_PREFIX = VIEW_PREFIX + "query.out."
  val VIEW_QUERY_OUTPUT_NUM_COLUMNS = VIEW_QUERY_OUTPUT_PREFIX + "numCols"
  val VIEW_QUERY_OUTPUT_COLUMN_NAME_PREFIX = VIEW_QUERY_OUTPUT_PREFIX + "col."

  val VIEW_REFERRED_TEMP_VIEW_NAMES = VIEW_PREFIX + "referredTempViewNames"
  val VIEW_REFERRED_TEMP_FUNCTION_NAMES = VIEW_PREFIX + "referredTempFunctionsNames"
  val VIEW_REFERRED_TEMP_VARIABLE_NAMES = VIEW_PREFIX + "referredTempVariablesNames"

  val VIEW_STORING_ANALYZED_PLAN = VIEW_PREFIX + "storingAnalyzedPlan"

  def splitLargeTableProp(
      key: String,
      value: String,
      addProp: (String, String) => Unit,
      defaultThreshold: Int): Unit = {
    val threshold = SQLConf.get.getConf(SQLConf.HIVE_TABLE_PROPERTY_LENGTH_THRESHOLD)
      .getOrElse(defaultThreshold)
    if (value.length <= threshold) {
      addProp(key, value)
    } else {
      val parts = value.grouped(threshold).toSeq
      addProp(s"$key.numParts", parts.length.toString)
      parts.zipWithIndex.foreach { case (part, index) =>
        addProp(s"$key.part.$index", part)
      }
    }
  }

  def readLargeTableProp(props: Map[String, String], key: String): Option[String] = {
    props.get(key).orElse {
      if (props.exists { case (mapKey, _) => mapKey.startsWith(key) }) {
        props.get(s"$key.numParts") match {
          case None => throw QueryCompilationErrors.insufficientTablePropertyError(key)
          case Some(numParts) =>
            val parts = (0 until numParts.toInt).map { index =>
              val keyPart = s"$key.part.$index"
              props.getOrElse(keyPart, {
                throw QueryCompilationErrors.insufficientTablePropertyPartError(keyPart, numParts)
              })
            }
            Some(parts.mkString)
        }
      } else {
        None
      }
    }
  }

  def isLargeTableProp(originalKey: String, propKey: String): Boolean = {
    propKey == originalKey || propKey == s"$originalKey.numParts" ||
      propKey.startsWith(s"$originalKey.part.")
  }

  def normalize(table: CatalogTable): CatalogTable = {
    val nondeterministicProps = Set(
      "CreateTime",
      "transient_lastDdlTime",
      "grantTime",
      "lastUpdateTime",
      "last_modified_by",
      "last_modified_time",
      "Owner:",
      // The following are hive specific schema parameters which we do not need to match exactly.
      "totalNumberFiles",
      "maxFileSize",
      "minFileSize"
    )

    table.copy(
      createTime = 0L,
      lastAccessTime = 0L,
      properties = table.properties
        .view
        .filterKeys(!nondeterministicProps.contains(_))
        .map(identity)
        .toMap,
      stats = None,
      ignoredProperties = Map.empty
    )
  }
}

/**
 * This class of statistics is used in [[CatalogTable]] to interact with metastore.
 * We define this new class instead of directly using [[Statistics]] here because there are no
 * concepts of attributes in catalog.
 */
case class CatalogStatistics(
    sizeInBytes: BigInt,
    rowCount: Option[BigInt] = None,
    colStats: Map[String, CatalogColumnStat] = Map.empty) {

  /**
   * Convert [[CatalogStatistics]] to [[Statistics]], and match column stats to attributes based
   * on column names.
   */
  def toPlanStats(planOutput: Seq[Attribute], planStatsEnabled: Boolean): Statistics = {
    if (planStatsEnabled && rowCount.isDefined) {
      val attrStats = AttributeMap(planOutput
        .flatMap(a => colStats.get(a.name).map(a -> _.toPlanStat(a.name, a.dataType))))
      // Estimate size as number of rows * row size.
      val size = EstimationUtils.getOutputSize(planOutput, rowCount.get, attrStats)
      Statistics(sizeInBytes = size, rowCount = rowCount, attributeStats = attrStats)
    } else {
      // When plan statistics are disabled or the table doesn't have other statistics,
      // we apply the size-only estimation strategy and only propagate sizeInBytes in statistics.
      Statistics(sizeInBytes = sizeInBytes)
    }
  }

  /** Readable string representation for the CatalogStatistics. */
  def simpleString: String = {
    val rowCountString = if (rowCount.isDefined) s", ${rowCount.get} rows" else ""
    s"$sizeInBytes bytes$rowCountString"
  }
}

/**
 * This class of statistics for a column is used in [[CatalogTable]] to interact with metastore.
 */
case class CatalogColumnStat(
    distinctCount: Option[BigInt] = None,
    min: Option[String] = None,
    max: Option[String] = None,
    nullCount: Option[BigInt] = None,
    avgLen: Option[Long] = None,
    maxLen: Option[Long] = None,
    histogram: Option[Histogram] = None,
    version: Int = CatalogColumnStat.VERSION) {

  /**
   * Returns a map from string to string that can be used to serialize the column stats.
   * The key is the name of the column and name of the field (e.g. "colName.distinctCount"),
   * and the value is the string representation for the value.
   * min/max values are stored as Strings. They can be deserialized using
   * [[CatalogColumnStat.fromExternalString]].
   *
   * As part of the protocol, the returned map always contains a key called "version".
   * Any of the fields that are null (None) won't appear in the map.
   */
  def toMap(colName: String): Map[String, String] = {
    val map = new scala.collection.mutable.HashMap[String, String]
    map.put(s"${colName}.${CatalogColumnStat.KEY_VERSION}", CatalogColumnStat.VERSION.toString)
    distinctCount.foreach { v =>
      map.put(s"${colName}.${CatalogColumnStat.KEY_DISTINCT_COUNT}", v.toString)
    }
    nullCount.foreach { v =>
      map.put(s"${colName}.${CatalogColumnStat.KEY_NULL_COUNT}", v.toString)
    }
    avgLen.foreach { v => map.put(s"${colName}.${CatalogColumnStat.KEY_AVG_LEN}", v.toString) }
    maxLen.foreach { v => map.put(s"${colName}.${CatalogColumnStat.KEY_MAX_LEN}", v.toString) }
    min.foreach { v => map.put(s"${colName}.${CatalogColumnStat.KEY_MIN_VALUE}", v) }
    max.foreach { v => map.put(s"${colName}.${CatalogColumnStat.KEY_MAX_VALUE}", v) }
    histogram.foreach { h =>
      CatalogTable.splitLargeTableProp(
        s"$colName.${CatalogColumnStat.KEY_HISTOGRAM}",
        HistogramSerializer.serialize(h),
        map.put,
        4000)
    }
    map.toMap
  }

  /** Convert [[CatalogColumnStat]] to [[ColumnStat]]. */
  def toPlanStat(
      colName: String,
      dataType: DataType): ColumnStat =
    ColumnStat(
      distinctCount = distinctCount,
      min = min.map(CatalogColumnStat.fromExternalString(_, colName, dataType, version)),
      max = max.map(CatalogColumnStat.fromExternalString(_, colName, dataType, version)),
      nullCount = nullCount,
      avgLen = avgLen,
      maxLen = maxLen,
      histogram = histogram,
      version = version)
}

object CatalogColumnStat extends Logging {

  // List of string keys used to serialize CatalogColumnStat
  val KEY_VERSION = "version"
  private val KEY_DISTINCT_COUNT = "distinctCount"
  private val KEY_MIN_VALUE = "min"
  private val KEY_MAX_VALUE = "max"
  private val KEY_NULL_COUNT = "nullCount"
  private val KEY_AVG_LEN = "avgLen"
  private val KEY_MAX_LEN = "maxLen"
  private val KEY_HISTOGRAM = "histogram"

  val VERSION = 2

  def getTimestampFormatter(
      isParsing: Boolean,
      format: String = "yyyy-MM-dd HH:mm:ss.SSSSSS",
      zoneId: ZoneId = ZoneOffset.UTC,
      forTimestampNTZ: Boolean = false): TimestampFormatter = {
    TimestampFormatter(
      format = format,
      zoneId = zoneId,
      isParsing = isParsing,
      forTimestampNTZ = forTimestampNTZ)
  }

  /**
   * Converts from string representation of data type to the corresponding Catalyst data type.
   */
  def fromExternalString(s: String, name: String, dataType: DataType, version: Int): Any = {
    dataType match {
      case BooleanType => s.toBoolean
      case DateType if version == 1 => DateTimeUtils.fromJavaDate(java.sql.Date.valueOf(s))
      case DateType => DateFormatter().parse(s)
      case TimestampType if version == 1 =>
        DateTimeUtils.fromJavaTimestamp(java.sql.Timestamp.valueOf(s))
      case TimestampType => getTimestampFormatter(isParsing = true).parse(s)
      case TimestampNTZType =>
        getTimestampFormatter(isParsing = true, forTimestampNTZ = true).parse(s)
      case ByteType => s.toByte
      case ShortType => s.toShort
      case IntegerType => s.toInt
      case LongType => s.toLong
      case FloatType => s.toFloat
      case DoubleType => s.toDouble
      case _: DecimalType => Decimal(s)
      // This version of Spark does not use min/max for binary/string types so we ignore it.
      case BinaryType | StringType => null
      case _ =>
        throw QueryCompilationErrors.columnStatisticsDeserializationNotSupportedError(
          name, dataType)
    }
  }

  /**
   * Converts the given value from Catalyst data type to string representation of external
   * data type.
   */
  def toExternalString(v: Any, colName: String, dataType: DataType): String = {
    val externalValue = dataType match {
      case DateType => DateFormatter().format(v.asInstanceOf[Int])
      case TimestampType => getTimestampFormatter(isParsing = false).format(v.asInstanceOf[Long])
      case TimestampNTZType =>
        getTimestampFormatter(isParsing = false, forTimestampNTZ = true)
          .format(v.asInstanceOf[Long])
      case BooleanType | _: IntegralType | FloatType | DoubleType => v
      case _: DecimalType => v.asInstanceOf[Decimal].toJavaBigDecimal
      // This version of Spark does not use min/max for binary/string types so we ignore it.
      case _ =>
        throw QueryCompilationErrors.columnStatisticsSerializationNotSupportedError(
          colName, dataType)
    }
    externalValue.toString
  }


  /**
   * Creates a [[CatalogColumnStat]] object from the given map.
   * This is used to deserialize column stats from some external storage.
   * The serialization side is defined in [[CatalogColumnStat.toMap]].
   */
  def fromMap(
    table: String,
    colName: String,
    map: Map[String, String]): Option[CatalogColumnStat] = {

    try {
      Some(CatalogColumnStat(
        distinctCount = map.get(s"${colName}.${KEY_DISTINCT_COUNT}").map(v => BigInt(v.toLong)),
        min = map.get(s"${colName}.${KEY_MIN_VALUE}"),
        max = map.get(s"${colName}.${KEY_MAX_VALUE}"),
        nullCount = map.get(s"${colName}.${KEY_NULL_COUNT}").map(v => BigInt(v.toLong)),
        avgLen = map.get(s"${colName}.${KEY_AVG_LEN}").map(_.toLong),
        maxLen = map.get(s"${colName}.${KEY_MAX_LEN}").map(_.toLong),
        histogram = CatalogTable.readLargeTableProp(map, s"$colName.$KEY_HISTOGRAM")
          .map(HistogramSerializer.deserialize),
        version = map(s"${colName}.${KEY_VERSION}").toInt
      ))
    } catch {
      case NonFatal(e) =>
        logWarning(s"Failed to parse column statistics for column ${colName} in table $table", e)
        None
    }
  }
}


case class CatalogTableType private(name: String)
object CatalogTableType {
  val EXTERNAL = new CatalogTableType("EXTERNAL")
  val MANAGED = new CatalogTableType("MANAGED")
  val VIEW = new CatalogTableType("VIEW")

  val tableTypes = Seq(EXTERNAL, MANAGED, VIEW)
}


/**
 * A database defined in the catalog.
 */
case class CatalogDatabase(
    name: String,
    description: String,
    locationUri: URI,
    properties: Map[String, String])


object CatalogTypes {
  /**
   * Specifications of a table partition. Mapping column name to column value.
   */
  type TablePartitionSpec = Map[String, String]

  /**
   * Initialize an empty spec.
   */
  lazy val emptyTablePartitionSpec: TablePartitionSpec = Map.empty[String, String]
}

/**
 * A placeholder for a table relation, which will be replaced by concrete relation like
 * `LogicalRelation` or `HiveTableRelation`, during analysis.
 */
case class UnresolvedCatalogRelation(
    tableMeta: CatalogTable,
    options: CaseInsensitiveStringMap = CaseInsensitiveStringMap.empty(),
    override val isStreaming: Boolean = false) extends UnresolvedLeafNode {
  assert(tableMeta.identifier.database.isDefined)
}

/**
 * A wrapper to store the temporary view info, will be kept in `SessionCatalog`
 * and will be transformed to `View` during analysis. If the temporary view is
 * storing an analyzed plan, `plan` is set to the analyzed plan for the view.
 */
case class TemporaryViewRelation(
    tableMeta: CatalogTable,
    plan: Option[LogicalPlan] = None) extends UnresolvedLeafNode {
  require(plan.isEmpty ||
    (plan.get.resolved && tableMeta.properties.contains(VIEW_STORING_ANALYZED_PLAN)))
}

/**
 * A `LogicalPlan` that represents a hive table.
 *
 * TODO: remove this after we completely make hive as a data source.
 */
case class HiveTableRelation(
    tableMeta: CatalogTable,
    dataCols: Seq[AttributeReference],
    partitionCols: Seq[AttributeReference],
    tableStats: Option[Statistics] = None,
    @transient prunedPartitions: Option[Seq[CatalogTablePartition]] = None)
  extends LeafNode with MultiInstanceRelation {
  assert(tableMeta.identifier.database.isDefined)
  assert(DataTypeUtils.sameType(tableMeta.partitionSchema, partitionCols.toStructType))
  assert(DataTypeUtils.sameType(tableMeta.dataSchema, dataCols.toStructType))

  // The partition column should always appear after data columns.
  override def output: Seq[AttributeReference] = dataCols ++ partitionCols

  def isPartitioned: Boolean = partitionCols.nonEmpty

  override def doCanonicalize(): HiveTableRelation = copy(
    tableMeta = CatalogTable.normalize(tableMeta),
    dataCols = dataCols.zipWithIndex.map {
      case (attr, index) => attr.withExprId(ExprId(index))
    },
    partitionCols = partitionCols.zipWithIndex.map {
      case (attr, index) => attr.withExprId(ExprId(index + dataCols.length))
    },
    tableStats = None
  )

  override def computeStats(): Statistics = {
    tableMeta.stats.map(_.toPlanStats(output, conf.cboEnabled || conf.planStatsEnabled))
      .orElse(tableStats)
      .getOrElse {
      throw new IllegalStateException("Table stats must be specified.")
    }
  }

  override def newInstance(): HiveTableRelation = copy(
    dataCols = dataCols.map(_.newInstance()),
    partitionCols = partitionCols.map(_.newInstance()))

  override def simpleString(maxFields: Int): String = {
    val catalogTable = tableMeta.storage.serde match {
      case Some(serde) => tableMeta.identifier :: serde :: Nil
      case _ => tableMeta.identifier :: Nil
    }

    var metadata = Map(
      "CatalogTable" -> catalogTable.mkString(", "),
      "Data Cols" -> truncatedString(dataCols, "[", ", ", "]", maxFields),
      "Partition Cols" -> truncatedString(partitionCols, "[", ", ", "]", maxFields)
    )

    if (prunedPartitions.nonEmpty) {
      metadata += ("Pruned Partitions" -> {
        val parts = prunedPartitions.get.map { part =>
          val spec = part.spec.map { case (k, v) => s"$k=$v" }.mkString(", ")
          if (part.storage.serde.nonEmpty && part.storage.serde != tableMeta.storage.serde) {
            s"($spec, ${part.storage.serde.get})"
          } else {
            s"($spec)"
          }
        }
        truncatedString(parts, "[", ", ", "]", maxFields)
      })
    }

    val metadataEntries = metadata.toSeq.map {
      case (key, value) if key == "CatalogTable" => value
      case (key, value) =>
        key + ": " + StringUtils.abbreviate(value, SQLConf.get.maxMetadataStringLength)
    }

    val metadataStr = truncatedString(metadataEntries, "[", ", ", "]", maxFields)
    s"$nodeName $metadataStr"
  }
}<|MERGE_RESOLUTION|>--- conflicted
+++ resolved
@@ -407,11 +407,7 @@
   def toLinkedHashMap: mutable.LinkedHashMap[String, String] = {
     val map = new mutable.LinkedHashMap[String, String]()
     val tableProperties =
-<<<<<<< HEAD
-      SQLConf.get.redactOptions(properties.filterKeys(!_.startsWith(VIEW_PREFIX)).toMap)
-=======
       SQLConf.get.redactOptions(properties.view.filterKeys(!_.startsWith(VIEW_PREFIX)).toMap)
->>>>>>> ecee7133
         .toSeq.sortBy(_._1)
         .map(p => p._1 + "=" + p._2)
     val partitionColumns = partitionColumnNames.map(quoteIdentifier).mkString("[", ", ", "]")
