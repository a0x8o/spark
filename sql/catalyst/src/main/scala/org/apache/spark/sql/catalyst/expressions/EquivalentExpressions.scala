/*
 * Licensed to the Apache Software Foundation (ASF) under one or more
 * contributor license agreements.  See the NOTICE file distributed with
 * this work for additional information regarding copyright ownership.
 * The ASF licenses this file to You under the Apache License, Version 2.0
 * (the "License"); you may not use this file except in compliance with
 * the License.  You may obtain a copy of the License at
 *
 *    http://www.apache.org/licenses/LICENSE-2.0
 *
 * Unless required by applicable law or agreed to in writing, software
 * distributed under the License is distributed on an "AS IS" BASIS,
 * WITHOUT WARRANTIES OR CONDITIONS OF ANY KIND, either express or implied.
 * See the License for the specific language governing permissions and
 * limitations under the License.
 */

package org.apache.spark.sql.catalyst.expressions

import java.util.Objects

import scala.collection.mutable

import org.apache.spark.sql.catalyst.expressions.codegen.CodegenFallback
<<<<<<< HEAD
import org.apache.spark.sql.catalyst.expressions.objects.LambdaVariable
=======
import org.apache.spark.sql.catalyst.trees.TreePattern.{LAMBDA_VARIABLE, PLAN_EXPRESSION}
>>>>>>> ecee7133
import org.apache.spark.sql.internal.SQLConf
import org.apache.spark.util.Utils

/**
 * This class is used to compute equality of (sub)expression trees. Expressions can be added
 * to this class and they subsequently query for expression equality. Expression trees are
 * considered equal if for the same input(s), the same result is produced.
 */
class EquivalentExpressions(
    skipForShortcutEnable: Boolean = SQLConf.get.subexpressionEliminationSkipForShotcutExpr) {

  // For each expression, the set of equivalent expressions.
  private val equivalenceMap = mutable.HashMap.empty[ExpressionEquals, ExpressionStats]

  /**
   * Adds each expression to this data structure, grouping them with existing equivalent
   * expressions. Non-recursive.
   * Returns true if there was already a matching expression.
   */
  def addExpr(expr: Expression): Boolean = {
    if (supportedExpression(expr)) {
      updateExprInMap(expr, equivalenceMap)
    } else {
      false
    }
  }

  /**
   * Adds or removes an expression to/from the map and updates `useCount`.
   * Returns true
   * - if there was a matching expression in the map before add or
   * - if there remained a matching expression in the map after remove (`useCount` remained > 0)
   * to indicate there is no need to recurse in `updateExprTree`.
   */
  private def updateExprInMap(
      expr: Expression,
      map: mutable.HashMap[ExpressionEquals, ExpressionStats],
      useCount: Int = 1): Boolean = {
    if (expr.deterministic) {
      val wrapper = ExpressionEquals(expr)
      map.get(wrapper) match {
        case Some(stats) =>
          stats.useCount += useCount
          if (stats.useCount > 0) {
            true
          } else if (stats.useCount == 0) {
            map -= wrapper
            false
          } else {
            // Should not happen
            throw new IllegalStateException(
              s"Cannot update expression: $expr in map: $map with use count: $useCount")
          }
        case _ =>
          if (useCount > 0) {
            map.put(wrapper, ExpressionStats(expr)(useCount))
          } else {
            // Should not happen
            throw new IllegalStateException(
              s"Cannot update expression: $expr in map: $map with use count: $useCount")
          }
          false
      }
    } else {
      false
    }
  }

  /**
   * Adds or removes only expressions which are common in each of given expressions, in a recursive
   * way.
   * For example, given two expressions `(a + (b + (c + 1)))` and `(d + (e + (c + 1)))`, the common
   * expression `(c + 1)` will be added into `equivalenceMap`.
   *
   * Note that as we don't know in advance if any child node of an expression will be common across
   * all given expressions, we compute local equivalence maps for all given expressions and filter
   * only the common nodes.
   * Those common nodes are then removed from the local map and added to the final map of
   * expressions.
   */
  private def updateCommonExprs(
      exprs: Seq[Expression],
      map: mutable.HashMap[ExpressionEquals, ExpressionStats],
      useCount: Int): Unit = {
    assert(exprs.length > 1)
    var localEquivalenceMap = mutable.HashMap.empty[ExpressionEquals, ExpressionStats]
    updateExprTree(exprs.head, localEquivalenceMap)

    exprs.tail.foreach { expr =>
      val otherLocalEquivalenceMap = mutable.HashMap.empty[ExpressionEquals, ExpressionStats]
      updateExprTree(expr, otherLocalEquivalenceMap)
      localEquivalenceMap = localEquivalenceMap.filter { case (key, _) =>
        otherLocalEquivalenceMap.contains(key)
      }
    }

    // Start with the highest expression, remove it from `localEquivalenceMap` and add it to `map`.
    // The remaining highest expression in `localEquivalenceMap` is also common expression so loop
    // until `localEquivalenceMap` is not empty.
    var statsOption = Some(localEquivalenceMap).filter(_.nonEmpty).map(_.maxBy(_._1.height)._2)
    while (statsOption.nonEmpty) {
      val stats = statsOption.get
      updateExprTree(stats.expr, localEquivalenceMap, -stats.useCount)
      updateExprTree(stats.expr, map, useCount)

      statsOption = Some(localEquivalenceMap).filter(_.nonEmpty).map(_.maxBy(_._1.height)._2)
    }
  }

  private def skipForShortcut(expr: Expression): Expression = {
    if (skipForShortcutEnable) {
      // The subexpression may not need to eval even if it appears more than once.
      // e.g., `if(or(a, and(b, b)))`, the expression `b` would be skipped if `a` is true.
      expr match {
        case and: And => and.left
        case or: Or => or.left
        case other => other
      }
    } else {
      expr
    }
  }

  // There are some special expressions that we should not recurse into all of its children.
  //   1. CodegenFallback: it's children will not be used to generate code (call eval() instead)
  //   2. ConditionalExpression: use its children that will always be evaluated.
  private def childrenToRecurse(expr: Expression): Seq[Expression] = expr match {
    case _: CodegenFallback => Nil
    case c: ConditionalExpression => c.alwaysEvaluatedInputs.map(skipForShortcut)
    case other => skipForShortcut(other).children
  }

  // For some special expressions we cannot just recurse into all of its children, but we can
  // recursively add the common expressions shared between all of its children.
  private def commonChildrenToRecurse(expr: Expression): Seq[Seq[Expression]] = expr match {
    case _: CodegenFallback => Nil
    case c: ConditionalExpression => c.branchGroups
    case _ => Nil
  }

<<<<<<< HEAD
  private def supportedExpression(e: Expression) = {
    !e.exists {
      // `LambdaVariable` is usually used as a loop variable, which can't be evaluated ahead of the
      // loop. So we can't evaluate sub-expressions containing `LambdaVariable` at the beginning.
      case _: LambdaVariable => true

      // `PlanExpression` wraps query plan. To compare query plans of `PlanExpression` on executor,
      // can cause error like NPE.
      case _: PlanExpression[_] => Utils.isInRunningSparkTask

      case _ => false
    }
=======
  private def supportedExpression(e: Expression): Boolean = {
    // `LambdaVariable` is usually used as a loop variable, which can't be evaluated ahead of the
    // loop. So we can't evaluate sub-expressions containing `LambdaVariable` at the beginning.
    !(e.containsPattern(LAMBDA_VARIABLE) ||
      // `PlanExpression` wraps query plan. To compare query plans of `PlanExpression` on executor,
      // can cause error like NPE.
      (e.containsPattern(PLAN_EXPRESSION) && Utils.isInRunningSparkTask))
>>>>>>> ecee7133
  }

  /**
   * Adds the expression to this data structure recursively. Stops if a matching expression
   * is found. That is, if `expr` has already been added, its children are not added.
   */
  def addExprTree(
      expr: Expression,
      map: mutable.HashMap[ExpressionEquals, ExpressionStats] = equivalenceMap): Unit = {
    if (supportedExpression(expr)) {
      updateExprTree(expr, map)
    }
  }

  private def updateExprTree(
      expr: Expression,
      map: mutable.HashMap[ExpressionEquals, ExpressionStats] = equivalenceMap,
      useCount: Int = 1): Unit = {
    val skip = useCount == 0 || expr.isInstanceOf[LeafExpression]

    if (!skip && !updateExprInMap(expr, map, useCount)) {
      val uc = useCount.signum
      childrenToRecurse(expr).foreach(updateExprTree(_, map, uc))
      commonChildrenToRecurse(expr).filter(_.nonEmpty).foreach(updateCommonExprs(_, map, uc))
    }
  }

  /**
   * Returns the state of the given expression in the `equivalenceMap`. Returns None if there is no
   * equivalent expressions.
   */
  def getExprState(e: Expression): Option[ExpressionStats] = {
    if (supportedExpression(e)) {
      equivalenceMap.get(ExpressionEquals(e))
    } else {
      None
    }
  }

  // Exposed for testing.
  private[sql] def getAllExprStates(count: Int = 0): Seq[ExpressionStats] = {
    equivalenceMap.filter(_._2.useCount > count).toSeq.sortBy(_._1.height).map(_._2)
  }

  /**
   * Returns a sequence of expressions that more than one equivalent expressions.
   */
  def getCommonSubexpressions: Seq[Expression] = {
    getAllExprStates(1).map(_.expr)
  }

  /**
   * Returns the state of the data structure as a string. If `all` is false, skips sets of
   * equivalent expressions with cardinality 1.
   */
  def debugString(all: Boolean = false): String = {
    val sb = new java.lang.StringBuilder()
    sb.append("Equivalent expressions:\n")
    equivalenceMap.values.filter(stats => all || stats.useCount > 1).foreach { stats =>
      sb.append("  ").append(s"${stats.expr}: useCount = ${stats.useCount}").append('\n')
    }
    sb.toString()
  }
}

/**
 * Wrapper around an Expression that provides semantic equality.
 */
case class ExpressionEquals(e: Expression) {
<<<<<<< HEAD
  private def getHeight(tree: Expression): Int = {
    tree.children.map(getHeight).reduceOption(_ max _).getOrElse(0) + 1
  }

  // This is used to do a fast pre-check for child-parent relationship. For example, expr1 can
  // only be a parent of expr2 if expr1.height is larger than expr2.height.
  lazy val height = getHeight(e)
=======
  // This is used to do a fast pre-check for child-parent relationship. For example, expr1 can
  // only be a parent of expr2 if expr1.height is larger than expr2.height.
  def height: Int = e.height
>>>>>>> ecee7133

  override def equals(o: Any): Boolean = o match {
    case other: ExpressionEquals => e.semanticEquals(other.e) && height == other.height
    case _ => false
  }

  override def hashCode: Int = Objects.hash(e.semanticHash(): Integer, height: Integer)
}

/**
 * A wrapper in place of using Seq[Expression] to record a group of equivalent expressions.
 *
 * This saves a lot of memory when there are a lot of expressions in a same equivalence group.
 * Instead of appending to a mutable list/buffer of Expressions, just update the "flattened"
 * useCount in this wrapper in-place.
 */
case class ExpressionStats(expr: Expression)(var useCount: Int)<|MERGE_RESOLUTION|>--- conflicted
+++ resolved
@@ -22,11 +22,7 @@
 import scala.collection.mutable
 
 import org.apache.spark.sql.catalyst.expressions.codegen.CodegenFallback
-<<<<<<< HEAD
-import org.apache.spark.sql.catalyst.expressions.objects.LambdaVariable
-=======
 import org.apache.spark.sql.catalyst.trees.TreePattern.{LAMBDA_VARIABLE, PLAN_EXPRESSION}
->>>>>>> ecee7133
 import org.apache.spark.sql.internal.SQLConf
 import org.apache.spark.util.Utils
 
@@ -167,20 +163,6 @@
     case _ => Nil
   }
 
-<<<<<<< HEAD
-  private def supportedExpression(e: Expression) = {
-    !e.exists {
-      // `LambdaVariable` is usually used as a loop variable, which can't be evaluated ahead of the
-      // loop. So we can't evaluate sub-expressions containing `LambdaVariable` at the beginning.
-      case _: LambdaVariable => true
-
-      // `PlanExpression` wraps query plan. To compare query plans of `PlanExpression` on executor,
-      // can cause error like NPE.
-      case _: PlanExpression[_] => Utils.isInRunningSparkTask
-
-      case _ => false
-    }
-=======
   private def supportedExpression(e: Expression): Boolean = {
     // `LambdaVariable` is usually used as a loop variable, which can't be evaluated ahead of the
     // loop. So we can't evaluate sub-expressions containing `LambdaVariable` at the beginning.
@@ -188,7 +170,6 @@
       // `PlanExpression` wraps query plan. To compare query plans of `PlanExpression` on executor,
       // can cause error like NPE.
       (e.containsPattern(PLAN_EXPRESSION) && Utils.isInRunningSparkTask))
->>>>>>> ecee7133
   }
 
   /**
@@ -258,19 +239,9 @@
  * Wrapper around an Expression that provides semantic equality.
  */
 case class ExpressionEquals(e: Expression) {
-<<<<<<< HEAD
-  private def getHeight(tree: Expression): Int = {
-    tree.children.map(getHeight).reduceOption(_ max _).getOrElse(0) + 1
-  }
-
-  // This is used to do a fast pre-check for child-parent relationship. For example, expr1 can
-  // only be a parent of expr2 if expr1.height is larger than expr2.height.
-  lazy val height = getHeight(e)
-=======
   // This is used to do a fast pre-check for child-parent relationship. For example, expr1 can
   // only be a parent of expr2 if expr1.height is larger than expr2.height.
   def height: Int = e.height
->>>>>>> ecee7133
 
   override def equals(o: Any): Boolean = o match {
     case other: ExpressionEquals => e.semanticEquals(other.e) && height == other.height
