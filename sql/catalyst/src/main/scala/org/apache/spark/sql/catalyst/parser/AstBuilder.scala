/*
 * Licensed to the Apache Software Foundation (ASF) under one or more
 * contributor license agreements.  See the NOTICE file distributed with
 * this work for additional information regarding copyright ownership.
 * The ASF licenses this file to You under the Apache License, Version 2.0
 * (the "License"); you may not use this file except in compliance with
 * the License.  You may obtain a copy of the License at
 *
 *    http://www.apache.org/licenses/LICENSE-2.0
 *
 * Unless required by applicable law or agreed to in writing, software
 * distributed under the License is distributed on an "AS IS" BASIS,
 * WITHOUT WARRANTIES OR CONDITIONS OF ANY KIND, either express or implied.
 * See the License for the specific language governing permissions and
 * limitations under the License.
 */

package org.apache.spark.sql.catalyst.parser

import java.util.Locale
import java.util.concurrent.TimeUnit

import scala.collection.mutable.{ArrayBuffer, Set}
import scala.jdk.CollectionConverters._

import org.antlr.v4.runtime.{ParserRuleContext, Token}
import org.antlr.v4.runtime.misc.Interval
import org.antlr.v4.runtime.tree.{ParseTree, RuleNode, TerminalNode}
import org.apache.commons.codec.DecoderException
import org.apache.commons.codec.binary.Hex

import org.apache.spark.{SparkArithmeticException, SparkException}
import org.apache.spark.internal.Logging
import org.apache.spark.sql.catalyst.{FunctionIdentifier, SQLConfHelper, TableIdentifier}
import org.apache.spark.sql.catalyst.analysis._
import org.apache.spark.sql.catalyst.catalog.{BucketSpec, CatalogStorageFormat}
import org.apache.spark.sql.catalyst.expressions._
import org.apache.spark.sql.catalyst.expressions.aggregate.{AnyValue, First, Last, PercentileCont, PercentileDisc}
import org.apache.spark.sql.catalyst.parser.SqlBaseParser._
import org.apache.spark.sql.catalyst.plans._
import org.apache.spark.sql.catalyst.plans.logical._
import org.apache.spark.sql.catalyst.trees.CurrentOrigin
import org.apache.spark.sql.catalyst.trees.TreePattern.PARAMETER
import org.apache.spark.sql.catalyst.types.DataTypeUtils
import org.apache.spark.sql.catalyst.util.{CharVarcharUtils, DateTimeUtils, GeneratedColumn, IntervalUtils, ResolveDefaultColumns}
import org.apache.spark.sql.catalyst.util.DateTimeUtils.{convertSpecialDate, convertSpecialTimestamp, convertSpecialTimestampNTZ, getZoneId, stringToDate, stringToTimestamp, stringToTimestampWithoutTimeZone}
import org.apache.spark.sql.connector.catalog.{CatalogV2Util, SupportsNamespaces, TableCatalog}
import org.apache.spark.sql.connector.catalog.TableChange.ColumnPosition
import org.apache.spark.sql.connector.expressions.{ApplyTransform, BucketTransform, DaysTransform, Expression => V2Expression, FieldReference, HoursTransform, IdentityTransform, LiteralValue, MonthsTransform, Transform, YearsTransform}
import org.apache.spark.sql.errors.{QueryCompilationErrors, QueryParsingErrors}
import org.apache.spark.sql.internal.SQLConf
import org.apache.spark.sql.types._
import org.apache.spark.unsafe.types.{CalendarInterval, UTF8String}
import org.apache.spark.util.random.RandomSampler

/**
 * The AstBuilder converts an ANTLR4 ParseTree into a catalyst Expression, LogicalPlan or
 * TableIdentifier.
 */
class AstBuilder extends DataTypeAstBuilder with SQLConfHelper with Logging {
  import org.apache.spark.sql.connector.catalog.CatalogV2Implicits._
  import ParserUtils._

  protected def withIdentClause(
      ctx: IdentifierReferenceContext,
      builder: Seq[String] => LogicalPlan): LogicalPlan = {
    val exprCtx = ctx.expression
    if (exprCtx != null) {
      PlanWithUnresolvedIdentifier(withOrigin(exprCtx) { expression(exprCtx) }, builder)
    } else {
      builder.apply(visitMultipartIdentifier(ctx.multipartIdentifier))
    }
  }

  protected def withIdentClause(
      ctx: IdentifierReferenceContext,
      builder: Seq[String] => Expression): Expression = {
    val exprCtx = ctx.expression
    if (exprCtx != null) {
      ExpressionWithUnresolvedIdentifier(withOrigin(exprCtx) { expression(exprCtx) }, builder)
    } else {
      builder.apply(visitMultipartIdentifier(ctx.multipartIdentifier))
    }
  }

  protected def withFuncIdentClause(
      ctx: FunctionNameContext,
      builder: Seq[String] => LogicalPlan): LogicalPlan = {
    val exprCtx = ctx.expression
    if (exprCtx != null) {
      PlanWithUnresolvedIdentifier(withOrigin(exprCtx) { expression(exprCtx) }, builder)
    } else {
      builder.apply(getFunctionMultiparts(ctx))
    }
  }

  protected def withFuncIdentClause(
      ctx: FunctionNameContext,
      builder: Seq[String] => Expression): Expression = {
    val exprCtx = ctx.expression
    if (exprCtx != null) {
      ExpressionWithUnresolvedIdentifier(withOrigin(exprCtx) { expression(exprCtx) }, builder)
    } else {
      builder.apply(getFunctionMultiparts(ctx))
    }
  }

  /**
   * Override the default behavior for all visit methods. This will only return a non-null result
   * when the context has only one child. This is done because there is no generic method to
   * combine the results of the context children. In all other cases null is returned.
   */
  override def visitChildren(node: RuleNode): AnyRef = {
    if (node.getChildCount == 1) {
      node.getChild(0).accept(this)
    } else {
      null
    }
  }

  override def visitSingleStatement(ctx: SingleStatementContext): LogicalPlan = withOrigin(ctx) {
    visit(ctx.statement).asInstanceOf[LogicalPlan]
  }

  override def visitSingleExpression(ctx: SingleExpressionContext): Expression = withOrigin(ctx) {
    visitNamedExpression(ctx.namedExpression)
  }

  override def visitSingleTableIdentifier(
      ctx: SingleTableIdentifierContext): TableIdentifier = withOrigin(ctx) {
    visitTableIdentifier(ctx.tableIdentifier)
  }

  override def visitSingleFunctionIdentifier(
      ctx: SingleFunctionIdentifierContext): FunctionIdentifier = withOrigin(ctx) {
    visitFunctionIdentifier(ctx.functionIdentifier)
  }

  override def visitSingleMultipartIdentifier(
      ctx: SingleMultipartIdentifierContext): Seq[String] = withOrigin(ctx) {
    visitMultipartIdentifier(ctx.multipartIdentifier)
  }

  override def visitSingleDataType(ctx: SingleDataTypeContext): DataType = withOrigin(ctx) {
    typedVisit[DataType](ctx.dataType)
  }

  override def visitSingleTableSchema(ctx: SingleTableSchemaContext): StructType = {
    val schema = StructType(visitColTypeList(ctx.colTypeList))
    withOrigin(ctx)(schema)
  }

  /* ********************************************************************************************
   * Plan parsing
   * ******************************************************************************************** */
  protected def plan(tree: ParserRuleContext): LogicalPlan = typedVisit(tree)

  /**
   * Create a top-level plan with Common Table Expressions.
   */
  override def visitQuery(ctx: QueryContext): LogicalPlan = withOrigin(ctx) {
    val query = plan(ctx.queryTerm).optionalMap(ctx.queryOrganization)(withQueryResultClauses)

    // Apply CTEs
    query.optionalMap(ctx.ctes)(withCTE)
  }

  override def visitDmlStatement(ctx: DmlStatementContext): AnyRef = withOrigin(ctx) {
    val dmlStmt = plan(ctx.dmlStatementNoWith)
    // Apply CTEs
    dmlStmt.optionalMap(ctx.ctes)(withCTE)
  }

  private def withCTE(ctx: CtesContext, plan: LogicalPlan): LogicalPlan = {
    val ctes = ctx.namedQuery.asScala.map { nCtx =>
      val namedQuery = visitNamedQuery(nCtx)
      (namedQuery.alias, namedQuery)
    }
    // Check for duplicate names.
    val duplicates = ctes.groupBy(_._1).filter(_._2.size > 1).keys
    if (duplicates.nonEmpty) {
      throw QueryParsingErrors.duplicateCteDefinitionNamesError(
        duplicates.mkString("'", "', '", "'"), ctx)
    }
    UnresolvedWith(plan, ctes.toSeq)
  }

  /**
   * Create a logical query plan for a hive-style FROM statement body.
   */
  private def withFromStatementBody(
      ctx: FromStatementBodyContext, plan: LogicalPlan): LogicalPlan = withOrigin(ctx) {
    // two cases for transforms and selects
    if (ctx.transformClause != null) {
      withTransformQuerySpecification(
        ctx,
        ctx.transformClause,
        ctx.lateralView,
        ctx.whereClause,
        ctx.aggregationClause,
        ctx.havingClause,
        ctx.windowClause,
        plan
      )
    } else {
      withSelectQuerySpecification(
        ctx,
        ctx.selectClause,
        ctx.lateralView,
        ctx.whereClause,
        ctx.aggregationClause,
        ctx.havingClause,
        ctx.windowClause,
        plan
      )
    }
  }

  override def visitFromStatement(ctx: FromStatementContext): LogicalPlan = withOrigin(ctx) {
    val from = visitFromClause(ctx.fromClause)
    val selects = ctx.fromStatementBody.asScala.map { body =>
      withFromStatementBody(body, from).
        // Add organization statements.
        optionalMap(body.queryOrganization)(withQueryResultClauses)
    }
    // If there are multiple SELECT just UNION them together into one query.
    if (selects.length == 1) {
      selects.head
    } else {
      Union(selects.toSeq)
    }
  }

  /**
   * Create a named logical plan.
   *
   * This is only used for Common Table Expressions.
   */
  override def visitNamedQuery(ctx: NamedQueryContext): SubqueryAlias = withOrigin(ctx) {
    val subQuery: LogicalPlan = plan(ctx.query).optionalMap(ctx.columnAliases)(
      (columnAliases, plan) =>
        UnresolvedSubqueryColumnAliases(visitIdentifierList(columnAliases), plan)
    )
    SubqueryAlias(ctx.name.getText, subQuery)
  }

  /**
   * Create a logical plan which allows for multiple inserts using one 'from' statement. These
   * queries have the following SQL form:
   * {{{
   *   [WITH cte...]?
   *   FROM src
   *   [INSERT INTO tbl1 SELECT *]+
   * }}}
   * For example:
   * {{{
   *   FROM db.tbl1 A
   *   INSERT INTO dbo.tbl1 SELECT * WHERE A.value = 10 LIMIT 5
   *   INSERT INTO dbo.tbl2 SELECT * WHERE A.value = 12
   * }}}
   * This (Hive) feature cannot be combined with set-operators.
   */
  override def visitMultiInsertQuery(ctx: MultiInsertQueryContext): LogicalPlan = withOrigin(ctx) {
    val from = visitFromClause(ctx.fromClause)

    // Build the insert clauses.
    val inserts = ctx.multiInsertQueryBody.asScala.map { body =>
      withInsertInto(body.insertInto,
        withFromStatementBody(body.fromStatementBody, from).
          optionalMap(body.fromStatementBody.queryOrganization)(withQueryResultClauses))
    }

    // If there are multiple INSERTS just UNION them together into one query.
    if (inserts.length == 1) {
      inserts.head
    } else {
      Union(inserts.toSeq)
    }
  }

  /**
   * Create a logical plan for a regular (single-insert) query.
   */
  override def visitSingleInsertQuery(
      ctx: SingleInsertQueryContext): LogicalPlan = withOrigin(ctx) {
    withInsertInto(ctx.insertInto(), visitQuery(ctx.query))
  }

  /**
   * Parameters used for writing query to a table:
   *   (table ident, tableColumnList, partitionKeys, ifPartitionNotExists, byName).
   */
  type InsertTableParams =
    (IdentifierReferenceContext, Seq[String], Map[String, Option[String]], Boolean, Boolean)

  /**
   * Parameters used for writing query to a directory: (isLocal, CatalogStorageFormat, provider).
   */
  type InsertDirParams = (Boolean, CatalogStorageFormat, Option[String])

  /**
   * Add an
   * {{{
   *   INSERT OVERWRITE TABLE tableIdentifier [partitionSpec [IF NOT EXISTS]]? [identifierList]
   *   INSERT INTO [TABLE] tableIdentifier [partitionSpec] ([BY NAME] | [identifierList])
   *   INSERT INTO [TABLE] tableIdentifier REPLACE whereClause
   *   INSERT OVERWRITE [LOCAL] DIRECTORY STRING [rowFormat] [createFileFormat]
   *   INSERT OVERWRITE [LOCAL] DIRECTORY [STRING] tableProvider [OPTIONS tablePropertyList]
   * }}}
   * operation to logical plan
   */
  private def withInsertInto(
      ctx: InsertIntoContext,
      query: LogicalPlan): LogicalPlan = withOrigin(ctx) {
    ctx match {
      // We cannot push withIdentClause() into the write command because:
      //   1. `PlanWithUnresolvedIdentifier` is not a NamedRelation
      //   2. Write commands do not hold the table logical plan as a child, and we need to add
      //      additional resolution code to resolve identifiers inside the write commands.
      case table: InsertIntoTableContext =>
        val (relationCtx, cols, partition, ifPartitionNotExists, byName)
        = visitInsertIntoTable(table)
        withIdentClause(relationCtx, ident => {
          InsertIntoStatement(
            createUnresolvedRelation(relationCtx, ident),
            partition,
            cols,
            query,
            overwrite = false,
            ifPartitionNotExists,
            byName)
        })
      case table: InsertOverwriteTableContext =>
        val (relationCtx, cols, partition, ifPartitionNotExists, byName)
        = visitInsertOverwriteTable(table)
        withIdentClause(relationCtx, ident => {
          InsertIntoStatement(
            createUnresolvedRelation(relationCtx, ident),
            partition,
            cols,
            query,
            overwrite = true,
            ifPartitionNotExists,
            byName)
        })
      case ctx: InsertIntoReplaceWhereContext =>
        withIdentClause(ctx.identifierReference, ident => {
          OverwriteByExpression.byPosition(
            createUnresolvedRelation(ctx.identifierReference, ident),
            query,
            expression(ctx.whereClause().booleanExpression()))
        })
      case dir: InsertOverwriteDirContext =>
        val (isLocal, storage, provider) = visitInsertOverwriteDir(dir)
        InsertIntoDir(isLocal, storage, provider, query, overwrite = true)
      case hiveDir: InsertOverwriteHiveDirContext =>
        val (isLocal, storage, provider) = visitInsertOverwriteHiveDir(hiveDir)
        InsertIntoDir(isLocal, storage, provider, query, overwrite = true)
      case _ =>
        throw QueryParsingErrors.invalidInsertIntoError(ctx)
    }
  }

  /**
   * Add an INSERT INTO TABLE operation to the logical plan.
   */
  override def visitInsertIntoTable(
      ctx: InsertIntoTableContext): InsertTableParams = withOrigin(ctx) {
    val cols = Option(ctx.identifierList()).map(visitIdentifierList).getOrElse(Nil)
    val partitionKeys = Option(ctx.partitionSpec).map(visitPartitionSpec).getOrElse(Map.empty)

    if (ctx.EXISTS != null) {
      operationNotAllowed("INSERT INTO ... IF NOT EXISTS", ctx)
    }

    (ctx.identifierReference, cols, partitionKeys, false, ctx.NAME() != null)
  }

  /**
   * Add an INSERT OVERWRITE TABLE operation to the logical plan.
   */
  override def visitInsertOverwriteTable(
      ctx: InsertOverwriteTableContext): InsertTableParams = withOrigin(ctx) {
    assert(ctx.OVERWRITE() != null)
    val cols = Option(ctx.identifierList()).map(visitIdentifierList).getOrElse(Nil)
    val partitionKeys = Option(ctx.partitionSpec).map(visitPartitionSpec).getOrElse(Map.empty)

    val dynamicPartitionKeys: Map[String, Option[String]] = partitionKeys.filter(_._2.isEmpty)
    if (ctx.EXISTS != null && dynamicPartitionKeys.nonEmpty) {
      operationNotAllowed("IF NOT EXISTS with dynamic partitions: " +
        dynamicPartitionKeys.keys.mkString(", "), ctx)
    }

    (ctx.identifierReference, cols, partitionKeys, ctx.EXISTS() != null, ctx.NAME() != null)
  }

  /**
   * Write to a directory, returning a [[InsertIntoDir]] logical plan.
   */
  override def visitInsertOverwriteDir(
      ctx: InsertOverwriteDirContext): InsertDirParams = withOrigin(ctx) {
    throw QueryParsingErrors.insertOverwriteDirectoryUnsupportedError()
  }

  /**
   * Write to a directory, returning a [[InsertIntoDir]] logical plan.
   */
  override def visitInsertOverwriteHiveDir(
      ctx: InsertOverwriteHiveDirContext): InsertDirParams = withOrigin(ctx) {
    throw QueryParsingErrors.insertOverwriteDirectoryUnsupportedError()
  }

  private def getTableAliasWithoutColumnAlias(
      ctx: TableAliasContext, op: String): Option[String] = {
    if (ctx == null) {
      None
    } else {
      val ident = ctx.strictIdentifier()
      if (ctx.identifierList() != null) {
        throw QueryParsingErrors.columnAliasInOperationNotAllowedError(op, ctx)
      }
      if (ident != null) Some(ident.getText) else None
    }
  }

  override def visitDeleteFromTable(
      ctx: DeleteFromTableContext): LogicalPlan = withOrigin(ctx) {
    val table = createUnresolvedRelation(ctx.identifierReference)
    val tableAlias = getTableAliasWithoutColumnAlias(ctx.tableAlias(), "DELETE")
    val aliasedTable = tableAlias.map(SubqueryAlias(_, table)).getOrElse(table)
    val predicate = if (ctx.whereClause() != null) {
      expression(ctx.whereClause().booleanExpression())
    } else {
      Literal.TrueLiteral
    }
    DeleteFromTable(aliasedTable, predicate)
  }

  override def visitUpdateTable(ctx: UpdateTableContext): LogicalPlan = withOrigin(ctx) {
    val table = createUnresolvedRelation(ctx.identifierReference)
    val tableAlias = getTableAliasWithoutColumnAlias(ctx.tableAlias(), "UPDATE")
    val aliasedTable = tableAlias.map(SubqueryAlias(_, table)).getOrElse(table)
    val assignments = withAssignments(ctx.setClause().assignmentList())
    val predicate = if (ctx.whereClause() != null) {
      Some(expression(ctx.whereClause().booleanExpression()))
    } else {
      None
    }

    UpdateTable(aliasedTable, assignments, predicate)
  }

  protected def withAssignments(assignCtx: SqlBaseParser.AssignmentListContext): Seq[Assignment] =
    withOrigin(assignCtx) {
      assignCtx.assignment().asScala.map { assign =>
        Assignment(UnresolvedAttribute(visitMultipartIdentifier(assign.key)),
          expression(assign.value))
      }.toSeq
    }

  override def visitMergeIntoTable(ctx: MergeIntoTableContext): LogicalPlan = withOrigin(ctx) {
    val targetTable = createUnresolvedRelation(ctx.target)
    val targetTableAlias = getTableAliasWithoutColumnAlias(ctx.targetAlias, "MERGE")
    val aliasedTarget = targetTableAlias.map(SubqueryAlias(_, targetTable)).getOrElse(targetTable)

    val sourceTableOrQuery = if (ctx.source != null) {
      createUnresolvedRelation(ctx.source)
    } else if (ctx.sourceQuery != null) {
      visitQuery(ctx.sourceQuery)
    } else {
      throw QueryParsingErrors.emptySourceForMergeError(ctx)
    }
    val sourceTableAlias = getTableAliasWithoutColumnAlias(ctx.sourceAlias, "MERGE")
    val aliasedSource =
      sourceTableAlias.map(SubqueryAlias(_, sourceTableOrQuery)).getOrElse(sourceTableOrQuery)

    val mergeCondition = expression(ctx.mergeCondition)

    val matchedActions = ctx.matchedClause().asScala.map {
      clause => {
        if (clause.matchedAction().DELETE() != null) {
          DeleteAction(Option(clause.matchedCond).map(expression))
        } else if (clause.matchedAction().UPDATE() != null) {
          val condition = Option(clause.matchedCond).map(expression)
          if (clause.matchedAction().ASTERISK() != null) {
            UpdateStarAction(condition)
          } else {
            UpdateAction(condition, withAssignments(clause.matchedAction().assignmentList()))
          }
        } else {
          throw SparkException.internalError(
            s"Unrecognized matched action: ${clause.matchedAction().getText}")
        }
      }
    }
    val notMatchedActions = ctx.notMatchedClause().asScala.map {
      clause => {
        if (clause.notMatchedAction().INSERT() != null) {
          val condition = Option(clause.notMatchedCond).map(expression)
          if (clause.notMatchedAction().ASTERISK() != null) {
            InsertStarAction(condition)
          } else {
            val columns = clause.notMatchedAction().columns.multipartIdentifier()
                .asScala.map(attr => UnresolvedAttribute(visitMultipartIdentifier(attr)))
            val values = clause.notMatchedAction().expression().asScala.map(expression)
            if (columns.size != values.size) {
              throw QueryParsingErrors.insertedValueNumberNotMatchFieldNumberError(clause)
            }
            InsertAction(condition, columns.zip(values).map(kv => Assignment(kv._1, kv._2)).toSeq)
          }
        } else {
          throw SparkException.internalError(
            s"Unrecognized matched action: ${clause.notMatchedAction().getText}")
<<<<<<< HEAD
        }
      }
    }
    val notMatchedBySourceActions = ctx.notMatchedBySourceClause().asScala.map {
      clause => {
        val notMatchedBySourceAction = clause.notMatchedBySourceAction()
        if (notMatchedBySourceAction.DELETE() != null) {
          DeleteAction(Option(clause.notMatchedBySourceCond).map(expression))
        } else if (notMatchedBySourceAction.UPDATE() != null) {
          val condition = Option(clause.notMatchedBySourceCond).map(expression)
          UpdateAction(condition,
            withAssignments(clause.notMatchedBySourceAction().assignmentList()))
        } else {
          throw SparkException.internalError(
            s"Unrecognized matched action: ${clause.notMatchedBySourceAction().getText}")
        }
      }
    }
=======
        }
      }
    }
    val notMatchedBySourceActions = ctx.notMatchedBySourceClause().asScala.map {
      clause => {
        val notMatchedBySourceAction = clause.notMatchedBySourceAction()
        if (notMatchedBySourceAction.DELETE() != null) {
          DeleteAction(Option(clause.notMatchedBySourceCond).map(expression))
        } else if (notMatchedBySourceAction.UPDATE() != null) {
          val condition = Option(clause.notMatchedBySourceCond).map(expression)
          UpdateAction(condition,
            withAssignments(clause.notMatchedBySourceAction().assignmentList()))
        } else {
          throw SparkException.internalError(
            s"Unrecognized matched action: ${clause.notMatchedBySourceAction().getText}")
        }
      }
    }
>>>>>>> ecee7133
    if (matchedActions.isEmpty && notMatchedActions.isEmpty && notMatchedBySourceActions.isEmpty) {
      throw QueryParsingErrors.mergeStatementWithoutWhenClauseError(ctx)
    }
    // children being empty means that the condition is not set
    val matchedActionSize = matchedActions.length
    if (matchedActionSize >= 2 && !matchedActions.init.forall(_.condition.nonEmpty)) {
      throw QueryParsingErrors.nonLastMatchedClauseOmitConditionError(ctx)
    }
    val notMatchedActionSize = notMatchedActions.length
    if (notMatchedActionSize >= 2 && !notMatchedActions.init.forall(_.condition.nonEmpty)) {
      throw QueryParsingErrors.nonLastNotMatchedClauseOmitConditionError(ctx)
    }
    val notMatchedBySourceActionSize = notMatchedBySourceActions.length
    if (notMatchedBySourceActionSize >= 2 &&
     !notMatchedBySourceActions.init.forall(_.condition.nonEmpty)) {
      throw QueryParsingErrors.nonLastNotMatchedBySourceClauseOmitConditionError(ctx)
    }

    MergeIntoTable(
      aliasedTarget,
      aliasedSource,
      mergeCondition,
      matchedActions.toSeq,
      notMatchedActions.toSeq,
      notMatchedBySourceActions.toSeq)
  }

  /**
   * Create a partition specification map.
   */
  override def visitPartitionSpec(
      ctx: PartitionSpecContext): Map[String, Option[String]] = withOrigin(ctx) {
    val legacyNullAsString =
      conf.getConf(SQLConf.LEGACY_PARSE_NULL_PARTITION_SPEC_AS_STRING_LITERAL)
    val keepPartitionSpecAsString =
      conf.getConf(SQLConf.LEGACY_KEEP_PARTITION_SPEC_AS_STRING_LITERAL)

    val parts = ctx.partitionVal.asScala.map { pVal =>
      // Check if the query attempted to refer to a DEFAULT column value within the PARTITION clause
      // and return a specific error to help guide the user, since this is not allowed.
      if (pVal.DEFAULT != null) {
        throw QueryParsingErrors.defaultColumnReferencesNotAllowedInPartitionSpec(ctx)
      }
      val name = pVal.identifier.getText
      val value = Option(pVal.constant).map(v => {
        visitStringConstant(v, legacyNullAsString, keepPartitionSpecAsString)
      })
      name -> value
    }
    // Before calling `toMap`, we check duplicated keys to avoid silently ignore partition values
    // in partition spec like PARTITION(a='1', b='2', a='3'). The real semantical check for
    // partition columns will be done in analyzer.
    if (conf.caseSensitiveAnalysis) {
      checkDuplicateKeys(parts.toSeq, ctx)
    } else {
      checkDuplicateKeys(parts.map(kv => kv._1.toLowerCase(Locale.ROOT) -> kv._2).toSeq, ctx)
    }
    parts.toMap
  }

  /**
   * Create a partition specification map without optional values.
   */
  protected def visitNonOptionalPartitionSpec(
      ctx: PartitionSpecContext): Map[String, String] = withOrigin(ctx) {
    visitPartitionSpec(ctx).map {
      case (key, None) => throw QueryParsingErrors.emptyPartitionKeyError(key, ctx)
      case (key, Some(value)) => key -> value
    }
  }

  /**
   * Convert a constant of any type into a string. This is typically used in DDL commands, and its
   * main purpose is to prevent slight differences due to back to back conversions i.e.:
   * String -> Literal -> String.
   */
  protected def visitStringConstant(
      ctx: ConstantContext,
      legacyNullAsString: Boolean = false,
      keepPartitionSpecAsString: Boolean = false): String = withOrigin(ctx) {
    expression(ctx) match {
      case Literal(null, _) if !legacyNullAsString => null
      case l @ Literal(null, _) => l.toString
      case l: Literal =>
        if (keepPartitionSpecAsString && !ctx.isInstanceOf[StringLiteralContext]) {
          ctx.getText
        } else {
          // TODO For v2 commands, we will cast the string back to its actual value,
          //  which is a waste and can be improved in the future.
          Cast(l, StringType, Some(conf.sessionLocalTimeZone)).eval().toString
        }
      case other =>
        throw new IllegalArgumentException(s"Only literals are allowed in the " +
          s"partition spec, but got ${other.sql}")
    }
  }

  /**
   * Add ORDER BY/SORT BY/CLUSTER BY/DISTRIBUTE BY/LIMIT/WINDOWS clauses to the logical plan. These
   * clauses determine the shape (ordering/partitioning/rows) of the query result.
   */
  private def withQueryResultClauses(
      ctx: QueryOrganizationContext,
      query: LogicalPlan): LogicalPlan = withOrigin(ctx) {
    import ctx._

    // Handle ORDER BY, SORT BY, DISTRIBUTE BY, and CLUSTER BY clause.
    val withOrder = if (
      !order.isEmpty && sort.isEmpty && distributeBy.isEmpty && clusterBy.isEmpty) {
      // ORDER BY ...
      Sort(order.asScala.map(visitSortItem).toSeq, global = true, query)
    } else if (order.isEmpty && !sort.isEmpty && distributeBy.isEmpty && clusterBy.isEmpty) {
      // SORT BY ...
      Sort(sort.asScala.map(visitSortItem).toSeq, global = false, query)
    } else if (order.isEmpty && sort.isEmpty && !distributeBy.isEmpty && clusterBy.isEmpty) {
      // DISTRIBUTE BY ...
      withRepartitionByExpression(ctx, expressionList(distributeBy), query)
    } else if (order.isEmpty && !sort.isEmpty && !distributeBy.isEmpty && clusterBy.isEmpty) {
      // SORT BY ... DISTRIBUTE BY ...
      Sort(
        sort.asScala.map(visitSortItem).toSeq,
        global = false,
        withRepartitionByExpression(ctx, expressionList(distributeBy), query))
    } else if (order.isEmpty && sort.isEmpty && distributeBy.isEmpty && !clusterBy.isEmpty) {
      // CLUSTER BY ...
      val expressions = expressionList(clusterBy)
      Sort(
        expressions.map(SortOrder(_, Ascending)),
        global = false,
        withRepartitionByExpression(ctx, expressions, query))
    } else if (order.isEmpty && sort.isEmpty && distributeBy.isEmpty && clusterBy.isEmpty) {
      // [EMPTY]
      query
    } else {
      throw QueryParsingErrors.combinationQueryResultClausesUnsupportedError(ctx)
    }

    // WINDOWS
    val withWindow = withOrder.optionalMap(windowClause)(withWindowClause)

    // OFFSET
    // - OFFSET 0 is the same as omitting the OFFSET clause
    val withOffset = withWindow.optional(offset) {
      Offset(typedVisit(offset), withWindow)
    }

    // LIMIT
    // - LIMIT ALL is the same as omitting the LIMIT clause
    withOffset.optional(limit) {
      Limit(typedVisit(limit), withOffset)
    }
  }

  /**
   * Create a clause for DISTRIBUTE BY.
   */
  protected def withRepartitionByExpression(
      ctx: QueryOrganizationContext,
      expressions: Seq[Expression],
      query: LogicalPlan): LogicalPlan = {
    throw QueryParsingErrors.distributeByUnsupportedError(ctx)
  }

  override def visitTransformQuerySpecification(
      ctx: TransformQuerySpecificationContext): LogicalPlan = withOrigin(ctx) {
    val from = OneRowRelation().optional(ctx.fromClause) {
      visitFromClause(ctx.fromClause)
    }
    withTransformQuerySpecification(
      ctx,
      ctx.transformClause,
      ctx.lateralView,
      ctx.whereClause,
      ctx.aggregationClause,
      ctx.havingClause,
      ctx.windowClause,
      from
    )
  }

  override def visitRegularQuerySpecification(
      ctx: RegularQuerySpecificationContext): LogicalPlan = withOrigin(ctx) {
    val from = OneRowRelation().optional(ctx.fromClause) {
      visitFromClause(ctx.fromClause)
    }
    withSelectQuerySpecification(
      ctx,
      ctx.selectClause,
      ctx.lateralView,
      ctx.whereClause,
      ctx.aggregationClause,
      ctx.havingClause,
      ctx.windowClause,
      from
    )
  }

  private def getAliasFunc(ctx: ParseTree): Option[Expression => String] = {
    if (conf.getConf(SQLConf.STABLE_DERIVED_COLUMN_ALIAS_ENABLED)) {
      Some(_ => toExprAlias(ctx))
    } else {
      None
    }
  }

  override def visitNamedExpressionSeq(
      ctx: NamedExpressionSeqContext): Seq[(Expression, Option[Expression => String])] = {
    Option(ctx).toSeq
      .flatMap(_.namedExpression.asScala)
      .map(ctx => (typedVisit[Expression](ctx), getAliasFunc(ctx)))
  }

  override def visitExpressionSeq(
      ctx: ExpressionSeqContext): Seq[(Expression, Option[Expression => String])] = {
    Option(ctx).toSeq
      .flatMap(_.expression.asScala)
      .map(ctx => (typedVisit[Expression](ctx), getAliasFunc(ctx)))
  }

  /**
   * Create a logical plan using a having clause.
   */
  private def withHavingClause(
      ctx: HavingClauseContext, plan: LogicalPlan): LogicalPlan = {
    // Note that we add a cast to non-predicate expressions. If the expression itself is
    // already boolean, the optimizer will get rid of the unnecessary cast.
    val predicate = expression(ctx.booleanExpression) match {
      case p: Predicate => p
      case e => Cast(e, BooleanType)
    }
    UnresolvedHaving(predicate, plan)
  }

  /**
   * Create a logical plan using a where clause.
   */
  private def withWhereClause(ctx: WhereClauseContext, plan: LogicalPlan): LogicalPlan = {
    Filter(expression(ctx.booleanExpression), plan)
  }

  /**
   * Add a hive-style transform (SELECT TRANSFORM/MAP/REDUCE) query specification to a logical plan.
   */
  private def withTransformQuerySpecification(
      ctx: ParserRuleContext,
      transformClause: TransformClauseContext,
      lateralView: java.util.List[LateralViewContext],
      whereClause: WhereClauseContext,
      aggregationClause: AggregationClauseContext,
      havingClause: HavingClauseContext,
      windowClause: WindowClauseContext,
      relation: LogicalPlan): LogicalPlan = withOrigin(ctx) {
    if (transformClause.setQuantifier != null) {
      throw QueryParsingErrors.transformNotSupportQuantifierError(transformClause.setQuantifier)
    }
    // Create the attributes.
    val (attributes, schemaLess) = if (transformClause.colTypeList != null) {
      // Typed return columns.
      (DataTypeUtils.toAttributes(createSchema(transformClause.colTypeList)), false)
    } else if (transformClause.identifierSeq != null) {
      // Untyped return columns.
      val attrs = visitIdentifierSeq(transformClause.identifierSeq).map { name =>
        AttributeReference(name, StringType, nullable = true)()
      }
      (attrs, false)
    } else {
      (Seq(AttributeReference("key", StringType)(),
        AttributeReference("value", StringType)()), true)
    }

    val plan = visitCommonSelectQueryClausePlan(
      relation,
      visitExpressionSeq(transformClause.expressionSeq),
      lateralView,
      whereClause,
      aggregationClause,
      havingClause,
      windowClause,
      isDistinct = false)

    ScriptTransformation(
      string(visitStringLit(transformClause.script)),
      attributes,
      plan,
      withScriptIOSchema(
        ctx,
        transformClause.inRowFormat,
        visitStringLit(transformClause.recordWriter),
        transformClause.outRowFormat,
        visitStringLit(transformClause.recordReader),
        schemaLess
      )
    )
  }

  /**
   * Add a regular (SELECT) query specification to a logical plan. The query specification
   * is the core of the logical plan, this is where sourcing (FROM clause), projection (SELECT),
   * aggregation (GROUP BY ... HAVING ...) and filtering (WHERE) takes place.
   *
   * Note that query hints are ignored (both by the parser and the builder).
   */
  private def withSelectQuerySpecification(
      ctx: ParserRuleContext,
      selectClause: SelectClauseContext,
      lateralView: java.util.List[LateralViewContext],
      whereClause: WhereClauseContext,
      aggregationClause: AggregationClauseContext,
      havingClause: HavingClauseContext,
      windowClause: WindowClauseContext,
      relation: LogicalPlan): LogicalPlan = withOrigin(ctx) {
    val isDistinct = selectClause.setQuantifier() != null &&
      selectClause.setQuantifier().DISTINCT() != null

    val plan = visitCommonSelectQueryClausePlan(
      relation,
      visitNamedExpressionSeq(selectClause.namedExpressionSeq),
      lateralView,
      whereClause,
      aggregationClause,
      havingClause,
      windowClause,
      isDistinct)

    // Hint
    selectClause.hints.asScala.foldRight(plan)(withHints)
  }

  def visitCommonSelectQueryClausePlan(
      relation: LogicalPlan,
      expressions: Seq[(Expression, Option[Expression => String])],
      lateralView: java.util.List[LateralViewContext],
      whereClause: WhereClauseContext,
      aggregationClause: AggregationClauseContext,
      havingClause: HavingClauseContext,
      windowClause: WindowClauseContext,
      isDistinct: Boolean): LogicalPlan = {
    // Add lateral views.
    val withLateralView = lateralView.asScala.foldLeft(relation)(withGenerate)

    // Add where.
    val withFilter = withLateralView.optionalMap(whereClause)(withWhereClause)

    // Add aggregation or a project.
    val namedExpressions = expressions.map {
      case (e: NamedExpression, _) => e
      case (e: Expression, aliasFunc) => UnresolvedAlias(e, aliasFunc)
    }

    def createProject() = if (namedExpressions.nonEmpty) {
      Project(namedExpressions, withFilter)
    } else {
      withFilter
    }

    val withProject = if (aggregationClause == null && havingClause != null) {
      if (conf.getConf(SQLConf.LEGACY_HAVING_WITHOUT_GROUP_BY_AS_WHERE)) {
        // If the legacy conf is set, treat HAVING without GROUP BY as WHERE.
        val predicate = expression(havingClause.booleanExpression) match {
          case p: Predicate => p
          case e => Cast(e, BooleanType)
        }
        Filter(predicate, createProject())
      } else {
        // According to SQL standard, HAVING without GROUP BY means global aggregate.
        withHavingClause(havingClause, Aggregate(Nil, namedExpressions, withFilter))
      }
    } else if (aggregationClause != null) {
      val aggregate = withAggregationClause(aggregationClause, namedExpressions, withFilter)
      aggregate.optionalMap(havingClause)(withHavingClause)
    } else {
      // When hitting this branch, `having` must be null.
      createProject()
    }

    // Distinct
    val withDistinct = if (isDistinct) {
      Distinct(withProject)
    } else {
      withProject
    }

    // Window
    val withWindow = withDistinct.optionalMap(windowClause)(withWindowClause)

    withWindow
  }

  // Script Transform's input/output format.
  type ScriptIOFormat =
    (Seq[(String, String)], Option[String], Seq[(String, String)], Option[String])

  protected def getRowFormatDelimited(ctx: RowFormatDelimitedContext): ScriptIOFormat = {

    def entry(key: String, value: StringLitContext): Seq[(String, String)] = {
      Option(value).toSeq.map(x => key -> string(visitStringLit(x)))
    }

    // TODO we should use the visitRowFormatDelimited function here. However HiveScriptIOSchema
    // expects a seq of pairs in which the old parsers' token names are used as keys.
    // Transforming the result of visitRowFormatDelimited would be quite a bit messier than
    // retrieving the key value pairs ourselves.
    val entries = entry("TOK_TABLEROWFORMATFIELD", ctx.fieldsTerminatedBy) ++
      entry("TOK_TABLEROWFORMATCOLLITEMS", ctx.collectionItemsTerminatedBy) ++
      entry("TOK_TABLEROWFORMATMAPKEYS", ctx.keysTerminatedBy) ++
      entry("TOK_TABLEROWFORMATNULL", ctx.nullDefinedAs) ++
      Option(ctx.linesSeparatedBy).toSeq.map { stringLitCtx =>
        val value = string(visitStringLit(stringLitCtx))
        validate(
          value == "\n",
          s"LINES TERMINATED BY only supports newline '\\n' right now: $value",
          ctx)
        "TOK_TABLEROWFORMATLINES" -> value
      }

    (entries, None, Seq.empty, None)
  }

  /**
   * Create a [[ScriptInputOutputSchema]].
   */
  protected def withScriptIOSchema(
      ctx: ParserRuleContext,
      inRowFormat: RowFormatContext,
      recordWriter: Token,
      outRowFormat: RowFormatContext,
      recordReader: Token,
      schemaLess: Boolean): ScriptInputOutputSchema = {

    def format(fmt: RowFormatContext): ScriptIOFormat = fmt match {
      case c: RowFormatDelimitedContext =>
        getRowFormatDelimited(c)

      case c: RowFormatSerdeContext =>
        throw QueryParsingErrors.transformWithSerdeUnsupportedError(ctx)

      // SPARK-32106: When there is no definition about format, we return empty result
      // to use a built-in default Serde in SparkScriptTransformationExec.
      case null =>
        (Nil, None, Seq.empty, None)
    }

    val (inFormat, inSerdeClass, inSerdeProps, reader) = format(inRowFormat)

    val (outFormat, outSerdeClass, outSerdeProps, writer) = format(outRowFormat)

    ScriptInputOutputSchema(
      inFormat, outFormat,
      inSerdeClass, outSerdeClass,
      inSerdeProps, outSerdeProps,
      reader, writer,
      schemaLess)
  }

  /**
   * Create a logical plan for a given 'FROM' clause. Note that we support multiple (comma
   * separated) relations here, these get converted into a single plan by condition-less inner join.
   */
  override def visitFromClause(ctx: FromClauseContext): LogicalPlan = withOrigin(ctx) {
    val from = ctx.relation.asScala.foldLeft(null: LogicalPlan) { (left, relation) =>
      val relationPrimary = relation.relationPrimary()
      val right = if (conf.ansiRelationPrecedence) {
        visitRelation(relation)
      } else {
        plan(relationPrimary)
      }
      val join = right.optionalMap(left) { (left, right) =>
        if (relation.LATERAL != null) {
          relationPrimary match {
            case _: AliasedQueryContext =>
            case _: TableValuedFunctionContext =>
            case other =>
              throw QueryParsingErrors.invalidLateralJoinRelationError(other)
          }
          LateralJoin(left, LateralSubquery(right), Inner, None)
        } else {
          Join(left, right, Inner, None, JoinHint.NONE)
        }
      }
      if (conf.ansiRelationPrecedence) join else withRelationExtensions(relation, join)
    }
    if (ctx.pivotClause() != null) {
      if (ctx.unpivotClause() != null) {
        throw QueryParsingErrors.unpivotWithPivotInFromClauseNotAllowedError(ctx)
      }
      if (!ctx.lateralView.isEmpty) {
        throw QueryParsingErrors.lateralWithPivotInFromClauseNotAllowedError(ctx)
      }
      withPivot(ctx.pivotClause, from)
    } else if (ctx.unpivotClause() != null) {
      if (!ctx.lateralView.isEmpty) {
        throw QueryParsingErrors.lateralWithUnpivotInFromClauseNotAllowedError(ctx)
      }
      withUnpivot(ctx.unpivotClause, from)
    } else {
      ctx.lateralView.asScala.foldLeft(from)(withGenerate)
    }
  }

  /**
   * Connect two queries by a Set operator.
   *
   * Supported Set operators are:
   * - UNION [ DISTINCT | ALL ]
   * - EXCEPT [ DISTINCT | ALL ]
   * - MINUS [ DISTINCT | ALL ]
   * - INTERSECT [DISTINCT | ALL]
   */
  override def visitSetOperation(ctx: SetOperationContext): LogicalPlan = withOrigin(ctx) {
    val left = plan(ctx.left)
    val right = plan(ctx.right)
    val all = Option(ctx.setQuantifier()).exists(_.ALL != null)
    ctx.operator.getType match {
      case SqlBaseParser.UNION if all =>
        Union(left, right)
      case SqlBaseParser.UNION =>
        Distinct(Union(left, right))
      case SqlBaseParser.INTERSECT if all =>
        Intersect(left, right, isAll = true)
      case SqlBaseParser.INTERSECT =>
        Intersect(left, right, isAll = false)
      case SqlBaseParser.EXCEPT if all =>
        Except(left, right, isAll = true)
      case SqlBaseParser.EXCEPT =>
        Except(left, right, isAll = false)
      case SqlBaseParser.SETMINUS if all =>
        Except(left, right, isAll = true)
      case SqlBaseParser.SETMINUS =>
        Except(left, right, isAll = false)
    }
  }

  /**
   * Add a [[WithWindowDefinition]] operator to a logical plan.
   */
  private def withWindowClause(
      ctx: WindowClauseContext,
      query: LogicalPlan): LogicalPlan = withOrigin(ctx) {
    // Collect all window specifications defined in the WINDOW clause.
    val baseWindowTuples = ctx.namedWindow.asScala.map {
      wCtx =>
        (wCtx.name.getText, typedVisit[WindowSpec](wCtx.windowSpec))
    }
    baseWindowTuples.groupBy(_._1).foreach { kv =>
      if (kv._2.size > 1) {
        throw QueryParsingErrors.repetitiveWindowDefinitionError(kv._1, ctx)
      }
    }
    val baseWindowMap = baseWindowTuples.toMap

    // Handle cases like
    // window w1 as (partition by p_mfgr order by p_name
    //               range between 2 preceding and 2 following),
    //        w2 as w1
    val windowMapView = baseWindowMap.mapValues {
      case WindowSpecReference(name) =>
        baseWindowMap.get(name) match {
          case Some(spec: WindowSpecDefinition) =>
            spec
          case Some(ref) =>
            throw QueryParsingErrors.invalidWindowReferenceError(name, ctx)
          case None =>
            throw QueryParsingErrors.cannotResolveWindowReferenceError(name, ctx)
        }
      case spec: WindowSpecDefinition => spec
    }

    // Note that mapValues creates a view instead of materialized map. We force materialization by
    // mapping over identity.
    WithWindowDefinition(windowMapView.map(identity).toMap, query)
  }

  /**
   * Add an [[Aggregate]] to a logical plan.
   */
  private def withAggregationClause(
      ctx: AggregationClauseContext,
      selectExpressions: Seq[NamedExpression],
      query: LogicalPlan): LogicalPlan = withOrigin(ctx) {
    if (ctx.groupingExpressionsWithGroupingAnalytics.isEmpty) {
      val groupByExpressions = expressionList(ctx.groupingExpressions)
      if (ctx.GROUPING != null) {
        // GROUP BY ... GROUPING SETS (...)
        // `groupByExpressions` can be non-empty for Hive compatibility. It may add extra grouping
        // expressions that do not exist in GROUPING SETS (...), and the value is always null.
        // For example, `SELECT a, b, c FROM ... GROUP BY a, b, c GROUPING SETS (a, b)`, the output
        // of column `c` is always null.
        val groupingSets =
          ctx.groupingSet.asScala.map(_.expression.asScala.map(e => expression(e)).toSeq)
        Aggregate(Seq(GroupingSets(groupingSets.toSeq, groupByExpressions)),
          selectExpressions, query)
      } else {
        // GROUP BY .... (WITH CUBE | WITH ROLLUP)?
        val mappedGroupByExpressions = if (ctx.CUBE != null) {
          Seq(Cube(groupByExpressions.map(Seq(_))))
        } else if (ctx.ROLLUP != null) {
          Seq(Rollup(groupByExpressions.map(Seq(_))))
        } else {
          groupByExpressions
        }
        Aggregate(mappedGroupByExpressions, selectExpressions, query)
      }
    } else {
      val groupByExpressions =
        ctx.groupingExpressionsWithGroupingAnalytics.asScala
          .map(groupByExpr => {
            val groupingAnalytics = groupByExpr.groupingAnalytics
            if (groupingAnalytics != null) {
              visitGroupingAnalytics(groupingAnalytics)
            } else {
              expression(groupByExpr.expression)
            }
          })
      Aggregate(groupByExpressions.toSeq, selectExpressions, query)
    }
  }

  override def visitGroupingAnalytics(
      groupingAnalytics: GroupingAnalyticsContext): BaseGroupingSets = {
    val groupingSets = groupingAnalytics.groupingSet.asScala
      .map(_.expression.asScala.map(e => expression(e)).toSeq)
    if (groupingAnalytics.CUBE != null) {
      // CUBE(A, B, (A, B), ()) is not supported.
      if (groupingSets.exists(_.isEmpty)) {
        throw QueryParsingErrors.invalidGroupingSetError("CUBE", groupingAnalytics)
      }
      Cube(groupingSets.toSeq)
    } else if (groupingAnalytics.ROLLUP != null) {
      // ROLLUP(A, B, (A, B), ()) is not supported.
      if (groupingSets.exists(_.isEmpty)) {
        throw QueryParsingErrors.invalidGroupingSetError("ROLLUP", groupingAnalytics)
      }
      Rollup(groupingSets.toSeq)
    } else {
      assert(groupingAnalytics.GROUPING != null && groupingAnalytics.SETS != null)
      val groupingSets = groupingAnalytics.groupingElement.asScala.flatMap { expr =>
        val groupingAnalytics = expr.groupingAnalytics()
        if (groupingAnalytics != null) {
          visitGroupingAnalytics(groupingAnalytics).selectedGroupByExprs
        } else {
          Seq(expr.groupingSet().expression().asScala.map(e => expression(e)).toSeq)
        }
      }
      GroupingSets(groupingSets.toSeq)
    }
  }

  /**
   * Add [[UnresolvedHint]]s to a logical plan.
   */
  private def withHints(
      ctx: HintContext,
      query: LogicalPlan): LogicalPlan = withOrigin(ctx) {
    var plan = query
    ctx.hintStatements.asScala.reverse.foreach { stmt =>
      plan = UnresolvedHint(stmt.hintName.getText,
        stmt.parameters.asScala.map(expression).toSeq, plan)
    }
    plan
  }

  /**
   * Add a [[Pivot]] to a logical plan.
   */
  private def withPivot(
      ctx: PivotClauseContext,
      query: LogicalPlan): LogicalPlan = withOrigin(ctx) {
    val aggregates = Option(ctx.aggregates).toSeq
      .flatMap(_.namedExpression.asScala)
      .map(typedVisit[Expression])
    val pivotColumn = if (ctx.pivotColumn.identifiers.size == 1) {
      UnresolvedAttribute.quoted(ctx.pivotColumn.identifier.getText)
    } else {
      CreateStruct(
        ctx.pivotColumn.identifiers.asScala.map(
          identifier => UnresolvedAttribute.quoted(identifier.getText)).toSeq)
    }
    val pivotValues = ctx.pivotValues.asScala.map(visitPivotValue)
    Pivot(None, pivotColumn, pivotValues.toSeq, aggregates, query)
  }

  /**
   * Create a Pivot column value with or without an alias.
   */
  override def visitPivotValue(ctx: PivotValueContext): Expression = withOrigin(ctx) {
    val e = expression(ctx.expression)
    if (ctx.identifier != null) {
      Alias(e, ctx.identifier.getText)()
    } else {
      e
    }
  }

  /**
   * Add an [[Unpivot]] to a logical plan.
   */
  private def withUnpivot(
      ctx: UnpivotClauseContext,
      query: LogicalPlan): LogicalPlan = withOrigin(ctx) {
    // this is needed to create unpivot and to filter unpivot for nulls further down
    val valueColumnNames =
      Option(ctx.unpivotOperator().unpivotSingleValueColumnClause())
        .map(_.unpivotValueColumn().identifier().getText)
        .map(Seq(_))
      .getOrElse(
        Option(ctx.unpivotOperator().unpivotMultiValueColumnClause())
          .map(_.unpivotValueColumns.asScala.map(_.identifier().getText).toSeq)
          .get
      )

    val unpivot = if (ctx.unpivotOperator().unpivotSingleValueColumnClause() != null) {
      val unpivotClause = ctx.unpivotOperator().unpivotSingleValueColumnClause()
      val variableColumnName = unpivotClause.unpivotNameColumn().identifier().getText
      val (unpivotColumns, unpivotAliases) =
        unpivotClause.unpivotColumns.asScala.map(visitUnpivotColumnAndAlias).toSeq.unzip

      Unpivot(
        None,
        Some(unpivotColumns.map(Seq(_))),
        // None when all elements are None
        Some(unpivotAliases).filter(_.exists(_.isDefined)),
        variableColumnName,
        valueColumnNames,
        query
      )
    } else {
      val unpivotClause = ctx.unpivotOperator().unpivotMultiValueColumnClause()
      val variableColumnName = unpivotClause.unpivotNameColumn().identifier().getText
      val (unpivotColumns, unpivotAliases) =
        unpivotClause.unpivotColumnSets.asScala.map(visitUnpivotColumnSet).toSeq.unzip

      Unpivot(
        None,
        Some(unpivotColumns),
        // None when all elements are None
        Some(unpivotAliases).filter(_.exists(_.isDefined)),
        variableColumnName,
        valueColumnNames,
        query
      )
    }

    // exclude null values by default
    val filtered = if (ctx.nullOperator == null || ctx.nullOperator.EXCLUDE() != null) {
      Filter(IsNotNull(Coalesce(valueColumnNames.map(UnresolvedAttribute(_)))), unpivot)
    } else {
      unpivot
    }

    // alias unpivot result
    if (ctx.identifier() != null) {
      val alias = ctx.identifier().getText
      SubqueryAlias(alias, filtered)
    } else {
      filtered
    }
  }

  /**
   * Create an Unpivot column.
   */
  override def visitUnpivotColumn(ctx: UnpivotColumnContext): NamedExpression = withOrigin(ctx) {
    UnresolvedAlias(UnresolvedAttribute(visitMultipartIdentifier(ctx.multipartIdentifier)))
  }

  /**
   * Create an Unpivot column.
   */
  override def visitUnpivotColumnAndAlias(ctx: UnpivotColumnAndAliasContext):
  (NamedExpression, Option[String]) = withOrigin(ctx) {
    val attr = visitUnpivotColumn(ctx.unpivotColumn())
    val alias = Option(ctx.unpivotAlias()).map(_.identifier().getText)
    (attr, alias)
  }

  /**
   * Create an Unpivot struct column with or without an alias.
   * Each struct field is renamed to the respective value column name.
   */
  override def visitUnpivotColumnSet(ctx: UnpivotColumnSetContext):
  (Seq[NamedExpression], Option[String]) =
    withOrigin(ctx) {
      val exprs = ctx.unpivotColumns.asScala.map(visitUnpivotColumn).toSeq
      val alias = Option(ctx.unpivotAlias()).map(_.identifier().getText)
      (exprs, alias)
    }

  /**
   * Add a [[Generate]] (Lateral View) to a logical plan.
   */
  private def withGenerate(
      query: LogicalPlan,
      ctx: LateralViewContext): LogicalPlan = withOrigin(ctx) {
    val expressions = expressionList(ctx.expression)
    Generate(
      UnresolvedGenerator(visitFunctionName(ctx.qualifiedName), expressions),
      unrequiredChildIndex = Nil,
      outer = ctx.OUTER != null,
      // scalastyle:off caselocale
      Some(ctx.tblName.getText.toLowerCase),
      // scalastyle:on caselocale
      ctx.colName.asScala.map(_.getText).map(UnresolvedAttribute.quoted).toSeq,
      query)
  }

  /**
   * Create a single relation referenced in a FROM clause. This method is used when a part of the
   * join condition is nested, for example:
   * {{{
   *   select * from t1 join (t2 cross join t3) on col1 = col2
   * }}}
   */
  override def visitRelation(ctx: RelationContext): LogicalPlan = withOrigin(ctx) {
    withRelationExtensions(ctx, plan(ctx.relationPrimary))
  }

  private def withRelationExtensions(ctx: RelationContext, query: LogicalPlan): LogicalPlan = {
    ctx.relationExtension().asScala.foldLeft(query) { (left, extension) =>
      if (extension.joinRelation() != null) {
        withJoinRelation(extension.joinRelation(), left)
      } else if (extension.pivotClause() != null) {
        withPivot(extension.pivotClause(), left)
      } else {
        assert(extension.unpivotClause() != null)
        withUnpivot(extension.unpivotClause(), left)
      }
    }
  }

  /**
   * Join one more [[LogicalPlan]] to the current logical plan.
   */
  private def withJoinRelation(ctx: JoinRelationContext, base: LogicalPlan): LogicalPlan = {
    withOrigin(ctx) {
      val baseJoinType = ctx.joinType match {
        case null => Inner
        case jt if jt.CROSS != null => Cross
        case jt if jt.FULL != null => FullOuter
        case jt if jt.SEMI != null => LeftSemi
        case jt if jt.ANTI != null => LeftAnti
        case jt if jt.LEFT != null => LeftOuter
        case jt if jt.RIGHT != null => RightOuter
        case _ => Inner
      }

      if (ctx.LATERAL != null) {
        ctx.right match {
          case _: AliasedQueryContext =>
          case _: TableValuedFunctionContext =>
          case other =>
            throw QueryParsingErrors.invalidLateralJoinRelationError(other)
        }
      }

      // Resolve the join type and join condition
      val (joinType, condition) = Option(ctx.joinCriteria) match {
        case Some(c) if c.USING != null =>
          if (ctx.LATERAL != null) {
            throw QueryParsingErrors.lateralJoinWithUsingJoinUnsupportedError(ctx)
          }
          (UsingJoin(baseJoinType, visitIdentifierList(c.identifierList)), None)
        case Some(c) if c.booleanExpression != null =>
          (baseJoinType, Option(expression(c.booleanExpression)))
        case Some(c) =>
          throw new IllegalStateException(s"Unimplemented joinCriteria: $c")
        case None if ctx.NATURAL != null =>
          if (ctx.LATERAL != null) {
            throw QueryParsingErrors.incompatibleJoinTypesError(
              joinType1 = ctx.LATERAL.toString, joinType2 = ctx.NATURAL.toString, ctx = ctx
            )
          }
          if (baseJoinType == Cross) {
            throw QueryParsingErrors.incompatibleJoinTypesError(
              joinType1 = ctx.NATURAL.toString, joinType2 = baseJoinType.toString, ctx = ctx
            )
          }
          (NaturalJoin(baseJoinType), None)
        case None =>
          (baseJoinType, None)
      }
      if (ctx.LATERAL != null) {
        if (!Seq(Inner, Cross, LeftOuter).contains(joinType)) {
          throw QueryParsingErrors.unsupportedLateralJoinTypeError(ctx, joinType.sql)
        }
        LateralJoin(base, LateralSubquery(plan(ctx.right)), joinType, condition)
      } else {
        Join(base, plan(ctx.right), joinType, condition, JoinHint.NONE)
      }
    }
  }

  /**
   * Add a [[Sample]] to a logical plan.
   *
   * This currently supports the following sampling methods:
   * - TABLESAMPLE(x ROWS): Sample the table down to the given number of rows.
   * - TABLESAMPLE(x PERCENT) [REPEATABLE (y)]: Sample the table down to the given percentage with
   * seed 'y'. Note that percentages are defined as a number between 0 and 100.
   * - TABLESAMPLE(BUCKET x OUT OF y) [REPEATABLE (z)]: Sample the table down to a 'x' divided by
   * 'y' fraction with seed 'z'.
   */
  private def withSample(ctx: SampleContext, query: LogicalPlan): LogicalPlan = withOrigin(ctx) {
    // Create a sampled plan if we need one.
    def sample(fraction: Double, seed: Long): Sample = {
      // The range of fraction accepted by Sample is [0, 1]. Because Hive's block sampling
      // function takes X PERCENT as the input and the range of X is [0, 100], we need to
      // adjust the fraction.
      val eps = RandomSampler.roundingEpsilon
      validate(fraction >= 0.0 - eps && fraction <= 1.0 + eps,
        s"Sampling fraction ($fraction) must be on interval [0, 1]",
        ctx)
      Sample(0.0, fraction, withReplacement = false, seed, query)
    }

    if (ctx.sampleMethod() == null) {
      throw QueryParsingErrors.emptyInputForTableSampleError(ctx)
    }

    val seed = if (ctx.seed != null) {
      ctx.seed.getText.toLong
    } else {
<<<<<<< HEAD
      (math.random * 1000).toLong
=======
      (math.random() * 1000).toLong
>>>>>>> ecee7133
    }

    ctx.sampleMethod() match {
      case ctx: SampleByRowsContext =>
        Limit(expression(ctx.expression), query)

      case ctx: SampleByPercentileContext =>
        val fraction = ctx.percentage.getText.toDouble
        val sign = if (ctx.negativeSign == null) 1 else -1
        sample(sign * fraction / 100.0d, seed)

      case ctx: SampleByBytesContext =>
        val bytesStr = ctx.bytes.getText
        if (bytesStr.matches("[0-9]+[bBkKmMgG]")) {
          throw QueryParsingErrors.tableSampleByBytesUnsupportedError("byteLengthLiteral", ctx)
        } else {
          throw QueryParsingErrors.invalidByteLengthLiteralError(bytesStr, ctx)
        }

      case ctx: SampleByBucketContext if ctx.ON() != null =>
        if (ctx.identifier != null) {
          throw QueryParsingErrors.tableSampleByBytesUnsupportedError(
            "BUCKET x OUT OF y ON colname", ctx)
        } else {
          throw QueryParsingErrors.tableSampleByBytesUnsupportedError(
            "BUCKET x OUT OF y ON function", ctx)
        }

      case ctx: SampleByBucketContext =>
        sample(ctx.numerator.getText.toDouble / ctx.denominator.getText.toDouble, seed)
    }
  }

  /**
   * Create a logical plan for a sub-query.
   */
  override def visitSubquery(ctx: SubqueryContext): LogicalPlan = withOrigin(ctx) {
    plan(ctx.query)
  }

  /**
   * Create an un-aliased table reference. This is typically used for top-level table references,
   * for example:
   * {{{
   *   INSERT INTO db.tbl2
   *   TABLE db.tbl1
   * }}}
   */
  override def visitTable(ctx: TableContext): LogicalPlan = withOrigin(ctx) {
    createUnresolvedRelation(ctx.identifierReference)
  }

  /**
   * Create an aliased table reference. This is typically used in FROM clauses.
   */
  override def visitTableName(ctx: TableNameContext): LogicalPlan = withOrigin(ctx) {
    val relation = createUnresolvedRelation(ctx.identifierReference)
    val table = mayApplyAliasPlan(
      ctx.tableAlias, relation.optionalMap(ctx.temporalClause)(withTimeTravel))
    table.optionalMap(ctx.sample)(withSample)
  }

  override def visitVersion(ctx: VersionContext): Option[String] = {
    if (ctx != null) {
      if (ctx.INTEGER_VALUE != null) {
        Some(ctx.INTEGER_VALUE().getText)
      } else {
        Option(string(visitStringLit(ctx.stringLit())))
      }
    } else {
      None
    }
  }

  private def extractNamedArgument(expr: FunctionArgumentContext, funcName: String) : Expression = {
    Option(expr.namedArgumentExpression).map { n =>
      if (conf.getConf(SQLConf.ALLOW_NAMED_FUNCTION_ARGUMENTS)) {
        NamedArgumentExpression(n.key.getText, expression(n.value))
      } else {
        throw QueryCompilationErrors.namedArgumentsNotEnabledError(funcName, n.key.getText)
      }
    }.getOrElse {
      expression(expr)
    }
  }

  private def withTimeTravel(
      ctx: TemporalClauseContext, plan: LogicalPlan): LogicalPlan = withOrigin(ctx) {
    val v = ctx.version
    val version = visitVersion(ctx.version)
    val timestamp = Option(ctx.timestamp).map(expression)
    if (timestamp.exists(_.references.nonEmpty)) {
      throw QueryParsingErrors.invalidTimeTravelSpec(
        "timestamp expression cannot refer to any columns", ctx.timestamp)
    }
    RelationTimeTravel(plan, timestamp, version)
  }

  /**
   * Create a relation argument for a table-valued function argument.
   */
  override def visitFunctionTableSubqueryArgument(
      ctx: FunctionTableSubqueryArgumentContext): Expression = withOrigin(ctx) {
    val p = Option(ctx.identifierReference).map { r =>
      // Make sure that the identifier after the TABLE keyword is surrounded by parentheses, as
      // required by the SQL standard. If not, return an informative error message.
      if (ctx.LEFT_PAREN() == null) {
        throw QueryParsingErrors.invalidTableFunctionIdentifierArgumentMissingParentheses(
          ctx, argumentName = ctx.identifierReference().getText)
      }
      createUnresolvedRelation(r)
    }.getOrElse {
      plan(ctx.query)
    }
    var withSinglePartition = false
    var partitionByExpressions = Seq.empty[Expression]
    var orderByExpressions = Seq.empty[SortOrder]
    Option(ctx.tableArgumentPartitioning).foreach { p =>
      if (p.SINGLE != null) {
        withSinglePartition = true
      }
      partitionByExpressions = p.partition.asScala.map(expression).toSeq
      orderByExpressions = p.sortItem.asScala.map(visitSortItem).toSeq
    }
    validate(
      !(withSinglePartition && partitionByExpressions.nonEmpty),
      message = "WITH SINGLE PARTITION cannot be specified if PARTITION BY is also present",
      ctx = ctx.tableArgumentPartitioning)
    validate(
      !(orderByExpressions.nonEmpty && partitionByExpressions.isEmpty && !withSinglePartition),
      message = "ORDER BY cannot be specified unless either " +
        "PARTITION BY or WITH SINGLE PARTITION is also present",
      ctx = ctx.tableArgumentPartitioning)
    FunctionTableSubqueryArgumentExpression(
      plan = p,
      partitionByExpressions = partitionByExpressions,
      withSinglePartition = withSinglePartition,
      orderByExpressions = orderByExpressions)
  }

  private def extractFunctionTableNamedArgument(
      expr: FunctionTableReferenceArgumentContext, funcName: String) : Expression = {
    Option(expr.functionTableNamedArgumentExpression).map { n =>
      if (conf.getConf(SQLConf.ALLOW_NAMED_FUNCTION_ARGUMENTS)) {
        NamedArgumentExpression(
          n.key.getText, visitFunctionTableSubqueryArgument(n.functionTableSubqueryArgument))
      } else {
        throw QueryCompilationErrors.namedArgumentsNotEnabledError(funcName, n.key.getText)
      }
    }.getOrElse {
      visitFunctionTableSubqueryArgument(expr.functionTableSubqueryArgument)
    }
  }

  /**
   * Create a table-valued function call with arguments, e.g. range(1000)
   */
  override def visitTableValuedFunction(ctx: TableValuedFunctionContext)
      : LogicalPlan = withOrigin(ctx) {
    val func = ctx.functionTable
    val aliases = if (func.tableAlias.identifierList != null) {
      visitIdentifierList(func.tableAlias.identifierList)
    } else {
      Seq.empty
    }

    withFuncIdentClause(
      func.functionName,
      ident => {
        if (ident.length > 1) {
          throw QueryParsingErrors.invalidTableValuedFunctionNameError(ident, ctx)
        }
        val funcName = func.functionName.getText
        val args = func.functionTableArgument.asScala.map { e =>
          Option(e.functionArgument).map(extractNamedArgument(_, funcName))
            .getOrElse {
              extractFunctionTableNamedArgument(e.functionTableReferenceArgument, funcName)
            }
        }.toSeq

        val tvf = UnresolvedTableValuedFunction(ident, args)

        val tvfAliases = if (aliases.nonEmpty) UnresolvedTVFAliases(ident, tvf, aliases) else tvf

        tvfAliases.optionalMap(func.tableAlias.strictIdentifier)(aliasPlan)
      })
  }

  /**
   * Create an inline table (a virtual table in Hive parlance).
   */
  override def visitInlineTable(ctx: InlineTableContext): LogicalPlan = withOrigin(ctx) {
    // Get the backing expressions.
    val rows = ctx.expression.asScala.map { e =>
      expression(e) match {
        // inline table comes in two styles:
        // style 1: values (1), (2), (3)  -- multiple columns are supported
        // style 2: values 1, 2, 3  -- only a single column is supported here
        case struct: CreateNamedStruct => struct.valExprs // style 1
        case child => Seq(child)                          // style 2
      }
    }

    val aliases = if (ctx.tableAlias.identifierList != null) {
      visitIdentifierList(ctx.tableAlias.identifierList)
    } else {
      Seq.tabulate(rows.head.size)(i => s"col${i + 1}")
    }

    val table = UnresolvedInlineTable(aliases, rows.toSeq)
    table.optionalMap(ctx.tableAlias.strictIdentifier)(aliasPlan)
  }

  /**
   * Create an alias (SubqueryAlias) for a join relation. This is practically the same as
   * visitAliasedQuery and visitNamedExpression, ANTLR4 however requires us to use 3 different
   * hooks. We could add alias names for output columns, for example:
   * {{{
   *   SELECT a, b, c, d FROM (src1 s1 INNER JOIN src2 s2 ON s1.id = s2.id) dst(a, b, c, d)
   * }}}
   */
  override def visitAliasedRelation(ctx: AliasedRelationContext): LogicalPlan = withOrigin(ctx) {
    val relation = plan(ctx.relation).optionalMap(ctx.sample)(withSample)
    mayApplyAliasPlan(ctx.tableAlias, relation)
  }

  /**
   * Create an alias (SubqueryAlias) for a sub-query. This is practically the same as
   * visitAliasedRelation and visitNamedExpression, ANTLR4 however requires us to use 3 different
   * hooks. We could add alias names for output columns, for example:
   * {{{
   *   SELECT col1, col2 FROM testData AS t(col1, col2)
   * }}}
   */
  override def visitAliasedQuery(ctx: AliasedQueryContext): LogicalPlan = withOrigin(ctx) {
    val relation = plan(ctx.query).optionalMap(ctx.sample)(withSample)
    if (ctx.tableAlias.strictIdentifier == null) {
      // For un-aliased subqueries, use a default alias name that is not likely to conflict with
      // normal subquery names, so that parent operators can only access the columns in subquery by
      // unqualified names. Users can still use this special qualifier to access columns if they
      // know it, but that's not recommended.
      SubqueryAlias(SubqueryAlias.generateSubqueryName(), relation)
    } else {
      mayApplyAliasPlan(ctx.tableAlias, relation)
    }
  }

  /**
   * Create an alias ([[SubqueryAlias]]) for a [[LogicalPlan]].
   */
  private def aliasPlan(alias: ParserRuleContext, plan: LogicalPlan): LogicalPlan = {
    SubqueryAlias(alias.getText, plan)
  }

  /**
   * If aliases specified in a FROM clause, create a subquery alias ([[SubqueryAlias]]) and
   * column aliases for a [[LogicalPlan]].
   */
  private def mayApplyAliasPlan(tableAlias: TableAliasContext, plan: LogicalPlan): LogicalPlan = {
    if (tableAlias.strictIdentifier != null) {
      val alias = tableAlias.strictIdentifier.getText
      if (tableAlias.identifierList != null) {
        val columnNames = visitIdentifierList(tableAlias.identifierList)
        SubqueryAlias(alias, UnresolvedSubqueryColumnAliases(columnNames, plan))
      } else {
        SubqueryAlias(alias, plan)
      }
    } else {
      plan
    }
  }

  /**
   * Create a Sequence of Strings for a parenthesis enclosed alias list.
   */
  override def visitIdentifierList(ctx: IdentifierListContext): Seq[String] = withOrigin(ctx) {
    visitIdentifierSeq(ctx.identifierSeq)
  }

  /**
   * Create a Sequence of Strings for an identifier list.
   */
  override def visitIdentifierSeq(ctx: IdentifierSeqContext): Seq[String] = withOrigin(ctx) {
    ctx.ident.asScala.map(_.getText).toSeq
  }

  /* ********************************************************************************************
   * Table Identifier parsing
   * ******************************************************************************************** */
  /**
   * Create a [[TableIdentifier]] from a 'tableName' or 'databaseName'.'tableName' pattern.
   */
  override def visitTableIdentifier(
      ctx: TableIdentifierContext): TableIdentifier = withOrigin(ctx) {
    TableIdentifier(ctx.table.getText, Option(ctx.db).map(_.getText))
  }

  /**
   * Create a [[FunctionIdentifier]] from a 'functionName' or 'databaseName'.'functionName' pattern.
   */
  override def visitFunctionIdentifier(
      ctx: FunctionIdentifierContext): FunctionIdentifier = withOrigin(ctx) {
    FunctionIdentifier(ctx.function.getText, Option(ctx.db).map(_.getText))
  }

  /**
   * Create a multi-part identifier.
   */
  override def visitMultipartIdentifier(ctx: MultipartIdentifierContext): Seq[String] =
    withOrigin(ctx) {
      ctx.parts.asScala.map(_.getText).toSeq
    }

  /* ********************************************************************************************
   * Expression parsing
   * ******************************************************************************************** */
  /**
   * Create an expression from the given context. This method just passes the context on to the
   * visitor and only takes care of typing (We assume that the visitor returns an Expression here).
   */
  protected def expression(ctx: ParserRuleContext): Expression = typedVisit(ctx)

  /**
   * Create sequence of expressions from the given sequence of contexts.
   */
  private def expressionList(trees: java.util.List[ExpressionContext]): Seq[Expression] = {
    trees.asScala.map(expression).toSeq
  }

  /**
   * Create a star (i.e. all) expression; this selects all elements (in the specified object).
   * Both un-targeted (global) and targeted aliases are supported.
   */
  override def visitStar(ctx: StarContext): Expression = withOrigin(ctx) {
    UnresolvedStar(Option(ctx.qualifiedName()).map(_.identifier.asScala.map(_.getText).toSeq))
  }

  /**
   * Create an aliased expression if an alias is specified. Both single and multi-aliases are
   * supported.
   */
  override def visitNamedExpression(ctx: NamedExpressionContext): Expression = withOrigin(ctx) {
    val e = expression(ctx.expression)
    if (ctx.name != null) {
      Alias(e, ctx.name.getText)()
    } else if (ctx.identifierList != null) {
      MultiAlias(e, visitIdentifierList(ctx.identifierList))
    } else {
      e
    }
  }

  /**
   * Combine a number of boolean expressions into a balanced expression tree. These expressions are
   * either combined by a logical [[And]] or a logical [[Or]].
   *
   * A balanced binary tree is created because regular left recursive trees cause considerable
   * performance degradations and can cause stack overflows.
   */
  override def visitLogicalBinary(ctx: LogicalBinaryContext): Expression = withOrigin(ctx) {
    val expressionType = ctx.operator.getType
    val expressionCombiner = expressionType match {
      case SqlBaseParser.AND => And.apply _
      case SqlBaseParser.OR => Or.apply _
    }

    // Collect all similar left hand contexts.
    val contexts = ArrayBuffer(ctx.right)
    var current = ctx.left
    def collectContexts: Boolean = current match {
      case lbc: LogicalBinaryContext if lbc.operator.getType == expressionType =>
        contexts += lbc.right
        current = lbc.left
        true
      case _ =>
        contexts += current
        false
    }
    while (collectContexts) {
      // No body - all updates take place in the collectContexts.
    }

    // Reverse the contexts to have them in the same sequence as in the SQL statement & turn them
    // into expressions.
    val expressions = contexts.reverseMap(expression)

    // Create a balanced tree.
    def reduceToExpressionTree(low: Int, high: Int): Expression = high - low match {
      case 0 =>
        expressions(low)
      case 1 =>
        expressionCombiner(expressions(low), expressions(high))
      case x =>
        val mid = low + x / 2
        expressionCombiner(
          reduceToExpressionTree(low, mid),
          reduceToExpressionTree(mid + 1, high))
    }
    reduceToExpressionTree(0, expressions.size - 1)
  }

  /**
   * Invert a boolean expression.
   */
  override def visitLogicalNot(ctx: LogicalNotContext): Expression = withOrigin(ctx) {
    Not(expression(ctx.booleanExpression()))
  }

  /**
   * Create a filtering correlated sub-query (EXISTS).
   */
  override def visitExists(ctx: ExistsContext): Expression = {
    Exists(plan(ctx.query))
  }

  /**
   * Create a comparison expression. This compares two expressions. The following comparison
   * operators are supported:
   * - Equal: '=' or '=='
   * - Null-safe Equal: '<=>'
   * - Not Equal: '<>' or '!='
   * - Less than: '<'
   * - Less than or Equal: '<='
   * - Greater than: '>'
   * - Greater than or Equal: '>='
   */
  override def visitComparison(ctx: ComparisonContext): Expression = withOrigin(ctx) {
    val left = expression(ctx.left)
    val right = expression(ctx.right)
    val operator = ctx.comparisonOperator().getChild(0).asInstanceOf[TerminalNode]
    operator.getSymbol.getType match {
      case SqlBaseParser.EQ =>
        EqualTo(left, right)
      case SqlBaseParser.NSEQ =>
        EqualNullSafe(left, right)
      case SqlBaseParser.NEQ | SqlBaseParser.NEQJ =>
        Not(EqualTo(left, right))
      case SqlBaseParser.LT =>
        LessThan(left, right)
      case SqlBaseParser.LTE =>
        LessThanOrEqual(left, right)
      case SqlBaseParser.GT =>
        GreaterThan(left, right)
      case SqlBaseParser.GTE =>
        GreaterThanOrEqual(left, right)
    }
  }

  /**
   * Create a predicated expression. A predicated expression is a normal expression with a
   * predicate attached to it, for example:
   * {{{
   *    a + 1 IS NULL
   * }}}
   */
  override def visitPredicated(ctx: PredicatedContext): Expression = withOrigin(ctx) {
    val e = expression(ctx.valueExpression)
    if (ctx.predicate != null) {
      withPredicate(e, ctx.predicate)
    } else {
      e
    }
  }

  /**
   * Add a predicate to the given expression. Supported expressions are:
   * - (NOT) BETWEEN
   * - (NOT) IN
   * - (NOT) (LIKE | ILIKE) (ANY | SOME | ALL)
   * - (NOT) RLIKE
   * - IS (NOT) NULL.
   * - IS (NOT) (TRUE | FALSE | UNKNOWN)
   * - IS (NOT) DISTINCT FROM
   */
  private def withPredicate(e: Expression, ctx: PredicateContext): Expression = withOrigin(ctx) {
    // Invert a predicate if it has a valid NOT clause.
    def invertIfNotDefined(e: Expression): Expression = ctx.NOT match {
      case null => e
      case not => Not(e)
    }

    def getValueExpressions(e: Expression): Seq[Expression] = e match {
      case c: CreateNamedStruct => c.valExprs
      case other => Seq(other)
    }

    def lowerLikeArgsIfNeeded(
        expr: Expression,
        patterns: Seq[UTF8String]): (Expression, Seq[UTF8String]) = ctx.kind.getType match {
      // scalastyle:off caselocale
      case SqlBaseParser.ILIKE => (Lower(expr), patterns.map(_.toLowerCase))
      // scalastyle:on caselocale
      case _ => (expr, patterns)
    }

    def getLike(expr: Expression, pattern: Expression): Expression = ctx.kind.getType match {
      case SqlBaseParser.ILIKE => new ILike(expr, pattern)
      case _ => new Like(expr, pattern)
    }

    // Create the predicate.
    ctx.kind.getType match {
      case SqlBaseParser.BETWEEN =>
        // BETWEEN is translated to lower <= e && e <= upper
        invertIfNotDefined(And(
          GreaterThanOrEqual(e, expression(ctx.lower)),
          LessThanOrEqual(e, expression(ctx.upper))))
      case SqlBaseParser.IN if ctx.query != null =>
        invertIfNotDefined(InSubquery(getValueExpressions(e), ListQuery(plan(ctx.query))))
      case SqlBaseParser.IN =>
        invertIfNotDefined(In(e, ctx.expression.asScala.map(expression).toSeq))
      case SqlBaseParser.LIKE | SqlBaseParser.ILIKE =>
        Option(ctx.quantifier).map(_.getType) match {
          case Some(SqlBaseParser.ANY) | Some(SqlBaseParser.SOME) =>
            validate(!ctx.expression.isEmpty, "Expected something between '(' and ')'.", ctx)
            val expressions = expressionList(ctx.expression)
            if (expressions.forall(_.foldable) && expressions.forall(_.dataType == StringType)) {
              // If there are many pattern expressions, will throw StackOverflowError.
              // So we use LikeAny or NotLikeAny instead.
              val patterns = expressions.map(_.eval(EmptyRow).asInstanceOf[UTF8String])
              val (expr, pat) = lowerLikeArgsIfNeeded(e, patterns)
              ctx.NOT match {
                case null => LikeAny(expr, pat)
                case _ => NotLikeAny(expr, pat)
              }
            } else {
              ctx.expression.asScala.map(expression)
                .map(p => invertIfNotDefined(getLike(e, p))).toSeq.reduceLeft(Or)
            }
          case Some(SqlBaseParser.ALL) =>
            validate(!ctx.expression.isEmpty, "Expected something between '(' and ')'.", ctx)
            val expressions = expressionList(ctx.expression)
            if (expressions.forall(_.foldable) && expressions.forall(_.dataType == StringType)) {
              // If there are many pattern expressions, will throw StackOverflowError.
              // So we use LikeAll or NotLikeAll instead.
              val patterns = expressions.map(_.eval(EmptyRow).asInstanceOf[UTF8String])
              val (expr, pat) = lowerLikeArgsIfNeeded(e, patterns)
              ctx.NOT match {
                case null => LikeAll(expr, pat)
                case _ => NotLikeAll(expr, pat)
              }
            } else {
              ctx.expression.asScala.map(expression)
                .map(p => invertIfNotDefined(getLike(e, p))).toSeq.reduceLeft(And)
            }
          case _ =>
            val escapeChar = Option(ctx.escapeChar)
              .map(stringLitCtx => string(visitStringLit(stringLitCtx))).map { str =>
              if (str.length != 1) {
                throw QueryParsingErrors.invalidEscapeStringError(str, ctx)
              }
              str.charAt(0)
            }.getOrElse('\\')
            val likeExpr = ctx.kind.getType match {
              case SqlBaseParser.ILIKE => ILike(e, expression(ctx.pattern), escapeChar)
              case _ => Like(e, expression(ctx.pattern), escapeChar)
            }
            invertIfNotDefined(likeExpr)
        }
      case SqlBaseParser.RLIKE =>
        invertIfNotDefined(RLike(e, expression(ctx.pattern)))
      case SqlBaseParser.NULL if ctx.NOT != null =>
        IsNotNull(e)
      case SqlBaseParser.NULL =>
        IsNull(e)
      case SqlBaseParser.TRUE => ctx.NOT match {
        case null => EqualNullSafe(e, Literal(true))
        case _ => Not(EqualNullSafe(e, Literal(true)))
      }
      case SqlBaseParser.FALSE => ctx.NOT match {
        case null => EqualNullSafe(e, Literal(false))
        case _ => Not(EqualNullSafe(e, Literal(false)))
      }
      case SqlBaseParser.UNKNOWN => ctx.NOT match {
        case null => IsUnknown(e)
        case _ => IsNotUnknown(e)
      }
      case SqlBaseParser.DISTINCT if ctx.NOT != null =>
        EqualNullSafe(e, expression(ctx.right))
      case SqlBaseParser.DISTINCT =>
        Not(EqualNullSafe(e, expression(ctx.right)))
    }
  }

  /**
   * Create a binary arithmetic expression. The following arithmetic operators are supported:
   * - Multiplication: '*'
   * - Division: '/'
   * - Hive Long Division: 'DIV'
   * - Modulo: '%'
   * - Addition: '+'
   * - Subtraction: '-'
   * - Binary AND: '&'
   * - Binary XOR
   * - Binary OR: '|'
   */
  override def visitArithmeticBinary(ctx: ArithmeticBinaryContext): Expression = withOrigin(ctx) {
    val left = expression(ctx.left)
    val right = expression(ctx.right)
    ctx.operator.getType match {
      case SqlBaseParser.ASTERISK =>
        Multiply(left, right)
      case SqlBaseParser.SLASH =>
        Divide(left, right)
      case SqlBaseParser.PERCENT =>
        Remainder(left, right)
      case SqlBaseParser.DIV =>
        IntegralDivide(left, right)
      case SqlBaseParser.PLUS =>
        Add(left, right)
      case SqlBaseParser.MINUS =>
        Subtract(left, right)
      case SqlBaseParser.CONCAT_PIPE =>
        Concat(left :: right :: Nil)
      case SqlBaseParser.AMPERSAND =>
        BitwiseAnd(left, right)
      case SqlBaseParser.HAT =>
        BitwiseXor(left, right)
      case SqlBaseParser.PIPE =>
        BitwiseOr(left, right)
    }
  }

  /**
   * Create a unary arithmetic expression. The following arithmetic operators are supported:
   * - Plus: '+'
   * - Minus: '-'
   * - Bitwise Not: '~'
   */
  override def visitArithmeticUnary(ctx: ArithmeticUnaryContext): Expression = withOrigin(ctx) {
    val value = expression(ctx.valueExpression)
    ctx.operator.getType match {
      case SqlBaseParser.PLUS =>
        UnaryPositive(value)
      case SqlBaseParser.MINUS =>
        UnaryMinus(value)
      case SqlBaseParser.TILDE =>
        BitwiseNot(value)
    }
  }

  override def visitCurrentLike(ctx: CurrentLikeContext): Expression = withOrigin(ctx) {
    if (conf.enforceReservedKeywords) {
      ctx.name.getType match {
        case SqlBaseParser.CURRENT_DATE =>
          CurrentDate()
        case SqlBaseParser.CURRENT_TIMESTAMP =>
          CurrentTimestamp()
        case SqlBaseParser.CURRENT_USER | SqlBaseParser.USER | SqlBaseParser.SESSION_USER =>
          CurrentUser()
      }
    } else {
      // If the parser is not in ansi mode, we should return `UnresolvedAttribute`, in case there
      // are columns named `CURRENT_DATE` or `CURRENT_TIMESTAMP`.
      UnresolvedAttribute.quoted(ctx.name.getText)
    }
  }

  /**
   * Create a [[Cast]] expression.
   */
  override def visitCast(ctx: CastContext): Expression = withOrigin(ctx) {
    val rawDataType = typedVisit[DataType](ctx.dataType())
    val dataType = CharVarcharUtils.replaceCharVarcharWithStringForCast(rawDataType)
    ctx.name.getType match {
      case SqlBaseParser.CAST =>
        val cast = Cast(expression(ctx.expression), dataType)
        cast.setTagValue(Cast.USER_SPECIFIED_CAST, ())
        cast

      case SqlBaseParser.TRY_CAST =>
        val cast = Cast(expression(ctx.expression), dataType, evalMode = EvalMode.TRY)
        cast.setTagValue(Cast.USER_SPECIFIED_CAST, ())
        cast
    }
<<<<<<< HEAD
=======
  }

  /**
   * Create a [[Cast]] expression for '::' syntax.
   */
  override def visitCastByColon(ctx: CastByColonContext): Expression = withOrigin(ctx) {
    val rawDataType = typedVisit[DataType](ctx.dataType())
    val dataType = CharVarcharUtils.replaceCharVarcharWithStringForCast(rawDataType)
    val cast = Cast(expression(ctx.primaryExpression), dataType)
    cast.setTagValue(Cast.USER_SPECIFIED_CAST, ())
    cast
>>>>>>> ecee7133
  }

  /**
   * Create a [[CreateStruct]] expression.
   */
  override def visitStruct(ctx: StructContext): Expression = withOrigin(ctx) {
    CreateStruct.create(ctx.argument.asScala.map(expression).toSeq)
  }

  /**
   * Create a [[First]] expression.
   */
  override def visitFirst(ctx: FirstContext): Expression = withOrigin(ctx) {
    val ignoreNullsExpr = ctx.IGNORE != null
    First(expression(ctx.expression), ignoreNullsExpr).toAggregateExpression()
  }

  /**
   * Create an [[AnyValue]] expression.
   */
  override def visitAny_value(ctx: Any_valueContext): Expression = withOrigin(ctx) {
    val ignoreNullsExpr = ctx.IGNORE != null
    AnyValue(expression(ctx.expression), ignoreNullsExpr).toAggregateExpression()
  }

  /**
   * Create a [[Last]] expression.
   */
  override def visitLast(ctx: LastContext): Expression = withOrigin(ctx) {
    val ignoreNullsExpr = ctx.IGNORE != null
    Last(expression(ctx.expression), ignoreNullsExpr).toAggregateExpression()
  }

  /**
   * Create a Position expression.
   */
  override def visitPosition(ctx: PositionContext): Expression = withOrigin(ctx) {
    new StringLocate(expression(ctx.substr), expression(ctx.str))
  }

  /**
   * Create a Extract expression.
   */
  override def visitExtract(ctx: ExtractContext): Expression = withOrigin(ctx) {
    val arguments = Seq(Literal(ctx.field.getText), expression(ctx.source))
    UnresolvedFunction("extract", arguments, isDistinct = false)
  }

  /**
   * Create a Percentile expression.
   */
  override def visitPercentile(ctx: PercentileContext): Expression = withOrigin(ctx) {
    val percentage = expression(ctx.percentage)
    val sortOrder = visitSortItem(ctx.sortItem)
    val percentile = ctx.name.getType match {
      case SqlBaseParser.PERCENTILE_CONT =>
        sortOrder.direction match {
          case Ascending => PercentileCont(sortOrder.child, percentage)
          case Descending => PercentileCont(sortOrder.child, percentage, true)
        }
      case SqlBaseParser.PERCENTILE_DISC =>
        sortOrder.direction match {
          case Ascending => PercentileDisc(sortOrder.child, percentage)
          case Descending => PercentileDisc(sortOrder.child, percentage, true)
        }
    }
    val filter = Option(ctx.where).map(expression(_))
    val aggregateExpression = percentile.toAggregateExpression(false, filter)
    ctx.windowSpec match {
      case spec: WindowRefContext =>
        UnresolvedWindowExpression(aggregateExpression, visitWindowRef(spec))
      case spec: WindowDefContext =>
        WindowExpression(aggregateExpression, visitWindowDef(spec))
      case _ => aggregateExpression
    }
  }

  /**
   * Create a Substring/Substr expression.
   */
  override def visitSubstring(ctx: SubstringContext): Expression = withOrigin(ctx) {
    if (ctx.len != null) {
      Substring(expression(ctx.str), expression(ctx.pos), expression(ctx.len))
    } else {
      new Substring(expression(ctx.str), expression(ctx.pos))
    }
  }

  /**
   * Create a Trim expression.
   */
  override def visitTrim(ctx: TrimContext): Expression = withOrigin(ctx) {
    val srcStr = expression(ctx.srcStr)
    val trimStr = Option(ctx.trimStr).map(expression)
    Option(ctx.trimOption).map(_.getType).getOrElse(SqlBaseParser.BOTH) match {
      case SqlBaseParser.BOTH =>
        StringTrim(srcStr, trimStr)
      case SqlBaseParser.LEADING =>
        StringTrimLeft(srcStr, trimStr)
      case SqlBaseParser.TRAILING =>
        StringTrimRight(srcStr, trimStr)
      case other =>
        throw QueryParsingErrors.trimOptionUnsupportedError(other, ctx)
    }
  }

  /**
   * Create a Overlay expression.
   */
  override def visitOverlay(ctx: OverlayContext): Expression = withOrigin(ctx) {
    val input = expression(ctx.input)
    val replace = expression(ctx.replace)
    val position = expression(ctx.position)
    val lengthOpt = Option(ctx.length).map(expression)
    lengthOpt match {
      case Some(length) => Overlay(input, replace, position, length)
      case None => new Overlay(input, replace, position)
    }
  }

  /**
   * Create an expression for the IDENTIFIER() clause.
   */
  override def visitIdentifierClause(ctx: IdentifierClauseContext): Expression = withOrigin(ctx) {
    ExpressionWithUnresolvedIdentifier(expression(ctx.expression), UnresolvedAttribute(_))
  }

  /**
   * Create a (windowed) Function expression.
   */
  override def visitFunctionCall(ctx: FunctionCallContext): Expression = withOrigin(ctx) {
    // Create the function call.
    val name = ctx.functionName.getText
    val isDistinct = Option(ctx.setQuantifier()).exists(_.DISTINCT != null)
    // Call `toSeq`, otherwise `ctx.argument.asScala.map(expression)` is `Buffer` in Scala 2.13
    val arguments = ctx.argument.asScala.map { e =>
      extractNamedArgument(e, name)
    }.toSeq match {
      case Seq(UnresolvedStar(None))
        if name.toLowerCase(Locale.ROOT) == "count" && !isDistinct =>
        // Transform COUNT(*) into COUNT(1).
        Seq(Literal(1))
      case expressions =>
        expressions
    }
    val filter = Option(ctx.where).map(expression(_))
    val ignoreNulls =
      Option(ctx.nullsOption).map(_.getType == SqlBaseParser.IGNORE).getOrElse(false)
<<<<<<< HEAD
    val funcCtx = ctx.functionName
    val func = withFuncIdentClause(
      funcCtx,
      ident => UnresolvedFunction(ident, arguments, isDistinct, filter, ignoreNulls)
    )

    // Check if the function is evaluated in a windowed context.
    ctx.windowSpec match {
      case spec: WindowRefContext =>
        UnresolvedWindowExpression(func, visitWindowRef(spec))
      case spec: WindowDefContext =>
        WindowExpression(func, visitWindowDef(spec))
      case _ => func
=======

    // Is this an IDENTIFIER clause instead of a function call?
    if (ctx.functionName.identFunc != null &&
      arguments.length == 1 && // One argument
      ctx.setQuantifier == null && // No other clause
      ctx.where == null &&
      ctx.nullsOption == null &&
      ctx.windowSpec == null) {
      ExpressionWithUnresolvedIdentifier(arguments.head, UnresolvedAttribute(_))
    } else {
      // It's a function call
      val funcCtx = ctx.functionName
      val func = withFuncIdentClause(
        funcCtx,
        ident => UnresolvedFunction(ident, arguments, isDistinct, filter, ignoreNulls)
      )

      // Check if the function is evaluated in a windowed context.
      ctx.windowSpec match {
        case spec: WindowRefContext =>
          UnresolvedWindowExpression(func, visitWindowRef(spec))
        case spec: WindowDefContext =>
          WindowExpression(func, visitWindowDef(spec))
        case _ => func
      }
>>>>>>> ecee7133
    }
  }

  /**
   * Create a function database (optional) and name pair.
   */
  protected def visitFunctionName(ctx: QualifiedNameContext): FunctionIdentifier = {
    visitFunctionName(ctx, ctx.identifier().asScala.map(_.getText).toSeq)
  }

  /**
   * Create a function database (optional) and name pair.
   */
  private def visitFunctionName(ctx: ParserRuleContext, texts: Seq[String]): FunctionIdentifier = {
    texts match {
      case Seq(db, fn) => FunctionIdentifier(fn, Option(db))
      case Seq(fn) => FunctionIdentifier(fn, None)
      case other =>
        throw QueryParsingErrors.functionNameUnsupportedError(texts.mkString("."), ctx)
    }
  }

  protected def getFunctionMultiparts(ctx: FunctionNameContext): Seq[String] = {
    if (ctx.qualifiedName != null) {
      ctx.qualifiedName().identifier().asScala.map(_.getText).toSeq
    } else {
      Seq(ctx.getText)
    }
  }

  /**
   * Create an [[LambdaFunction]].
   */
  override def visitLambda(ctx: LambdaContext): Expression = withOrigin(ctx) {
    val arguments = ctx.identifier().asScala.map { name =>
      UnresolvedNamedLambdaVariable(UnresolvedAttribute.quoted(name.getText).nameParts)
    }
    val function = expression(ctx.expression).transformUp {
      case a: UnresolvedAttribute => UnresolvedNamedLambdaVariable(a.nameParts)
    }
    LambdaFunction(function, arguments.toSeq)
  }

  /**
   * Create a reference to a window frame, i.e. [[WindowSpecReference]].
   */
  override def visitWindowRef(ctx: WindowRefContext): WindowSpecReference = withOrigin(ctx) {
    WindowSpecReference(ctx.name.getText)
  }

  /**
   * Create a window definition, i.e. [[WindowSpecDefinition]].
   */
  override def visitWindowDef(ctx: WindowDefContext): WindowSpecDefinition = withOrigin(ctx) {
    // CLUSTER BY ... | PARTITION BY ... ORDER BY ...
    val partition = ctx.partition.asScala.map(expression)
    val order = ctx.sortItem.asScala.map(visitSortItem)

    // RANGE/ROWS BETWEEN ...
    val frameSpecOption = Option(ctx.windowFrame).map { frame =>
      val frameType = frame.frameType.getType match {
        case SqlBaseParser.RANGE => RangeFrame
        case SqlBaseParser.ROWS => RowFrame
      }

      SpecifiedWindowFrame(
        frameType,
        visitFrameBound(frame.start),
        Option(frame.end).map(visitFrameBound).getOrElse(CurrentRow))
    }

    WindowSpecDefinition(
      partition.toSeq,
      order.toSeq,
      frameSpecOption.getOrElse(UnspecifiedFrame))
  }

  /**
   * Create or resolve a frame boundary expressions.
   */
  override def visitFrameBound(ctx: FrameBoundContext): Expression = withOrigin(ctx) {
    def value: Expression = {
      val e = expression(ctx.expression)
      validate(e.resolved && e.foldable, "Frame bound value must be a literal.", ctx)
      e
    }

    ctx.boundType.getType match {
      case SqlBaseParser.PRECEDING if ctx.UNBOUNDED != null =>
        UnboundedPreceding
      case SqlBaseParser.PRECEDING =>
        UnaryMinus(value)
      case SqlBaseParser.CURRENT =>
        CurrentRow
      case SqlBaseParser.FOLLOWING if ctx.UNBOUNDED != null =>
        UnboundedFollowing
      case SqlBaseParser.FOLLOWING =>
        value
    }
  }

  /**
   * Create a [[CreateStruct]] expression.
   */
  override def visitRowConstructor(ctx: RowConstructorContext): Expression = withOrigin(ctx) {
    CreateStruct(ctx.namedExpression().asScala.map(expression).toSeq)
  }

  /**
   * Create a [[ScalarSubquery]] expression.
   */
  override def visitSubqueryExpression(
      ctx: SubqueryExpressionContext): Expression = withOrigin(ctx) {
    ScalarSubquery(plan(ctx.query))
  }

  /**
   * Create a value based [[CaseWhen]] expression. This has the following SQL form:
   * {{{
   *   CASE [expression]
   *    WHEN [value] THEN [expression]
   *    ...
   *    ELSE [expression]
   *   END
   * }}}
   */
  override def visitSimpleCase(ctx: SimpleCaseContext): Expression = withOrigin(ctx) {
    val e = expression(ctx.value)
    val branches = ctx.whenClause.asScala.map { wCtx =>
      (EqualTo(e, expression(wCtx.condition)), expression(wCtx.result))
    }
    CaseWhen(branches.toSeq, Option(ctx.elseExpression).map(expression))
  }

  /**
   * Create a condition based [[CaseWhen]] expression. This has the following SQL syntax:
   * {{{
   *   CASE
   *    WHEN [predicate] THEN [expression]
   *    ...
   *    ELSE [expression]
   *   END
   * }}}
   *
   * @param ctx the parse tree
   *    */
  override def visitSearchedCase(ctx: SearchedCaseContext): Expression = withOrigin(ctx) {
    val branches = ctx.whenClause.asScala.map { wCtx =>
      (expression(wCtx.condition), expression(wCtx.result))
    }
    CaseWhen(branches.toSeq, Option(ctx.elseExpression).map(expression))
  }

  /**
   * Currently only regex in expressions of SELECT statements are supported; in other
   * places, e.g., where `(a)?+.+` = 2, regex are not meaningful.
   */
  private def canApplyRegex(ctx: ParserRuleContext): Boolean = withOrigin(ctx) {
    var parent = ctx.getParent
    while (parent != null) {
      if (parent.isInstanceOf[NamedExpressionContext]) return true
      parent = parent.getParent
    }
    return false
  }

  /**
   * Returns whether the pattern is a regex expression (instead of a normal
   * string). Normal string is a string with all alphabets/digits and "_".
   */
  private def isRegex(pattern: String): Boolean = {
    pattern.exists(p => !Character.isLetterOrDigit(p) && p != '_')
  }

  /**
   * Create a dereference expression. The return type depends on the type of the parent.
   * If the parent is an [[UnresolvedAttribute]], it can be a [[UnresolvedAttribute]] or
   * a [[UnresolvedRegex]] for regex quoted in ``; if the parent is some other expression,
   * it can be [[UnresolvedExtractValue]].
   */
  override def visitDereference(ctx: DereferenceContext): Expression = withOrigin(ctx) {
    val attr = ctx.fieldName.getText
    expression(ctx.base) match {
      case unresolved_attr @ UnresolvedAttribute(nameParts) =>
        ctx.fieldName.getStart.getText match {
          case escapedIdentifier(columnNameRegex)
            if conf.supportQuotedRegexColumnName &&
              isRegex(columnNameRegex) && canApplyRegex(ctx) =>
            UnresolvedRegex(columnNameRegex, Some(unresolved_attr.name),
              conf.caseSensitiveAnalysis)
          case _ =>
            UnresolvedAttribute(nameParts :+ attr)
        }
      case e =>
        UnresolvedExtractValue(e, Literal(attr))
    }
  }

  /**
   * Create an [[UnresolvedAttribute]] expression or a [[UnresolvedRegex]] if it is a regex
   * quoted in ``
   */
  override def visitColumnReference(ctx: ColumnReferenceContext): Expression = withOrigin(ctx) {
    ctx.getStart.getText match {
      case escapedIdentifier(columnNameRegex)
        if conf.supportQuotedRegexColumnName &&
          isRegex(columnNameRegex) && canApplyRegex(ctx) =>
        UnresolvedRegex(columnNameRegex, None, conf.caseSensitiveAnalysis)
      case _ =>
        UnresolvedAttribute.quoted(ctx.getText)
    }

  }

  /**
   * Create an [[UnresolvedExtractValue]] expression, this is used for subscript access to an array.
   */
  override def visitSubscript(ctx: SubscriptContext): Expression = withOrigin(ctx) {
    UnresolvedExtractValue(expression(ctx.value), expression(ctx.index))
  }

  /**
   * Create an expression for an expression between parentheses. This is need because the ANTLR
   * visitor cannot automatically convert the nested context into an expression.
   */
  override def visitParenthesizedExpression(
     ctx: ParenthesizedExpressionContext): Expression = withOrigin(ctx) {
    expression(ctx.expression)
  }

  /**
   * Create a [[SortOrder]] expression.
   */
  override def visitSortItem(ctx: SortItemContext): SortOrder = withOrigin(ctx) {
    val direction = if (ctx.DESC != null) {
      Descending
    } else {
      Ascending
    }
    val nullOrdering = if (ctx.FIRST != null) {
      NullsFirst
    } else if (ctx.LAST != null) {
      NullsLast
    } else {
      direction.defaultNullOrdering
    }
    SortOrder(expression(ctx.expression), direction, nullOrdering, Seq.empty)
  }

  /**
   * Create a typed Literal expression. A typed literal has the following SQL syntax:
   * {{{
   *   [TYPE] '[VALUE]'
   * }}}
   * Currently Date, Timestamp, Interval and Binary typed literals are supported.
   */
  override def visitTypeConstructor(ctx: TypeConstructorContext): Literal = withOrigin(ctx) {
    val value = string(visitStringLit(ctx.stringLit))
    val valueType = ctx.literalType.start.getType

    def toLiteral[T](f: UTF8String => Option[T], t: DataType): Literal = {
      f(UTF8String.fromString(value)).map(Literal(_, t)).getOrElse {
        throw QueryParsingErrors.cannotParseValueTypeError(ctx.literalType.getText, value, ctx)
      }
    }

    def constructTimestampLTZLiteral(value: String): Literal = {
      val zoneId = getZoneId(conf.sessionLocalTimeZone)
      val specialTs = convertSpecialTimestamp(value, zoneId).map(Literal(_, TimestampType))
      specialTs.getOrElse(toLiteral(stringToTimestamp(_, zoneId), TimestampType))
    }

    valueType match {
      case DATE =>
        val zoneId = getZoneId(conf.sessionLocalTimeZone)
        val specialDate = convertSpecialDate(value, zoneId).map(Literal(_, DateType))
        specialDate.getOrElse(toLiteral(stringToDate, DateType))
      case TIMESTAMP_NTZ =>
        convertSpecialTimestampNTZ(value, getZoneId(conf.sessionLocalTimeZone))
          .map(Literal(_, TimestampNTZType))
          .getOrElse(toLiteral(stringToTimestampWithoutTimeZone, TimestampNTZType))
      case TIMESTAMP_LTZ =>
        constructTimestampLTZLiteral(value)
      case TIMESTAMP =>
        SQLConf.get.timestampType match {
          case TimestampNTZType =>
            convertSpecialTimestampNTZ(value, getZoneId(conf.sessionLocalTimeZone))
              .map(Literal(_, TimestampNTZType))
              .getOrElse {
                val containsTimeZonePart =
                  DateTimeUtils.parseTimestampString(UTF8String.fromString(value))._2.isDefined
                // If the input string contains time zone part, return a timestamp with local time
                // zone literal.
                if (containsTimeZonePart) {
                  constructTimestampLTZLiteral(value)
                } else {
                  toLiteral(stringToTimestampWithoutTimeZone, TimestampNTZType)
                }
              }

          case TimestampType =>
            constructTimestampLTZLiteral(value)
        }

      case INTERVAL =>
        val interval = try {
          IntervalUtils.stringToInterval(UTF8String.fromString(value))
        } catch {
          case e: IllegalArgumentException =>
            val ex = QueryParsingErrors.cannotParseValueTypeError(
              ctx.literalType.getText, value, ctx)
            ex.setStackTrace(e.getStackTrace)
            throw ex
        }
        if (!conf.legacyIntervalEnabled) {
          val units = value
            .split("\\s")
            .map(_.toLowerCase(Locale.ROOT).stripSuffix("s"))
            .filter(s => s != "interval" && s.matches("[a-z]+"))
          constructMultiUnitsIntervalLiteral(ctx, interval, units)
        } else {
          Literal(interval, CalendarIntervalType)
        }
      case BINARY_HEX =>
        val padding = if (value.length % 2 != 0) "0" else ""
        try {
          Literal(Hex.decodeHex(padding + value))
        } catch {
          case e: DecoderException =>
            val ex = QueryParsingErrors.cannotParseValueTypeError("X", value, ctx)
            ex.setStackTrace(e.getStackTrace)
            throw ex
        }
      case _ =>
        throw QueryParsingErrors.literalValueTypeUnsupportedError(
          unsupportedType = ctx.literalType.getText,
          supportedTypes =
            Seq("DATE", "TIMESTAMP_NTZ", "TIMESTAMP_LTZ", "TIMESTAMP", "INTERVAL", "X"),
          ctx)
    }
  }

  /**
   * Create a NULL literal expression.
   */
  override def visitNullLiteral(ctx: NullLiteralContext): Literal = withOrigin(ctx) {
    Literal(null)
  }

  /**
   * Create a Boolean literal expression.
   */
  override def visitBooleanLiteral(ctx: BooleanLiteralContext): Literal = withOrigin(ctx) {
    if (ctx.getText.toBoolean) {
      Literal.TrueLiteral
    } else {
      Literal.FalseLiteral
    }
  }

  /**
   * Create an integral literal expression. The code selects the most narrow integral type
   * possible, either a BigDecimal, a Long or an Integer is returned.
   */
  override def visitIntegerLiteral(ctx: IntegerLiteralContext): Literal = withOrigin(ctx) {
    BigDecimal(ctx.getText) match {
      case v if v.isValidInt =>
        Literal(v.intValue)
      case v if v.isValidLong =>
        Literal(v.longValue)
      case v => Literal(v.underlying())
    }
  }

  /**
   * Create a decimal literal for a regular decimal number.
   */
  override def visitDecimalLiteral(ctx: DecimalLiteralContext): Literal = withOrigin(ctx) {
    Literal(BigDecimal(ctx.getText).underlying())
  }

  /**
   * Create a decimal literal for a regular decimal number or a scientific decimal number.
   */
  override def visitLegacyDecimalLiteral(
      ctx: LegacyDecimalLiteralContext): Literal = withOrigin(ctx) {
    Literal(BigDecimal(ctx.getText).underlying())
  }

  /**
   * Create a double literal for number with an exponent, e.g. 1E-30
   */
  override def visitExponentLiteral(ctx: ExponentLiteralContext): Literal = {
    numericLiteral(ctx, ctx.getText, /* exponent values don't have a suffix */
      Double.MinValue, Double.MaxValue, DoubleType.simpleString)(_.toDouble)
  }

  /** Create a numeric literal expression. */
  private def numericLiteral(
      ctx: NumberContext,
      rawStrippedQualifier: String,
      minValue: BigDecimal,
      maxValue: BigDecimal,
      typeName: String)(converter: String => Any): Literal = withOrigin(ctx) {
    try {
      val rawBigDecimal = BigDecimal(rawStrippedQualifier)
      if (rawBigDecimal < minValue || rawBigDecimal > maxValue) {
        throw QueryParsingErrors.invalidNumericLiteralRangeError(
          rawStrippedQualifier, minValue, maxValue, typeName, ctx)
      }
      Literal(converter(rawStrippedQualifier))
    } catch {
      case e: NumberFormatException =>
        throw new ParseException(
          errorClass = "_LEGACY_ERROR_TEMP_0060",
          messageParameters = Map("msg" -> e.getMessage),
          ctx)
    }
  }

  /**
   * Create a Byte Literal expression.
   */
  override def visitTinyIntLiteral(ctx: TinyIntLiteralContext): Literal = {
    val rawStrippedQualifier = ctx.getText.substring(0, ctx.getText.length - 1)
    numericLiteral(ctx, rawStrippedQualifier,
      Byte.MinValue, Byte.MaxValue, ByteType.simpleString)(_.toByte)
  }

  /**
   * Create a Short Literal expression.
   */
  override def visitSmallIntLiteral(ctx: SmallIntLiteralContext): Literal = {
    val rawStrippedQualifier = ctx.getText.substring(0, ctx.getText.length - 1)
    numericLiteral(ctx, rawStrippedQualifier,
      Short.MinValue, Short.MaxValue, ShortType.simpleString)(_.toShort)
  }

  /**
   * Create a Long Literal expression.
   */
  override def visitBigIntLiteral(ctx: BigIntLiteralContext): Literal = {
    val rawStrippedQualifier = ctx.getText.substring(0, ctx.getText.length - 1)
    numericLiteral(ctx, rawStrippedQualifier,
      Long.MinValue, Long.MaxValue, LongType.simpleString)(_.toLong)
  }

  /**
   * Create a Float Literal expression.
   */
  override def visitFloatLiteral(ctx: FloatLiteralContext): Literal = {
    val rawStrippedQualifier = ctx.getText.substring(0, ctx.getText.length - 1)
    numericLiteral(ctx, rawStrippedQualifier,
      Float.MinValue, Float.MaxValue, FloatType.simpleString)(_.toFloat)
  }

  /**
   * Create a Double Literal expression.
   */
  override def visitDoubleLiteral(ctx: DoubleLiteralContext): Literal = {
    val rawStrippedQualifier = ctx.getText.substring(0, ctx.getText.length - 1)
    numericLiteral(ctx, rawStrippedQualifier,
      Double.MinValue, Double.MaxValue, DoubleType.simpleString)(_.toDouble)
  }

  /**
   * Create a BigDecimal Literal expression.
   */
  override def visitBigDecimalLiteral(ctx: BigDecimalLiteralContext): Literal = {
    val raw = ctx.getText.substring(0, ctx.getText.length - 2)
    try {
      Literal(BigDecimal(raw).underlying())
    } catch {
      case e: SparkArithmeticException =>
        throw new ParseException(
<<<<<<< HEAD
          errorClass = "_LEGACY_ERROR_TEMP_0061",
          messageParameters = Map("msg" -> e.getMessage),
=======
          errorClass = e.getErrorClass,
          messageParameters = e.getMessageParameters.asScala.toMap,
>>>>>>> ecee7133
          ctx)
    }
  }

  /**
   * Create a String literal expression.
   */
  override def visitStringLiteral(ctx: StringLiteralContext): Literal = withOrigin(ctx) {
    Literal(createString(ctx))
  }

  /**
   * Create a String from a string literal context. This supports multiple consecutive string
   * literals, these are concatenated, for example this expression "'hello' 'world'" will be
   * converted into "helloworld".
   *
   * Special characters can be escaped by using Hive/C-style escaping.
   */
  private def createString(ctx: StringLiteralContext): String = {
    if (conf.escapedStringLiterals) {
      ctx.stringLit.asScala.map(x => stringWithoutUnescape(visitStringLit(x))).mkString
    } else {
      ctx.stringLit.asScala.map(x => string(visitStringLit(x))).mkString
    }
  }

  /**
   * Create an [[UnresolvedRelation]] from an identifier reference.
<<<<<<< HEAD
   */
  private def createUnresolvedRelation(
      ctx: IdentifierReferenceContext): LogicalPlan = withOrigin(ctx) {
    withIdentClause(ctx, UnresolvedRelation(_))
  }

  /**
   * Create an [[UnresolvedRelation]] from a multi-part identifier.
   */
  private def createUnresolvedRelation(
      ctx: ParserRuleContext, ident: Seq[String]): UnresolvedRelation = withOrigin(ctx) {
    UnresolvedRelation(ident)
  }

  /**
=======
   */
  private def createUnresolvedRelation(
      ctx: IdentifierReferenceContext): LogicalPlan = withOrigin(ctx) {
    withIdentClause(ctx, UnresolvedRelation(_))
  }

  /**
   * Create an [[UnresolvedRelation]] from a multi-part identifier.
   */
  private def createUnresolvedRelation(
      ctx: ParserRuleContext, ident: Seq[String]): UnresolvedRelation = withOrigin(ctx) {
    UnresolvedRelation(ident)
  }

  /**
>>>>>>> ecee7133
   * Create an [[UnresolvedTable]] from an identifier reference.
   */
  private def createUnresolvedTable(
      ctx: IdentifierReferenceContext,
      commandName: String,
      suggestAlternative: Boolean = false): LogicalPlan = withOrigin(ctx) {
    withIdentClause(ctx, UnresolvedTable(_, commandName, suggestAlternative))
  }

  /**
   * Create an [[UnresolvedView]] from a multi-part identifier.
   */
  private def createUnresolvedView(
      ctx: IdentifierReferenceContext,
      commandName: String,
      allowTemp: Boolean = true,
      suggestAlternative: Boolean = false): LogicalPlan = withOrigin(ctx) {
    withIdentClause(ctx, UnresolvedView(_, commandName, allowTemp, suggestAlternative))
  }

  /**
   * Create an [[UnresolvedTableOrView]] from a multi-part identifier.
   */
  private def createUnresolvedTableOrView(
      ctx: IdentifierReferenceContext,
      commandName: String,
      allowTempView: Boolean = true): LogicalPlan = withOrigin(ctx) {
    withIdentClause(ctx, UnresolvedTableOrView(_, commandName, allowTempView))
  }

  private def createUnresolvedTableOrView(
      ctx: ParserRuleContext,
      ident: Seq[String],
<<<<<<< HEAD
      commandName: String,
      allowTempView: Boolean): UnresolvedTableOrView = withOrigin(ctx) {
    UnresolvedTableOrView(ident, commandName, allowTempView)
  }

  /**
   * Create an [[UnresolvedFunction]] from a multi-part identifier.
   */
  private def createUnresolvedFunctionName(
      ctx: ParserRuleContext,
      ident: Seq[String],
      commandName: String,
=======
      commandName: String,
      allowTempView: Boolean): UnresolvedTableOrView = withOrigin(ctx) {
    UnresolvedTableOrView(ident, commandName, allowTempView)
  }

  /**
   * Create an [[UnresolvedFunction]] from a multi-part identifier.
   */
  private def createUnresolvedFunctionName(
      ctx: ParserRuleContext,
      ident: Seq[String],
      commandName: String,
>>>>>>> ecee7133
      requirePersistent: Boolean = false,
      funcTypeMismatchHint: Option[String] = None,
      possibleQualifiedName: Option[Seq[String]] = None): UnresolvedFunctionName = withOrigin(ctx) {
    UnresolvedFunctionName(
      ident,
      commandName,
      requirePersistent,
      funcTypeMismatchHint,
      possibleQualifiedName)
  }

  /**
   * Construct an [[Literal]] from [[CalendarInterval]] and
   * units represented as a [[Seq]] of [[String]].
   */
  private def constructMultiUnitsIntervalLiteral(
      ctx: ParserRuleContext,
      calendarInterval: CalendarInterval,
      units: Seq[String]): Literal = {
    val yearMonthFields = Set.empty[Byte]
    val dayTimeFields = Set.empty[Byte]
    for (unit <- units) {
      if (YearMonthIntervalType.stringToField.contains(unit)) {
        yearMonthFields += YearMonthIntervalType.stringToField(unit)
      } else if (DayTimeIntervalType.stringToField.contains(unit)) {
        dayTimeFields += DayTimeIntervalType.stringToField(unit)
      } else if (unit == "week") {
        dayTimeFields += DayTimeIntervalType.DAY
      } else {
        assert(unit == "millisecond" || unit == "microsecond")
        dayTimeFields += DayTimeIntervalType.SECOND
      }
    }
    if (yearMonthFields.nonEmpty) {
      if (dayTimeFields.nonEmpty) {
        val literalStr = source(ctx)
        throw QueryParsingErrors.mixedIntervalUnitsError(literalStr, ctx)
      }
      Literal(
        calendarInterval.months,
        YearMonthIntervalType(yearMonthFields.min, yearMonthFields.max)
      )
    } else {
      Literal(
        IntervalUtils.getDuration(calendarInterval, TimeUnit.MICROSECONDS),
        DayTimeIntervalType(dayTimeFields.min, dayTimeFields.max))
    }
  }

  /**
   * Create a [[CalendarInterval]] or ANSI interval literal expression.
   * Two syntaxes are supported:
   * - multiple unit value pairs, for instance: interval 2 months 2 days.
   * - from-to unit, for instance: interval '1-2' year to month.
   */
  override def visitInterval(ctx: IntervalContext): Literal = withOrigin(ctx) {
    val calendarInterval = parseIntervalLiteral(ctx)
    if (ctx.errorCapturingUnitToUnitInterval != null && !conf.legacyIntervalEnabled) {
      // Check the `to` unit to distinguish year-month and day-time intervals because
      // `CalendarInterval` doesn't have enough info. For instance, new CalendarInterval(0, 0, 0)
      // can be derived from INTERVAL '0-0' YEAR TO MONTH as well as from
      // INTERVAL '0 00:00:00' DAY TO SECOND.
      val fromUnit =
        ctx.errorCapturingUnitToUnitInterval.body.from.getText.toLowerCase(Locale.ROOT)
      val toUnit = ctx.errorCapturingUnitToUnitInterval.body.to.getText.toLowerCase(Locale.ROOT)
      if (toUnit == "month") {
        assert(calendarInterval.days == 0 && calendarInterval.microseconds == 0)
        val start = YearMonthIntervalType.stringToField(fromUnit)
        Literal(calendarInterval.months, YearMonthIntervalType(start, YearMonthIntervalType.MONTH))
      } else {
        assert(calendarInterval.months == 0)
        val micros = IntervalUtils.getDuration(calendarInterval, TimeUnit.MICROSECONDS)
        val start = DayTimeIntervalType.stringToField(fromUnit)
        val end = DayTimeIntervalType.stringToField(toUnit)
        Literal(micros, DayTimeIntervalType(start, end))
      }
    } else if (ctx.errorCapturingMultiUnitsInterval != null && !conf.legacyIntervalEnabled) {
      val units =
        ctx.errorCapturingMultiUnitsInterval.body.unit.asScala.map(
          _.getText.toLowerCase(Locale.ROOT).stripSuffix("s")).toSeq
      constructMultiUnitsIntervalLiteral(ctx, calendarInterval, units)
    } else {
      Literal(calendarInterval, CalendarIntervalType)
    }
  }

  /**
   * Create a [[CalendarInterval]] object
   */
  protected def parseIntervalLiteral(ctx: IntervalContext): CalendarInterval = withOrigin(ctx) {
    if (ctx.errorCapturingMultiUnitsInterval != null) {
      val innerCtx = ctx.errorCapturingMultiUnitsInterval
      if (innerCtx.unitToUnitInterval != null) {
        throw QueryParsingErrors.moreThanOneFromToUnitInIntervalLiteralError(
          innerCtx.unitToUnitInterval)
      }
      visitMultiUnitsInterval(innerCtx.multiUnitsInterval)
    } else {
      assert(ctx.errorCapturingUnitToUnitInterval != null)
      val innerCtx = ctx.errorCapturingUnitToUnitInterval
      if (innerCtx.error1 != null || innerCtx.error2 != null) {
        val errorCtx = if (innerCtx.error1 != null) innerCtx.error1 else innerCtx.error2
        throw QueryParsingErrors.moreThanOneFromToUnitInIntervalLiteralError(errorCtx)
      }
      visitUnitToUnitInterval(innerCtx.body)
    }
  }

  /**
   * Creates a [[CalendarInterval]] with multiple unit value pairs, e.g. 1 YEAR 2 DAYS.
   */
  override def visitMultiUnitsInterval(ctx: MultiUnitsIntervalContext): CalendarInterval = {
    withOrigin(ctx) {
      val units = ctx.unit.asScala
      val values = ctx.intervalValue().asScala
      try {
        assert(units.length == values.length)
        val kvs = units.indices.map { i =>
          val u = units(i).getText
          val v = if (values(i).stringLit() != null) {
            val value = string(visitStringLit(values(i).stringLit()))
            // SPARK-32840: For invalid cases, e.g. INTERVAL '1 day 2' hour,
            // INTERVAL 'interval 1' day, we need to check ahead before they are concatenated with
            // units and become valid ones, e.g. '1 day 2 hour'.
            // Ideally, we only ensure the value parts don't contain any units here.
            if (value.exists(Character.isLetter)) {
              throw QueryParsingErrors.invalidIntervalFormError(value, ctx)
            }
            if (values(i).MINUS() == null) {
              value
            } else if (value.startsWith("-")) {
              value.replaceFirst("-", "")
            } else {
              s"-$value"
            }
          } else {
            values(i).getText
          }
          UTF8String.fromString(" " + v + " " + u)
        }
        IntervalUtils.stringToInterval(UTF8String.concat(kvs: _*))
      } catch {
        case i: IllegalArgumentException =>
          val e = new ParseException(
            errorClass = "_LEGACY_ERROR_TEMP_0062",
            messageParameters = Map("msg" -> i.getMessage),
            ctx)
          e.setStackTrace(i.getStackTrace)
          throw e
      }
    }
  }

  /**
   * Creates a [[CalendarInterval]] with from-to unit, e.g. '2-1' YEAR TO MONTH.
   */
  override def visitUnitToUnitInterval(ctx: UnitToUnitIntervalContext): CalendarInterval = {
    withOrigin(ctx) {
      val value = Option(ctx.intervalValue().stringLit()).map(s => string(visitStringLit(s)))
        .map { interval =>
        if (ctx.intervalValue().MINUS() == null) {
          interval
        } else if (interval.startsWith("-")) {
          interval.replaceFirst("-", "")
        } else {
          s"-$interval"
        }
      }.getOrElse {
        throw QueryParsingErrors.invalidFromToUnitValueError(ctx.intervalValue)
      }
      try {
        val from = ctx.from.getText.toLowerCase(Locale.ROOT)
        val to = ctx.to.getText.toLowerCase(Locale.ROOT)
        (from, to) match {
          case ("year", "month") =>
            IntervalUtils.fromYearMonthString(value)
          case ("day", "hour") | ("day", "minute") | ("day", "second") | ("hour", "minute") |
               ("hour", "second") | ("minute", "second") =>
            IntervalUtils.fromDayTimeString(value,
              DayTimeIntervalType.stringToField(from), DayTimeIntervalType.stringToField(to))
          case _ =>
            throw QueryParsingErrors.fromToIntervalUnsupportedError(from, to, ctx)
        }
      } catch {
        // Handle Exceptions thrown by CalendarInterval
        case e: IllegalArgumentException =>
          val pe = new ParseException(
            errorClass = "_LEGACY_ERROR_TEMP_0063",
            messageParameters = Map("msg" -> e.getMessage),
            ctx)
          pe.setStackTrace(e.getStackTrace)
          throw pe
      }
    }
  }

  /* ********************************************************************************************
   * DataType parsing
   * ******************************************************************************************** */

  /**
   * Create top level table schema.
   */
  protected def createSchema(ctx: CreateOrReplaceTableColTypeListContext): StructType = {
    StructType(Option(ctx).toArray.flatMap(visitCreateOrReplaceTableColTypeList))
  }

  /**
   * Create a [[StructType]] from a number of CREATE TABLE column definitions.
   */
  override def visitCreateOrReplaceTableColTypeList(
      ctx: CreateOrReplaceTableColTypeListContext): Seq[StructField] = withOrigin(ctx) {
    ctx.createOrReplaceTableColType().asScala.map(visitCreateOrReplaceTableColType).toSeq
  }

  /**
   * Create a top level [[StructField]] from a CREATE TABLE column definition.
   */
  override def visitCreateOrReplaceTableColType(
      ctx: CreateOrReplaceTableColTypeContext): StructField = withOrigin(ctx) {
    import ctx._

    // Check that no duplicates exist among any CREATE TABLE column options specified.
    var nullable = true
    var defaultExpression: Option[DefaultExpressionContext] = None
    var generationExpression: Option[GenerationExpressionContext] = None
    var commentSpec: Option[CommentSpecContext] = None
    ctx.colDefinitionOption().asScala.foreach { option =>
      if (option.NULL != null) {
        if (!nullable) {
          throw QueryParsingErrors.duplicateTableColumnDescriptor(
            option, colName.getText, "NOT NULL")
        }
        nullable = false
      }
      Option(option.defaultExpression()).foreach { expr =>
        if (defaultExpression.isDefined) {
          throw QueryParsingErrors.duplicateTableColumnDescriptor(
            option, colName.getText, "DEFAULT")
        }
        defaultExpression = Some(expr)
      }
      Option(option.generationExpression()).foreach { expr =>
        if (generationExpression.isDefined) {
          throw QueryParsingErrors.duplicateTableColumnDescriptor(
            option, colName.getText, "GENERATED ALWAYS AS")
        }
        generationExpression = Some(expr)
      }
      Option(option.commentSpec()).foreach { spec =>
        if (commentSpec.isDefined) {
          throw QueryParsingErrors.duplicateTableColumnDescriptor(
            option, colName.getText, "COMMENT")
        }
        commentSpec = Some(spec)
      }
    }

    val builder = new MetadataBuilder
    // Add comment to metadata
    commentSpec.map(visitCommentSpec).foreach {
      builder.putString("comment", _)
    }
    // Add the 'DEFAULT expression' clause in the column definition, if any, to the column metadata.
    defaultExpression.map(visitDefaultExpression).foreach { field =>
      if (conf.getConf(SQLConf.ENABLE_DEFAULT_COLUMNS)) {
        // Add default to metadata
        builder.putString(ResolveDefaultColumns.CURRENT_DEFAULT_COLUMN_METADATA_KEY, field)
        builder.putString(ResolveDefaultColumns.EXISTS_DEFAULT_COLUMN_METADATA_KEY, field)
      } else {
        throw QueryParsingErrors.defaultColumnNotEnabledError(ctx)
      }
    }
    // Add the 'GENERATED ALWAYS AS expression' clause in the column definition, if any, to the
    // column metadata.
    generationExpression.map(visitGenerationExpression).foreach { field =>
      builder.putString(GeneratedColumn.GENERATION_EXPRESSION_METADATA_KEY, field)
    }

    val name: String = colName.getText

    StructField(
      name = name,
      dataType = typedVisit[DataType](ctx.dataType),
      nullable = nullable,
      metadata = builder.build())
  }

  /**
   * Create a location string.
   */
  override def visitLocationSpec(ctx: LocationSpecContext): String = withOrigin(ctx) {
    string(visitStringLit(ctx.stringLit))
  }

  /**
   * Create an optional location string.
   */
  protected def visitLocationSpecList(ctx: java.util.List[LocationSpecContext]): Option[String] = {
    ctx.asScala.headOption.map(visitLocationSpec)
  }

  private def getDefaultExpression(
      exprCtx: ExpressionContext,
      place: String): DefaultValueExpression = {
    // Make sure it can be converted to Catalyst expressions.
    val expr = expression(exprCtx)
    if (expr.containsPattern(PARAMETER)) {
      throw QueryParsingErrors.parameterMarkerNotAllowed(place, expr.origin)
    }
    // Extract the raw expression text so that we can save the user provided text. We don't
    // use `Expression.sql` to avoid storing incorrect text caused by bugs in any expression's
    // `sql` method. Note: `exprCtx.getText` returns a string without spaces, so we need to
    // get the text from the underlying char stream instead.
    val start = exprCtx.getStart.getStartIndex
    val end = exprCtx.getStop.getStopIndex
    val originalSQL = exprCtx.getStart.getInputStream.getText(new Interval(start, end))
    DefaultValueExpression(expr, originalSQL)
  }

  /**
   * Create a default string.
   */
  override def visitDefaultExpression(ctx: DefaultExpressionContext): String =
    withOrigin(ctx) {
      getDefaultExpression(ctx.expression(), "DEFAULT").originalSQL
    }

  /**
   * Create `DefaultValueExpression` for a SQL variable.
   */
  override def visitVariableDefaultExpression(
      ctx: VariableDefaultExpressionContext): DefaultValueExpression =
    withOrigin(ctx) {
      getDefaultExpression(ctx.expression(), "DEFAULT")
    }

  /**
   * Create a generation expression string.
   */
  override def visitGenerationExpression(ctx: GenerationExpressionContext): String =
    withOrigin(ctx) {
      getDefaultExpression(ctx.expression(), "GENERATED").originalSQL
    }

  /**
   * Create an optional comment string.
   */
  protected def visitCommentSpecList(ctx: java.util.List[CommentSpecContext]): Option[String] = {
    ctx.asScala.headOption.map(visitCommentSpec)
  }

  /**
   * Create a [[BucketSpec]].
   */
  override def visitBucketSpec(ctx: BucketSpecContext): BucketSpec = withOrigin(ctx) {
    BucketSpec(
      ctx.INTEGER_VALUE.getText.toInt,
      visitIdentifierList(ctx.identifierList),
      Option(ctx.orderedIdentifierList)
          .toSeq
          .flatMap(_.orderedIdentifier.asScala)
          .map { orderedIdCtx =>
            Option(orderedIdCtx.ordering).map(_.getText).foreach { dir =>
              if (dir.toLowerCase(Locale.ROOT) != "asc") {
                operationNotAllowed(s"Column ordering must be ASC, was '$dir'", ctx)
              }
            }

            orderedIdCtx.ident.getText
          })
  }

  /**
   * Convert a property list into a key-value map.
   * This should be called through [[visitPropertyKeyValues]] or [[visitPropertyKeys]].
   */
  override def visitPropertyList(
      ctx: PropertyListContext): Map[String, String] = withOrigin(ctx) {
    val properties = ctx.property.asScala.map { property =>
      val key = visitPropertyKey(property.key)
      val value = visitPropertyValue(property.value)
      key -> value
    }
    // Check for duplicate property names.
    checkDuplicateKeys(properties.toSeq, ctx)
    properties.toMap
  }

  /**
   * Parse a key-value map from a [[PropertyListContext]], assuming all values are specified.
   */
  def visitPropertyKeyValues(ctx: PropertyListContext): Map[String, String] = {
    val props = visitPropertyList(ctx)
    val badKeys = props.collect { case (key, null) => key }
    if (badKeys.nonEmpty) {
      operationNotAllowed(
        s"Values must be specified for key(s): ${badKeys.mkString("[", ",", "]")}", ctx)
    }
    props
  }

  /**
   * Parse a list of keys from a [[PropertyListContext]], assuming no values are specified.
   */
  def visitPropertyKeys(ctx: PropertyListContext): Seq[String] = {
    val props = visitPropertyList(ctx)
    val badKeys = props.filter { case (_, v) => v != null }.keys
    if (badKeys.nonEmpty) {
      operationNotAllowed(
        s"Values should not be specified for key(s): ${badKeys.mkString("[", ",", "]")}", ctx)
    }
    props.keys.toSeq
  }

  /**
   * A property key can either be String or a collection of dot separated elements. This
   * function extracts the property key based on whether its a string literal or a property
   * identifier.
   */
  override def visitPropertyKey(key: PropertyKeyContext): String = {
    if (key.stringLit() != null) {
      string(visitStringLit(key.stringLit()))
    } else {
      key.getText
    }
  }

  /**
   * A property value can be String, Integer, Boolean or Decimal. This function extracts
   * the property value based on whether its a string, integer, boolean or decimal literal.
   */
  override def visitPropertyValue(value: PropertyValueContext): String = {
    if (value == null) {
      null
    } else if (value.stringLit() != null) {
      string(visitStringLit(value.stringLit()))
    } else if (value.booleanValue != null) {
      value.getText.toLowerCase(Locale.ROOT)
    } else {
      value.getText
    }
  }

  /**
   * Parse a key-value map from an [[ExpressionPropertyListContext]], assuming all values are
   * specified.
   */
  override def visitExpressionPropertyList(
      ctx: ExpressionPropertyListContext): OptionList = {
    val options = ctx.expressionProperty.asScala.map { property =>
      val key: String = visitPropertyKey(property.key)
      val value: Expression = Option(property.value).map(expression).orNull
      key -> value
    }.toSeq
    OptionList(options)
  }

  /**
   * Type to keep track of a table header: (identifier, isTemporary, ifNotExists, isExternal).
   */
  type TableHeader = (IdentifierReferenceContext, Boolean, Boolean, Boolean)

  /**
   * Type to keep track of table clauses:
   * - partition transforms
   * - partition columns
   * - bucketSpec
   * - properties
   * - options
   * - location
   * - comment
   * - serde
   *
   * Note: Partition transforms are based on existing table schema definition. It can be simple
   * column names, or functions like `year(date_col)`. Partition columns are column names with data
   * types like `i INT`, which should be appended to the existing table schema.
   */
  type TableClauses = (
      Seq[Transform], Seq[StructField], Option[BucketSpec], Map[String, String],
      OptionList, Option[String], Option[String], Option[SerdeInfo])

  /**
   * Validate a create table statement and return the [[TableIdentifier]].
   */
  override def visitCreateTableHeader(
      ctx: CreateTableHeaderContext): TableHeader = withOrigin(ctx) {
    val temporary = ctx.TEMPORARY != null
    val ifNotExists = ctx.EXISTS != null
    if (temporary && ifNotExists) {
      operationNotAllowed("CREATE TEMPORARY TABLE ... IF NOT EXISTS", ctx)
    }
    (ctx.identifierReference(), temporary, ifNotExists, ctx.EXTERNAL != null)
  }

  /**
   * Parse a qualified name to a multipart name.
   */
  override def visitQualifiedName(ctx: QualifiedNameContext): Seq[String] = withOrigin(ctx) {
    ctx.identifier.asScala.map(_.getText).toSeq
  }

  /**
   * Parse a list of transforms or columns.
   */
  override def visitPartitionFieldList(
      ctx: PartitionFieldListContext): (Seq[Transform], Seq[StructField]) = withOrigin(ctx) {
    val (transforms, columns) = ctx.fields.asScala.map {
      case transform: PartitionTransformContext =>
        (Some(visitPartitionTransform(transform)), None)
      case field: PartitionColumnContext =>
        (None, Some(visitColType(field.colType)))
    }.unzip

    (transforms.flatten.toSeq, columns.flatten.toSeq)
  }

  override def visitPartitionTransform(
      ctx: PartitionTransformContext): Transform = withOrigin(ctx) {
    def getFieldReference(
        ctx: ApplyTransformContext,
        arg: V2Expression): FieldReference = {
      lazy val name: String = ctx.identifier.getText
      arg match {
        case ref: FieldReference =>
          ref
        case nonRef =>
          throw QueryParsingErrors.partitionTransformNotExpectedError(name, nonRef.describe, ctx)
      }
    }

    def getSingleFieldReference(
        ctx: ApplyTransformContext,
        arguments: Seq[V2Expression]): FieldReference = {
      lazy val name: String = ctx.identifier.getText
      if (arguments.size > 1) {
        throw QueryParsingErrors.wrongNumberArgumentsForTransformError(name, arguments.size, ctx)
      } else if (arguments.isEmpty) {
        throw new IllegalStateException(s"Not enough arguments for transform $name")
      } else {
        getFieldReference(ctx, arguments.head)
      }
    }

    ctx.transform match {
      case identityCtx: IdentityTransformContext =>
        IdentityTransform(FieldReference(typedVisit[Seq[String]](identityCtx.qualifiedName)))

      case applyCtx: ApplyTransformContext =>
        val arguments = applyCtx.argument.asScala.map(visitTransformArgument).toSeq

        applyCtx.identifier.getText match {
          case "bucket" =>
            val numBuckets: Int = arguments.head match {
              case LiteralValue(shortValue, ShortType) =>
                shortValue.asInstanceOf[Short].toInt
              case LiteralValue(intValue, IntegerType) =>
                intValue.asInstanceOf[Int]
              case LiteralValue(longValue, LongType) =>
                longValue.asInstanceOf[Long].toInt
              case lit =>
                throw QueryParsingErrors.invalidBucketsNumberError(lit.describe, applyCtx)
            }

            val fields = arguments.tail.map(arg => getFieldReference(applyCtx, arg))

            BucketTransform(LiteralValue(numBuckets, IntegerType), fields)

          case "years" =>
            YearsTransform(getSingleFieldReference(applyCtx, arguments))

          case "months" =>
            MonthsTransform(getSingleFieldReference(applyCtx, arguments))

          case "days" =>
            DaysTransform(getSingleFieldReference(applyCtx, arguments))

          case "hours" =>
            HoursTransform(getSingleFieldReference(applyCtx, arguments))

          case name =>
            ApplyTransform(name, arguments)
        }
    }
  }

  /**
   * Parse an argument to a transform. An argument may be a field reference (qualified name) or
   * a value literal.
   */
  override def visitTransformArgument(ctx: TransformArgumentContext): V2Expression = {
    withOrigin(ctx) {
      val reference = Option(ctx.qualifiedName)
          .map(typedVisit[Seq[String]])
          .map(FieldReference(_))
      val literal = Option(ctx.constant)
          .map(typedVisit[Literal])
          .map(lit => LiteralValue(lit.value, lit.dataType))
      reference.orElse(literal)
          .getOrElse(throw new IllegalStateException("Invalid transform argument"))
    }
  }

  private def cleanNamespaceProperties(
      properties: Map[String, String],
      ctx: ParserRuleContext): Map[String, String] = withOrigin(ctx) {
    import SupportsNamespaces._
    val legacyOn = conf.getConf(SQLConf.LEGACY_PROPERTY_NON_RESERVED)
    properties.filter {
      case (PROP_LOCATION, _) if !legacyOn =>
        throw QueryParsingErrors.cannotCleanReservedNamespacePropertyError(
          PROP_LOCATION, ctx, "please use the LOCATION clause to specify it")
      case (PROP_LOCATION, _) => false
      case (PROP_OWNER, _) if !legacyOn =>
        throw QueryParsingErrors.cannotCleanReservedNamespacePropertyError(
          PROP_OWNER, ctx, "it will be set to the current user")
      case (PROP_OWNER, _) => false
      case _ => true
    }
  }

  /**
   * Create a [[CreateNamespace]] command.
   *
   * For example:
   * {{{
   *   CREATE NAMESPACE [IF NOT EXISTS] ns1.ns2.ns3
   *     create_namespace_clauses;
   *
   *   create_namespace_clauses (order insensitive):
   *     [COMMENT namespace_comment]
   *     [LOCATION path]
   *     [WITH PROPERTIES (key1=val1, key2=val2, ...)]
   * }}}
   */
  override def visitCreateNamespace(ctx: CreateNamespaceContext): LogicalPlan = withOrigin(ctx) {
    import SupportsNamespaces._
    checkDuplicateClauses(ctx.commentSpec(), "COMMENT", ctx)
    checkDuplicateClauses(ctx.locationSpec, "LOCATION", ctx)
    checkDuplicateClauses(ctx.PROPERTIES, "WITH PROPERTIES", ctx)
    checkDuplicateClauses(ctx.DBPROPERTIES, "WITH DBPROPERTIES", ctx)

    if (!ctx.PROPERTIES.isEmpty && !ctx.DBPROPERTIES.isEmpty) {
      throw QueryParsingErrors.propertiesAndDbPropertiesBothSpecifiedError(ctx)
    }

    var properties = ctx.propertyList.asScala.headOption
      .map(visitPropertyKeyValues)
      .getOrElse(Map.empty)

    properties = cleanNamespaceProperties(properties, ctx)

    visitCommentSpecList(ctx.commentSpec()).foreach {
      properties += PROP_COMMENT -> _
    }

    visitLocationSpecList(ctx.locationSpec()).foreach {
      properties += PROP_LOCATION -> _
    }

    CreateNamespace(
      withIdentClause(ctx.identifierReference, UnresolvedNamespace(_)),
      ctx.EXISTS != null,
      properties)
  }

  /**
   * Create a [[DropNamespace]] command.
   *
   * For example:
   * {{{
   *   DROP (DATABASE|SCHEMA|NAMESPACE) [IF EXISTS] ns1.ns2 [RESTRICT|CASCADE];
   * }}}
   */
  override def visitDropNamespace(ctx: DropNamespaceContext): LogicalPlan = withOrigin(ctx) {
    DropNamespace(
      withIdentClause(ctx.identifierReference, UnresolvedNamespace(_)),
      ctx.EXISTS != null,
      ctx.CASCADE != null)
  }

  /**
   * Create an [[SetNamespaceProperties]] logical plan.
   *
   * For example:
   * {{{
   *   ALTER (DATABASE|SCHEMA|NAMESPACE) database
   *   SET (DBPROPERTIES|PROPERTIES) (property_name=property_value, ...);
   * }}}
   */
  override def visitSetNamespaceProperties(ctx: SetNamespacePropertiesContext): LogicalPlan = {
    withOrigin(ctx) {
      val properties = cleanNamespaceProperties(visitPropertyKeyValues(ctx.propertyList), ctx)
      SetNamespaceProperties(
        withIdentClause(ctx.identifierReference, UnresolvedNamespace(_)),
        properties)
    }
  }

  /**
   * Create an [[SetNamespaceLocation]] logical plan.
   *
   * For example:
   * {{{
   *   ALTER (DATABASE|SCHEMA|NAMESPACE) namespace SET LOCATION path;
   * }}}
   */
  override def visitSetNamespaceLocation(ctx: SetNamespaceLocationContext): LogicalPlan = {
    withOrigin(ctx) {
      SetNamespaceLocation(
        withIdentClause(ctx.identifierReference, UnresolvedNamespace(_)),
        visitLocationSpec(ctx.locationSpec))
    }
  }

  /**
   * Create a [[ShowNamespaces]] command.
   */
  override def visitShowNamespaces(ctx: ShowNamespacesContext): LogicalPlan = withOrigin(ctx) {
    val multiPart = Option(ctx.multipartIdentifier).map(visitMultipartIdentifier)
    ShowNamespaces(
      UnresolvedNamespace(multiPart.getOrElse(Seq.empty[String])),
      Option(ctx.pattern).map(x => string(visitStringLit(x))))
  }

  /**
   * Create a [[DescribeNamespace]].
   *
   * For example:
   * {{{
   *   DESCRIBE (DATABASE|SCHEMA|NAMESPACE) [EXTENDED] database;
   * }}}
   */
  override def visitDescribeNamespace(ctx: DescribeNamespaceContext): LogicalPlan =
    withOrigin(ctx) {
      DescribeNamespace(
        withIdentClause(ctx.identifierReference, UnresolvedNamespace(_)),
        ctx.EXTENDED != null)
    }

  def cleanTableProperties[ValueType](
      ctx: ParserRuleContext, properties: Map[String, ValueType]): Map[String, ValueType] = {
    import TableCatalog._
    val legacyOn = conf.getConf(SQLConf.LEGACY_PROPERTY_NON_RESERVED)
    properties.filter {
      case (PROP_PROVIDER, _) if !legacyOn =>
        throw QueryParsingErrors.cannotCleanReservedTablePropertyError(
          PROP_PROVIDER, ctx, "please use the USING clause to specify it")
      case (PROP_PROVIDER, _) => false
      case (PROP_LOCATION, _) if !legacyOn =>
        throw QueryParsingErrors.cannotCleanReservedTablePropertyError(
          PROP_LOCATION, ctx, "please use the LOCATION clause to specify it")
      case (PROP_LOCATION, _) => false
      case (PROP_OWNER, _) if !legacyOn =>
        throw QueryParsingErrors.cannotCleanReservedTablePropertyError(
          PROP_OWNER, ctx, "it will be set to the current user")
      case (PROP_OWNER, _) => false
      case (PROP_EXTERNAL, _) if !legacyOn =>
        throw QueryParsingErrors.cannotCleanReservedTablePropertyError(
          PROP_EXTERNAL, ctx, "please use CREATE EXTERNAL TABLE")
      case (PROP_EXTERNAL, _) => false
      // It's safe to set whatever table comment, so we don't make it a reserved table property.
      case (PROP_COMMENT, _) => true
      case (k, _) =>
        val isReserved = CatalogV2Util.TABLE_RESERVED_PROPERTIES.contains(k)
        if (!legacyOn && isReserved) {
          throw QueryParsingErrors.cannotCleanReservedTablePropertyError(
            k, ctx, "please remove it from the TBLPROPERTIES list.")
        }
        !isReserved
    }
  }

  def cleanTableOptions(
      ctx: ParserRuleContext,
      options: OptionList,
      location: Option[String]): (OptionList, Option[String]) = {
    var path = location
    val filtered = cleanTableProperties(ctx, options.options.toMap).filter {
      case (key, value) if key.equalsIgnoreCase("path") =>
        val newValue: String =
          if (value == null) {
            ""
          } else value match {
            case Literal(_, _: StringType) => value.toString
            case _ => throw QueryCompilationErrors.optionMustBeLiteralString(key)
          }
        if (path.nonEmpty) {
          throw QueryParsingErrors.duplicatedTablePathsFoundError(path.get, newValue, ctx)
        }
        path = Some(newValue)
        false
      case _ => true
    }
    (OptionList(filtered.toSeq), path)
  }

  /**
   * Create a [[SerdeInfo]] for creating tables.
   *
   * Format: STORED AS (name | INPUTFORMAT input_format OUTPUTFORMAT output_format)
   */
  override def visitCreateFileFormat(ctx: CreateFileFormatContext): SerdeInfo = withOrigin(ctx) {
    (ctx.fileFormat, ctx.storageHandler) match {
      // Expected format: INPUTFORMAT input_format OUTPUTFORMAT output_format
      case (c: TableFileFormatContext, null) =>
        SerdeInfo(formatClasses = Some(FormatClasses(string(visitStringLit(c.inFmt)),
          string(visitStringLit(c.outFmt)))))
      // Expected format: SEQUENCEFILE | TEXTFILE | RCFILE | ORC | PARQUET | AVRO
      case (c: GenericFileFormatContext, null) =>
        SerdeInfo(storedAs = Some(c.identifier.getText))
      case (null, storageHandler) =>
        operationNotAllowed("STORED BY", ctx)
      case _ =>
        throw QueryParsingErrors.storedAsAndStoredByBothSpecifiedError(ctx)
    }
  }

  /**
   * Create a [[SerdeInfo]] used for creating tables.
   *
   * Example format:
   * {{{
   *   SERDE serde_name [WITH SERDEPROPERTIES (k1=v1, k2=v2, ...)]
   * }}}
   *
   * OR
   *
   * {{{
   *   DELIMITED [FIELDS TERMINATED BY char [ESCAPED BY char]]
   *   [COLLECTION ITEMS TERMINATED BY char]
   *   [MAP KEYS TERMINATED BY char]
   *   [LINES TERMINATED BY char]
   *   [NULL DEFINED AS char]
   * }}}
   */
  def visitRowFormat(ctx: RowFormatContext): SerdeInfo = withOrigin(ctx) {
    ctx match {
      case serde: RowFormatSerdeContext => visitRowFormatSerde(serde)
      case delimited: RowFormatDelimitedContext => visitRowFormatDelimited(delimited)
    }
  }

  /**
   * Create SERDE row format name and properties pair.
   */
  override def visitRowFormatSerde(ctx: RowFormatSerdeContext): SerdeInfo = withOrigin(ctx) {
    import ctx._
    SerdeInfo(
      serde = Some(string(visitStringLit(name))),
      serdeProperties = Option(propertyList).map(visitPropertyKeyValues).getOrElse(Map.empty))
  }

  /**
   * Create a delimited row format properties object.
   */
  override def visitRowFormatDelimited(
      ctx: RowFormatDelimitedContext): SerdeInfo = withOrigin(ctx) {
    // Collect the entries if any.
    def entry(key: String, value: StringLitContext): Seq[(String, String)] = {
      Option(value).toSeq.map(x => key -> string(visitStringLit(x)))
    }
    // TODO we need proper support for the NULL format.
    val entries =
      entry("field.delim", ctx.fieldsTerminatedBy) ++
          entry("serialization.format", ctx.fieldsTerminatedBy) ++
          entry("escape.delim", ctx.escapedBy) ++
          // The following typo is inherited from Hive...
          entry("colelction.delim", ctx.collectionItemsTerminatedBy) ++
          entry("mapkey.delim", ctx.keysTerminatedBy) ++
          Option(ctx.linesSeparatedBy).toSeq.map { token =>
            val value = string(visitStringLit(token))
            validate(
              value == "\n",
              s"LINES TERMINATED BY only supports newline '\\n' right now: $value",
              ctx)
            "line.delim" -> value
          }
    SerdeInfo(serdeProperties = entries.toMap)
  }

  /**
   * Throw a [[ParseException]] if the user specified incompatible SerDes through ROW FORMAT
   * and STORED AS.
   *
   * The following are allowed. Anything else is not:
   *   ROW FORMAT SERDE ... STORED AS [SEQUENCEFILE | RCFILE | TEXTFILE]
   *   ROW FORMAT DELIMITED ... STORED AS TEXTFILE
   *   ROW FORMAT ... STORED AS INPUTFORMAT ... OUTPUTFORMAT ...
   */
  protected def validateRowFormatFileFormat(
      rowFormatCtx: RowFormatContext,
      createFileFormatCtx: CreateFileFormatContext,
      parentCtx: ParserRuleContext): Unit = {
    if (rowFormatCtx == null || createFileFormatCtx == null) {
      return
    }
    (rowFormatCtx, createFileFormatCtx.fileFormat) match {
      case (_, ffTable: TableFileFormatContext) => // OK
      case (rfSerde: RowFormatSerdeContext, ffGeneric: GenericFileFormatContext) =>
        ffGeneric.identifier.getText.toLowerCase(Locale.ROOT) match {
          case ("sequencefile" | "textfile" | "rcfile") => // OK
          case fmt =>
            operationNotAllowed(
              s"ROW FORMAT SERDE is incompatible with format '$fmt', which also specifies a serde",
              parentCtx)
        }
      case (rfDelimited: RowFormatDelimitedContext, ffGeneric: GenericFileFormatContext) =>
        ffGeneric.identifier.getText.toLowerCase(Locale.ROOT) match {
          case "textfile" => // OK
          case fmt => operationNotAllowed(
            s"ROW FORMAT DELIMITED is only compatible with 'textfile', not '$fmt'", parentCtx)
        }
      case _ =>
        // should never happen
        def str(ctx: ParserRuleContext): String = {
          (0 until ctx.getChildCount).map { i => ctx.getChild(i).getText }.mkString(" ")
        }
        operationNotAllowed(
          s"Unexpected combination of ${str(rowFormatCtx)} and ${str(createFileFormatCtx)}",
          parentCtx)
    }
  }

  protected def validateRowFormatFileFormat(
      rowFormatCtx: Seq[RowFormatContext],
      createFileFormatCtx: Seq[CreateFileFormatContext],
      parentCtx: ParserRuleContext): Unit = {
    if (rowFormatCtx.size == 1 && createFileFormatCtx.size == 1) {
      validateRowFormatFileFormat(rowFormatCtx.head, createFileFormatCtx.head, parentCtx)
    }
  }

  override def visitCreateTableClauses(ctx: CreateTableClausesContext): TableClauses = {
    checkDuplicateClauses(ctx.TBLPROPERTIES, "TBLPROPERTIES", ctx)
    checkDuplicateClauses(ctx.OPTIONS, "OPTIONS", ctx)
    checkDuplicateClauses(ctx.PARTITIONED, "PARTITIONED BY", ctx)
    checkDuplicateClauses(ctx.createFileFormat, "STORED AS/BY", ctx)
    checkDuplicateClauses(ctx.rowFormat, "ROW FORMAT", ctx)
    checkDuplicateClauses(ctx.commentSpec(), "COMMENT", ctx)
    checkDuplicateClauses(ctx.bucketSpec(), "CLUSTERED BY", ctx)
    checkDuplicateClauses(ctx.locationSpec, "LOCATION", ctx)

    if (ctx.skewSpec.size > 0) {
      operationNotAllowed("CREATE TABLE ... SKEWED BY", ctx)
    }

    val (partTransforms, partCols) =
      Option(ctx.partitioning).map(visitPartitionFieldList).getOrElse((Nil, Nil))
    val bucketSpec = ctx.bucketSpec().asScala.headOption.map(visitBucketSpec)
    val properties = Option(ctx.tableProps).map(visitPropertyKeyValues).getOrElse(Map.empty)
    val cleanedProperties = cleanTableProperties(ctx, properties)
    val options = Option(ctx.options).map(visitExpressionPropertyList)
      .getOrElse(OptionList(Seq.empty))
    val location = visitLocationSpecList(ctx.locationSpec())
    val (cleanedOptions, newLocation) = cleanTableOptions(ctx, options, location)
    val comment = visitCommentSpecList(ctx.commentSpec())
    val serdeInfo =
      getSerdeInfo(ctx.rowFormat.asScala.toSeq, ctx.createFileFormat.asScala.toSeq, ctx)
    (partTransforms, partCols, bucketSpec, cleanedProperties, cleanedOptions, newLocation, comment,
      serdeInfo)
  }

  protected def getSerdeInfo(
      rowFormatCtx: Seq[RowFormatContext],
      createFileFormatCtx: Seq[CreateFileFormatContext],
      ctx: ParserRuleContext): Option[SerdeInfo] = {
    validateRowFormatFileFormat(rowFormatCtx, createFileFormatCtx, ctx)
    val rowFormatSerdeInfo = rowFormatCtx.map(visitRowFormat)
    val fileFormatSerdeInfo = createFileFormatCtx.map(visitCreateFileFormat)
    (fileFormatSerdeInfo ++ rowFormatSerdeInfo).reduceLeftOption((l, r) => l.merge(r))
  }

  private def partitionExpressions(
      partTransforms: Seq[Transform],
      partCols: Seq[StructField],
      ctx: ParserRuleContext): Seq[Transform] = {
    if (partTransforms.nonEmpty) {
      if (partCols.nonEmpty) {
        val references = partTransforms.map(_.describe()).mkString(", ")
        val columns = partCols
          .map(field => s"${field.name} ${field.dataType.simpleString}")
          .mkString(", ")
        operationNotAllowed(
          s"""PARTITION BY: Cannot mix partition expressions and partition columns:
             |Expressions: $references
             |Columns: $columns""".stripMargin, ctx)

      }
      partTransforms
    } else {
      // columns were added to create the schema. convert to column references
      partCols.map { column =>
        IdentityTransform(FieldReference(Seq(column.name)))
      }
    }
  }

  /**
   * Create a table, returning a [[CreateTable]] or [[CreateTableAsSelect]] logical plan.
   *
   * Expected format:
   * {{{
   *   CREATE [TEMPORARY] TABLE [IF NOT EXISTS] [db_name.]table_name
   *   [USING table_provider]
   *   create_table_clauses
   *   [[AS] select_statement];
   *
   *   create_table_clauses (order insensitive):
   *     [PARTITIONED BY (partition_fields)]
   *     [OPTIONS table_property_list]
   *     [ROW FORMAT row_format]
   *     [STORED AS file_format]
   *     [CLUSTERED BY (col_name, col_name, ...)
   *       [SORTED BY (col_name [ASC|DESC], ...)]
   *       INTO num_buckets BUCKETS
   *     ]
   *     [LOCATION path]
   *     [COMMENT table_comment]
   *     [TBLPROPERTIES (property_name=property_value, ...)]
   *
   *   partition_fields:
   *     col_name, transform(col_name), transform(constant, col_name), ... |
   *     col_name data_type [NOT NULL] [COMMENT col_comment], ...
   * }}}
   */
  override def visitCreateTable(ctx: CreateTableContext): LogicalPlan = withOrigin(ctx) {
    val (identifierContext, temp, ifNotExists, external) =
      visitCreateTableHeader(ctx.createTableHeader)

    val columns = Option(ctx.createOrReplaceTableColTypeList())
      .map(visitCreateOrReplaceTableColTypeList).getOrElse(Nil)
    val provider = Option(ctx.tableProvider).map(_.multipartIdentifier.getText)
    val (partTransforms, partCols, bucketSpec, properties, options, location,
      comment, serdeInfo) = visitCreateTableClauses(ctx.createTableClauses())

    if (provider.isDefined && serdeInfo.isDefined) {
      operationNotAllowed(s"CREATE TABLE ... USING ... ${serdeInfo.get.describe}", ctx)
    }

    if (temp) {
      val asSelect = if (ctx.query == null) "" else " AS ..."
      operationNotAllowed(
        s"CREATE TEMPORARY TABLE ...$asSelect, use CREATE TEMPORARY VIEW instead", ctx)
    }

    val partitioning =
      partitionExpressions(partTransforms, partCols, ctx) ++ bucketSpec.map(_.asTransform)
    val tableSpec = UnresolvedTableSpec(properties, provider, options, location, comment,
      serdeInfo, external)

    Option(ctx.query).map(plan) match {
      case Some(_) if columns.nonEmpty =>
        operationNotAllowed(
          "Schema may not be specified in a Create Table As Select (CTAS) statement",
          ctx)

      case Some(_) if partCols.nonEmpty =>
        // non-reference partition columns are not allowed because schema can't be specified
        operationNotAllowed(
          "Partition column types may not be specified in Create Table As Select (CTAS)",
          ctx)

      case Some(query) =>
        CreateTableAsSelect(withIdentClause(identifierContext, UnresolvedIdentifier(_)),
          partitioning, query, tableSpec, Map.empty, ifNotExists)

      case _ =>
        // Note: table schema includes both the table columns list and the partition columns
        // with data type.
        val schema = StructType(columns ++ partCols)
        CreateTable(withIdentClause(identifierContext, UnresolvedIdentifier(_)),
          schema, partitioning, tableSpec, ignoreIfExists = ifNotExists)
    }
  }

  /**
   * Replace a table, returning a [[ReplaceTable]] or [[ReplaceTableAsSelect]]
   * logical plan.
   *
   * Expected format:
   * {{{
   *   [CREATE OR] REPLACE TABLE [db_name.]table_name
   *   [USING table_provider]
   *   replace_table_clauses
   *   [[AS] select_statement];
   *
   *   replace_table_clauses (order insensitive):
   *     [OPTIONS table_property_list]
   *     [PARTITIONED BY (partition_fields)]
   *     [CLUSTERED BY (col_name, col_name, ...)
   *       [SORTED BY (col_name [ASC|DESC], ...)]
   *       INTO num_buckets BUCKETS
   *     ]
   *     [LOCATION path]
   *     [COMMENT table_comment]
   *     [TBLPROPERTIES (property_name=property_value, ...)]
   *
   *   partition_fields:
   *     col_name, transform(col_name), transform(constant, col_name), ... |
   *     col_name data_type [NOT NULL] [COMMENT col_comment], ...
   * }}}
   */
  override def visitReplaceTable(ctx: ReplaceTableContext): LogicalPlan = withOrigin(ctx) {
    val orCreate = ctx.replaceTableHeader().CREATE() != null
    val (partTransforms, partCols, bucketSpec, properties, options, location, comment, serdeInfo) =
      visitCreateTableClauses(ctx.createTableClauses())
    val columns = Option(ctx.createOrReplaceTableColTypeList())
      .map(visitCreateOrReplaceTableColTypeList).getOrElse(Nil)
    val provider = Option(ctx.tableProvider).map(_.multipartIdentifier.getText)

    if (provider.isDefined && serdeInfo.isDefined) {
      operationNotAllowed(s"REPLACE TABLE ... USING ... ${serdeInfo.get.describe}", ctx)
    }

    val partitioning =
      partitionExpressions(partTransforms, partCols, ctx) ++ bucketSpec.map(_.asTransform)
    val tableSpec = UnresolvedTableSpec(properties, provider, options, location, comment,
      serdeInfo, external = false)

    Option(ctx.query).map(plan) match {
      case Some(_) if columns.nonEmpty =>
        operationNotAllowed(
          "Schema may not be specified in a Replace Table As Select (RTAS) statement",
          ctx)

      case Some(_) if partCols.nonEmpty =>
        // non-reference partition columns are not allowed because schema can't be specified
        operationNotAllowed(
          "Partition column types may not be specified in Replace Table As Select (RTAS)",
          ctx)

      case Some(query) =>
        ReplaceTableAsSelect(
          withIdentClause(ctx.replaceTableHeader.identifierReference(), UnresolvedIdentifier(_)),
          partitioning, query, tableSpec, writeOptions = Map.empty, orCreate = orCreate)

      case _ =>
        // Note: table schema includes both the table columns list and the partition columns
        // with data type.
        val schema = StructType(columns ++ partCols)
        ReplaceTable(
          withIdentClause(ctx.replaceTableHeader.identifierReference(), UnresolvedIdentifier(_)),
          schema, partitioning, tableSpec, orCreate = orCreate)
    }
  }

  /**
   * Create a [[DropTable]] command.
   */
  override def visitDropTable(ctx: DropTableContext): LogicalPlan = withOrigin(ctx) {
    // DROP TABLE works with either a table or a temporary view.
    DropTable(
      withIdentClause(ctx.identifierReference, UnresolvedIdentifier(_, allowTemp = true)),
      ctx.EXISTS != null,
      ctx.PURGE != null)
  }

  /**
   * Create a [[DropView]] command.
   */
  override def visitDropView(ctx: DropViewContext): AnyRef = withOrigin(ctx) {
    DropView(
      withIdentClause(ctx.identifierReference, UnresolvedIdentifier(_, allowTemp = true)),
      ctx.EXISTS != null)
  }

  /**
   * Create a [[SetCatalogAndNamespace]] command.
   */
  override def visitUse(ctx: UseContext): LogicalPlan = withOrigin(ctx) {
    SetCatalogAndNamespace(withIdentClause(ctx.identifierReference, UnresolvedNamespace(_)))
  }

  /**
   * Create a [[ShowTables]] command.
   */
  override def visitShowTables(ctx: ShowTablesContext): LogicalPlan = withOrigin(ctx) {
    val ns = if (ctx.identifierReference() != null) {
      withIdentClause(ctx.identifierReference, UnresolvedNamespace(_))
    } else {
      UnresolvedNamespace(Seq.empty[String])
    }
    ShowTables(ns, Option(ctx.pattern).map(x => string(visitStringLit(x))))
  }

  /**
   * Create a [[ShowTableExtended]] command.
   */
  override def visitShowTableExtended(
      ctx: ShowTableExtendedContext): LogicalPlan = withOrigin(ctx) {
    val partitionKeys = Option(ctx.partitionSpec).map { specCtx =>
      UnresolvedPartitionSpec(visitNonOptionalPartitionSpec(specCtx), None)
    }
    val ns = if (ctx.identifierReference() != null) {
      withIdentClause(ctx.identifierReference, UnresolvedNamespace(_))
    } else {
      UnresolvedNamespace(Seq.empty[String])
    }
    ShowTableExtended(ns, string(visitStringLit(ctx.pattern)), partitionKeys)
  }

  /**
   * Create a [[ShowViews]] command.
   */
  override def visitShowViews(ctx: ShowViewsContext): LogicalPlan = withOrigin(ctx) {
    val ns = if (ctx.identifierReference() != null) {
      withIdentClause(ctx.identifierReference, UnresolvedNamespace(_))
    } else {
      UnresolvedNamespace(Seq.empty[String])
    }
    ShowViews(ns, Option(ctx.pattern).map(x => string(visitStringLit(x))))
  }

  override def visitColPosition(ctx: ColPositionContext): ColumnPosition = {
    ctx.position.getType match {
      case SqlBaseParser.FIRST => ColumnPosition.first()
      case SqlBaseParser.AFTER => ColumnPosition.after(ctx.afterCol.getText)
    }
  }

  /**
   * Parse new column info from ADD COLUMN into a QualifiedColType.
   */
  override def visitQualifiedColTypeWithPosition(
      ctx: QualifiedColTypeWithPositionContext): QualifiedColType = withOrigin(ctx) {
    val name = typedVisit[Seq[String]](ctx.name)
    // Check that no duplicates exist among any ALTER TABLE ADD|REPLACE column options specified.
    var nullable = true
    var defaultExpression: Option[DefaultExpressionContext] = None
    var commentSpec: Option[CommentSpecContext] = None
    var colPosition: Option[ColPositionContext] = None
    val columnName = name.last
    ctx.colDefinitionDescriptorWithPosition.asScala.foreach { option =>
      if (option.NULL != null) {
        if (!nullable) {
          throw QueryParsingErrors.duplicateTableColumnDescriptor(
            option, columnName, "NOT NULL", isCreate = false)
        }
        nullable = false
      }
      Option(option.defaultExpression()).foreach { expr =>
        if (defaultExpression.isDefined) {
          throw QueryParsingErrors.duplicateTableColumnDescriptor(
            option, columnName, "DEFAULT", isCreate = false)
        }
        defaultExpression = Some(expr)
      }
      Option(option.commentSpec()).foreach { spec =>
        if (commentSpec.isDefined) {
          throw QueryParsingErrors.duplicateTableColumnDescriptor(
            option, columnName, "COMMENT", isCreate = false)
        }
        commentSpec = Some(spec)
      }
      Option(option.colPosition()).foreach { spec =>
        if (colPosition.isDefined) {
          throw QueryParsingErrors.duplicateTableColumnDescriptor(
            option, columnName, "FIRST|AFTER", isCreate = false)
        }
        colPosition = Some(spec)
      }
    }

    // Add the 'DEFAULT expression' clause in the column definition, if any, to the column metadata.
    val defaultExpr = defaultExpression.map(visitDefaultExpression).map { field =>
      if (conf.getConf(SQLConf.ENABLE_DEFAULT_COLUMNS)) {
        field
      } else {
        throw QueryParsingErrors.defaultColumnNotEnabledError(ctx)
      }
    }

    QualifiedColType(
      path = if (name.length > 1) Some(UnresolvedFieldName(name.init)) else None,
      colName = name.last,
      dataType = typedVisit[DataType](ctx.dataType),
      nullable = nullable,
      comment = commentSpec.map(visitCommentSpec),
      position = colPosition.map( pos =>
        UnresolvedFieldPosition(typedVisit[ColumnPosition](pos))),
      default = defaultExpr)
  }

  /**
   * Parse a [[AlterTableAddColumns]] command.
   *
   * For example:
   * {{{
   *   ALTER TABLE table1
   *   ADD COLUMNS (col_name data_type [COMMENT col_comment], ...);
   * }}}
   */
  override def visitAddTableColumns(ctx: AddTableColumnsContext): LogicalPlan = withOrigin(ctx) {
    val colToken = if (ctx.COLUMN() != null) "COLUMN" else "COLUMNS"
    AddColumns(
      createUnresolvedTable(ctx.identifierReference, s"ALTER TABLE ... ADD $colToken"),
      ctx.columns.qualifiedColTypeWithPosition.asScala.map(typedVisit[QualifiedColType]).toSeq
    )
  }

  /**
   * Parse a [[AlterTableRenameColumn]] command.
   *
   * For example:
   * {{{
   *   ALTER TABLE table1 RENAME COLUMN a.b.c TO x
   * }}}
   */
  override def visitRenameTableColumn(
      ctx: RenameTableColumnContext): LogicalPlan = withOrigin(ctx) {
    RenameColumn(
      createUnresolvedTable(ctx.table, "ALTER TABLE ... RENAME COLUMN"),
      UnresolvedFieldName(typedVisit[Seq[String]](ctx.from)),
      ctx.to.getText)
  }

  /**
   * Parse a [[AlterTableAlterColumn]] command to alter a column's property.
   *
   * For example:
   * {{{
   *   ALTER TABLE table1 ALTER COLUMN a.b.c TYPE bigint
   *   ALTER TABLE table1 ALTER COLUMN a.b.c SET NOT NULL
   *   ALTER TABLE table1 ALTER COLUMN a.b.c DROP NOT NULL
   *   ALTER TABLE table1 ALTER COLUMN a.b.c COMMENT 'new comment'
   *   ALTER TABLE table1 ALTER COLUMN a.b.c FIRST
   *   ALTER TABLE table1 ALTER COLUMN a.b.c AFTER x
   * }}}
   */
  override def visitAlterTableAlterColumn(
      ctx: AlterTableAlterColumnContext): LogicalPlan = withOrigin(ctx) {
    val action = ctx.alterColumnAction
    val verb = if (ctx.CHANGE != null) "CHANGE" else "ALTER"
    if (action == null) {
      operationNotAllowed(
        s"ALTER TABLE table $verb COLUMN requires a TYPE, a SET/DROP, a COMMENT, or a FIRST/AFTER",
        ctx)
    }
    val dataType = if (action.dataType != null) {
      Some(typedVisit[DataType](action.dataType))
    } else {
      None
    }
    val nullable = if (action.setOrDrop != null) {
      action.setOrDrop.getType match {
        case SqlBaseParser.SET => Some(false)
        case SqlBaseParser.DROP => Some(true)
      }
    } else {
      None
    }
    val comment = if (action.commentSpec != null) {
      Some(visitCommentSpec(action.commentSpec()))
    } else {
      None
    }
    val position = if (action.colPosition != null) {
      Some(UnresolvedFieldPosition(typedVisit[ColumnPosition](action.colPosition)))
    } else {
      None
    }
    val setDefaultExpression: Option[String] =
      if (action.defaultExpression != null) {
        Option(action.defaultExpression()).map(visitDefaultExpression)
      } else if (action.dropDefault != null) {
        Some("")
      } else {
        None
      }
    if (setDefaultExpression.isDefined && !conf.getConf(SQLConf.ENABLE_DEFAULT_COLUMNS)) {
      throw QueryParsingErrors.defaultColumnNotEnabledError(ctx)
    }

    assert(Seq(dataType, nullable, comment, position, setDefaultExpression)
      .count(_.nonEmpty) == 1)

    AlterColumn(
      createUnresolvedTable(ctx.table, s"ALTER TABLE ... $verb COLUMN"),
      UnresolvedFieldName(typedVisit[Seq[String]](ctx.column)),
      dataType = dataType,
      nullable = nullable,
      comment = comment,
      position = position,
      setDefaultExpression = setDefaultExpression)
  }

  /**
   * Parse a [[AlterTableAlterColumn]] command. This is Hive SQL syntax.
   *
   * For example:
   * {{{
   *   ALTER TABLE table [PARTITION partition_spec]
   *   CHANGE [COLUMN] column_old_name column_new_name column_dataType [COMMENT column_comment]
   *   [FIRST | AFTER column_name];
   * }}}
   */
  override def visitHiveChangeColumn(ctx: HiveChangeColumnContext): LogicalPlan = withOrigin(ctx) {
    if (ctx.partitionSpec != null) {
      operationNotAllowed("ALTER TABLE table PARTITION partition_spec CHANGE COLUMN", ctx)
    }
    val columnNameParts = typedVisit[Seq[String]](ctx.colName)
    if (!conf.resolver(columnNameParts.last, ctx.colType().colName.getText)) {
      throw QueryParsingErrors.operationInHiveStyleCommandUnsupportedError("Renaming column",
        "ALTER COLUMN", ctx, Some("please run RENAME COLUMN instead"))
    }
    if (ctx.colType.NULL != null) {
      throw QueryParsingErrors.operationInHiveStyleCommandUnsupportedError(
        "NOT NULL", "ALTER COLUMN", ctx,
        Some("please run ALTER COLUMN ... SET/DROP NOT NULL instead"))
    }

    AlterColumn(
      createUnresolvedTable(ctx.table, "ALTER TABLE ... CHANGE COLUMN"),
      UnresolvedFieldName(columnNameParts),
      dataType = Option(ctx.colType().dataType()).map(typedVisit[DataType]),
      nullable = None,
      comment = Option(ctx.colType().commentSpec()).map(visitCommentSpec),
      position = Option(ctx.colPosition).map(
        pos => UnresolvedFieldPosition(typedVisit[ColumnPosition](pos))),
      setDefaultExpression = None)
  }

  override def visitHiveReplaceColumns(
      ctx: HiveReplaceColumnsContext): LogicalPlan = withOrigin(ctx) {
    if (ctx.partitionSpec != null) {
      operationNotAllowed("ALTER TABLE table PARTITION partition_spec REPLACE COLUMNS", ctx)
    }
    ReplaceColumns(
      createUnresolvedTable(ctx.table, "ALTER TABLE ... REPLACE COLUMNS"),
      ctx.columns.qualifiedColTypeWithPosition.asScala.map { colType =>
        val name = typedVisit[Seq[String]](colType.name)
        if (name.length > 1) {
          throw QueryParsingErrors.operationInHiveStyleCommandUnsupportedError(
            "Replacing with a nested column", "REPLACE COLUMNS", ctx)
        }
        var commentSpec: Option[CommentSpecContext] = None
        colType.colDefinitionDescriptorWithPosition.asScala.foreach { opt =>
          if (opt.NULL != null) {
            throw QueryParsingErrors.operationInHiveStyleCommandUnsupportedError(
              "NOT NULL", "REPLACE COLUMNS", ctx)
          }
          if (opt.colPosition != null) {
            throw QueryParsingErrors.operationInHiveStyleCommandUnsupportedError(
              "Column position", "REPLACE COLUMNS", ctx)
          }
          if (Option(opt.defaultExpression()).map(visitDefaultExpression).isDefined) {
            throw QueryParsingErrors.defaultColumnNotImplementedYetError(ctx)
          }
          Option(opt.commentSpec()).foreach { spec =>
            if (commentSpec.isDefined) {
              throw QueryParsingErrors.duplicateTableColumnDescriptor(
                opt, name.last, "COMMENT", isCreate = false, alterType = "REPLACE")
            }
            commentSpec = Some(spec)
          }
        }
        QualifiedColType(
          path = None,
          colName = name.last,
          dataType = typedVisit[DataType](colType.dataType),
          nullable = true,
          comment = commentSpec.map(visitCommentSpec),
          position = None,
          default = None)
      }.toSeq
    )
  }

  /**
   * Parse a [[AlterTableDropColumns]] command.
   *
   * For example:
   * {{{
   *   ALTER TABLE table1 DROP COLUMN a.b.c
   *   ALTER TABLE table1 DROP COLUMNS a.b.c, x, y
   * }}}
   */
  override def visitDropTableColumns(
      ctx: DropTableColumnsContext): LogicalPlan = withOrigin(ctx) {
    val ifExists = ctx.EXISTS() != null
    val columnsToDrop = ctx.columns.multipartIdentifier.asScala.map(typedVisit[Seq[String]])
    DropColumns(
      createUnresolvedTable(ctx.identifierReference, "ALTER TABLE ... DROP COLUMNS"),
      columnsToDrop.map(UnresolvedFieldName(_)).toSeq,
      ifExists)
  }

  /**
   * Parse [[SetViewProperties]] or [[SetTableProperties]] commands.
   *
   * For example:
   * {{{
   *   ALTER TABLE table SET TBLPROPERTIES ('table_property' = 'property_value');
   *   ALTER VIEW view SET TBLPROPERTIES ('table_property' = 'property_value');
   * }}}
   */
  override def visitSetTableProperties(
      ctx: SetTablePropertiesContext): LogicalPlan = withOrigin(ctx) {
    val properties = visitPropertyKeyValues(ctx.propertyList)
    val cleanedTableProperties = cleanTableProperties(ctx, properties)
    if (ctx.VIEW != null) {
      SetViewProperties(
        createUnresolvedView(
          ctx.identifierReference,
          commandName = "ALTER VIEW ... SET TBLPROPERTIES",
          allowTemp = false,
          suggestAlternative = true),
        cleanedTableProperties)
    } else {
      SetTableProperties(
        createUnresolvedTable(
          ctx.identifierReference,
          "ALTER TABLE ... SET TBLPROPERTIES",
          true),
        cleanedTableProperties)
    }
  }

  /**
   * Parse [[UnsetViewProperties]] or [[UnsetTableProperties]] commands.
   *
   * For example:
   * {{{
   *   ALTER TABLE table UNSET TBLPROPERTIES [IF EXISTS] ('comment', 'key');
   *   ALTER VIEW view UNSET TBLPROPERTIES [IF EXISTS] ('comment', 'key');
   * }}}
   */
  override def visitUnsetTableProperties(
      ctx: UnsetTablePropertiesContext): LogicalPlan = withOrigin(ctx) {
    val properties = visitPropertyKeys(ctx.propertyList)
    val cleanedProperties = cleanTableProperties(ctx, properties.map(_ -> "").toMap).keys.toSeq

    val ifExists = ctx.EXISTS != null
    if (ctx.VIEW != null) {
      UnsetViewProperties(
        createUnresolvedView(
          ctx.identifierReference,
          commandName = "ALTER VIEW ... UNSET TBLPROPERTIES",
          allowTemp = false,
          suggestAlternative = true),
        cleanedProperties,
        ifExists)
    } else {
      UnsetTableProperties(
        createUnresolvedTable(
          ctx.identifierReference,
          "ALTER TABLE ... UNSET TBLPROPERTIES",
          true),
        cleanedProperties,
        ifExists)
    }
  }

  /**
   * Create an [[SetTableLocation]] command.
   *
   * For example:
   * {{{
   *   ALTER TABLE table_name [PARTITION partition_spec] SET LOCATION "loc";
   * }}}
   */
  override def visitSetTableLocation(ctx: SetTableLocationContext): LogicalPlan = withOrigin(ctx) {
    SetTableLocation(
      createUnresolvedTable(
        ctx.identifierReference,
        "ALTER TABLE ... SET LOCATION ..."),
      Option(ctx.partitionSpec).map(visitNonOptionalPartitionSpec),
      visitLocationSpec(ctx.locationSpec))
  }

  /**
   * Create a [[DescribeColumn]] or [[DescribeRelation]] commands.
   */
  override def visitDescribeRelation(ctx: DescribeRelationContext): LogicalPlan = withOrigin(ctx) {
    val isExtended = ctx.EXTENDED != null || ctx.FORMATTED != null
    val relation = createUnresolvedTableOrView(ctx.identifierReference, "DESCRIBE TABLE")
    if (ctx.describeColName != null) {
      if (ctx.partitionSpec != null) {
        throw QueryParsingErrors.descColumnForPartitionUnsupportedError(ctx)
      } else {
        DescribeColumn(
          relation,
          UnresolvedAttribute(ctx.describeColName.nameParts.asScala.map(_.getText).toSeq),
          isExtended)
      }
    } else {
      val partitionSpec = if (ctx.partitionSpec != null) {
        // According to the syntax, visitPartitionSpec returns `Map[String, Option[String]]`.
        visitPartitionSpec(ctx.partitionSpec).map {
          case (key, Some(value)) => key -> value
          case (key, _) =>
            throw QueryParsingErrors.emptyPartitionKeyError(key, ctx.partitionSpec)
        }
      } else {
        Map.empty[String, String]
      }
      DescribeRelation(relation, partitionSpec, isExtended)
    }
  }

  /**
   * Create an [[AnalyzeTable]], or an [[AnalyzeColumn]].
   * Example SQL for analyzing a table or a set of partitions :
   * {{{
   *   ANALYZE TABLE multi_part_name [PARTITION (partcol1[=val1], partcol2[=val2], ...)]
   *   COMPUTE STATISTICS [NOSCAN];
   * }}}
   *
   * Example SQL for analyzing columns :
   * {{{
   *   ANALYZE TABLE multi_part_name COMPUTE STATISTICS FOR COLUMNS column1, column2;
   * }}}
   *
   * Example SQL for analyzing all columns of a table:
   * {{{
   *   ANALYZE TABLE multi_part_name COMPUTE STATISTICS FOR ALL COLUMNS;
   * }}}
   */
  override def visitAnalyze(ctx: AnalyzeContext): LogicalPlan = withOrigin(ctx) {
    def checkPartitionSpec(): Unit = {
      if (ctx.partitionSpec != null) {
        logWarning("Partition specification is ignored when collecting column statistics: " +
          ctx.partitionSpec.getText)
      }
    }
    if (ctx.identifier != null &&
        ctx.identifier.getText.toLowerCase(Locale.ROOT) != "noscan") {
      throw QueryParsingErrors.computeStatisticsNotExpectedError(ctx.identifier())
    }

    if (ctx.ALL() != null) {
      checkPartitionSpec()
      AnalyzeColumn(
        createUnresolvedTableOrView(ctx.identifierReference, "ANALYZE TABLE ... FOR ALL COLUMNS"),
        None,
        allColumns = true)
    } else if (ctx.identifierSeq() == null) {
      val partitionSpec = if (ctx.partitionSpec != null) {
        visitPartitionSpec(ctx.partitionSpec)
      } else {
        Map.empty[String, Option[String]]
      }
      AnalyzeTable(
        createUnresolvedTableOrView(
          ctx.identifierReference,
          "ANALYZE TABLE",
          allowTempView = false),
        partitionSpec,
        noScan = ctx.identifier != null)
    } else {
      checkPartitionSpec()
      AnalyzeColumn(
        createUnresolvedTableOrView(ctx.identifierReference, "ANALYZE TABLE ... FOR COLUMNS ..."),
        Option(visitIdentifierSeq(ctx.identifierSeq())),
        allColumns = false)
    }
  }

  /**
   * Create an [[AnalyzeTables]].
   * Example SQL for analyzing all tables in default database:
   * {{{
   *   ANALYZE TABLES IN default COMPUTE STATISTICS;
   * }}}
   */
  override def visitAnalyzeTables(ctx: AnalyzeTablesContext): LogicalPlan = withOrigin(ctx) {
    if (ctx.identifier != null &&
      ctx.identifier.getText.toLowerCase(Locale.ROOT) != "noscan") {
      throw QueryParsingErrors.computeStatisticsNotExpectedError(ctx.identifier())
    }
    val ns = if (ctx.identifierReference() != null) {
      withIdentClause(ctx.identifierReference, UnresolvedNamespace(_))
    } else {
      UnresolvedNamespace(Seq.empty[String])
    }
    AnalyzeTables(ns, noScan = ctx.identifier != null)
  }

  /**
   * Create a [[RepairTable]].
   *
   * For example:
   * {{{
   *   [MSCK] REPAIR TABLE multi_part_name [{ADD|DROP|SYNC} PARTITIONS]
   * }}}
   */
  override def visitRepairTable(ctx: RepairTableContext): LogicalPlan = withOrigin(ctx) {
    val (enableAddPartitions, enableDropPartitions, option) =
      if (ctx.SYNC() != null) {
        (true, true, " ... SYNC PARTITIONS")
      } else if (ctx.DROP() != null) {
        (false, true, " ... DROP PARTITIONS")
      } else if (ctx.ADD() != null) {
        (true, false, " ... ADD PARTITIONS")
      } else {
        (true, false, "")
      }
    RepairTable(
      createUnresolvedTable(ctx.identifierReference, s"MSCK REPAIR TABLE$option"),
      enableAddPartitions,
      enableDropPartitions)
  }

  /**
   * Create a [[LoadData]].
   *
   * For example:
   * {{{
   *   LOAD DATA [LOCAL] INPATH 'filepath' [OVERWRITE] INTO TABLE multi_part_name
   *   [PARTITION (partcol1=val1, partcol2=val2 ...)]
   * }}}
   */
  override def visitLoadData(ctx: LoadDataContext): LogicalPlan = withOrigin(ctx) {
    LoadData(
      child = createUnresolvedTable(ctx.identifierReference, "LOAD DATA"),
      path = string(visitStringLit(ctx.path)),
      isLocal = ctx.LOCAL != null,
      isOverwrite = ctx.OVERWRITE != null,
      partition = Option(ctx.partitionSpec).map(visitNonOptionalPartitionSpec)
    )
  }

  /**
   * Creates a [[ShowCreateTable]]
   */
  override def visitShowCreateTable(ctx: ShowCreateTableContext): LogicalPlan = withOrigin(ctx) {
    ShowCreateTable(
      createUnresolvedTableOrView(
        ctx.identifierReference,
        "SHOW CREATE TABLE",
        allowTempView = false),
      ctx.SERDE != null)
  }

  /**
   * Create a [[CacheTable]] or [[CacheTableAsSelect]].
   *
   * For example:
   * {{{
   *   CACHE [LAZY] TABLE multi_part_name
   *   [OPTIONS tablePropertyList] [[AS] query]
   * }}}
   */
  override def visitCacheTable(ctx: CacheTableContext): LogicalPlan = withOrigin(ctx) {
    import org.apache.spark.sql.connector.catalog.CatalogV2Implicits._

    val query = Option(ctx.query).map(plan)
    withIdentClause(ctx.identifierReference, ident => {
      if (query.isDefined && ident.length > 1) {
        val catalogAndNamespace = ident.init
        throw QueryParsingErrors.addCatalogInCacheTableAsSelectNotAllowedError(
          catalogAndNamespace.quoted, ctx)
      }
      val options = Option(ctx.options).map(visitPropertyKeyValues).getOrElse(Map.empty)
      val isLazy = ctx.LAZY != null
      if (query.isDefined) {
        CacheTableAsSelect(ident.head, query.get, source(ctx.query()), isLazy, options)
      } else {
        CacheTable(createUnresolvedRelation(ctx.identifierReference, ident), ident, isLazy, options)
      }
    })
  }

  /**
   * Create an [[UncacheTable]] logical plan.
   */
  override def visitUncacheTable(ctx: UncacheTableContext): LogicalPlan = withOrigin(ctx) {
    UncacheTable(createUnresolvedRelation(ctx.identifierReference), ctx.EXISTS != null)
  }

  /**
   * Create a [[TruncateTable]] command.
   *
   * For example:
   * {{{
   *   TRUNCATE TABLE multi_part_name [PARTITION (partcol1=val1, partcol2=val2 ...)]
   * }}}
   */
  override def visitTruncateTable(ctx: TruncateTableContext): LogicalPlan = withOrigin(ctx) {
    val table = createUnresolvedTable(ctx.identifierReference, "TRUNCATE TABLE")
    Option(ctx.partitionSpec).map { spec =>
      TruncatePartition(table, UnresolvedPartitionSpec(visitNonOptionalPartitionSpec(spec)))
    }.getOrElse(TruncateTable(table))
  }

  /**
   * A command for users to list the partition names of a table. If partition spec is specified,
   * partitions that match the spec are returned. Otherwise an empty result set is returned.
   *
   * This function creates a [[ShowPartitionsStatement]] logical plan
   *
   * The syntax of using this command in SQL is:
   * {{{
   *   SHOW PARTITIONS multi_part_name [partition_spec];
   * }}}
   */
  override def visitShowPartitions(ctx: ShowPartitionsContext): LogicalPlan = withOrigin(ctx) {
    val partitionKeys = Option(ctx.partitionSpec).map { specCtx =>
      UnresolvedPartitionSpec(visitNonOptionalPartitionSpec(specCtx), None)
    }
    ShowPartitions(
      createUnresolvedTable(ctx.identifierReference, "SHOW PARTITIONS"),
      partitionKeys)
  }

  /**
   * Create a [[RefreshTable]].
   *
   * For example:
   * {{{
   *   REFRESH TABLE multi_part_name
   * }}}
   */
  override def visitRefreshTable(ctx: RefreshTableContext): LogicalPlan = withOrigin(ctx) {
    RefreshTable(createUnresolvedTableOrView(ctx.identifierReference, "REFRESH TABLE"))
  }

  /**
   * A command for users to list the column names for a table.
   * This function creates a [[ShowColumns]] logical plan.
   *
   * The syntax of using this command in SQL is:
   * {{{
   *   SHOW COLUMNS (FROM | IN) tableName=multipartIdentifier
   *        ((FROM | IN) namespace=multipartIdentifier)?
   * }}}
   */
  override def visitShowColumns(ctx: ShowColumnsContext): LogicalPlan = withOrigin(ctx) {
    withIdentClause(ctx.table, ident => {
      val table = createUnresolvedTableOrView(
        ctx.table,
        ident,
        "SHOW COLUMNS",
        allowTempView = true)
      val namespace = Option(ctx.ns).map(visitMultipartIdentifier)
      // Use namespace only if table name doesn't specify it. If namespace is already specified
      // in the table name, it's checked against the given namespace after table/view is resolved.
      val tableWithNamespace = if (namespace.isDefined && table.multipartIdentifier.length == 1) {
        CurrentOrigin.withOrigin(table.origin) {
          table.copy(multipartIdentifier = namespace.get ++ table.multipartIdentifier)
        }
      } else {
        table
      }
      ShowColumns(tableWithNamespace, namespace)
    })
  }

  /**
   * Create an [[RecoverPartitions]]
   *
   * For example:
   * {{{
   *   ALTER TABLE multi_part_name RECOVER PARTITIONS;
   * }}}
   */
  override def visitRecoverPartitions(
      ctx: RecoverPartitionsContext): LogicalPlan = withOrigin(ctx) {
    RecoverPartitions(
      createUnresolvedTable(
        ctx.identifierReference,
        "ALTER TABLE ... RECOVER PARTITIONS"))
  }

  /**
   * Create an [[AddPartitions]].
   *
   * For example:
   * {{{
   *   ALTER TABLE multi_part_name ADD [IF NOT EXISTS] PARTITION spec [LOCATION 'loc1']
   *   ALTER VIEW multi_part_name ADD [IF NOT EXISTS] PARTITION spec
   * }}}
   *
   * ALTER VIEW ... ADD PARTITION ... is not supported because the concept of partitioning
   * is associated with physical tables
   */
  override def visitAddTablePartition(
      ctx: AddTablePartitionContext): LogicalPlan = withOrigin(ctx) {
    if (ctx.VIEW != null) {
      operationNotAllowed("ALTER VIEW ... ADD PARTITION", ctx)
    }
    // Create partition spec to location mapping.
    val specsAndLocs = ctx.partitionSpecLocation.asScala.map { splCtx =>
      val spec = visitNonOptionalPartitionSpec(splCtx.partitionSpec)
      val location = Option(splCtx.locationSpec).map(visitLocationSpec)
      UnresolvedPartitionSpec(spec, location)
    }
    AddPartitions(
      createUnresolvedTable(
        ctx.identifierReference,
        "ALTER TABLE ... ADD PARTITION ..."),
      specsAndLocs.toSeq,
      ctx.EXISTS != null)
  }

  /**
   * Create an [[RenamePartitions]]
   *
   * For example:
   * {{{
   *   ALTER TABLE multi_part_name PARTITION spec1 RENAME TO PARTITION spec2;
   * }}}
   */
  override def visitRenameTablePartition(
      ctx: RenameTablePartitionContext): LogicalPlan = withOrigin(ctx) {
    RenamePartitions(
      createUnresolvedTable(
        ctx.identifierReference,
        "ALTER TABLE ... RENAME TO PARTITION"),
      UnresolvedPartitionSpec(visitNonOptionalPartitionSpec(ctx.from)),
      UnresolvedPartitionSpec(visitNonOptionalPartitionSpec(ctx.to)))
  }

  /**
   * Create an [[DropPartitions]]
   *
   * For example:
   * {{{
   *   ALTER TABLE multi_part_name DROP [IF EXISTS] PARTITION spec1[, PARTITION spec2, ...]
   *     [PURGE];
   *   ALTER VIEW view DROP [IF EXISTS] PARTITION spec1[, PARTITION spec2, ...];
   * }}}
   *
   * ALTER VIEW ... DROP PARTITION ... is not supported because the concept of partitioning
   * is associated with physical tables
   */
  override def visitDropTablePartitions(
      ctx: DropTablePartitionsContext): LogicalPlan = withOrigin(ctx) {
    if (ctx.VIEW != null) {
      operationNotAllowed("ALTER VIEW ... DROP PARTITION", ctx)
    }
    val partSpecs = ctx.partitionSpec.asScala.map(visitNonOptionalPartitionSpec)
      .map(spec => UnresolvedPartitionSpec(spec))
    DropPartitions(
      createUnresolvedTable(
        ctx.identifierReference,
        "ALTER TABLE ... DROP PARTITION ..."),
      partSpecs.toSeq,
      ifExists = ctx.EXISTS != null,
      purge = ctx.PURGE != null)
  }

  /**
   * Create an [[SetTableSerDeProperties]]
   *
   * For example:
   * {{{
   *   ALTER TABLE multi_part_name [PARTITION spec] SET SERDE serde_name
   *     [WITH SERDEPROPERTIES props];
   *   ALTER TABLE multi_part_name [PARTITION spec] SET SERDEPROPERTIES serde_properties;
   * }}}
   */
  override def visitSetTableSerDe(ctx: SetTableSerDeContext): LogicalPlan = withOrigin(ctx) {
    SetTableSerDeProperties(
      createUnresolvedTable(
        ctx.identifierReference,
        "ALTER TABLE ... SET [SERDE|SERDEPROPERTIES]",
        true),
      Option(ctx.stringLit).map(x => string(visitStringLit(x))),
      Option(ctx.propertyList).map(visitPropertyKeyValues),
      // TODO a partition spec is allowed to have optional values. This is currently violated.
      Option(ctx.partitionSpec).map(visitNonOptionalPartitionSpec))
  }

  /**
   * Alter the query of a view. This creates a [[AlterViewAs]]
   *
   * For example:
   * {{{
   *   ALTER VIEW multi_part_name AS SELECT ...;
   * }}}
   */
  override def visitAlterViewQuery(ctx: AlterViewQueryContext): LogicalPlan = withOrigin(ctx) {
    AlterViewAs(
      createUnresolvedView(ctx.identifierReference, "ALTER VIEW ... AS"),
      originalText = source(ctx.query),
      query = plan(ctx.query))
  }

  /**
   * Create a [[RenameTable]] command.
   *
   * For example:
   * {{{
   *   ALTER TABLE multi_part_name1 RENAME TO multi_part_name2;
   *   ALTER VIEW multi_part_name1 RENAME TO multi_part_name2;
   * }}}
   */
  override def visitRenameTable(ctx: RenameTableContext): LogicalPlan = withOrigin(ctx) {
    val isView = ctx.VIEW != null
    val relationStr = if (isView) "VIEW" else "TABLE"
    RenameTable(
      createUnresolvedTableOrView(ctx.from, s"ALTER $relationStr ... RENAME TO"),
      visitMultipartIdentifier(ctx.to),
      isView)
  }

  /**
   * A command for users to list the properties for a table. If propertyKey is specified, the value
   * for the propertyKey is returned. If propertyKey is not specified, all the keys and their
   * corresponding values are returned.
   * The syntax of using this command in SQL is:
   * {{{
   *   SHOW TBLPROPERTIES multi_part_name[('propertyKey')];
   * }}}
   */
  override def visitShowTblProperties(
      ctx: ShowTblPropertiesContext): LogicalPlan = withOrigin(ctx) {
    ShowTableProperties(
      createUnresolvedTableOrView(ctx.table, "SHOW TBLPROPERTIES"),
      Option(ctx.key).map(visitPropertyKey))
  }

  /**
   * Create a plan for a DESCRIBE FUNCTION statement.
   */
  override def visitDescribeFunction(ctx: DescribeFunctionContext): LogicalPlan = withOrigin(ctx) {
    import ctx._

    if (describeFuncName.identifierReference() == null) {
      val functionName =
        if (describeFuncName.stringLit() != null) {
          Seq(string(visitStringLit(describeFuncName.stringLit())))
        } else {
          Seq(describeFuncName.getText)
        }
      DescribeFunction(
        createUnresolvedFunctionName(
          ctx.describeFuncName(),
          functionName,
          "DESCRIBE FUNCTION",
          requirePersistent = false,
          funcTypeMismatchHint = None),
        EXTENDED != null)
    } else {
      DescribeFunction(
        withIdentClause(
          describeFuncName.identifierReference(),
          createUnresolvedFunctionName(
            describeFuncName.identifierReference,
            _,
            "DESCRIBE FUNCTION",
            requirePersistent = false,
            funcTypeMismatchHint = None)),
        EXTENDED != null)
    }
  }

  /**
   * Create a plan for a SHOW FUNCTIONS command.
   */
  override def visitShowFunctions(ctx: ShowFunctionsContext): LogicalPlan = withOrigin(ctx) {
    val (userScope, systemScope) = Option(ctx.identifier)
      .map(_.getText.toLowerCase(Locale.ROOT)) match {
        case None | Some("all") => (true, true)
        case Some("system") => (false, true)
        case Some("user") => (true, false)
        case Some(x) => throw QueryParsingErrors.showFunctionsUnsupportedError(x, ctx.identifier())
    }

    val legacy = Option(ctx.legacy).map(visitMultipartIdentifier)
    val pattern = Option(ctx.pattern).map(x => string(visitStringLit(x))).orElse(legacy.map(_.last))

    if (ctx.ns != null) {
      if (legacy.isDefined) {
        throw QueryParsingErrors.showFunctionsInvalidPatternError(ctx.legacy.getText, ctx.legacy)
      }
      ShowFunctions(
        withIdentClause(ctx.ns, UnresolvedNamespace(_)),
        userScope, systemScope, pattern)
    } else if (legacy.isDefined) {
      ShowFunctions(UnresolvedNamespace(legacy.get.dropRight(1)), userScope, systemScope, pattern)
    } else {
      ShowFunctions(UnresolvedNamespace(Nil), userScope, systemScope, pattern)
    }
  }

  override def visitRefreshFunction(ctx: RefreshFunctionContext): LogicalPlan = withOrigin(ctx) {
    RefreshFunction(
      withIdentClause(
        ctx.identifierReference,
        createUnresolvedFunctionName(
          ctx.identifierReference,
          _,
          "REFRESH FUNCTION",
          requirePersistent = true,
          funcTypeMismatchHint = None)))
  }

  override def visitCommentNamespace(ctx: CommentNamespaceContext): LogicalPlan = withOrigin(ctx) {
    val comment = visitComment(ctx.comment)
    CommentOnNamespace(withIdentClause(ctx.identifierReference, UnresolvedNamespace(_)), comment)
  }

  override def visitCommentTable(ctx: CommentTableContext): LogicalPlan = withOrigin(ctx) {
    val comment = visitComment(ctx.comment)
    CommentOnTable(createUnresolvedTable(ctx.identifierReference, "COMMENT ON TABLE"), comment)
  }

  override def visitComment (ctx: CommentContext): String = {
    Option(ctx.stringLit()).map(s => string(visitStringLit(s))).getOrElse("")
  }

  /**
   * Create an index, returning a [[CreateIndex]] logical plan.
   * For example:
   * {{{
   * CREATE INDEX index_name ON [TABLE] table_name [USING index_type] (column_index_property_list)
   *   [OPTIONS indexPropertyList]
   *   column_index_property_list: column_name [OPTIONS(indexPropertyList)]  [ ,  . . . ]
   *   indexPropertyList: index_property_name [= index_property_value] [ ,  . . . ]
   * }}}
   */
  override def visitCreateIndex(ctx: CreateIndexContext): LogicalPlan = withOrigin(ctx) {
    val (indexName, indexType) = if (ctx.identifier.size() == 1) {
      (ctx.identifier(0).getText, "")
    } else {
      (ctx.identifier(0).getText, ctx.identifier(1).getText)
    }

    val columns = ctx.columns.multipartIdentifierProperty.asScala
      .map(_.multipartIdentifier).map(typedVisit[Seq[String]]).toSeq
    val columnsProperties = ctx.columns.multipartIdentifierProperty.asScala
      .map(x => (Option(x.options).map(visitPropertyKeyValues).getOrElse(Map.empty))).toSeq
    val options = Option(ctx.options).map(visitPropertyKeyValues).getOrElse(Map.empty)

    CreateIndex(
      createUnresolvedTable(ctx.identifierReference, "CREATE INDEX"),
      indexName,
      indexType,
      ctx.EXISTS != null,
      columns.map(UnresolvedFieldName(_)).zip(columnsProperties),
      options)
  }

  /**
   * Drop an index, returning a [[DropIndex]] logical plan.
   * For example:
   * {{{
   *   DROP INDEX [IF EXISTS] index_name ON [TABLE] table_name
   * }}}
   */
  override def visitDropIndex(ctx: DropIndexContext): LogicalPlan = withOrigin(ctx) {
    val indexName = ctx.identifier.getText
    DropIndex(
      createUnresolvedTable(ctx.identifierReference, "DROP INDEX"),
      indexName,
      ctx.EXISTS != null)
  }

  /**
   * Create a TimestampAdd expression.
   */
  override def visitTimestampadd(ctx: TimestampaddContext): Expression = withOrigin(ctx) {
    if (ctx.invalidUnit != null) {
      throw QueryParsingErrors.invalidDatetimeUnitError(
        ctx,
        ctx.name.getText,
        ctx.invalidUnit.getText)
    } else {
      TimestampAdd(ctx.unit.getText, expression(ctx.unitsAmount), expression(ctx.timestamp))
    }
  }

  /**
   * Create a TimestampDiff expression.
   */
  override def visitTimestampdiff(ctx: TimestampdiffContext): Expression = withOrigin(ctx) {
    if (ctx.invalidUnit != null) {
      throw QueryParsingErrors.invalidDatetimeUnitError(
        ctx,
        ctx.name.getText,
        ctx.invalidUnit.getText)
    } else {
      TimestampDiff(ctx.unit.getText, expression(ctx.startTimestamp), expression(ctx.endTimestamp))
    }
  }

  /**
   * Create a named parameter which represents a literal with a non-bound value and unknown type.
   * */
  override def visitNamedParameterLiteral(
      ctx: NamedParameterLiteralContext): Expression = withOrigin(ctx) {
    NamedParameter(ctx.identifier().getText)
  }

  /**
   * Create a positional parameter which represents a literal
   * with a non-bound value and unknown type.
   * */
  override def visitPosParameterLiteral(
      ctx: PosParameterLiteralContext): Expression = withOrigin(ctx) {
    PosParameter(ctx.QUESTION().getSymbol.getStartIndex)
  }

  /**
   * Create a [[CreateVariable]] command.
   *
   * For example:
   * {{{
   *   DECLARE [OR REPLACE] [VARIABLE] [db_name.]variable_name
   *   [dataType] [defaultExpression];
   * }}}
   *
   * We will add CREATE VARIABLE for persisted variable definitions to this, hence the name.
   */
  override def visitCreateVariable(ctx: CreateVariableContext): LogicalPlan = withOrigin(ctx) {
    val dataTypeOpt = Option(ctx.dataType()).map(typedVisit[DataType])
    val defaultExpression = if (ctx.variableDefaultExpression() == null) {
      if (dataTypeOpt.isEmpty) {
        throw new ParseException(
          errorClass = "INVALID_SQL_SYNTAX.VARIABLE_TYPE_OR_DEFAULT_REQUIRED",
          messageParameters = Map.empty,
          ctx.identifierReference)
      }
      DefaultValueExpression(Literal(null, dataTypeOpt.get), "null")
    } else {
      val default = visitVariableDefaultExpression(ctx.variableDefaultExpression())
      dataTypeOpt.map { dt => default.copy(child = Cast(default.child, dt)) }.getOrElse(default)
    }
    CreateVariable(
      withIdentClause(ctx.identifierReference(), UnresolvedIdentifier(_)),
      defaultExpression,
      ctx.REPLACE() != null
    )
  }

  /**
   * Create a [[DropVariable]] command.
   *
   * For example:
   * {{{
   *   DROP TEMPORARY VARIABLE [IF EXISTS] variable;
   * }}}
   */
  override def visitDropVariable(ctx: DropVariableContext): LogicalPlan = withOrigin(ctx) {
    DropVariable(
      withIdentClause(ctx.identifierReference(), UnresolvedIdentifier(_)),
      ctx.EXISTS() != null
    )
  }

  /**
   * Create a [[SetVariable]] command.
   *
   * For example:
   * {{{
   *   SET VARIABLE var1 = v1, var2 = v2, ...
   *   SET VARIABLE (var1, var2, ...) = (SELECT ...)
   * }}}
   */
  override def visitSetVariable(ctx: SetVariableContext): LogicalPlan = withOrigin(ctx) {
    if (ctx.query() != null) {
      // The SET variable source is a query
      val variables = ctx.multipartIdentifierList.multipartIdentifier.asScala.map { variableIdent =>
        val varName = visitMultipartIdentifier(variableIdent)
        UnresolvedAttribute(varName)
      }.toSeq
      SetVariable(variables, visitQuery(ctx.query()))
    } else {
      // The SET variable source is list of expressions.
      val (variables, values) = ctx.assignmentList().assignment().asScala.map { assign =>
        val varIdent = visitMultipartIdentifier(assign.key)
        val varExpr = expression(assign.value)
        val varNamedExpr = varExpr match {
          case n: NamedExpression => n
          case e => Alias(e, varIdent.last)()
        }
        (UnresolvedAttribute(varIdent), varNamedExpr)
      }.toSeq.unzip
      SetVariable(variables, Project(values, OneRowRelation()))
    }
  }
}<|MERGE_RESOLUTION|>--- conflicted
+++ resolved
@@ -511,7 +511,6 @@
         } else {
           throw SparkException.internalError(
             s"Unrecognized matched action: ${clause.notMatchedAction().getText}")
-<<<<<<< HEAD
         }
       }
     }
@@ -530,26 +529,6 @@
         }
       }
     }
-=======
-        }
-      }
-    }
-    val notMatchedBySourceActions = ctx.notMatchedBySourceClause().asScala.map {
-      clause => {
-        val notMatchedBySourceAction = clause.notMatchedBySourceAction()
-        if (notMatchedBySourceAction.DELETE() != null) {
-          DeleteAction(Option(clause.notMatchedBySourceCond).map(expression))
-        } else if (notMatchedBySourceAction.UPDATE() != null) {
-          val condition = Option(clause.notMatchedBySourceCond).map(expression)
-          UpdateAction(condition,
-            withAssignments(clause.notMatchedBySourceAction().assignmentList()))
-        } else {
-          throw SparkException.internalError(
-            s"Unrecognized matched action: ${clause.notMatchedBySourceAction().getText}")
-        }
-      }
-    }
->>>>>>> ecee7133
     if (matchedActions.isEmpty && notMatchedActions.isEmpty && notMatchedBySourceActions.isEmpty) {
       throw QueryParsingErrors.mergeStatementWithoutWhenClauseError(ctx)
     }
@@ -1471,11 +1450,7 @@
     val seed = if (ctx.seed != null) {
       ctx.seed.getText.toLong
     } else {
-<<<<<<< HEAD
-      (math.random * 1000).toLong
-=======
       (math.random() * 1000).toLong
->>>>>>> ecee7133
     }
 
     ctx.sampleMethod() match {
@@ -2151,8 +2126,6 @@
         cast.setTagValue(Cast.USER_SPECIFIED_CAST, ())
         cast
     }
-<<<<<<< HEAD
-=======
   }
 
   /**
@@ -2164,7 +2137,6 @@
     val cast = Cast(expression(ctx.primaryExpression), dataType)
     cast.setTagValue(Cast.USER_SPECIFIED_CAST, ())
     cast
->>>>>>> ecee7133
   }
 
   /**
@@ -2286,13 +2258,6 @@
   }
 
   /**
-   * Create an expression for the IDENTIFIER() clause.
-   */
-  override def visitIdentifierClause(ctx: IdentifierClauseContext): Expression = withOrigin(ctx) {
-    ExpressionWithUnresolvedIdentifier(expression(ctx.expression), UnresolvedAttribute(_))
-  }
-
-  /**
    * Create a (windowed) Function expression.
    */
   override def visitFunctionCall(ctx: FunctionCallContext): Expression = withOrigin(ctx) {
@@ -2313,21 +2278,6 @@
     val filter = Option(ctx.where).map(expression(_))
     val ignoreNulls =
       Option(ctx.nullsOption).map(_.getType == SqlBaseParser.IGNORE).getOrElse(false)
-<<<<<<< HEAD
-    val funcCtx = ctx.functionName
-    val func = withFuncIdentClause(
-      funcCtx,
-      ident => UnresolvedFunction(ident, arguments, isDistinct, filter, ignoreNulls)
-    )
-
-    // Check if the function is evaluated in a windowed context.
-    ctx.windowSpec match {
-      case spec: WindowRefContext =>
-        UnresolvedWindowExpression(func, visitWindowRef(spec))
-      case spec: WindowDefContext =>
-        WindowExpression(func, visitWindowDef(spec))
-      case _ => func
-=======
 
     // Is this an IDENTIFIER clause instead of a function call?
     if (ctx.functionName.identFunc != null &&
@@ -2353,7 +2303,6 @@
           WindowExpression(func, visitWindowDef(spec))
         case _ => func
       }
->>>>>>> ecee7133
     }
   }
 
@@ -2829,13 +2778,8 @@
     } catch {
       case e: SparkArithmeticException =>
         throw new ParseException(
-<<<<<<< HEAD
-          errorClass = "_LEGACY_ERROR_TEMP_0061",
-          messageParameters = Map("msg" -> e.getMessage),
-=======
           errorClass = e.getErrorClass,
           messageParameters = e.getMessageParameters.asScala.toMap,
->>>>>>> ecee7133
           ctx)
     }
   }
@@ -2864,7 +2808,6 @@
 
   /**
    * Create an [[UnresolvedRelation]] from an identifier reference.
-<<<<<<< HEAD
    */
   private def createUnresolvedRelation(
       ctx: IdentifierReferenceContext): LogicalPlan = withOrigin(ctx) {
@@ -2880,23 +2823,6 @@
   }
 
   /**
-=======
-   */
-  private def createUnresolvedRelation(
-      ctx: IdentifierReferenceContext): LogicalPlan = withOrigin(ctx) {
-    withIdentClause(ctx, UnresolvedRelation(_))
-  }
-
-  /**
-   * Create an [[UnresolvedRelation]] from a multi-part identifier.
-   */
-  private def createUnresolvedRelation(
-      ctx: ParserRuleContext, ident: Seq[String]): UnresolvedRelation = withOrigin(ctx) {
-    UnresolvedRelation(ident)
-  }
-
-  /**
->>>>>>> ecee7133
    * Create an [[UnresolvedTable]] from an identifier reference.
    */
   private def createUnresolvedTable(
@@ -2930,7 +2856,6 @@
   private def createUnresolvedTableOrView(
       ctx: ParserRuleContext,
       ident: Seq[String],
-<<<<<<< HEAD
       commandName: String,
       allowTempView: Boolean): UnresolvedTableOrView = withOrigin(ctx) {
     UnresolvedTableOrView(ident, commandName, allowTempView)
@@ -2943,20 +2868,6 @@
       ctx: ParserRuleContext,
       ident: Seq[String],
       commandName: String,
-=======
-      commandName: String,
-      allowTempView: Boolean): UnresolvedTableOrView = withOrigin(ctx) {
-    UnresolvedTableOrView(ident, commandName, allowTempView)
-  }
-
-  /**
-   * Create an [[UnresolvedFunction]] from a multi-part identifier.
-   */
-  private def createUnresolvedFunctionName(
-      ctx: ParserRuleContext,
-      ident: Seq[String],
-      commandName: String,
->>>>>>> ecee7133
       requirePersistent: Boolean = false,
       funcTypeMismatchHint: Option[String] = None,
       possibleQualifiedName: Option[Seq[String]] = None): UnresolvedFunctionName = withOrigin(ctx) {
