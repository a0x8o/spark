--- conflicted
+++ resolved
@@ -924,18 +924,11 @@
    */
   override def visitFromClause(ctx: FromClauseContext): LogicalPlan = withOrigin(ctx) {
     val from = ctx.relation.asScala.foldLeft(null: LogicalPlan) { (left, relation) =>
-<<<<<<< HEAD
-      val right = if (conf.ansiRelationPrecedence) {
-        visitRelation(relation)
-      } else {
-        plan(relation.relationPrimary)
-=======
       val relationPrimary = relation.relationPrimary()
       val right = if (conf.ansiRelationPrecedence) {
         visitRelation(relation)
       } else {
         plan(relationPrimary)
->>>>>>> 11e30a61
       }
       val join = right.optionalMap(left) { (left, right) =>
         if (relation.LATERAL != null) {
@@ -1316,10 +1309,6 @@
         case _ => Inner
       }
 
-<<<<<<< HEAD
-      if (ctx.LATERAL != null && !ctx.right.isInstanceOf[AliasedQueryContext]) {
-        throw QueryParsingErrors.invalidLateralJoinRelationError(ctx.right)
-=======
       if (ctx.LATERAL != null) {
         ctx.right match {
           case _: AliasedQueryContext =>
@@ -1327,7 +1316,6 @@
           case other =>
             throw QueryParsingErrors.invalidLateralJoinRelationError(other)
         }
->>>>>>> 11e30a61
       }
 
       // Resolve the join type and join condition
