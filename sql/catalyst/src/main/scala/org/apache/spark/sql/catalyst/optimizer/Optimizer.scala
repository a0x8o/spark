/*
 * Licensed to the Apache Software Foundation (ASF) under one or more
 * contributor license agreements.  See the NOTICE file distributed with
 * this work for additional information regarding copyright ownership.
 * The ASF licenses this file to You under the Apache License, Version 2.0
 * (the "License"); you may not use this file except in compliance with
 * the License.  You may obtain a copy of the License at
 *
 *    http://www.apache.org/licenses/LICENSE-2.0
 *
 * Unless required by applicable law or agreed to in writing, software
 * distributed under the License is distributed on an "AS IS" BASIS,
 * WITHOUT WARRANTIES OR CONDITIONS OF ANY KIND, either express or implied.
 * See the License for the specific language governing permissions and
 * limitations under the License.
 */

package org.apache.spark.sql.catalyst.optimizer

import scala.collection.mutable

import org.apache.spark.sql.catalyst.SQLConfHelper
import org.apache.spark.sql.catalyst.analysis._
import org.apache.spark.sql.catalyst.catalog.{InMemoryCatalog, SessionCatalog}
import org.apache.spark.sql.catalyst.expressions._
import org.apache.spark.sql.catalyst.expressions.aggregate._
import org.apache.spark.sql.catalyst.plans._
import org.apache.spark.sql.catalyst.plans.logical.{RepartitionOperation, _}
import org.apache.spark.sql.catalyst.rules._
import org.apache.spark.sql.catalyst.trees.AlwaysProcess
import org.apache.spark.sql.catalyst.trees.TreePattern._
import org.apache.spark.sql.catalyst.types.DataTypeUtils
import org.apache.spark.sql.catalyst.types.DataTypeUtils.toAttributes
import org.apache.spark.sql.connector.catalog.CatalogManager
import org.apache.spark.sql.errors.QueryCompilationErrors
import org.apache.spark.sql.internal.SQLConf
import org.apache.spark.sql.types._
import org.apache.spark.sql.util.SchemaUtils._
import org.apache.spark.util.Utils

/**
 * Abstract class all optimizers should inherit of, contains the standard batches (extending
 * Optimizers can override this.
 */
abstract class Optimizer(catalogManager: CatalogManager)
  extends RuleExecutor[LogicalPlan] with SQLConfHelper {

  override protected def validatePlanChanges(
      previousPlan: LogicalPlan,
      currentPlan: LogicalPlan): Option[String] = {
    LogicalPlanIntegrity.validateOptimizedPlan(previousPlan, currentPlan)
  }

  override protected val excludedOnceBatches: Set[String] =
    Set(
      "PartitionPruning",
      "RewriteSubquery",
<<<<<<< HEAD
      "Extract Python UDFs")
=======
      "Extract Python UDFs",
      "Infer Filters")
>>>>>>> ecee7133

  protected def fixedPoint =
    FixedPoint(
      conf.optimizerMaxIterations,
      maxIterationsSetting = SQLConf.OPTIMIZER_MAX_ITERATIONS.key)

  /**
   * Defines the default rule batches in the Optimizer.
   *
   * Implementations of this class should override this method, and [[nonExcludableRules]] if
   * necessary, instead of [[batches]]. The rule batches that eventually run in the Optimizer,
   * i.e., returned by [[batches]], will be (defaultBatches - (excludedRules - nonExcludableRules)).
   */
  def defaultBatches: Seq[Batch] = {
    val operatorOptimizationRuleSet =
      Seq(
        // Operator push down
        PushProjectionThroughUnion,
        PushProjectionThroughLimit,
        ReorderJoin,
        EliminateOuterJoin,
        PushDownPredicates,
        PushDownLeftSemiAntiJoin,
        PushLeftSemiLeftAntiThroughJoin,
        LimitPushDown,
        LimitPushDownThroughWindow,
        ColumnPruning,
        GenerateOptimization,
        // Operator combine
        CollapseRepartition,
        CollapseProject,
        OptimizeWindowFunctions,
        CollapseWindow,
        EliminateOffsets,
        EliminateLimits,
        CombineUnions,
        // Constant folding and strength reduction
        OptimizeRepartition,
        TransposeWindow,
        NullPropagation,
        // NullPropagation may introduce Exists subqueries, so RewriteNonCorrelatedExists must run
        // after.
        RewriteNonCorrelatedExists,
        NullDownPropagation,
        ConstantPropagation,
        FoldablePropagation,
        OptimizeIn,
        OptimizeRand,
        ConstantFolding,
        EliminateAggregateFilter,
        ReorderAssociativeOperator,
        LikeSimplification,
        BooleanSimplification,
        SimplifyConditionals,
        PushFoldableIntoBranches,
        RemoveDispensableExpressions,
        SimplifyBinaryComparison,
        ReplaceNullWithFalseInPredicate,
        PruneFilters,
        SimplifyCasts,
        SimplifyCaseConversionExpressions,
        RewriteCorrelatedScalarSubquery,
        RewriteLateralSubquery,
        EliminateSerialization,
        RemoveRedundantAliases,
        RemoveRedundantAggregates,
        UnwrapCastInBinaryComparison,
        RemoveNoopOperators,
        OptimizeUpdateFields,
        SimplifyExtractValueOps,
        OptimizeCsvJsonExprs,
        CombineConcats,
        PushdownPredicatesAndPruneColumnsForCTEDef) ++
        extendedOperatorOptimizationRules

    val operatorOptimizationBatch: Seq[Batch] = {
      Batch("Operator Optimization before Inferring Filters", fixedPoint,
        operatorOptimizationRuleSet: _*) ::
      Batch("Infer Filters", Once,
        InferFiltersFromGenerate,
        InferFiltersFromConstraints) ::
      Batch("Operator Optimization after Inferring Filters", fixedPoint,
        operatorOptimizationRuleSet: _*) ::
      Batch("Push extra predicate through join", fixedPoint,
        PushExtraPredicateThroughJoin,
        PushDownPredicates) :: Nil
    }

    val batches = (
    Batch("Finish Analysis", Once, FinishAnalysis) ::
    //////////////////////////////////////////////////////////////////////////////////////////
    // Optimizer rules start here
    //////////////////////////////////////////////////////////////////////////////////////////
    Batch("Eliminate Distinct", Once, EliminateDistinct) ::
    // - Do the first call of CombineUnions before starting the major Optimizer rules,
    //   since it can reduce the number of iteration and the other rules could add/move
    //   extra operators between two adjacent Union operators.
    // - Call CombineUnions again in Batch("Operator Optimizations"),
    //   since the other rules might make two separate Unions operators adjacent.
    Batch("Inline CTE", Once,
      InlineCTE()) ::
    Batch("Union", fixedPoint,
      RemoveNoopOperators,
      CombineUnions,
      RemoveNoopUnion) ::
    // Run this once earlier. This might simplify the plan and reduce cost of optimizer.
    // For example, a query such as Filter(LocalRelation) would go through all the heavy
    // optimizer rules that are triggered when there is a filter
    // (e.g. InferFiltersFromConstraints). If we run this batch earlier, the query becomes just
    // LocalRelation and does not trigger many rules.
    Batch("LocalRelation early", fixedPoint,
      ConvertToLocalRelation,
      PropagateEmptyRelation,
      // PropagateEmptyRelation can change the nullability of an attribute from nullable to
      // non-nullable when an empty relation child of a Union is removed
      UpdateAttributeNullability) ::
    Batch("Pullup Correlated Expressions", Once,
      OptimizeOneRowRelationSubquery,
      PullupCorrelatedPredicates) ::
    // Subquery batch applies the optimizer rules recursively. Therefore, it makes no sense
    // to enforce idempotence on it and we change this batch from Once to FixedPoint(1).
    Batch("Subquery", FixedPoint(1),
      OptimizeSubqueries,
      OptimizeOneRowRelationSubquery) ::
    Batch("Replace Operators", fixedPoint,
      RewriteExceptAll,
      RewriteIntersectAll,
      ReplaceIntersectWithSemiJoin,
      ReplaceExceptWithFilter,
      ReplaceExceptWithAntiJoin,
      ReplaceDistinctWithAggregate,
      ReplaceDeduplicateWithAggregate) ::
    Batch("Aggregate", fixedPoint,
      RemoveLiteralFromGroupExpressions,
      RemoveRepetitionFromGroupExpressions) :: Nil ++
    operatorOptimizationBatch) :+
    Batch("Clean Up Temporary CTE Info", Once, CleanUpTempCTEInfo) :+
    // This batch rewrites plans after the operator optimization and
    // before any batches that depend on stats.
    Batch("Pre CBO Rules", Once, preCBORules: _*) :+
    // This batch pushes filters and projections into scan nodes. Before this batch, the logical
    // plan may contain nodes that do not report stats. Anything that uses stats must run after
    // this batch.
    Batch("Early Filter and Projection Push-Down", Once, earlyScanPushDownRules: _*) :+
    Batch("Update CTE Relation Stats", Once, UpdateCTERelationStats) :+
    // Since join costs in AQP can change between multiple runs, there is no reason that we have an
    // idempotence enforcement on this batch. We thus make it FixedPoint(1) instead of Once.
    Batch("Join Reorder", FixedPoint(1),
      CostBasedJoinReorder) :+
    Batch("Eliminate Sorts", Once,
      EliminateSorts) :+
    Batch("Decimal Optimizations", fixedPoint,
      DecimalAggregates) :+
    // This batch must run after "Decimal Optimizations", as that one may change the
    // aggregate distinct column
    Batch("Distinct Aggregate Rewrite", Once,
      RewriteDistinctAggregates) :+
    Batch("Object Expressions Optimization", fixedPoint,
      EliminateMapObjects,
      CombineTypedFilters,
      ObjectSerializerPruning,
      ReassignLambdaVariableID) :+
    Batch("LocalRelation", fixedPoint,
      ConvertToLocalRelation,
      PropagateEmptyRelation,
      // PropagateEmptyRelation can change the nullability of an attribute from nullable to
      // non-nullable when an empty relation child of a Union is removed
      UpdateAttributeNullability) :+
    Batch("Optimize One Row Plan", fixedPoint, OptimizeOneRowPlan) :+
    // The following batch should be executed after batch "Join Reorder" and "LocalRelation".
    Batch("Check Cartesian Products", Once,
      CheckCartesianProducts) :+
    Batch("RewriteSubquery", Once,
      RewritePredicateSubquery,
      PushPredicateThroughJoin,
      LimitPushDown,
      ColumnPruning,
      CollapseProject,
      RemoveRedundantAliases,
      RemoveNoopOperators) :+
    // This batch must be executed after the `RewriteSubquery` batch, which creates joins.
    Batch("NormalizeFloatingNumbers", Once, NormalizeFloatingNumbers) :+
    Batch("ReplaceUpdateFieldsExpression", Once, ReplaceUpdateFieldsExpression)

    // remove any batches with no rules. this may happen when subclasses do not add optional rules.
    batches.filter(_.rules.nonEmpty)
  }

  /**
   * Defines rules that cannot be excluded from the Optimizer even if they are specified in
   * SQL config "excludedRules".
   *
   * Implementations of this class can override this method if necessary. The rule batches
   * that eventually run in the Optimizer, i.e., returned by [[batches]], will be
   * (defaultBatches - (excludedRules - nonExcludableRules)).
   */
  def nonExcludableRules: Seq[String] =
    FinishAnalysis.ruleName ::
      RewriteDistinctAggregates.ruleName ::
      ReplaceDeduplicateWithAggregate.ruleName ::
      ReplaceIntersectWithSemiJoin.ruleName ::
      ReplaceExceptWithFilter.ruleName ::
      ReplaceExceptWithAntiJoin.ruleName ::
      RewriteExceptAll.ruleName ::
      RewriteIntersectAll.ruleName ::
      ReplaceDistinctWithAggregate.ruleName ::
      PullupCorrelatedPredicates.ruleName ::
      RewriteCorrelatedScalarSubquery.ruleName ::
      RewritePredicateSubquery.ruleName ::
      NormalizeFloatingNumbers.ruleName ::
      ReplaceUpdateFieldsExpression.ruleName ::
      RewriteLateralSubquery.ruleName ::
      OptimizeSubqueries.ruleName :: Nil

  /**
   * Apply finish-analysis rules for the entire plan including all subqueries.
   */
  object FinishAnalysis extends Rule[LogicalPlan] {
    // Technically some of the rules in Finish Analysis are not optimizer rules and belong more
    // in the analyzer, because they are needed for correctness (e.g. ComputeCurrentTime).
    // However, because we also use the analyzer to canonicalized queries (for view definition),
    // we do not eliminate subqueries or compute current time in the analyzer.
    private val rules = Seq(
      EliminateResolvedHint,
      EliminateSubqueryAliases,
      EliminateView,
      ReplaceExpressions,
      RewriteNonCorrelatedExists,
      PullOutGroupingExpressions,
      ComputeCurrentTime,
      ReplaceCurrentLike(catalogManager),
      SpecialDatetimeValues,
      RewriteAsOfJoin)

    override def apply(plan: LogicalPlan): LogicalPlan = {
      rules.foldLeft(plan) { case (sp, rule) => rule.apply(sp) }
        .transformAllExpressionsWithPruning(_.containsPattern(PLAN_EXPRESSION)) {
          case s: SubqueryExpression =>
            val Subquery(newPlan, _) = apply(Subquery.fromExpression(s))
            s.withNewPlan(newPlan)
        }
    }
  }

  /**
   * Optimize all the subqueries inside expression.
   */
  object OptimizeSubqueries extends Rule[LogicalPlan] {
    private def removeTopLevelSort(plan: LogicalPlan): LogicalPlan = {
      if (!plan.containsPattern(SORT)) {
        return plan
      }
      plan match {
        case Sort(_, _, child) => child
        case Project(fields, child) => Project(fields, removeTopLevelSort(child))
        case other => other
      }
    }
    def apply(plan: LogicalPlan): LogicalPlan = plan.transformAllExpressionsWithPruning(
      _.containsPattern(PLAN_EXPRESSION), ruleId) {
      // Do not optimize DPP subquery, as it was created from optimized plan and we should not
      // optimize it again, to save optimization time and avoid breaking broadcast/subquery reuse.
      case d: DynamicPruningSubquery => d
      case s: SubqueryExpression =>
        val Subquery(newPlan, _) = Optimizer.this.execute(Subquery.fromExpression(s))
        // At this point we have an optimized subquery plan that we are going to attach
        // to this subquery expression. Here we can safely remove any top level sort
        // in the plan as tuples produced by a subquery are un-ordered.
        s.withNewPlan(removeTopLevelSort(newPlan))
    }
  }

  /**
   * Update CTE reference stats.
   */
  object UpdateCTERelationStats extends Rule[LogicalPlan] {
    override def apply(plan: LogicalPlan): LogicalPlan = {
      if (!plan.isInstanceOf[Subquery] && plan.containsPattern(CTE)) {
        val statsMap = mutable.HashMap.empty[Long, Statistics]
        updateCTEStats(plan, statsMap)
      } else {
        plan
      }
    }

    private def updateCTEStats(
        plan: LogicalPlan,
        statsMap: mutable.HashMap[Long, Statistics]): LogicalPlan = plan match {
      case WithCTE(child, cteDefs) =>
        val newDefs = cteDefs.map { cteDef =>
          val newDef = updateCTEStats(cteDef, statsMap)
          statsMap.put(cteDef.id, newDef.stats)
          newDef.asInstanceOf[CTERelationDef]
        }
        WithCTE(updateCTEStats(child, statsMap), newDefs)
      case c: CTERelationRef =>
        statsMap.get(c.cteId).map(s => c.withNewStats(Some(s))).getOrElse(c)
      case _ if plan.containsPattern(CTE) =>
        plan
          .withNewChildren(plan.children.map(child => updateCTEStats(child, statsMap)))
          .transformExpressionsWithPruning(_.containsAllPatterns(PLAN_EXPRESSION, CTE)) {
            case e: SubqueryExpression =>
              e.withNewPlan(updateCTEStats(e.plan, statsMap))
          }
      case _ => plan
    }
  }

  /**
   * Override to provide additional rules for the operator optimization batch.
   */
  def extendedOperatorOptimizationRules: Seq[Rule[LogicalPlan]] = Nil

  /**
   * Override to provide additional rules for early projection and filter pushdown to scans.
   */
  def earlyScanPushDownRules: Seq[Rule[LogicalPlan]] = Nil

  /**
   * Override to provide additional rules for rewriting plans after operator optimization rules and
   * before any cost-based optimization rules that depend on stats.
   */
  def preCBORules: Seq[Rule[LogicalPlan]] = Nil

  /**
   * Returns (defaultBatches - (excludedRules - nonExcludableRules)), the rule batches that
   * eventually run in the Optimizer.
   *
   * Implementations of this class should override [[defaultBatches]], and [[nonExcludableRules]]
   * if necessary, instead of this method.
   */
  final override def batches: Seq[Batch] = {
    val excludedRulesConf =
      conf.optimizerExcludedRules.toSeq.flatMap(Utils.stringToSeq)
    val excludedRules = excludedRulesConf.filter { ruleName =>
      val nonExcludable = nonExcludableRules.contains(ruleName)
      if (nonExcludable) {
        logWarning(s"Optimization rule '${ruleName}' was not excluded from the optimizer " +
          s"because this rule is a non-excludable rule.")
      }
      !nonExcludable
    }
    if (excludedRules.isEmpty) {
      defaultBatches
    } else {
      defaultBatches.flatMap { batch =>
        val filteredRules = batch.rules.filter { rule =>
          val exclude = excludedRules.contains(rule.ruleName)
          if (exclude) {
            logInfo(s"Optimization rule '${rule.ruleName}' is excluded from the optimizer.")
          }
          !exclude
        }
        if (batch.rules == filteredRules) {
          Some(batch)
        } else if (filteredRules.nonEmpty) {
          Some(Batch(batch.name, batch.strategy, filteredRules: _*))
        } else {
          logInfo(s"Optimization batch '${batch.name}' is excluded from the optimizer " +
            s"as all enclosed rules have been excluded.")
          None
        }
      }
    }
  }
}

/**
 * Remove useless DISTINCT:
 *   1. For some aggregate expression, e.g.: MAX and MIN.
 *   2. If the distinct semantics is guaranteed by child.
 *
 * This rule should be applied before RewriteDistinctAggregates.
 */
object EliminateDistinct extends Rule[LogicalPlan] {
  override def apply(plan: LogicalPlan): LogicalPlan = plan.transformWithPruning(
    _.containsPattern(AGGREGATE)) {
    case agg: Aggregate =>
      agg.transformExpressionsWithPruning(_.containsPattern(AGGREGATE_EXPRESSION)) {
        case ae: AggregateExpression if ae.isDistinct &&
          isDuplicateAgnostic(ae.aggregateFunction) =>
          ae.copy(isDistinct = false)

        case ae: AggregateExpression if ae.isDistinct &&
          agg.child.distinctKeys.exists(
            _.subsetOf(ExpressionSet(ae.aggregateFunction.children.filterNot(_.foldable)))) =>
          ae.copy(isDistinct = false)
      }
  }

  def isDuplicateAgnostic(af: AggregateFunction): Boolean = af match {
    case _: Max => true
    case _: Min => true
    case _: BitAndAgg => true
    case _: BitOrAgg => true
    case _: CollectSet => true
    case _: First => true
    case _: Last => true
    case _ => false
  }
}

/**
 * Remove useless FILTER clause for aggregate expressions.
 * This rule should be applied before RewriteDistinctAggregates.
 */
object EliminateAggregateFilter extends Rule[LogicalPlan] {
  override def apply(plan: LogicalPlan): LogicalPlan = plan.transformAllExpressionsWithPruning(
    _.containsAllPatterns(AGGREGATE_EXPRESSION, TRUE_OR_FALSE_LITERAL), ruleId)  {
    case ae @ AggregateExpression(_, _, _, Some(Literal.TrueLiteral), _) =>
      ae.copy(filter = None)
    case AggregateExpression(af: DeclarativeAggregate, _, _, Some(Literal.FalseLiteral), _) =>
      val initialProject = SafeProjection.create(af.initialValues)
      val evalProject = SafeProjection.create(af.evaluateExpression :: Nil, af.aggBufferAttributes)
      val initialBuffer = initialProject(EmptyRow)
      val internalRow = evalProject(initialBuffer)
      Literal.create(internalRow.get(0, af.dataType), af.dataType)
    case AggregateExpression(af: ImperativeAggregate, _, _, Some(Literal.FalseLiteral), _) =>
      val buffer = new SpecificInternalRow(af.aggBufferAttributes.map(_.dataType))
      af.initialize(buffer)
      Literal.create(af.eval(buffer), af.dataType)
  }
}

/**
 * An optimizer used in test code.
 *
 * To ensure extendability, we leave the standard rules in the abstract optimizer rules, while
 * specific rules go to the subclasses
 */
object SimpleTestOptimizer extends SimpleTestOptimizer

class SimpleTestOptimizer extends Optimizer(
  new CatalogManager(
    FakeV2SessionCatalog,
    new SessionCatalog(new InMemoryCatalog, EmptyFunctionRegistry, EmptyTableFunctionRegistry)))

/**
 * Remove redundant aliases from a query plan. A redundant alias is an alias that does not change
 * the name or metadata of a column, and does not deduplicate it.
 */
object RemoveRedundantAliases extends Rule[LogicalPlan] {

  /**
   * Create an attribute mapping from the old to the new attributes. This function will only
   * return the attribute pairs that have changed.
   */
  private def createAttributeMapping(current: LogicalPlan, next: LogicalPlan)
      : Seq[(Attribute, Attribute)] = {
    current.output.zip(next.output).filterNot {
      case (a1, a2) => a1.semanticEquals(a2)
    }
  }

  /**
   * Remove the top-level alias from an expression when it is redundant.
   */
  private def removeRedundantAlias(e: Expression, excludeList: AttributeSet): Expression = e match {
    // Alias with metadata can not be stripped, or the metadata will be lost.
    // If the alias name is different from attribute name, we can't strip it either, or we
    // may accidentally change the output schema name of the root plan.
    case a @ Alias(attr: Attribute, name)
      if (a.metadata == Metadata.empty || a.metadata == attr.metadata) &&
        name == attr.name &&
        !excludeList.contains(attr) &&
        !excludeList.contains(a) =>
      attr
    case a => a
  }

  /**
   * Remove redundant alias expression from a LogicalPlan and its subtree.
   * A set of excludes is used to prevent the removal of:
   * - seemingly redundant aliases used to deduplicate the input for a (self) join,
   * - top-level subquery attributes and
   * - attributes of a Union's first child
   */
  private def removeRedundantAliases(plan: LogicalPlan, excluded: AttributeSet): LogicalPlan = {
    if (!plan.containsPattern(ALIAS)) {
      return plan
    }
    plan match {
      // We want to keep the same output attributes for subqueries. This means we cannot remove
      // the aliases that produce these attributes
      case Subquery(child, correlated) =>
        Subquery(removeRedundantAliases(child, excluded ++ child.outputSet), correlated)

      // A join has to be treated differently, because the left and the right side of the join are
      // not allowed to use the same attributes. We use an exclude list to prevent us from creating
      // a situation in which this happens; the rule will only remove an alias if its child
      // attribute is not on the black list.
      case Join(left, right, joinType, condition, hint) =>
        val newLeft = removeRedundantAliases(left, excluded ++ right.outputSet)
        val newRight = removeRedundantAliases(right, excluded ++ newLeft.outputSet)
        val mapping = AttributeMap(
          createAttributeMapping(left, newLeft) ++
          createAttributeMapping(right, newRight))
        val newCondition = condition.map(_.transform {
          case a: Attribute => mapping.getOrElse(a, a)
        })
        Join(newLeft, newRight, joinType, newCondition, hint)

      case u: Union =>
        var first = true
        plan.mapChildren { child =>
          if (first) {
            first = false
            // `Union` inherits its first child's outputs. We don't remove those aliases from the
            // first child's tree that prevent aliased attributes to appear multiple times in the
            // `Union`'s output. A parent projection node on the top of an `Union` with non-unique
            // output attributes could return incorrect result.
            removeRedundantAliases(child, excluded ++ child.outputSet)
          } else {
            // We don't need to exclude those attributes that `Union` inherits from its first child.
            removeRedundantAliases(child, excluded -- u.children.head.outputSet)
          }
        }

      case _ =>
        // Remove redundant aliases in the subtree(s).
        val currentNextAttrPairs = mutable.Buffer.empty[(Attribute, Attribute)]
        val newNode = plan.mapChildren { child =>
          val newChild = removeRedundantAliases(child, excluded)
          currentNextAttrPairs ++= createAttributeMapping(child, newChild)
          newChild
        }

        val mapping = AttributeMap(currentNextAttrPairs)

        // Create a an expression cleaning function for nodes that can actually produce redundant
        // aliases, use identity otherwise.
        val clean: Expression => Expression = plan match {
          case _: Project => removeRedundantAlias(_, excluded)
          case _: Aggregate => removeRedundantAlias(_, excluded)
          case _: Window => removeRedundantAlias(_, excluded)
          case _ => identity[Expression]
        }

        // Transform the expressions.
        newNode.mapExpressions { expr =>
          clean(expr.transform {
            case a: Attribute => mapping.get(a).map(_.withName(a.name)).getOrElse(a)
          })
        }
    }
  }

  def apply(plan: LogicalPlan): LogicalPlan = removeRedundantAliases(plan, AttributeSet.empty)
}

/**
 * Remove no-op operators from the query plan that do not make any modifications.
 */
object RemoveNoopOperators extends Rule[LogicalPlan] {

  def apply(plan: LogicalPlan): LogicalPlan = plan.transformUpWithPruning(
    _.containsAnyPattern(PROJECT, WINDOW), ruleId) {
    // Eliminate no-op Projects
    case p @ Project(projectList, child) if child.sameOutput(p) =>
      val newChild = child match {
        case p: Project =>
          p.copy(projectList = restoreOriginalOutputNames(p.projectList, projectList.map(_.name)))
        case agg: Aggregate =>
          agg.copy(aggregateExpressions =
            restoreOriginalOutputNames(agg.aggregateExpressions, projectList.map(_.name)))
        case _ =>
          child
      }
      if (newChild.output.zip(projectList).forall { case (a1, a2) => a1.name == a2.name }) {
        newChild
      } else {
        p
      }

    // Eliminate no-op Window
    case w: Window if w.windowExpressions.isEmpty => w.child
  }
}

/**
 * Smplify the children of `Union` or remove no-op `Union` from the query plan that
 * do not make any modifications to the query.
 */
object RemoveNoopUnion extends Rule[LogicalPlan] {
  /**
   * This only removes the `Project` that has only attributes or aliased attributes
   * from its child.
   */
  private def removeAliasOnlyProject(plan: LogicalPlan): LogicalPlan = plan match {
    case p @ Project(projectList, child) =>
      val aliasOnly = projectList.length == child.output.length &&
        projectList.zip(child.output).forall {
          case (Alias(left: Attribute, _), right) => left.semanticEquals(right)
          case (left: Attribute, right) => left.semanticEquals(right)
          case _ => false
        }
      if (aliasOnly) {
        child
      } else {
        p
      }
    case _ => plan
  }

  private def simplifyUnion(u: Union): LogicalPlan = {
    val uniqueChildren = mutable.ArrayBuffer.empty[LogicalPlan]
    val uniqueChildrenKey = mutable.HashSet.empty[LogicalPlan]

    u.children.foreach { c =>
      val key = removeAliasOnlyProject(c).canonicalized
      if (!uniqueChildrenKey.contains(key)) {
        uniqueChildren += c
        uniqueChildrenKey += key
      }
    }
    if (uniqueChildren.size == 1) {
      u.children.head
    } else {
      u.copy(children = uniqueChildren.toSeq)
    }
  }

  def apply(plan: LogicalPlan): LogicalPlan = plan.transformUpWithPruning(
    _.containsAllPatterns(DISTINCT_LIKE, UNION)) {
    case d @ Distinct(u: Union) =>
      d.withNewChildren(Seq(simplifyUnion(u)))
    case d @ Deduplicate(_, u: Union) =>
      d.withNewChildren(Seq(simplifyUnion(u)))
    case d @ DeduplicateWithinWatermark(_, u: Union) =>
      d.withNewChildren(Seq(simplifyUnion(u)))
  }
}

/**
 * Pushes down [[LocalLimit]] beneath UNION ALL, OFFSET and joins.
 */
object LimitPushDown extends Rule[LogicalPlan] {

  private def stripGlobalLimitIfPresent(plan: LogicalPlan): LogicalPlan = {
    plan match {
      case GlobalLimit(_, child) => child
      case _ => plan
    }
  }

  private def maybePushLocalLimit(limitExp: Expression, plan: LogicalPlan): LogicalPlan = {
    (limitExp, plan.maxRowsPerPartition) match {
      case (IntegerLiteral(newLimit), Some(childMaxRows)) if newLimit < childMaxRows =>
        // If the child has a cap on max rows per partition and the cap is larger than
        // the new limit, put a new LocalLimit there.
        LocalLimit(limitExp, stripGlobalLimitIfPresent(plan))

      case (_, None) =>
        // If the child has no cap, put the new LocalLimit.
        LocalLimit(limitExp, stripGlobalLimitIfPresent(plan))

      case _ =>
        // Otherwise, don't put a new LocalLimit.
        plan
    }
  }

  private def pushLocalLimitThroughJoin(limitExpr: Expression, join: Join): Join = {
    join.joinType match {
      case RightOuter if join.condition.nonEmpty =>
        join.copy(right = maybePushLocalLimit(limitExpr, join.right))
      case LeftOuter if join.condition.nonEmpty =>
        join.copy(left = maybePushLocalLimit(limitExpr, join.left))
      case _: InnerLike | RightOuter | LeftOuter | FullOuter if join.condition.isEmpty =>
        join.copy(
          left = maybePushLocalLimit(limitExpr, join.left),
          right = maybePushLocalLimit(limitExpr, join.right))
      case LeftSemi | LeftAnti if join.condition.isEmpty =>
        join.copy(left = maybePushLocalLimit(limitExpr, join.left))
      case _ => join
    }
  }

  def apply(plan: LogicalPlan): LogicalPlan = plan.transformWithPruning(
    _.containsAnyPattern(LIMIT, LEFT_SEMI_OR_ANTI_JOIN), ruleId) {
    // Adding extra Limits below UNION ALL for children which are not Limit or do not have Limit
    // descendants whose maxRow is larger. This heuristic is valid assuming there does not exist any
    // Limit push-down rule that is unable to infer the value of maxRows.
    // Note: right now Union means UNION ALL, which does not de-duplicate rows, so it is safe to
    // pushdown Limit through it. Once we add UNION DISTINCT, however, we will not be able to
    // pushdown Limit.
    case LocalLimit(exp, u: Union) =>
      LocalLimit(exp, u.copy(children = u.children.map(maybePushLocalLimit(exp, _))))

    // Add extra limits below JOIN:
    // 1. For LEFT OUTER and RIGHT OUTER JOIN, we push limits to the left and right sides
    //    respectively if join condition is not empty.
    // 2. For INNER, CROSS JOIN and OUTER JOIN, we push limits to both the left and right sides if
    //    join condition is empty.
    // 3. For LEFT SEMI and LEFT ANTI JOIN, we push limits to the left side if join condition
    //    is empty.
    // It's not safe to push limits below FULL OUTER JOIN with join condition in the general case
    // without a more invasive rewrite. We also need to ensure that this limit pushdown rule will
    // not eventually introduce limits on both sides if it is applied multiple times. Therefore:
    //   - If one side is already limited, stack another limit on top if the new limit is smaller.
    //     The redundant limit will be collapsed by the CombineLimits rule.
    case LocalLimit(exp, join: Join) =>
      LocalLimit(exp, pushLocalLimitThroughJoin(exp, join))
    // There is a Project between LocalLimit and Join if they do not have the same output.
    case LocalLimit(exp, project @ Project(_, join: Join)) =>
      LocalLimit(exp, project.copy(child = pushLocalLimitThroughJoin(exp, join)))
    // Push down limit 1 through Aggregate and turn Aggregate into Project if it is group only.
    case Limit(le @ IntegerLiteral(1), a: Aggregate) if a.groupOnly =>
      Limit(le, Project(a.aggregateExpressions, LocalLimit(le, a.child)))
    case Limit(le @ IntegerLiteral(1), p @ Project(_, a: Aggregate)) if a.groupOnly =>
      Limit(le, p.copy(child = Project(a.aggregateExpressions, LocalLimit(le, a.child))))
    // Merge offset value and limit value into LocalLimit and pushes down LocalLimit through Offset.
    case LocalLimit(le, Offset(oe, grandChild)) =>
      Offset(oe, LocalLimit(Add(le, oe), grandChild))
    // Push down local limit 1 if join type is LeftSemiOrAnti and join condition is empty.
    case j @ Join(_, right, LeftSemiOrAnti(_), None, _) if !right.maxRows.exists(_ <= 1) =>
      j.copy(right = maybePushLocalLimit(Literal(1, IntegerType), right))
    // Push down limits through Python UDFs.
    case LocalLimit(le, udf: BatchEvalPython) =>
      LocalLimit(le, udf.copy(child = maybePushLocalLimit(le, udf.child)))
    case LocalLimit(le, p @ Project(_, udf: BatchEvalPython)) =>
      LocalLimit(le, p.copy(child = udf.copy(child = maybePushLocalLimit(le, udf.child))))
    case LocalLimit(le, udf: ArrowEvalPython) =>
      LocalLimit(le, udf.copy(child = maybePushLocalLimit(le, udf.child)))
    case LocalLimit(le, p @ Project(_, udf: ArrowEvalPython)) =>
      LocalLimit(le, p.copy(child = udf.copy(child = maybePushLocalLimit(le, udf.child))))
  }
}

/**
 * Pushes Project operator to both sides of a Union operator.
 * Operations that are safe to pushdown are listed as follows.
 * Union:
 * Right now, Union means UNION ALL, which does not de-duplicate rows. So, it is
 * safe to pushdown Filters and Projections through it. Filter pushdown is handled by another
 * rule PushDownPredicates. Once we add UNION DISTINCT, we will not be able to pushdown Projections.
 */
object PushProjectionThroughUnion extends Rule[LogicalPlan] {

  /**
   * Maps Attributes from the left side to the corresponding Attribute on the right side.
   */
  private def buildRewrites(left: LogicalPlan, right: LogicalPlan): AttributeMap[Attribute] = {
    assert(left.output.size == right.output.size)
    AttributeMap(left.output.zip(right.output))
  }

  /**
   * Rewrites an expression so that it can be pushed to the right side of a
   * Union or Except operator. This method relies on the fact that the output attributes
   * of a union/intersect/except are always equal to the left child's output.
   */
  private def pushToRight[A <: Expression](e: A, rewrites: AttributeMap[Attribute]) = {
    val result = e transform {
      case a: Attribute => rewrites(a)
    } match {
      // Make sure exprId is unique in each child of Union.
      case Alias(child, alias) => Alias(child, alias)()
      case other => other
    }

    // We must promise the compiler that we did not discard the names in the case of project
    // expressions.  This is safe since the only transformation is from Attribute => Attribute.
    result.asInstanceOf[A]
  }

  def pushProjectionThroughUnion(projectList: Seq[NamedExpression], u: Union): Seq[LogicalPlan] = {
    val newFirstChild = Project(projectList, u.children.head)
    val newOtherChildren = u.children.tail.map { child =>
      val rewrites = buildRewrites(u.children.head, child)
      Project(projectList.map(pushToRight(_, rewrites)), child)
    }
    newFirstChild +: newOtherChildren
  }

  def apply(plan: LogicalPlan): LogicalPlan = plan.transformWithPruning(
    _.containsAllPatterns(UNION, PROJECT)) {

    // Push down deterministic projection through UNION ALL
    case Project(projectList, u: Union)
        if projectList.forall(_.deterministic) && u.children.nonEmpty =>
      u.copy(children = pushProjectionThroughUnion(projectList, u))
  }
}

/**
 * Attempts to eliminate the reading of unneeded columns from the query plan.
 *
 * Since adding Project before Filter conflicts with PushPredicatesThroughProject, this rule will
 * remove the Project p2 in the following pattern:
 *
 *   p1 @ Project(_, Filter(_, p2 @ Project(_, child))) if p2.outputSet.subsetOf(p2.inputSet)
 *
 * p2 is usually inserted by this rule and useless, p1 could prune the columns anyway.
 */
object ColumnPruning extends Rule[LogicalPlan] {

  def apply(plan: LogicalPlan): LogicalPlan = removeProjectBeforeFilter(
    plan.transformWithPruning(AlwaysProcess.fn, ruleId) {
    // Prunes the unused columns from project list of Project/Aggregate/Expand
    case p @ Project(_, p2: Project) if !p2.outputSet.subsetOf(p.references) =>
      p.copy(child = p2.copy(projectList = p2.projectList.filter(p.references.contains)))
    case p @ Project(_, a: Aggregate) if !a.outputSet.subsetOf(p.references) =>
      p.copy(
        child = a.copy(aggregateExpressions = a.aggregateExpressions.filter(p.references.contains)))
    case a @ Project(_, e @ Expand(_, _, grandChild)) if !e.outputSet.subsetOf(a.references) =>
      val newOutput = e.output.filter(a.references.contains(_))
      val newProjects = e.projections.map { proj =>
        proj.zip(e.output).filter { case (_, a) =>
          newOutput.contains(a)
        }.map(_._1)
      }
      a.copy(child = Expand(newProjects, newOutput, grandChild))

    // Prune and drop AttachDistributedSequence if the produced attribute is not referred.
    case p @ Project(_, a @ AttachDistributedSequence(_, grandChild))
        if !p.references.contains(a.sequenceAttr) =>
      p.copy(child = prunedChild(grandChild, p.references))

    // Prunes the unused columns from child of `DeserializeToObject`
    case d @ DeserializeToObject(_, _, child) if !child.outputSet.subsetOf(d.references) =>
      d.copy(child = prunedChild(child, d.references))

    // Prunes the unused columns from child of Aggregate/Expand/Generate/ScriptTransformation
    case a @ Aggregate(_, _, child) if !child.outputSet.subsetOf(a.references) =>
      a.copy(child = prunedChild(child, a.references))
    case f @ FlatMapGroupsInPandas(_, _, _, child) if !child.outputSet.subsetOf(f.references) =>
      f.copy(child = prunedChild(child, f.references))
    case e @ Expand(_, _, child) if !child.outputSet.subsetOf(e.references) =>
      e.copy(child = prunedChild(child, e.references))

    // prune unused columns from child of MergeRows for row-level operations
    case e @ MergeRows(_, _, _, _, _, _, _, child) if !child.outputSet.subsetOf(e.references) =>
      e.copy(child = prunedChild(child, e.references))

    // prune unrequired references
    case p @ Project(_, g: Generate) if p.references != g.outputSet =>
      val requiredAttrs = p.references -- g.producedAttributes ++ g.generator.references
      val newChild = prunedChild(g.child, requiredAttrs)
      val unrequired = g.generator.references -- p.references
      val unrequiredIndices = newChild.output.zipWithIndex.filter(t => unrequired.contains(t._1))
        .map(_._2)
      p.copy(child = g.copy(child = newChild, unrequiredChildIndex = unrequiredIndices))

    // prune unrequired nested fields from `Generate`.
    case GeneratorNestedColumnAliasing(rewrittenPlan) => rewrittenPlan

    // Eliminate unneeded attributes from right side of a Left Existence Join.
    case j @ Join(_, right, LeftExistence(_), _, _) =>
      j.copy(right = prunedChild(right, j.references))

    // all the columns will be used to compare, so we can't prune them
    case p @ Project(_, _: SetOperation) => p
    case p @ Project(_, _: Distinct) => p
    // Eliminate unneeded attributes from children of Union.
    case p @ Project(_, u: Union) =>
      if (!u.outputSet.subsetOf(p.references)) {
        val firstChild = u.children.head
        val newOutput = prunedChild(firstChild, p.references).output
        // pruning the columns of all children based on the pruned first child.
        val newChildren = u.children.map { p =>
          val selected = p.output.zipWithIndex.filter { case (a, i) =>
            newOutput.contains(firstChild.output(i))
          }.map(_._1)
          Project(selected, p)
        }
        p.copy(child = u.withNewChildren(newChildren))
      } else {
        p
      }

    // Prune unnecessary window expressions
    case p @ Project(_, w: Window) if !w.windowOutputSet.subsetOf(p.references) =>
      val windowExprs = w.windowExpressions.filter(p.references.contains)
      val newChild = if (windowExprs.isEmpty) w.child else w.copy(windowExpressions = windowExprs)
      p.copy(child = newChild)

    // Prune WithCTE
    case p @ Project(_, w: WithCTE) =>
      if (!w.outputSet.subsetOf(p.references)) {
        p.copy(child = w.withNewPlan(prunedChild(w.plan, p.references)))
      } else {
        p
      }

    // Can't prune the columns on LeafNode
    case p @ Project(_, _: LeafNode) => p

    case NestedColumnAliasing(rewrittenPlan) => rewrittenPlan

    // for all other logical plans that inherits the output from it's children
    // Project over project is handled by the first case, skip it here.
    case p @ Project(_, child) if !child.isInstanceOf[Project] =>
      val required = child.references ++ p.references
      if (!child.inputSet.subsetOf(required)) {
        val newChildren = child.children.map(c => prunedChild(c, required))
        p.copy(child = child.withNewChildren(newChildren))
      } else {
        p
      }
  })

  /** Applies a projection only when the child is producing unnecessary attributes */
  private def prunedChild(c: LogicalPlan, allReferences: AttributeSet) =
    if (!c.outputSet.subsetOf(allReferences)) {
      Project(c.output.filter(allReferences.contains), c)
    } else {
      c
    }

  /**
   * The Project before Filter is not necessary but conflict with PushPredicatesThroughProject,
   * so remove it. Since the Projects have been added top-down, we need to remove in bottom-up
   * order, otherwise lower Projects can be missed.
   */
  private def removeProjectBeforeFilter(plan: LogicalPlan): LogicalPlan = plan transformUp {
    case p1 @ Project(_, f @ Filter(e, p2 @ Project(_, child)))
      if p2.outputSet.subsetOf(child.outputSet) &&
        // We only remove attribute-only project.
        p2.projectList.forall(_.isInstanceOf[AttributeReference]) &&
        // We can't remove project when the child has conflicting attributes
        // with the subquery in filter predicate
        !hasConflictingAttrsWithSubquery(e, child) =>
      p1.copy(child = f.copy(child = child))
  }

  private def hasConflictingAttrsWithSubquery(
      predicate: Expression,
      child: LogicalPlan): Boolean = {
    predicate.find {
      case s: SubqueryExpression if s.plan.outputSet.intersect(child.outputSet).nonEmpty => true
      case _ => false
    }.isDefined
  }
}

/**
 * Combines two [[Project]] operators into one and perform alias substitution,
 * merging the expressions into one single expression for the following cases.
 * 1. When two [[Project]] operators are adjacent.
 * 2. When two [[Project]] operators have LocalLimit/Sample/Repartition operator between them
 *    and the upper project consists of the same number of columns which is equal or aliasing.
 *    `GlobalLimit(LocalLimit)` pattern is also considered.
 */
object CollapseProject extends Rule[LogicalPlan] with AliasHelper {

  def apply(plan: LogicalPlan): LogicalPlan = {
    apply(plan, conf.getConf(SQLConf.COLLAPSE_PROJECT_ALWAYS_INLINE))
  }

  def apply(plan: LogicalPlan, alwaysInline: Boolean): LogicalPlan = {
    plan.transformUpWithPruning(_.containsPattern(PROJECT), ruleId) {
      case p1 @ Project(_, p2: Project)
          if canCollapseExpressions(p1.projectList, p2.projectList, alwaysInline) =>
        p2.copy(projectList = buildCleanedProjectList(p1.projectList, p2.projectList))
      case p @ Project(_, agg: Aggregate)
          if canCollapseExpressions(p.projectList, agg.aggregateExpressions, alwaysInline) &&
             canCollapseAggregate(p, agg) =>
        agg.copy(aggregateExpressions = buildCleanedProjectList(
          p.projectList, agg.aggregateExpressions))
      case Project(l1, g @ GlobalLimit(_, limit @ LocalLimit(_, p2 @ Project(l2, _))))
        if isRenaming(l1, l2) =>
        val newProjectList = buildCleanedProjectList(l1, l2)
        g.copy(child = limit.copy(child = p2.copy(projectList = newProjectList)))
      case Project(l1, limit @ LocalLimit(_, p2 @ Project(l2, _))) if isRenaming(l1, l2) =>
        val newProjectList = buildCleanedProjectList(l1, l2)
        limit.copy(child = p2.copy(projectList = newProjectList))
      case Project(l1, r @ Repartition(_, _, p @ Project(l2, _))) if isRenaming(l1, l2) =>
        r.copy(child = p.copy(projectList = buildCleanedProjectList(l1, p.projectList)))
      case Project(l1, s @ Sample(_, _, _, _, p2 @ Project(l2, _))) if isRenaming(l1, l2) =>
        s.copy(child = p2.copy(projectList = buildCleanedProjectList(l1, p2.projectList)))
    }
  }

  /**
   * Check if we can collapse expressions safely.
   */
  def canCollapseExpressions(
      consumers: Seq[Expression],
      producers: Seq[NamedExpression],
      alwaysInline: Boolean): Boolean = {
    canCollapseExpressions(consumers, getAliasMap(producers), alwaysInline)
  }

  /**
   * Check if we can collapse expressions safely.
   */
  def canCollapseExpressions(
      consumers: Seq[Expression],
      producerMap: Map[Attribute, Expression],
      alwaysInline: Boolean = false): Boolean = {
    // We can only collapse expressions if all input expressions meet the following criteria:
    // - The input is deterministic.
    // - The input is only consumed once OR the underlying input expression is cheap.
    consumers
      .filter(_.references.exists(producerMap.contains))
      .flatMap(collectReferences)
      .groupBy(identity)
      .mapValues(_.size)
      .forall {
        case (reference, count) =>
          val producer = producerMap.getOrElse(reference, reference)
          val relatedConsumers = consumers.filter(_.references.contains(reference))

          def cheapToInlineProducer: Boolean = trimAliases(producer) match {
            // These collection creation functions are not cheap as a producer, but we have
            // optimizer rules that can optimize them out if they are only consumed by
            // ExtractValue (See SimplifyExtractValueOps), so we need to allow to inline them to
            // avoid perf regression. As an example:
            //   Project(s.a, s.b, Project(create_struct(a, b, c) as s, child))
            // We should collapse these two projects and eventually get Project(a, b, child)
            case e @ (_: CreateNamedStruct | _: UpdateFields | _: CreateMap | _: CreateArray) =>
              // We can inline the collection creation producer if at most one of its access
              // is non-cheap. Cheap access here means the access can be optimized by
              // `SimplifyExtractValueOps` and become a cheap expression. For example,
              // `create_struct(a, b, c).a` is a cheap access as it can be optimized to `a`.
              // For a query:
              //   Project(s.a, s, Project(create_struct(a, b, c) as s, child))
              // We should collapse these two projects and eventually get
              //   Project(a, create_struct(a, b, c) as s, child)
              var nonCheapAccessSeen = false
              def nonCheapAccessVisitor(): Boolean = {
                // Returns true for all calls after the first.
                try {
                  nonCheapAccessSeen
                } finally {
                  nonCheapAccessSeen = true
                }
              }

              !relatedConsumers.exists(findNonCheapAccesses(_, reference, e, nonCheapAccessVisitor))

            case other => isCheap(other)
          }

          producer.deterministic && (count == 1 || alwaysInline || cheapToInlineProducer)
      }
  }

  private object ExtractOnlyRef {
    @scala.annotation.tailrec
    def unapply(expr: Expression): Option[Attribute] = expr match {
      case a: Alias => unapply(a.child)
      case e: ExtractValue => unapply(e.children.head)
      case a: Attribute => Some(a)
      case _ => None
    }
  }

  private def inlineReference(expr: Expression, ref: Attribute, refExpr: Expression): Expression = {
    expr.transformUp {
      case a: Attribute if a.semanticEquals(ref) => refExpr
    }
  }

  private object SimplifyExtractValueExecutor extends RuleExecutor[LogicalPlan] {
    override val batches = Batch("SimplifyExtractValueOps", FixedPoint(10),
      SimplifyExtractValueOps,
      // `SimplifyExtractValueOps` turns map lookup to CaseWhen, and we need the following two rules
      // to further optimize CaseWhen.
      ConstantFolding,
      SimplifyConditionals) :: Nil
  }

  private def simplifyExtractValues(expr: Expression): Expression = {
    val fakePlan = Project(Seq(Alias(expr, "fake")()), LocalRelation(Nil))
    SimplifyExtractValueExecutor.execute(fakePlan)
      .asInstanceOf[Project].projectList.head.asInstanceOf[Alias].child
  }

  // This method visits the consumer expression tree and finds non-cheap accesses to the reference.
  // It returns true as long as the `nonCheapAccessVisitor` returns true.
  private def findNonCheapAccesses(
      consumer: Expression,
      ref: Attribute,
      refExpr: Expression,
      nonCheapAccessVisitor: () => Boolean): Boolean = consumer match {
    // Direct access to the collection creation producer is non-cheap.
    case attr: Attribute if attr.semanticEquals(ref) =>
      nonCheapAccessVisitor()

    // If the collection creation producer is accessed by a `ExtractValue` chain, inline it and
    // apply `SimplifyExtractValueOps` to see if the result expression is cheap.
    case e @ ExtractOnlyRef(attr) if attr.semanticEquals(ref) =>
      val finalExpr = simplifyExtractValues(inlineReference(e, ref, refExpr))
      !isCheap(finalExpr) && nonCheapAccessVisitor()

    case _ =>
      consumer.children.exists(findNonCheapAccesses(_, ref, refExpr, nonCheapAccessVisitor))
  }

  /**
   * A project cannot be collapsed with an aggregate when there are correlated scalar
   * subqueries in the project list, because currently we only allow correlated subqueries
   * in aggregate if they are also part of the grouping expressions. Otherwise the plan
   * after subquery rewrite will not be valid.
   */
  private def canCollapseAggregate(p: Project, a: Aggregate): Boolean = {
    p.projectList.forall(_.collect {
      case s: ScalarSubquery if s.outerAttrs.nonEmpty => s
    }.isEmpty)
  }

  def buildCleanedProjectList(
      upper: Seq[NamedExpression],
      lower: Seq[NamedExpression]): Seq[NamedExpression] = {
    val aliases = getAliasMap(lower)
    upper.map(replaceAliasButKeepName(_, aliases))
  }

  /**
   * Check if the given expression is cheap that we can inline it.
   */
  def isCheap(e: Expression): Boolean = e match {
    case _: Attribute | _: OuterReference => true
    case _ if e.foldable => true
    // PythonUDF is handled by the rule ExtractPythonUDFs
    case _: PythonUDF => true
    // Alias and ExtractValue are very cheap.
    case _: Alias | _: ExtractValue => e.children.forall(isCheap)
    case _ => false
  }

  /**
   * Return all the references of the given expression without deduplication, which is different
   * from `Expression.references`.
   */
  private def collectReferences(e: Expression): Seq[Attribute] = e.collect {
    case a: Attribute => a
  }

  private def isRenaming(list1: Seq[NamedExpression], list2: Seq[NamedExpression]): Boolean = {
    list1.length == list2.length && list1.zip(list2).forall {
      case (e1, e2) if e1.semanticEquals(e2) => true
      case (Alias(a: Attribute, _), b) if a.metadata == Metadata.empty && a.name == b.name => true
      case _ => false
    }
  }
}

/**
 * Combines adjacent [[RepartitionOperation]] and [[RebalancePartitions]] operators
 */
object CollapseRepartition extends Rule[LogicalPlan] {
  def apply(plan: LogicalPlan): LogicalPlan = plan.transformUpWithPruning(
    _.containsAnyPattern(REPARTITION_OPERATION, REBALANCE_PARTITIONS), ruleId) {
    // Case 1: When a Repartition has a child of Repartition or RepartitionByExpression,
    // 1) When the top node does not enable the shuffle (i.e., coalesce API), but the child
    //   enables the shuffle. Returns the child node if the last numPartitions is bigger;
    //   otherwise, keep unchanged.
    // 2) In the other cases, returns the top node with the child's child
    case r @ Repartition(_, _, child: RepartitionOperation) => (r.shuffle, child.shuffle) match {
      case (false, true) => if (r.numPartitions >= child.numPartitions) child else r
      case _ => r.copy(child = child.child)
    }
    // Case 2: When a RepartitionByExpression has a child of global Sort, Repartition or
    // RepartitionByExpression we can remove the child.
    case r @ RepartitionByExpression(
        _, child @ (Sort(_, true, _) | _: RepartitionOperation), _, _) =>
      r.withNewChildren(child.children)
    // Case 3: When a RebalancePartitions has a child of local or global Sort, Repartition or
    // RepartitionByExpression we can remove the child.
    case r @ RebalancePartitions(_, child @ (_: Sort | _: RepartitionOperation), _, _) =>
      r.withNewChildren(child.children)
    // Case 4: When a RebalancePartitions has a child of RebalancePartitions we can remove the
    // child.
    case r @ RebalancePartitions(_, child: RebalancePartitions, _, _) =>
      r.withNewChildren(child.children)
  }
}

/**
 * Replace RepartitionByExpression numPartitions to 1 if all partition expressions are foldable
 * and user not specify.
 */
object OptimizeRepartition extends Rule[LogicalPlan] {
  override def apply(plan: LogicalPlan): LogicalPlan = plan.transformWithPruning(
    _.containsPattern(REPARTITION_OPERATION), ruleId) {
    case r @ RepartitionByExpression(partitionExpressions, _, numPartitions, _)
      if partitionExpressions.nonEmpty && partitionExpressions.forall(_.foldable) &&
        numPartitions.isEmpty =>
      r.copy(optNumPartitions = Some(1))
  }
}

/**
 * Replaces first(col) to nth_value(col, 1) for better performance.
 */
object OptimizeWindowFunctions extends Rule[LogicalPlan] {
  def apply(plan: LogicalPlan): LogicalPlan = plan.resolveExpressionsWithPruning(
    _.containsPattern(WINDOW_EXPRESSION), ruleId) {
    case we @ WindowExpression(AggregateExpression(first: First, _, _, _, _),
        WindowSpecDefinition(_, orderSpec, frameSpecification: SpecifiedWindowFrame))
        if orderSpec.nonEmpty && frameSpecification.frameType == RowFrame &&
          frameSpecification.lower == UnboundedPreceding &&
          (frameSpecification.upper == UnboundedFollowing ||
            frameSpecification.upper == CurrentRow) =>
      we.copy(windowFunction = NthValue(first.child, Literal(1), first.ignoreNulls))
  }
}

/**
 * Collapse Adjacent Window Expression.
 * - If the partition specs and order specs are the same and the window expression are
 *   independent and are of the same window function type, collapse into the parent.
 */
object CollapseWindow extends Rule[LogicalPlan] {
  private def specCompatible(s1: Seq[Expression], s2: Seq[Expression]): Boolean = {
    s1.length == s2.length &&
      s1.zip(s2).forall(e => e._1.semanticEquals(e._2))
  }

  private def windowsCompatible(w1: Window, w2: Window): Boolean = {
    specCompatible(w1.partitionSpec, w2.partitionSpec) &&
      specCompatible(w1.orderSpec, w2.orderSpec) &&
      w1.references.intersect(w2.windowOutputSet).isEmpty &&
      w1.windowExpressions.nonEmpty && w2.windowExpressions.nonEmpty &&
      // This assumes Window contains the same type of window expressions. This is ensured
      // by ExtractWindowFunctions.
      WindowFunctionType.functionType(w1.windowExpressions.head) ==
        WindowFunctionType.functionType(w2.windowExpressions.head)
  }

  def apply(plan: LogicalPlan): LogicalPlan = plan.transformUpWithPruning(
    _.containsPattern(WINDOW), ruleId) {
    case w1 @ Window(we1, _, _, w2 @ Window(we2, _, _, grandChild))
        if windowsCompatible(w1, w2) =>
      w1.copy(windowExpressions = we2 ++ we1, child = grandChild)

    case w1 @ Window(we1, _, _, Project(pl, w2 @ Window(we2, _, _, grandChild)))
        if windowsCompatible(w1, w2) && w1.references.subsetOf(grandChild.outputSet) =>
      Project(
        pl ++ w1.windowOutputSet,
        w1.copy(windowExpressions = we2 ++ we1, child = grandChild))
  }
}

/**
 * Transpose Adjacent Window Expressions.
 * - If the partition spec of the parent Window expression is compatible with the partition spec
 *   of the child window expression, transpose them.
 */
object TransposeWindow extends Rule[LogicalPlan] {
  private def compatiblePartitions(ps1 : Seq[Expression], ps2: Seq[Expression]): Boolean = {
    ps1.length < ps2.length && ps1.forall { expr1 =>
      ps2.exists(expr1.semanticEquals)
    }
  }

  private def windowsCompatible(w1: Window, w2: Window): Boolean = {
    w1.references.intersect(w2.windowOutputSet).isEmpty &&
      w1.expressions.forall(_.deterministic) &&
      w2.expressions.forall(_.deterministic) &&
      compatiblePartitions(w1.partitionSpec, w2.partitionSpec)
  }

  def apply(plan: LogicalPlan): LogicalPlan = plan.transformUpWithPruning(
    _.containsPattern(WINDOW), ruleId) {
    case w1 @ Window(_, _, _, w2 @ Window(_, _, _, grandChild))
      if windowsCompatible(w1, w2) =>
      Project(w1.output, w2.copy(child = w1.copy(child = grandChild)))

    case w1 @ Window(_, _, _, Project(pl, w2 @ Window(_, _, _, grandChild)))
      if windowsCompatible(w1, w2) && w1.references.subsetOf(grandChild.outputSet) =>
      Project(
        pl ++ w1.windowOutputSet,
        w2.copy(child = w1.copy(child = grandChild)))
  }
}

/**
 * Infers filters from [[Generate]], such that rows that would have been removed
 * by this [[Generate]] can be removed earlier - before joins and in data sources.
 */
object InferFiltersFromGenerate extends Rule[LogicalPlan] {
  def apply(plan: LogicalPlan): LogicalPlan = plan.transformUpWithPruning(
    _.containsPattern(GENERATE)) {
    case generate @ Generate(g, _, false, _, _, _) if canInferFilters(g) =>
      assert(g.children.length == 1)
      val input = g.children.head
      // Generating extra predicates here has overheads/risks:
      //   - We may evaluate expensive input expressions multiple times.
      //   - We may infer too many constraints later.
      //   - The input expression may fail to be evaluated under ANSI mode. If we reorder the
      //     predicates and evaluate the input expression first, we may fail the query unexpectedly.
      // To be safe, here we only generate extra predicates if the input is an attribute.
      // Note that, foldable input is also excluded here, to avoid constant filters like
      // 'size([1, 2, 3]) > 0'. These do not show up in child's constraints and then the
      // idempotence will break.
      if (input.isInstanceOf[Attribute]) {
        // Exclude child's constraints to guarantee idempotency
        val inferredFilters = ExpressionSet(
          Seq(GreaterThan(Size(input), Literal(0)), IsNotNull(input))
        ) -- generate.child.constraints

        if (inferredFilters.nonEmpty) {
          generate.copy(child = Filter(inferredFilters.reduce(And), generate.child))
        } else {
          generate
        }
      } else {
        generate
      }
  }

  private def canInferFilters(g: Generator): Boolean = g match {
    case _: ExplodeBase => true
    case _: Inline => true
    case _ => false
  }
}

/**
 * Generate a list of additional filters from an operator's existing constraint but remove those
 * that are either already part of the operator's condition or are part of the operator's child
 * constraints. These filters are currently inserted to the existing conditions in the Filter
 * operators and on either side of Join operators.
 *
 * Note: While this optimization is applicable to a lot of types of join, it primarily benefits
 * Inner and LeftSemi joins.
 */
object InferFiltersFromConstraints extends Rule[LogicalPlan]
  with PredicateHelper with ConstraintHelper {

  def apply(plan: LogicalPlan): LogicalPlan = {
    if (conf.constraintPropagationEnabled) {
      inferFilters(plan)
    } else {
      plan
    }
  }

  private def inferFilters(plan: LogicalPlan): LogicalPlan = plan.transformWithPruning(
    _.containsAnyPattern(FILTER, JOIN)) {
    case filter @ Filter(condition, child) =>
      val newFilters = filter.constraints --
        (child.constraints ++ splitConjunctivePredicates(condition))
      if (newFilters.nonEmpty) {
        Filter(And(newFilters.reduce(And), condition), child)
      } else {
        filter
      }

    case join @ Join(left, right, joinType, conditionOpt, _) =>
      joinType match {
        // For inner join, we can infer additional filters for both sides. LeftSemi is kind of an
        // inner join, it just drops the right side in the final output.
        case _: InnerLike | LeftSemi =>
          val allConstraints = getAllConstraints(left, right, conditionOpt)
          val newLeft = inferNewFilter(left, allConstraints)
          val newRight = inferNewFilter(right, allConstraints)
          join.copy(left = newLeft, right = newRight)

        // For right outer join, we can only infer additional filters for left side.
        case RightOuter =>
          val allConstraints = getAllConstraints(left, right, conditionOpt)
          val newLeft = inferNewFilter(left, allConstraints)
          join.copy(left = newLeft)

        // For left join, we can only infer additional filters for right side.
        case LeftOuter | LeftAnti =>
          val allConstraints = getAllConstraints(left, right, conditionOpt)
          val newRight = inferNewFilter(right, allConstraints)
          join.copy(right = newRight)

        case _ => join
      }
  }

  private def getAllConstraints(
      left: LogicalPlan,
      right: LogicalPlan,
      conditionOpt: Option[Expression]): ExpressionSet = {
    val baseConstraints = left.constraints.union(right.constraints)
      .union(ExpressionSet(conditionOpt.map(splitConjunctivePredicates).getOrElse(Nil)))
    baseConstraints.union(inferAdditionalConstraints(baseConstraints))
  }

  private def inferNewFilter(plan: LogicalPlan, constraints: ExpressionSet): LogicalPlan = {
    val newPredicates = constraints
      .union(constructIsNotNullConstraints(constraints, plan.output))
      .filter { c =>
        c.references.nonEmpty && c.references.subsetOf(plan.outputSet) && c.deterministic
      } -- plan.constraints
    if (newPredicates.isEmpty) {
      plan
    } else {
      Filter(newPredicates.reduce(And), plan)
    }
  }
}

/**
 * Combines all adjacent [[Union]] operators into a single [[Union]].
 */
object CombineUnions extends Rule[LogicalPlan] {
  import CollapseProject.{buildCleanedProjectList, canCollapseExpressions}
  import PushProjectionThroughUnion.pushProjectionThroughUnion

  def apply(plan: LogicalPlan): LogicalPlan = plan.transformDownWithPruning(
    _.containsAnyPattern(UNION, DISTINCT_LIKE), ruleId) {
    case u: Union => flattenUnion(u, false)
    case Distinct(u: Union) => Distinct(flattenUnion(u, true))
    // Only handle distinct-like 'Deduplicate', where the keys == output
    case Deduplicate(keys: Seq[Attribute], u: Union) if AttributeSet(keys) == u.outputSet =>
      Deduplicate(keys, flattenUnion(u, true))
    case DeduplicateWithinWatermark(keys: Seq[Attribute], u: Union)
      if AttributeSet(keys) == u.outputSet =>
      DeduplicateWithinWatermark(keys, flattenUnion(u, true))
  }

  private def flattenUnion(union: Union, flattenDistinct: Boolean): Union = {
    val topByName = union.byName
    val topAllowMissingCol = union.allowMissingCol

    val stack = mutable.Stack[LogicalPlan](union)
    val flattened = mutable.ArrayBuffer.empty[LogicalPlan]
    // Note that we should only flatten the unions with same byName and allowMissingCol.
    // Although we do `UnionCoercion` at analysis phase, we manually run `CombineUnions`
    // in some places like `Dataset.union`. Flattening unions with different resolution
    // rules (by position and by name) could cause incorrect results.
    while (stack.nonEmpty) {
      stack.pop() match {
        case p1 @ Project(_, p2: Project)
            if canCollapseExpressions(p1.projectList, p2.projectList, alwaysInline = false) &&
              !p1.projectList.exists(SubqueryExpression.hasCorrelatedSubquery) &&
              !p2.projectList.exists(SubqueryExpression.hasCorrelatedSubquery) =>
          val newProjectList = buildCleanedProjectList(p1.projectList, p2.projectList)
          stack.pushAll(Seq(p2.copy(projectList = newProjectList)))
        case Distinct(Union(children, byName, allowMissingCol))
            if flattenDistinct && byName == topByName && allowMissingCol == topAllowMissingCol =>
          stack.pushAll(children.reverse)
        // Only handle distinct-like 'Deduplicate', where the keys == output
        case Deduplicate(keys: Seq[Attribute], u: Union)
            if flattenDistinct && u.byName == topByName &&
              u.allowMissingCol == topAllowMissingCol && AttributeSet(keys) == u.outputSet =>
          stack.pushAll(u.children.reverse)
        case Union(children, byName, allowMissingCol)
            if byName == topByName && allowMissingCol == topAllowMissingCol =>
          stack.pushAll(children.reverse)
        // Push down projection through Union and then push pushed plan to Stack if
        // there is a Project.
        case Project(projectList, Distinct(u @ Union(children, byName, allowMissingCol)))
            if projectList.forall(_.deterministic) && children.nonEmpty &&
              flattenDistinct && byName == topByName && allowMissingCol == topAllowMissingCol =>
          stack.pushAll(pushProjectionThroughUnion(projectList, u).reverse)
        case Project(projectList, Deduplicate(keys: Seq[Attribute], u: Union))
            if projectList.forall(_.deterministic) && flattenDistinct && u.byName == topByName &&
              u.allowMissingCol == topAllowMissingCol && AttributeSet(keys) == u.outputSet =>
          stack.pushAll(pushProjectionThroughUnion(projectList, u).reverse)
        case Project(projectList, u @ Union(children, byName, allowMissingCol))
            if projectList.forall(_.deterministic) && children.nonEmpty &&
              byName == topByName && allowMissingCol == topAllowMissingCol =>
          stack.pushAll(pushProjectionThroughUnion(projectList, u).reverse)
        case child =>
          flattened += child
      }
    }
    union.copy(children = flattened.toSeq)
  }
}

/**
 * Combines two adjacent [[Filter]] operators into one, merging the non-redundant conditions into
 * one conjunctive predicate.
 */
object CombineFilters extends Rule[LogicalPlan] with PredicateHelper {
  def apply(plan: LogicalPlan): LogicalPlan = plan.transformWithPruning(
    _.containsPattern(FILTER), ruleId)(applyLocally)

  val applyLocally: PartialFunction[LogicalPlan, LogicalPlan] = {
    // The query execution/optimization does not guarantee the expressions are evaluated in order.
    // We only can combine them if and only if both are deterministic.
    case Filter(fc, nf @ Filter(nc, grandChild)) if nc.deterministic =>
      val (combineCandidates, nonDeterministic) =
        splitConjunctivePredicates(fc).partition(_.deterministic)
      val mergedFilter = (ExpressionSet(combineCandidates) --
        ExpressionSet(splitConjunctivePredicates(nc))).reduceOption(And) match {
        case Some(ac) =>
          Filter(And(nc, ac), grandChild)
        case None =>
          nf
      }
      nonDeterministic.reduceOption(And).map(c => Filter(c, mergedFilter)).getOrElse(mergedFilter)
  }
}

/**
 * Removes Sort operations if they don't affect the final output ordering.
 * Note that changes in the final output ordering may affect the file size (SPARK-32318).
 * This rule handles the following cases:
 * 1) if the sort order is empty or the sort order does not have any reference
 * 2) if the Sort operator is a local sort and the child is already sorted
 * 3) if there is another Sort operator separated by 0...n Project, Filter, Repartition or
 *    RepartitionByExpression, RebalancePartitions (with deterministic expressions) operators
 * 4) if the Sort operator is within Join separated by 0...n Project, Filter, Repartition or
 *    RepartitionByExpression, RebalancePartitions (with deterministic expressions) operators only
 *    and the Join condition is deterministic
 * 5) if the Sort operator is within GroupBy separated by 0...n Project, Filter, Repartition or
 *    RepartitionByExpression, RebalancePartitions (with deterministic expressions) operators only
 *    and the aggregate function is order irrelevant
 */
object EliminateSorts extends Rule[LogicalPlan] {
  def apply(plan: LogicalPlan): LogicalPlan = plan.transformWithPruning(
    _.containsPattern(SORT))(applyLocally)

  private val applyLocally: PartialFunction[LogicalPlan, LogicalPlan] = {
    case s @ Sort(orders, _, child) if orders.isEmpty || orders.exists(_.child.foldable) =>
      val newOrders = orders.filterNot(_.child.foldable)
      if (newOrders.isEmpty) {
        applyLocally.lift(child).getOrElse(child)
      } else {
        s.copy(order = newOrders)
      }
    case Sort(orders, false, child) if SortOrder.orderingSatisfies(child.outputOrdering, orders) =>
      applyLocally.lift(child).getOrElse(child)
    case s @ Sort(_, global, child) => s.copy(child = recursiveRemoveSort(child, global))
    case j @ Join(originLeft, originRight, _, cond, _) if cond.forall(_.deterministic) =>
      j.copy(left = recursiveRemoveSort(originLeft, true),
        right = recursiveRemoveSort(originRight, true))
    case g @ Aggregate(_, aggs, originChild) if isOrderIrrelevantAggs(aggs) =>
      g.copy(child = recursiveRemoveSort(originChild, true))
  }

  /**
   * If the upper sort is global then we can remove the global or local sort recursively.
   * If the upper sort is local then we can only remove the local sort recursively.
   */
  private def recursiveRemoveSort(
      plan: LogicalPlan,
      canRemoveGlobalSort: Boolean): LogicalPlan = {
    if (!plan.containsPattern(SORT)) {
      return plan
    }
    plan match {
      case Sort(_, global, child) if canRemoveGlobalSort || !global =>
        recursiveRemoveSort(child, canRemoveGlobalSort)
      case Sort(sortOrder, true, child) =>
        // For this case, the upper sort is local so the ordering of present sort is unnecessary,
        // so here we only preserve its output partitioning using `RepartitionByExpression`.
        // We should use `None` as the optNumPartitions so AQE can coalesce shuffle partitions.
        // This behavior is same with original global sort.
        RepartitionByExpression(sortOrder, recursiveRemoveSort(child, true), None)
      case other if canEliminateSort(other) =>
        other.withNewChildren(other.children.map(c => recursiveRemoveSort(c, canRemoveGlobalSort)))
      case other if canEliminateGlobalSort(other) =>
        other.withNewChildren(other.children.map(c => recursiveRemoveSort(c, true)))
      case _ => plan
    }
  }

  private def canEliminateSort(plan: LogicalPlan): Boolean = plan match {
    case p: Project => p.projectList.forall(_.deterministic)
    case f: Filter => f.condition.deterministic
    case _: LocalLimit => true
    case _ => false
  }

  private def canEliminateGlobalSort(plan: LogicalPlan): Boolean = plan match {
    case r: RepartitionByExpression => r.partitionExpressions.forall(_.deterministic)
    case r: RebalancePartitions => r.partitionExpressions.forall(_.deterministic)
    case _: Repartition => true
    case _ => false
  }

  private def isOrderIrrelevantAggs(aggs: Seq[NamedExpression]): Boolean = {
    def isOrderIrrelevantAggFunction(func: AggregateFunction): Boolean = func match {
      case _: Min | _: Max | _: Count | _: BitAggregate => true
      // Arithmetic operations for floating-point values are order-sensitive
      // (they are not associative).
      case _: Sum | _: Average | _: CentralMomentAgg =>
        !Seq(FloatType, DoubleType)
          .exists(e => DataTypeUtils.sameType(e, func.children.head.dataType))
      case _ => false
    }

    def checkValidAggregateExpression(expr: Expression): Boolean = expr match {
      case _: AttributeReference => true
      case ae: AggregateExpression => isOrderIrrelevantAggFunction(ae.aggregateFunction)
      case _: UserDefinedExpression => false
      case e => e.children.forall(checkValidAggregateExpression)
    }

    aggs.forall(checkValidAggregateExpression)
  }
}

/**
 * Removes filters that can be evaluated trivially.  This can be done through the following ways:
 * 1) by eliding the filter for cases where it will always evaluate to `true`.
 * 2) by substituting a dummy empty relation when the filter will always evaluate to `false`.
 * 3) by eliminating the always-true conditions given the constraints on the child's output.
 */
object PruneFilters extends Rule[LogicalPlan] with PredicateHelper {
  def apply(plan: LogicalPlan): LogicalPlan = plan.transformWithPruning(
    _.containsPattern(FILTER), ruleId) {
    // If the filter condition always evaluate to true, remove the filter.
    case Filter(Literal(true, BooleanType), child) => child
    // If the filter condition always evaluate to null or false,
    // replace the input with an empty relation.
    case Filter(Literal(null, _), child) =>
      LocalRelation(child.output, data = Seq.empty, isStreaming = plan.isStreaming)
    case Filter(Literal(false, BooleanType), child) =>
      LocalRelation(child.output, data = Seq.empty, isStreaming = plan.isStreaming)
    // If any deterministic condition is guaranteed to be true given the constraints on the child's
    // output, remove the condition
    case f @ Filter(fc, p: LogicalPlan) =>
      val (prunedPredicates, remainingPredicates) =
        splitConjunctivePredicates(fc).partition { cond =>
          cond.deterministic && p.constraints.contains(cond)
        }
      if (prunedPredicates.isEmpty) {
        f
      } else if (remainingPredicates.isEmpty) {
        p
      } else {
        val newCond = remainingPredicates.reduce(And)
        Filter(newCond, p)
      }
  }
}

/**
 * The unified version for predicate pushdown of normal operators and joins.
 * This rule improves performance of predicate pushdown for cascading joins such as:
 *  Filter-Join-Join-Join. Most predicates can be pushed down in a single pass.
 */
object PushDownPredicates extends Rule[LogicalPlan] {
  def apply(plan: LogicalPlan): LogicalPlan = plan.transformWithPruning(
    _.containsAnyPattern(FILTER, JOIN)) {
    CombineFilters.applyLocally
      .orElse(PushPredicateThroughNonJoin.applyLocally)
      .orElse(PushPredicateThroughJoin.applyLocally)
  }
}

/**
 * Pushes [[Filter]] operators through many operators iff:
 * 1) the operator is deterministic
 * 2) the predicate is deterministic and the operator will not change any of rows.
 *
 * This heuristic is valid assuming the expression evaluation cost is minimal.
 */
object PushPredicateThroughNonJoin extends Rule[LogicalPlan] with PredicateHelper {
  def apply(plan: LogicalPlan): LogicalPlan = plan transform applyLocally

  val applyLocally: PartialFunction[LogicalPlan, LogicalPlan] = {
    // SPARK-13473: We can't push the predicate down when the underlying projection output non-
    // deterministic field(s).  Non-deterministic expressions are essentially stateful. This
    // implies that, for a given input row, the output are determined by the expression's initial
    // state and all the input rows processed before. In another word, the order of input rows
    // matters for non-deterministic expressions, while pushing down predicates changes the order.
    // This also applies to Aggregate.
    case Filter(condition, project @ Project(fields, grandChild))
      if fields.forall(_.deterministic) && canPushThroughCondition(grandChild, condition) =>
      val aliasMap = getAliasMap(project)
      project.copy(child = Filter(replaceAlias(condition, aliasMap), grandChild))

    case filter @ Filter(condition, aggregate: Aggregate)
      if aggregate.aggregateExpressions.forall(_.deterministic)
        && aggregate.groupingExpressions.nonEmpty =>
      val aliasMap = getAliasMap(aggregate)

      // For each filter, expand the alias and check if the filter can be evaluated using
      // attributes produced by the aggregate operator's child operator.
      val (candidates, nonDeterministic) =
        splitConjunctivePredicates(condition).partition(_.deterministic)

      val (pushDown, rest) = candidates.partition { cond =>
        val replaced = replaceAlias(cond, aliasMap)
        cond.references.nonEmpty && replaced.references.subsetOf(aggregate.child.outputSet)
      }

      val stayUp = rest ++ nonDeterministic

      if (pushDown.nonEmpty) {
        val pushDownPredicate = pushDown.reduce(And)
        val replaced = replaceAlias(pushDownPredicate, aliasMap)
        val newAggregate = aggregate.copy(child = Filter(replaced, aggregate.child))
        // If there is no more filter to stay up, just eliminate the filter.
        // Otherwise, create "Filter(stayUp) <- Aggregate <- Filter(pushDownPredicate)".
        if (stayUp.isEmpty) newAggregate else Filter(stayUp.reduce(And), newAggregate)
      } else {
        filter
      }

    // Push [[Filter]] operators through [[Window]] operators. Parts of the predicate that can be
    // pushed beneath must satisfy the following conditions:
    // 1. All the expressions are part of window partitioning key. The expressions can be compound.
    // 2. Deterministic.
    // 3. Placed before any non-deterministic predicates.
    case filter @ Filter(condition, w: Window)
      if w.partitionSpec.forall(_.isInstanceOf[AttributeReference]) =>
      val partitionAttrs = AttributeSet(w.partitionSpec.flatMap(_.references))

      val (candidates, nonDeterministic) =
        splitConjunctivePredicates(condition).partition(_.deterministic)

      val (pushDown, rest) = candidates.partition { cond =>
        cond.references.subsetOf(partitionAttrs)
      }

      val stayUp = rest ++ nonDeterministic

      if (pushDown.nonEmpty) {
        val pushDownPredicate = pushDown.reduce(And)
        val newWindow = w.copy(child = Filter(pushDownPredicate, w.child))
        if (stayUp.isEmpty) newWindow else Filter(stayUp.reduce(And), newWindow)
      } else {
        filter
      }

    case filter @ Filter(condition, union: Union) =>
      // Union could change the rows, so non-deterministic predicate can't be pushed down
      val (pushDown, stayUp) = splitConjunctivePredicates(condition).partition(_.deterministic)

      if (pushDown.nonEmpty) {
        val pushDownCond = pushDown.reduceLeft(And)
        val output = union.output
        val newGrandChildren = union.children.map { grandchild =>
          val newCond = pushDownCond transform {
            case e if output.exists(_.semanticEquals(e)) =>
              grandchild.output(output.indexWhere(_.semanticEquals(e)))
          }
          assert(newCond.references.subsetOf(grandchild.outputSet))
          Filter(newCond, grandchild)
        }
        val newUnion = union.withNewChildren(newGrandChildren)
        if (stayUp.nonEmpty) {
          Filter(stayUp.reduceLeft(And), newUnion)
        } else {
          newUnion
        }
      } else {
        filter
      }

    case filter @ Filter(condition, watermark: EventTimeWatermark) =>
      val (pushDown, stayUp) = splitConjunctivePredicates(condition).partition { p =>
        p.deterministic && !p.references.contains(watermark.eventTime)
      }

      if (pushDown.nonEmpty) {
        val pushDownPredicate = pushDown.reduceLeft(And)
        val newWatermark = watermark.copy(child = Filter(pushDownPredicate, watermark.child))
        // If there is no more filter to stay up, just eliminate the filter.
        // Otherwise, create "Filter(stayUp) <- watermark <- Filter(pushDownPredicate)".
        if (stayUp.isEmpty) newWatermark else Filter(stayUp.reduceLeft(And), newWatermark)
      } else {
        filter
      }

    case filter @ Filter(_, u: UnaryNode)
        if canPushThrough(u) && u.expressions.forall(_.deterministic) =>
      pushDownPredicate(filter, u.child) { predicate =>
        u.withNewChildren(Seq(Filter(predicate, u.child)))
      }
  }

  def canPushThrough(p: UnaryNode): Boolean = p match {
    // Note that some operators (e.g. project, aggregate, union) are being handled separately
    // (earlier in this rule).
    case _: AppendColumns => true
    case _: Distinct => true
    case _: Generate => true
    case _: Pivot => true
    case _: RepartitionByExpression => true
    case _: Repartition => true
    case _: RebalancePartitions => true
    case _: ScriptTransformation => true
    case _: Sort => true
    case _: BatchEvalPython => true
    case _: ArrowEvalPython => true
    case _: Expand => true
    case _ => false
  }

  private def pushDownPredicate(
      filter: Filter,
      grandchild: LogicalPlan)(insertFilter: Expression => LogicalPlan): LogicalPlan = {
    // Only push down the predicates that is deterministic and all the referenced attributes
    // come from grandchild.
    // TODO: non-deterministic predicates could be pushed through some operators that do not change
    // the rows.
    val (candidates, nonDeterministic) =
      splitConjunctivePredicates(filter.condition).partition(_.deterministic)

    val (pushDown, rest) = candidates.partition { cond =>
      cond.references.subsetOf(grandchild.outputSet)
    }

    val stayUp = rest ++ nonDeterministic

    if (pushDown.nonEmpty) {
      val newChild = insertFilter(pushDown.reduceLeft(And))
      if (stayUp.nonEmpty) {
        Filter(stayUp.reduceLeft(And), newChild)
      } else {
        newChild
      }
    } else {
      filter
    }
  }

  /**
   * Check if we can safely push a filter through a projection, by making sure that predicate
   * subqueries in the condition do not contain the same attributes as the plan they are moved
   * into. This can happen when the plan and predicate subquery have the same source.
   */
  private def canPushThroughCondition(plan: LogicalPlan, condition: Expression): Boolean = {
    val attributes = plan.outputSet
    !condition.exists {
      case s: SubqueryExpression => s.plan.outputSet.intersect(attributes).nonEmpty
      case _ => false
    }
  }
}

/**
 * Pushes down [[Filter]] operators where the `condition` can be
 * evaluated using only the attributes of the left or right side of a join.  Other
 * [[Filter]] conditions are moved into the `condition` of the [[Join]].
 *
 * And also pushes down the join filter, where the `condition` can be evaluated using only the
 * attributes of the left or right side of sub query when applicable.
 *
 * Check https://cwiki.apache.org/confluence/display/Hive/OuterJoinBehavior for more details
 */
object PushPredicateThroughJoin extends Rule[LogicalPlan] with PredicateHelper {
  /**
   * Splits join condition expressions or filter predicates (on a given join's output) into three
   * categories based on the attributes required to evaluate them. Note that we explicitly exclude
   * non-deterministic (i.e., stateful) condition expressions in canEvaluateInLeft or
   * canEvaluateInRight to prevent pushing these predicates on either side of the join.
   *
   * @return (canEvaluateInLeft, canEvaluateInRight, haveToEvaluateInBoth)
   */
  private def split(condition: Seq[Expression], left: LogicalPlan, right: LogicalPlan) = {
    val (pushDownCandidates, nonDeterministic) = condition.partition(_.deterministic)
    val (leftEvaluateCondition, rest) =
      pushDownCandidates.partition(_.references.subsetOf(left.outputSet))
    val (rightEvaluateCondition, commonCondition) =
        rest.partition(expr => expr.references.subsetOf(right.outputSet))

    (leftEvaluateCondition, rightEvaluateCondition, commonCondition ++ nonDeterministic)
  }

  private def canPushThrough(joinType: JoinType): Boolean = joinType match {
    case _: InnerLike | LeftSemi | RightOuter | LeftOuter | LeftAnti | ExistenceJoin(_) => true
    case _ => false
  }

  def apply(plan: LogicalPlan): LogicalPlan = plan transform applyLocally

  val applyLocally: PartialFunction[LogicalPlan, LogicalPlan] = {
    // push the where condition down into join filter
    case f @ Filter(filterCondition, Join(left, right, joinType, joinCondition, hint))
        if canPushThrough(joinType) =>
      val (leftFilterConditions, rightFilterConditions, commonFilterCondition) =
        split(splitConjunctivePredicates(filterCondition), left, right)
      joinType match {
        case _: InnerLike =>
          // push down the single side `where` condition into respective sides
          val newLeft = leftFilterConditions.
            reduceLeftOption(And).map(Filter(_, left)).getOrElse(left)
          val newRight = rightFilterConditions.
            reduceLeftOption(And).map(Filter(_, right)).getOrElse(right)
          val (newJoinConditions, others) =
            commonFilterCondition.partition(canEvaluateWithinJoin)
          val newJoinCond = (newJoinConditions ++ joinCondition).reduceLeftOption(And)

          val join = Join(newLeft, newRight, joinType, newJoinCond, hint)
          if (others.nonEmpty) {
            Filter(others.reduceLeft(And), join)
          } else {
            join
          }
        case RightOuter =>
          // push down the right side only `where` condition
          val newLeft = left
          val newRight = rightFilterConditions.
            reduceLeftOption(And).map(Filter(_, right)).getOrElse(right)
          val newJoinCond = joinCondition
          val newJoin = Join(newLeft, newRight, RightOuter, newJoinCond, hint)

          (leftFilterConditions ++ commonFilterCondition).
            reduceLeftOption(And).map(Filter(_, newJoin)).getOrElse(newJoin)
        case LeftOuter | LeftExistence(_) =>
          // push down the left side only `where` condition
          val newLeft = leftFilterConditions.
            reduceLeftOption(And).map(Filter(_, left)).getOrElse(left)
          val newRight = right
          val newJoinCond = joinCondition
          val newJoin = Join(newLeft, newRight, joinType, newJoinCond, hint)

          (rightFilterConditions ++ commonFilterCondition).
            reduceLeftOption(And).map(Filter(_, newJoin)).getOrElse(newJoin)

        case other =>
          throw new IllegalStateException(s"Unexpected join type: $other")
      }

    // push down the join filter into sub query scanning if applicable
    case j @ Join(left, right, joinType, joinCondition, hint) if canPushThrough(joinType) =>
      val (leftJoinConditions, rightJoinConditions, commonJoinCondition) =
        split(joinCondition.map(splitConjunctivePredicates).getOrElse(Nil), left, right)

      joinType match {
        case _: InnerLike | LeftSemi =>
          // push down the single side only join filter for both sides sub queries
          val newLeft = leftJoinConditions.
            reduceLeftOption(And).map(Filter(_, left)).getOrElse(left)
          val newRight = rightJoinConditions.
            reduceLeftOption(And).map(Filter(_, right)).getOrElse(right)
          val newJoinCond = commonJoinCondition.reduceLeftOption(And)

          Join(newLeft, newRight, joinType, newJoinCond, hint)
        case RightOuter =>
          // push down the left side only join filter for left side sub query
          val newLeft = leftJoinConditions.
            reduceLeftOption(And).map(Filter(_, left)).getOrElse(left)
          val newRight = right
          val newJoinCond = (rightJoinConditions ++ commonJoinCondition).reduceLeftOption(And)

          Join(newLeft, newRight, RightOuter, newJoinCond, hint)
        case LeftOuter | LeftAnti | ExistenceJoin(_) =>
          // push down the right side only join filter for right sub query
          val newLeft = left
          val newRight = rightJoinConditions.
            reduceLeftOption(And).map(Filter(_, right)).getOrElse(right)
          val newJoinCond = (leftJoinConditions ++ commonJoinCondition).reduceLeftOption(And)

          Join(newLeft, newRight, joinType, newJoinCond, hint)

        case other =>
          throw new IllegalStateException(s"Unexpected join type: $other")
      }
  }
}

/**
 * This rule is applied by both normal and AQE Optimizer, and optimizes Limit operators by:
 * 1. Eliminate [[Limit]]/[[GlobalLimit]] operators if it's child max row <= limit.
 * 2. Replace [[Limit]]/[[LocalLimit]]/[[GlobalLimit]] operators with empty [[LocalRelation]]
 *    if the limit value is zero (0).
 * 3. Combines two adjacent [[Limit]] operators into one, merging the
 *    expressions into one single expression.
 */
object EliminateLimits extends Rule[LogicalPlan] {
  private def canEliminate(limitExpr: Expression, child: LogicalPlan): Boolean = {
    limitExpr.foldable && child.maxRows.exists { _ <= limitExpr.eval().asInstanceOf[Int] }
  }

  def apply(plan: LogicalPlan): LogicalPlan = plan.transformDownWithPruning(
    _.containsPattern(LIMIT), ruleId) {
    case Limit(l, child) if canEliminate(l, child) =>
      child
    case GlobalLimit(l, child) if canEliminate(l, child) =>
      child

    case LocalLimit(IntegerLiteral(0), child) =>
      LocalRelation(child.output, data = Seq.empty, isStreaming = child.isStreaming)
    case GlobalLimit(IntegerLiteral(0), child) =>
      LocalRelation(child.output, data = Seq.empty, isStreaming = child.isStreaming)

    case GlobalLimit(le, GlobalLimit(ne, grandChild)) =>
      GlobalLimit(Literal(Least(Seq(ne, le)).eval().asInstanceOf[Int]), grandChild)
    case LocalLimit(le, LocalLimit(ne, grandChild)) =>
      LocalLimit(Literal(Least(Seq(ne, le)).eval().asInstanceOf[Int]), grandChild)
    case Limit(le, Limit(ne, grandChild)) =>
      Limit(Literal(Least(Seq(ne, le)).eval().asInstanceOf[Int]), grandChild)
  }
}

/**
 * This rule optimizes Offset operators by:
 * 1. Eliminate [[Offset]] operators if offset == 0.
 * 2. Replace [[Offset]] operators to empty [[LocalRelation]]
 *    if [[Offset]]'s child max row <= offset.
 * 3. Combines two adjacent [[Offset]] operators into one, merging the
 *    expressions into one single expression.
 */
object EliminateOffsets extends Rule[LogicalPlan] {
  def apply(plan: LogicalPlan): LogicalPlan = plan transform {
    case Offset(oe, child) if oe.foldable && oe.eval().asInstanceOf[Int] == 0 =>
      child
    case Offset(oe, child)
      if oe.foldable && child.maxRows.exists(_ <= oe.eval().asInstanceOf[Int]) =>
      LocalRelation(child.output, data = Seq.empty, isStreaming = child.isStreaming)
    case Offset(oe1, Offset(oe2, child)) =>
      Offset(Add(oe1, oe2), child)
  }
}

/**
 * Check if there any cartesian products between joins of any type in the optimized plan tree.
 * Throw an error if a cartesian product is found without an explicit cross join specified.
 * This rule is effectively disabled if the CROSS_JOINS_ENABLED flag is true.
 *
 * This rule must be run AFTER the ReorderJoin rule since the join conditions for each join must be
 * collected before checking if it is a cartesian product. If you have
 * SELECT * from R, S where R.r = S.s,
 * the join between R and S is not a cartesian product and therefore should be allowed.
 * The predicate R.r = S.s is not recognized as a join condition until the ReorderJoin rule.
 *
 * This rule must be run AFTER the batch "LocalRelation", since a join with empty relation should
 * not be a cartesian product.
 */
object CheckCartesianProducts extends Rule[LogicalPlan] with PredicateHelper {
  /**
   * Check if a join is a cartesian product. Returns true if
   * there are no join conditions involving references from both left and right.
   */
  def isCartesianProduct(join: Join): Boolean = {
    val conditions = join.condition.map(splitConjunctivePredicates).getOrElse(Nil)

    conditions match {
      case Seq(Literal.FalseLiteral) | Seq(Literal(null, BooleanType)) => false
      case _ => !conditions.map(_.references).exists(refs =>
        refs.exists(join.left.outputSet.contains) && refs.exists(join.right.outputSet.contains))
    }
  }

  def apply(plan: LogicalPlan): LogicalPlan =
    if (conf.crossJoinEnabled) {
      plan
    } else plan.transformWithPruning(_.containsAnyPattern(INNER_LIKE_JOIN, OUTER_JOIN))  {
      case j @ Join(left, right, Inner | LeftOuter | RightOuter | FullOuter, _, _)
        if isCartesianProduct(j) =>
          throw QueryCompilationErrors.joinConditionMissingOrTrivialError(j, left, right)
    }
}

/**
 * Speeds up aggregates on fixed-precision decimals by executing them on unscaled Long values.
 *
 * This uses the same rules for increasing the precision and scale of the output as
 * [[org.apache.spark.sql.catalyst.analysis.DecimalPrecision]].
 */
object DecimalAggregates extends Rule[LogicalPlan] {
  import Decimal.MAX_LONG_DIGITS

  /** Maximum number of decimal digits representable precisely in a Double */
  private val MAX_DOUBLE_DIGITS = 15

  def apply(plan: LogicalPlan): LogicalPlan = plan.transformWithPruning(
    _.containsAnyPattern(SUM, AVERAGE), ruleId) {
    case q: LogicalPlan => q.transformExpressionsDownWithPruning(
      _.containsAnyPattern(SUM, AVERAGE), ruleId) {
      case we @ WindowExpression(ae @ AggregateExpression(af, _, _, _, _), _) => af match {
        case Sum(e @ DecimalExpression(prec, scale), _) if prec + 10 <= MAX_LONG_DIGITS =>
          MakeDecimal(we.copy(windowFunction = ae.copy(aggregateFunction = Sum(UnscaledValue(e)))),
            prec + 10, scale)

        case Average(e @ DecimalExpression(prec, scale), _) if prec + 4 <= MAX_DOUBLE_DIGITS =>
          val newAggExpr =
            we.copy(windowFunction = ae.copy(aggregateFunction = Average(UnscaledValue(e))))
          Cast(
            Divide(newAggExpr, Literal.create(math.pow(10.0, scale), DoubleType)),
            DecimalType(prec + 4, scale + 4), Option(conf.sessionLocalTimeZone))

        case _ => we
      }
      case ae @ AggregateExpression(af, _, _, _, _) => af match {
        case Sum(e @ DecimalExpression(prec, scale), _) if prec + 10 <= MAX_LONG_DIGITS =>
          MakeDecimal(ae.copy(aggregateFunction = Sum(UnscaledValue(e))), prec + 10, scale)

        case Average(e @ DecimalExpression(prec, scale), _) if prec + 4 <= MAX_DOUBLE_DIGITS =>
          val newAggExpr = ae.copy(aggregateFunction = Average(UnscaledValue(e)))
          Cast(
            Divide(newAggExpr, Literal.create(math.pow(10.0, scale), DoubleType)),
            DecimalType(prec + 4, scale + 4), Option(conf.sessionLocalTimeZone))

        case _ => ae
      }
    }
  }
}

/**
 * Converts local operations (i.e. ones that don't require data exchange) on `LocalRelation` to
 * another `LocalRelation`.
 */
object ConvertToLocalRelation extends Rule[LogicalPlan] {
  def apply(plan: LogicalPlan): LogicalPlan = plan.transformWithPruning(
    _.containsPattern(LOCAL_RELATION), ruleId) {
    case Project(projectList, LocalRelation(output, data, isStreaming))
        if !projectList.exists(hasUnevaluableExpr) =>
      val projection = new InterpretedMutableProjection(projectList, output)
      projection.initialize(0)
      LocalRelation(projectList.map(_.toAttribute), data.map(projection(_).copy()), isStreaming)

    case Limit(IntegerLiteral(limit), LocalRelation(output, data, isStreaming)) =>
      LocalRelation(output, data.take(limit), isStreaming)

    case Filter(condition, LocalRelation(output, data, isStreaming))
        if !hasUnevaluableExpr(condition) =>
      val predicate = Predicate.create(condition, output)
      predicate.initialize(0)
      LocalRelation(output, data.filter(row => predicate.eval(row)), isStreaming)
  }

  private def hasUnevaluableExpr(expr: Expression): Boolean = {
    expr.exists(e => e.isInstanceOf[Unevaluable] && !e.isInstanceOf[AttributeReference])
  }
}

/**
 * Replaces logical [[Distinct]] operator with an [[Aggregate]] operator.
 * {{{
 *   SELECT DISTINCT f1, f2 FROM t  ==>  SELECT f1, f2 FROM t GROUP BY f1, f2
 * }}}
 */
object ReplaceDistinctWithAggregate extends Rule[LogicalPlan] {
  def apply(plan: LogicalPlan): LogicalPlan = plan.transformWithPruning(
    _.containsPattern(DISTINCT_LIKE), ruleId) {
    case Distinct(child) => Aggregate(child.output, child.output, child)
  }
}

/**
 * Replaces logical [[Deduplicate]] operator with an [[Aggregate]] operator.
 */
object ReplaceDeduplicateWithAggregate extends Rule[LogicalPlan] {
  def apply(plan: LogicalPlan): LogicalPlan = plan transformUpWithNewOutput {
    case d @ Deduplicate(keys, child) if !child.isStreaming =>
      val keyExprIds = keys.map(_.exprId)
      val aggCols = child.output.map { attr =>
        if (keyExprIds.contains(attr.exprId)) {
          attr
        } else {
          Alias(new First(attr).toAggregateExpression(), attr.name)()
        }
      }
      // SPARK-22951: Physical aggregate operators distinguishes global aggregation and grouping
      // aggregations by checking the number of grouping keys. The key difference here is that a
      // global aggregation always returns at least one row even if there are no input rows. Here
      // we append a literal when the grouping key list is empty so that the result aggregate
      // operator is properly treated as a grouping aggregation.
      val nonemptyKeys = if (keys.isEmpty) Literal(1) :: Nil else keys
      val newAgg = Aggregate(nonemptyKeys, aggCols, child)
      val attrMapping = d.output.zip(newAgg.output)
      newAgg -> attrMapping
  }
}

/**
 * Replaces logical [[Intersect]] operator with a left-semi [[Join]] operator.
 * {{{
 *   SELECT a1, a2 FROM Tab1 INTERSECT SELECT b1, b2 FROM Tab2
 *   ==>  SELECT DISTINCT a1, a2 FROM Tab1 LEFT SEMI JOIN Tab2 ON a1<=>b1 AND a2<=>b2
 * }}}
 *
 * Note:
 * 1. This rule is only applicable to INTERSECT DISTINCT. Do not use it for INTERSECT ALL.
 * 2. This rule has to be done after de-duplicating the attributes; otherwise, the generated
 *    join conditions will be incorrect.
 */
object ReplaceIntersectWithSemiJoin extends Rule[LogicalPlan] {
  def apply(plan: LogicalPlan): LogicalPlan = plan.transformWithPruning(
    _.containsPattern(INTERSECT), ruleId) {
    case Intersect(left, right, false) =>
      assert(left.output.size == right.output.size)
      val joinCond = left.output.zip(right.output).map { case (l, r) => EqualNullSafe(l, r) }
      Distinct(Join(left, right, LeftSemi, joinCond.reduceLeftOption(And), JoinHint.NONE))
  }
}

/**
 * Replaces logical [[Except]] operator with a left-anti [[Join]] operator.
 * {{{
 *   SELECT a1, a2 FROM Tab1 EXCEPT SELECT b1, b2 FROM Tab2
 *   ==>  SELECT DISTINCT a1, a2 FROM Tab1 LEFT ANTI JOIN Tab2 ON a1<=>b1 AND a2<=>b2
 * }}}
 *
 * Note:
 * 1. This rule is only applicable to EXCEPT DISTINCT. Do not use it for EXCEPT ALL.
 * 2. This rule has to be done after de-duplicating the attributes; otherwise, the generated
 *    join conditions will be incorrect.
 */
object ReplaceExceptWithAntiJoin extends Rule[LogicalPlan] {
  def apply(plan: LogicalPlan): LogicalPlan = plan.transformWithPruning(
    _.containsPattern(EXCEPT), ruleId) {
    case Except(left, right, false) =>
      assert(left.output.size == right.output.size)
      val joinCond = left.output.zip(right.output).map { case (l, r) => EqualNullSafe(l, r) }
      Distinct(Join(left, right, LeftAnti, joinCond.reduceLeftOption(And), JoinHint.NONE))
  }
}

/**
 * Replaces logical [[Except]] operator using a combination of Union, Aggregate
 * and Generate operator.
 *
 * Input Query :
 * {{{
 *    SELECT c1 FROM ut1 EXCEPT ALL SELECT c1 FROM ut2
 * }}}
 *
 * Rewritten Query:
 * {{{
 *   SELECT c1
 *   FROM (
 *     SELECT replicate_rows(sum_val, c1)
 *       FROM (
 *         SELECT c1, sum_val
 *           FROM (
 *             SELECT c1, sum(vcol) AS sum_val
 *               FROM (
 *                 SELECT 1L as vcol, c1 FROM ut1
 *                 UNION ALL
 *                 SELECT -1L as vcol, c1 FROM ut2
 *              ) AS union_all
 *            GROUP BY union_all.c1
 *          )
 *        WHERE sum_val > 0
 *       )
 *   )
 * }}}
 */

object RewriteExceptAll extends Rule[LogicalPlan] {
  def apply(plan: LogicalPlan): LogicalPlan = plan.transformWithPruning(
    _.containsPattern(EXCEPT), ruleId) {
    case Except(left, right, true) =>
      assert(left.output.size == right.output.size)

      val newColumnLeft = Alias(Literal(1L), "vcol")()
      val newColumnRight = Alias(Literal(-1L), "vcol")()
      val modifiedLeftPlan = Project(Seq(newColumnLeft) ++ left.output, left)
      val modifiedRightPlan = Project(Seq(newColumnRight) ++ right.output, right)
      val unionPlan = Union(modifiedLeftPlan, modifiedRightPlan)
      val aggSumCol =
        Alias(Sum(unionPlan.output.head.toAttribute).toAggregateExpression(), "sum")()
      val aggOutputColumns = left.output ++ Seq(aggSumCol)
      val aggregatePlan = Aggregate(left.output, aggOutputColumns, unionPlan)
      val filteredAggPlan = Filter(GreaterThan(aggSumCol.toAttribute, Literal(0L)), aggregatePlan)
      val genRowPlan = Generate(
        ReplicateRows(Seq(aggSumCol.toAttribute) ++ left.output),
        unrequiredChildIndex = Nil,
        outer = false,
        qualifier = None,
        left.output,
        filteredAggPlan
      )
      Project(left.output, genRowPlan)
  }
}

/**
 * Replaces logical [[Intersect]] operator using a combination of Union, Aggregate
 * and Generate operator.
 *
 * Input Query :
 * {{{
 *    SELECT c1 FROM ut1 INTERSECT ALL SELECT c1 FROM ut2
 * }}}
 *
 * Rewritten Query:
 * {{{
 *   SELECT c1
 *   FROM (
 *        SELECT replicate_row(min_count, c1)
 *        FROM (
 *             SELECT c1, If (vcol1_cnt > vcol2_cnt, vcol2_cnt, vcol1_cnt) AS min_count
 *             FROM (
 *                  SELECT   c1, count(vcol1) as vcol1_cnt, count(vcol2) as vcol2_cnt
 *                  FROM (
 *                       SELECT true as vcol1, null as , c1 FROM ut1
 *                       UNION ALL
 *                       SELECT null as vcol1, true as vcol2, c1 FROM ut2
 *                       ) AS union_all
 *                  GROUP BY c1
 *                  HAVING vcol1_cnt >= 1 AND vcol2_cnt >= 1
 *                  )
 *             )
 *         )
 * }}}
 */
object RewriteIntersectAll extends Rule[LogicalPlan] {
  def apply(plan: LogicalPlan): LogicalPlan = plan.transformWithPruning(
    _.containsPattern(INTERSECT), ruleId) {
    case Intersect(left, right, true) =>
      assert(left.output.size == right.output.size)

      val trueVcol1 = Alias(Literal(true), "vcol1")()
      val nullVcol1 = Alias(Literal(null, BooleanType), "vcol1")()

      val trueVcol2 = Alias(Literal(true), "vcol2")()
      val nullVcol2 = Alias(Literal(null, BooleanType), "vcol2")()

      // Add a projection on the top of left and right plans to project out
      // the additional virtual columns.
      val leftPlanWithAddedVirtualCols = Project(Seq(trueVcol1, nullVcol2) ++ left.output, left)
      val rightPlanWithAddedVirtualCols = Project(Seq(nullVcol1, trueVcol2) ++ right.output, right)

      val unionPlan = Union(leftPlanWithAddedVirtualCols, rightPlanWithAddedVirtualCols)

      // Expressions to compute count and minimum of both the counts.
      val vCol1AggrExpr =
        Alias(Count(unionPlan.output(0)).toAggregateExpression(), "vcol1_count")()
      val vCol2AggrExpr =
        Alias(Count(unionPlan.output(1)).toAggregateExpression(), "vcol2_count")()
      val ifExpression = Alias(If(
        GreaterThan(vCol1AggrExpr.toAttribute, vCol2AggrExpr.toAttribute),
        vCol2AggrExpr.toAttribute,
        vCol1AggrExpr.toAttribute
      ), "min_count")()

      val aggregatePlan = Aggregate(left.output,
        Seq(vCol1AggrExpr, vCol2AggrExpr) ++ left.output, unionPlan)
      val filterPlan = Filter(And(GreaterThanOrEqual(vCol1AggrExpr.toAttribute, Literal(1L)),
        GreaterThanOrEqual(vCol2AggrExpr.toAttribute, Literal(1L))), aggregatePlan)
      val projectMinPlan = Project(left.output ++ Seq(ifExpression), filterPlan)

      // Apply the replicator to replicate rows based on min_count
      val genRowPlan = Generate(
        ReplicateRows(Seq(ifExpression.toAttribute) ++ left.output),
        unrequiredChildIndex = Nil,
        outer = false,
        qualifier = None,
        left.output,
        projectMinPlan
      )
      Project(left.output, genRowPlan)
  }
}

/**
 * Removes literals from group expressions in [[Aggregate]], as they have no effect to the result
 * but only makes the grouping key bigger.
 */
object RemoveLiteralFromGroupExpressions extends Rule[LogicalPlan] {
  def apply(plan: LogicalPlan): LogicalPlan = plan.transformWithPruning(
    _.containsPattern(AGGREGATE), ruleId) {
    case a @ Aggregate(grouping, _, _) if grouping.nonEmpty =>
      val newGrouping = grouping.filter(!_.foldable)
      if (newGrouping.nonEmpty) {
        a.copy(groupingExpressions = newGrouping)
      } else {
        // All grouping expressions are literals. We should not drop them all, because this can
        // change the return semantics when the input of the Aggregate is empty (SPARK-17114). We
        // instead replace this by single, easy to hash/sort, literal expression.
        a.copy(groupingExpressions = Seq(Literal(0, IntegerType)))
      }
  }
}

/**
 * Prunes unnecessary fields from a [[Generate]] if it is under a project which does not refer
 * any generated attributes, .e.g., count-like aggregation on an exploded array.
 */
object GenerateOptimization extends Rule[LogicalPlan] {
  def apply(plan: LogicalPlan): LogicalPlan = plan.transformDownWithPruning(
      _.containsAllPatterns(PROJECT, GENERATE), ruleId) {
      case p @ Project(_, g: Generate) if p.references.isEmpty
          && g.generator.isInstanceOf[ExplodeBase] =>
        g.generator.children.head.dataType match {
          case ArrayType(StructType(fields), containsNull) if fields.length > 1 =>
            // Try to pick up smallest field
            val sortedFields = fields.zipWithIndex.sortBy(f => f._1.dataType.defaultSize)
            val extractor = GetArrayStructFields(g.generator.children.head, sortedFields(0)._1,
              sortedFields(0)._2, fields.length, containsNull || sortedFields(0)._1.nullable)

            val rewrittenG = g.transformExpressions {
              case e: ExplodeBase =>
                e.withNewChildren(Seq(extractor))
            }
            // As we change the child of the generator, its output data type must be updated.
            val updatedGeneratorOutput = rewrittenG.generatorOutput
              .zip(toAttributes(rewrittenG.generator.elementSchema))
              .map { case (oldAttr, newAttr) =>
                newAttr.withExprId(oldAttr.exprId).withName(oldAttr.name)
              }
            assert(updatedGeneratorOutput.length == rewrittenG.generatorOutput.length,
              "Updated generator output must have the same length " +
                "with original generator output.")
            val updatedGenerate = rewrittenG.copy(generatorOutput = updatedGeneratorOutput)
            p.withNewChildren(Seq(updatedGenerate))
          case _ => p
        }
    }
}

/**
 * Removes repetition from group expressions in [[Aggregate]], as they have no effect to the result
 * but only makes the grouping key bigger.
 */
object RemoveRepetitionFromGroupExpressions extends Rule[LogicalPlan] {
  def apply(plan: LogicalPlan): LogicalPlan = plan.transformWithPruning(
    _.containsPattern(AGGREGATE), ruleId) {
    case a @ Aggregate(grouping, _, _) if grouping.size > 1 =>
      val newGrouping = ExpressionSet(grouping).toSeq
      if (newGrouping.size == grouping.size) {
        a
      } else {
        a.copy(groupingExpressions = newGrouping)
      }
  }
}<|MERGE_RESOLUTION|>--- conflicted
+++ resolved
@@ -55,12 +55,8 @@
     Set(
       "PartitionPruning",
       "RewriteSubquery",
-<<<<<<< HEAD
-      "Extract Python UDFs")
-=======
       "Extract Python UDFs",
       "Infer Filters")
->>>>>>> ecee7133
 
   protected def fixedPoint =
     FixedPoint(
