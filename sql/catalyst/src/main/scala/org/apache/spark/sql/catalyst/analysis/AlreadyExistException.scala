/*
 * Licensed to the Apache Software Foundation (ASF) under one or more
 * contributor license agreements.  See the NOTICE file distributed with
 * this work for additional information regarding copyright ownership.
 * The ASF licenses this file to You under the Apache License, Version 2.0
 * (the "License"); you may not use this file except in compliance with
 * the License.  You may obtain a copy of the License at
 *
 *    http://www.apache.org/licenses/LICENSE-2.0
 *
 * Unless required by applicable law or agreed to in writing, software
 * distributed under the License is distributed on an "AS IS" BASIS,
 * WITHOUT WARRANTIES OR CONDITIONS OF ANY KIND, either express or implied.
 * See the License for the specific language governing permissions and
 * limitations under the License.
 */

package org.apache.spark.sql.catalyst.analysis

import org.apache.spark.sql.AnalysisException
import org.apache.spark.sql.catalyst.InternalRow
import org.apache.spark.sql.catalyst.catalog.CatalogTypes.TablePartitionSpec
import org.apache.spark.sql.catalyst.util.{quoteIdentifier, quoteNameParts }
import org.apache.spark.sql.connector.catalog.CatalogV2Implicits.IdentifierHelper
import org.apache.spark.sql.connector.catalog.Identifier
import org.apache.spark.sql.types.StructType

/**
 * Thrown by a catalog when an item already exists. The analyzer will rethrow the exception
 * as an [[org.apache.spark.sql.AnalysisException]] with the correct position information.
 */
class DatabaseAlreadyExistsException(db: String)
  extends NamespaceAlreadyExistsException(Array(db))


class NamespaceAlreadyExistsException(errorClass: String, messageParameters: Map[String, String])
  extends AnalysisException(errorClass, messageParameters) {
  def this(namespace: Array[String]) = {
    this(errorClass = "SCHEMA_ALREADY_EXISTS",
      Map("schemaName" -> quoteNameParts(namespace)))
  }
}


class TableAlreadyExistsException(errorClass: String, messageParameters: Map[String, String],
  cause: Option[Throwable] = None)
  extends AnalysisException(errorClass, messageParameters, cause = cause) {
  def this(db: String, table: String) = {
    this(errorClass = "TABLE_OR_VIEW_ALREADY_EXISTS",
      messageParameters = Map("relationName" ->
        (quoteIdentifier(db) + "." + quoteIdentifier(table))))
  }

  def this(table: String) = {
    this(errorClass = "TABLE_OR_VIEW_ALREADY_EXISTS",
      messageParameters = Map("relationName" ->
        quoteNameParts(UnresolvedAttribute.parseAttributeName(table))))
  }

  def this(table: Seq[String]) = {
    this(errorClass = "TABLE_OR_VIEW_ALREADY_EXISTS",
      messageParameters = Map("relationName" -> quoteNameParts(table)))
  }
}

class TempTableAlreadyExistsException(errorClass: String, messageParameters: Map[String, String],
                                      cause: Option[Throwable] = None)
  extends AnalysisException(errorClass, messageParameters, cause = cause) {
  def this(table: String) = {
    this(errorClass = "TEMP_TABLE_OR_VIEW_ALREADY_EXISTS",
      messageParameters = Map("relationName"
        -> quoteNameParts(UnresolvedAttribute.parseAttributeName(table))))
  }
}

class ViewAlreadyExistsException(errorClass: String, messageParameters: Map[String, String])
  extends AnalysisException(errorClass, messageParameters) {

  def this(ident: Identifier) =
    this(errorClass = "VIEW_ALREADY_EXISTS",
      messageParameters = Map("relationName" -> ident.quoted))
}

class PartitionAlreadyExistsException(errorClass: String, messageParameters: Map[String, String])
  extends AnalysisException(errorClass, messageParameters) {
  def this(db: String, table: String, spec: TablePartitionSpec) = {
    this(errorClass = "PARTITIONS_ALREADY_EXIST",
      Map("partitionList" -> ("PARTITION (" +
        spec.map( kv => quoteIdentifier(kv._1) + s" = ${kv._2}").mkString(", ") + ")"),
        "tableName" -> (quoteIdentifier(db) + "." + quoteIdentifier(table))))
  }

  def this(tableName: String, partitionIdent: InternalRow, partitionSchema: StructType) = {
    this(errorClass = "PARTITIONS_ALREADY_EXIST",
      Map("partitionList" ->
        ("PARTITION (" + partitionIdent.toSeq(partitionSchema).zip(partitionSchema.map(_.name))
        .map( kv => quoteIdentifier(s"${kv._2}") + s" = ${kv._1}").mkString(", ") + ")"),
        "tableName" -> quoteNameParts(UnresolvedAttribute.parseAttributeName(tableName))))
  }
}

class PartitionsAlreadyExistException(errorClass: String, messageParameters: Map[String, String])
  extends AnalysisException(errorClass, messageParameters) {
  def this(db: String, table: String, specs: Seq[TablePartitionSpec]) = {
    this(errorClass = "PARTITIONS_ALREADY_EXIST",
      Map("partitionList" ->
        ("PARTITION ("
        + specs.map(spec => spec.map(kv => quoteIdentifier(kv._1) + s" = ${kv._2}").mkString(", "))
        .mkString("), PARTITION (") + ")"),
        "tableName" -> (quoteIdentifier(db) + "." + quoteIdentifier(table))))
  }

  def this(db: String, table: String, spec: TablePartitionSpec) =
    this(db, table, Seq(spec))

  def this(tableName: String, partitionIdents: Seq[InternalRow], partitionSchema: StructType) = {
    this(errorClass = "PARTITIONS_ALREADY_EXIST",
      Map("partitionList" ->
        ("PARTITION (" +
          partitionIdents.map(_.toSeq(partitionSchema).zip(partitionSchema.map(_.name))
            .map( kv => quoteIdentifier(s"${kv._2}") + s" = ${kv._1}")
            .mkString(", ")).mkString("), PARTITION (") + ")"),
        "tableName" -> quoteNameParts(UnresolvedAttribute.parseAttributeName(tableName))))
  }

  def this(tableName: String, partitionIdent: InternalRow, partitionSchema: StructType) =
    this(tableName, Seq(partitionIdent), partitionSchema)
}

class FunctionAlreadyExistsException(errorClass: String, messageParameters: Map[String, String])
  extends AnalysisException(errorClass, messageParameters) {

  def this(function: Seq[String]) = {
    this (errorClass = "ROUTINE_ALREADY_EXISTS",
      Map("routineName" -> quoteNameParts(function)))
  }
}

<<<<<<< HEAD
class IndexAlreadyExistsException(message: String, cause: Option[Throwable] = None)
  extends AnalysisException(errorClass = "INDEX_ALREADY_EXISTS",
    Map("message" -> message), cause)
=======
class IndexAlreadyExistsException(
    indexName: String,
    tableName: String,
    cause: Option[Throwable] = None)
  extends AnalysisException(
    errorClass = "INDEX_ALREADY_EXISTS",
    Map("indexName" -> indexName, "tableName" -> tableName),
    cause
  )
>>>>>>> 11e30a61
<|MERGE_RESOLUTION|>--- conflicted
+++ resolved
@@ -136,11 +136,6 @@
   }
 }
 
-<<<<<<< HEAD
-class IndexAlreadyExistsException(message: String, cause: Option[Throwable] = None)
-  extends AnalysisException(errorClass = "INDEX_ALREADY_EXISTS",
-    Map("message" -> message), cause)
-=======
 class IndexAlreadyExistsException(
     indexName: String,
     tableName: String,
@@ -149,5 +144,4 @@
     errorClass = "INDEX_ALREADY_EXISTS",
     Map("indexName" -> indexName, "tableName" -> tableName),
     cause
-  )
->>>>>>> 11e30a61
+  )