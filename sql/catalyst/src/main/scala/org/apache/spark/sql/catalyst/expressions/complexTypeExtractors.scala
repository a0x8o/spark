--- conflicted
+++ resolved
@@ -268,11 +268,7 @@
     if (index >= baseValue.numElements() || index < 0) {
       if (failOnError) {
         throw QueryExecutionErrors.invalidArrayIndexError(
-<<<<<<< HEAD
-          index, baseValue.numElements, getContextOrNull())
-=======
           index, baseValue.numElements(), getContextOrNull())
->>>>>>> ecee7133
       } else {
         null
       }
