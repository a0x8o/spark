--- conflicted
+++ resolved
@@ -26,15 +26,10 @@
 import org.apache.spark.sql.catalyst.expressions.Cast._
 import org.apache.spark.sql.catalyst.expressions.codegen._
 import org.apache.spark.sql.catalyst.expressions.codegen.Block._
-<<<<<<< HEAD
-import org.apache.spark.sql.catalyst.util.{NumberConverter, TypeUtils}
-import org.apache.spark.sql.errors.{QueryCompilationErrors, QueryExecutionErrors}
-=======
 import org.apache.spark.sql.catalyst.trees.SQLQueryContext
 import org.apache.spark.sql.catalyst.util.{MathUtils, NumberConverter, TypeUtils}
 import org.apache.spark.sql.errors.{QueryCompilationErrors, QueryExecutionErrors}
 import org.apache.spark.sql.internal.SQLConf
->>>>>>> 11e30a61
 import org.apache.spark.sql.types._
 import org.apache.spark.unsafe.types.UTF8String
 
@@ -554,7 +549,6 @@
 // scalastyle:on line.size.limit
 object FloorExpressionBuilder extends CeilFloorExpressionBuilderBase {
   override protected def buildWithOneParam(param: Expression): Expression = Floor(param)
-<<<<<<< HEAD
 
   override protected def buildWithTwoParams(param1: Expression, param2: Expression): Expression =
     RoundFloor(param1, param2)
@@ -565,18 +559,6 @@
 
   override def inputTypes: Seq[AbstractDataType] = Seq(DecimalType, IntegerType)
 
-=======
-
-  override protected def buildWithTwoParams(param1: Expression, param2: Expression): Expression =
-    RoundFloor(param1, param2)
-}
-
-case class RoundFloor(child: Expression, scale: Expression)
-  extends RoundBase(child, scale, BigDecimal.RoundingMode.FLOOR, "ROUND_FLOOR") {
-
-  override def inputTypes: Seq[AbstractDataType] = Seq(DecimalType, IntegerType)
-
->>>>>>> 11e30a61
   override def nodeName: String = "floor"
 
   override protected def withNewChildrenInternal(
@@ -1522,8 +1504,6 @@
   // by checking if scaleV == null as well.
   private lazy val scaleV: Any = scale.eval(EmptyRow)
   protected lazy val _scale: Int = scaleV.asInstanceOf[Int]
-<<<<<<< HEAD
-=======
 
   override def initQueryContext(): Option[SQLQueryContext] = {
     if (ansiEnabled) {
@@ -1532,7 +1512,6 @@
       None
     }
   }
->>>>>>> 11e30a61
 
   override def eval(input: InternalRow): Any = {
     if (scaleV == null) { // if scale is null, no need to eval its child at all
@@ -1558,13 +1537,10 @@
         } else {
           Decimal(decimal.toBigDecimal.setScale(_scale, mode), p, s)
         }
-<<<<<<< HEAD
-=======
       case ByteType if ansiEnabled =>
         MathUtils.withOverflow(
           f = BigDecimal(input1.asInstanceOf[Byte]).setScale(_scale, mode).toByteExact,
           context = getContextOrNull)
->>>>>>> 11e30a61
       case ByteType =>
         BigDecimal(input1.asInstanceOf[Byte]).setScale(_scale, mode).toByte
       case ShortType if ansiEnabled =>
@@ -1605,26 +1581,6 @@
   override def doGenCode(ctx: CodegenContext, ev: ExprCode): ExprCode = {
     val ce = child.genCode(ctx)
 
-<<<<<<< HEAD
-    val evaluationCode = dataType match {
-      case DecimalType.Fixed(p, s) =>
-        if (_scale >= 0) {
-          s"""
-            ${ev.value} = ${ce.value}.toPrecision(${ce.value}.precision(), $s,
-            Decimal.$modeStr(), true, null);
-            ${ev.isNull} = ${ev.value} == null;"""
-       } else {
-          s"""
-            ${ev.value} = new Decimal().set(${ce.value}.toBigDecimal()
-            .setScale(${_scale}, Decimal.$modeStr()), $p, $s);
-            ${ev.isNull} = ${ev.value} == null;"""
-        }
-      case ByteType =>
-        if (_scale < 0) {
-          s"""
-          ${ev.value} = new java.math.BigDecimal(${ce.value}).
-            setScale(${_scale}, java.math.BigDecimal.${modeStr}).byteValue();"""
-=======
     def codegenForIntegralType(dt: String): String = {
       if (_scale < 0) {
         if (ansiEnabled) {
@@ -1634,7 +1590,6 @@
             |setScale(${_scale}, java.math.BigDecimal.${modeStr}).${dt}ValueExact();
             |""".stripMargin
           MathUtils.withOverflowCode(evalCode, errorContext)
->>>>>>> 11e30a61
         } else {
           s"""
              |${ev.value} = new java.math.BigDecimal(${ce.value}).
@@ -1717,11 +1672,6 @@
   since = "1.5.0",
   group = "math_funcs")
 // scalastyle:on line.size.limit
-<<<<<<< HEAD
-case class Round(child: Expression, scale: Expression)
-  extends RoundBase(child, scale, BigDecimal.RoundingMode.HALF_UP, "ROUND_HALF_UP") {
-  def this(child: Expression) = this(child, Literal(0))
-=======
 case class Round(
     child: Expression,
     scale: Expression,
@@ -1733,7 +1683,6 @@
 
   override def flatArguments: Iterator[Any] = Iterator(child, scale)
 
->>>>>>> 11e30a61
   override protected def withNewChildrenInternal(newLeft: Expression, newRight: Expression): Round =
     copy(child = newLeft, scale = newRight)
 }
@@ -1756,11 +1705,6 @@
   since = "2.0.0",
   group = "math_funcs")
 // scalastyle:on line.size.limit
-<<<<<<< HEAD
-case class BRound(child: Expression, scale: Expression)
-  extends RoundBase(child, scale, BigDecimal.RoundingMode.HALF_EVEN, "ROUND_HALF_EVEN") {
-  def this(child: Expression) = this(child, Literal(0))
-=======
 case class BRound(
     child: Expression,
     scale: Expression,
@@ -1772,7 +1716,6 @@
 
   override def flatArguments: Iterator[Any] = Iterator(child, scale)
 
->>>>>>> 11e30a61
   override protected def withNewChildrenInternal(
     newLeft: Expression, newRight: Expression): BRound = copy(child = newLeft, scale = newRight)
 }
