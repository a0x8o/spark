--- conflicted
+++ resolved
@@ -181,12 +181,7 @@
       accessor = new TimestampAccessor((TimeStampMicroTZVector) vector);
     } else if (vector instanceof TimeStampMicroVector) {
       accessor = new TimestampNTZAccessor((TimeStampMicroVector) vector);
-<<<<<<< HEAD
-    } else if (vector instanceof MapVector) {
-      MapVector mapVector = (MapVector) vector;
-=======
     } else if (vector instanceof MapVector mapVector) {
->>>>>>> ecee7133
       accessor = new MapAccessor(mapVector);
     } else if (vector instanceof ListVector listVector) {
       accessor = new ArrayAccessor(listVector);
