/*
 * Licensed to the Apache Software Foundation (ASF) under one or more
 * contributor license agreements.  See the NOTICE file distributed with
 * this work for additional information regarding copyright ownership.
 * The ASF licenses this file to You under the Apache License, Version 2.0
 * (the "License"); you may not use this file except in compliance with
 * the License.  You may obtain a copy of the License at
 *
 *    http://www.apache.org/licenses/LICENSE-2.0
 *
 * Unless required by applicable law or agreed to in writing, software
 * distributed under the License is distributed on an "AS IS" BASIS,
 * WITHOUT WARRANTIES OR CONDITIONS OF ANY KIND, either express or implied.
 * See the License for the specific language governing permissions and
 * limitations under the License.
 */

package org.apache.spark.sql.catalyst.expressions

import java.sql.Timestamp

import scala.math.Ordering

import org.apache.logging.log4j.Level

import org.apache.spark.SparkFunSuite
import org.apache.spark.metrics.source.CodegenMetrics
import org.apache.spark.sql.Row
import org.apache.spark.sql.catalyst.InternalRow
import org.apache.spark.sql.catalyst.dsl.expressions._
import org.apache.spark.sql.catalyst.expressions.codegen._
import org.apache.spark.sql.catalyst.expressions.codegen.Block._
import org.apache.spark.sql.catalyst.expressions.objects._
import org.apache.spark.sql.catalyst.util.{ArrayBasedMapData, DateTimeUtils}
import org.apache.spark.sql.catalyst.util.DateTimeTestUtils.LA
import org.apache.spark.sql.types._
import org.apache.spark.unsafe.types.UTF8String
import org.apache.spark.util.ThreadUtils

/**
 * Additional tests for code generation.
 */
class CodeGenerationSuite extends SparkFunSuite with ExpressionEvalHelper {

  test("multithreaded eval") {
    import scala.concurrent._
    import ExecutionContext.Implicits.global
    import scala.concurrent.duration._

    val futures = (1 to 20).map { _ =>
      Future {
        GeneratePredicate.generate(EqualTo(Literal(1), Literal(1)))
        GenerateMutableProjection.generate(EqualTo(Literal(1), Literal(1)) :: Nil)
        GenerateOrdering.generate(Add(Literal(1), Literal(1)).asc :: Nil)
      }
    }

    futures.foreach(ThreadUtils.awaitResult(_, 10.seconds))
  }

  test("metrics are recorded on compile") {
    val startCount1 = CodegenMetrics.METRIC_COMPILATION_TIME.getCount()
    val startCount2 = CodegenMetrics.METRIC_SOURCE_CODE_SIZE.getCount()
    val startCount3 = CodegenMetrics.METRIC_GENERATED_CLASS_BYTECODE_SIZE.getCount()
    val startCount4 = CodegenMetrics.METRIC_GENERATED_METHOD_BYTECODE_SIZE.getCount()
    GenerateOrdering.generate(Add(Literal(123), Literal(1)).asc :: Nil)
    assert(CodegenMetrics.METRIC_COMPILATION_TIME.getCount() == startCount1 + 1)
    assert(CodegenMetrics.METRIC_SOURCE_CODE_SIZE.getCount() == startCount2 + 1)
    assert(CodegenMetrics.METRIC_GENERATED_CLASS_BYTECODE_SIZE.getCount() > startCount3)
    assert(CodegenMetrics.METRIC_GENERATED_METHOD_BYTECODE_SIZE.getCount() > startCount4)
  }

  test("SPARK-8443: split wide projections into blocks due to JVM code size limit") {
    val length = 5000
    val expressions = List.fill(length)(EqualTo(Literal(1), Literal(1)))
    val plan = GenerateMutableProjection.generate(expressions)
    val actual = plan(new GenericInternalRow(length)).toSeq(expressions.map(_.dataType))
    val expected = Seq.fill(length)(true)

    if (actual != expected) {
      fail(s"Incorrect Evaluation: expressions: $expressions, actual: $actual, expected: $expected")
    }
  }

  test("SPARK-13242: case-when expression with large number of branches (or cases)") {
    val cases = 500
    val clauses = 20

    // Generate an individual case
    def generateCase(n: Int): (Expression, Expression) = {
      val condition = (1 to clauses)
        .map(c => EqualTo(BoundReference(0, StringType, false), Literal(s"$c:$n")))
        .reduceLeft[Expression]((l, r) => Or(l, r))
      (condition, Literal(n))
    }

    val expression = CaseWhen((1 to cases).map(generateCase))

    val plan = GenerateMutableProjection.generate(Seq(expression))
    val input = new GenericInternalRow(Array[Any](UTF8String.fromString(s"$clauses:$cases")))
    val actual = plan(input).toSeq(Seq(expression.dataType))

    assert(actual.head == cases)
  }

  test("SPARK-22543: split large if expressions into blocks due to JVM code size limit") {
    var strExpr: Expression = Literal("abc")
    for (_ <- 1 to 150) {
      strExpr = StringDecode(Encode(strExpr, "utf-8"), "utf-8")
    }

    val expressions = Seq(If(EqualTo(strExpr, strExpr), strExpr, strExpr))
    val plan = GenerateMutableProjection.generate(expressions)
    val actual = plan(null).toSeq(expressions.map(_.dataType))
    assert(actual.length == 1)
    val expected = UTF8String.fromString("abc")

    if (!checkResult(actual.head, expected, expressions.head)) {
      fail(s"Incorrect Evaluation: expressions: $expressions, actual: $actual, expected: $expected")
    }
  }

  test("SPARK-14793: split wide array creation into blocks due to JVM code size limit") {
    val length = 5000
    val expressions = Seq(CreateArray(List.fill(length)(EqualTo(Literal(1), Literal(1)))))
    val plan = GenerateMutableProjection.generate(expressions)
    val actual = plan(new GenericInternalRow(length)).toSeq(expressions.map(_.dataType))
    assert(actual.length == 1)
    val expected = UnsafeArrayData.fromPrimitiveArray(Array.fill(length)(true))

    if (!checkResult(actual.head, expected, expressions.head)) {
      fail(s"Incorrect Evaluation: expressions: $expressions, actual: $actual, expected: $expected")
    }
  }

  test("SPARK-14793: split wide map creation into blocks due to JVM code size limit") {
    val length = 5000
    val expressions = Seq(CreateMap(
      List.fill(length)(EqualTo(Literal(1), Literal(1))).zipWithIndex.flatMap {
        case (expr, i) => Seq(Literal(i), expr)
      }))
    val plan = GenerateMutableProjection.generate(expressions)
    val actual = plan(new GenericInternalRow(length)).toSeq(expressions.map(_.dataType))
    assert(actual.length == 1)
    val expected = ArrayBasedMapData((0 until length).toArray, Array.fill(length)(true))

    if (!checkResult(actual.head, expected, expressions.head)) {
      fail(s"Incorrect Evaluation: expressions: $expressions, actual: $actual, expected: $expected")
    }
  }

  test("SPARK-14793: split wide struct creation into blocks due to JVM code size limit") {
    val length = 5000
    val expressions = Seq(CreateStruct(List.fill(length)(EqualTo(Literal(1), Literal(1)))))
    val plan = GenerateMutableProjection.generate(expressions)
    val actual = plan(new GenericInternalRow(length)).toSeq(expressions.map(_.dataType))
    val expected = Seq(InternalRow(Seq.fill(length)(true): _*))

    if (!checkResult(actual, expected, expressions.head)) {
      fail(s"Incorrect Evaluation: expressions: $expressions, actual: $actual, expected: $expected")
    }
  }

  test("SPARK-14793: split wide named struct creation into blocks due to JVM code size limit") {
    val length = 5000
    val expressions = Seq(CreateNamedStruct(
      List.fill(length)(EqualTo(Literal(1), Literal(1))).flatMap {
        expr => Seq(Literal(expr.toString), expr)
      }))
    val plan = GenerateMutableProjection.generate(expressions)
    val actual = plan(new GenericInternalRow(length)).toSeq(expressions.map(_.dataType))
    assert(actual.length == 1)
    val expected = InternalRow(Seq.fill(length)(true): _*)

    if (!checkResult(actual.head, expected, expressions.head)) {
      fail(s"Incorrect Evaluation: expressions: $expressions, actual: $actual, expected: $expected")
    }
  }

  test("SPARK-14224: split wide external row creation into blocks due to JVM code size limit") {
    val length = 5000
    val schema = StructType(Seq.fill(length)(StructField("int", IntegerType)))
    val expressions = Seq(CreateExternalRow(Seq.fill(length)(Literal(1)), schema))
    val plan = GenerateMutableProjection.generate(expressions)
    val actual = plan(new GenericInternalRow(length)).toSeq(expressions.map(_.dataType))
    val expected = Seq(Row.fromSeq(Seq.fill(length)(1)))

    if (actual != expected) {
      fail(s"Incorrect Evaluation: expressions: $expressions, actual: $actual, expected: $expected")
    }
  }

  test("SPARK-17702: split wide constructor into blocks due to JVM code size limit") {
    val length = 5000
    val expressions = Seq.fill(length) {
      ToUTCTimestamp(
        Literal.create(Timestamp.valueOf("2015-07-24 00:00:00"), TimestampType),
        Literal.create(LA.getId, StringType))
    }
    val plan = GenerateMutableProjection.generate(expressions)
    val actual = plan(new GenericInternalRow(length)).toSeq(expressions.map(_.dataType))
    val expected = Seq.fill(length)(
      DateTimeUtils.fromJavaTimestamp(Timestamp.valueOf("2015-07-24 07:00:00")))

    if (actual != expected) {
      fail(s"Incorrect Evaluation: expressions: $expressions, actual: $actual, expected: $expected")
    }
  }

  test("SPARK-22226: group splitted expressions into one method per nested class") {
    val length = 10000
    val expressions = Seq.fill(length) {
      ToUTCTimestamp(
        Literal.create(Timestamp.valueOf("2017-10-10 00:00:00"), TimestampType),
        Literal.create(LA.getId, StringType))
    }
    val plan = GenerateMutableProjection.generate(expressions)
    val actual = plan(new GenericInternalRow(length)).toSeq(expressions.map(_.dataType))
    val expected = Seq.fill(length)(
      DateTimeUtils.fromJavaTimestamp(Timestamp.valueOf("2017-10-10 07:00:00")))

    if (actual != expected) {
      fail(s"Incorrect Evaluation: expressions: $expressions, actual: $actual, expected: $expected")
    }
  }

  test("test generated safe and unsafe projection") {
    val schema = new StructType(Array(
      StructField("a", StringType, true),
      StructField("b", IntegerType, true),
      StructField("c", new StructType(Array(
        StructField("aa", StringType, true),
        StructField("bb", IntegerType, true)
      )), true),
      StructField("d", new StructType(Array(
        StructField("a", new StructType(Array(
          StructField("b", StringType, true),
          StructField("", IntegerType, true)
        )), true)
      )), true)
    ))
    val row = Row("a", 1, Row("b", 2), Row(Row("c", 3)))
    val lit = Literal.create(row, schema)
    val internalRow = lit.value.asInstanceOf[InternalRow]

    val unsafeProj = UnsafeProjection.create(schema)
    val unsafeRow: UnsafeRow = unsafeProj(internalRow)
    assert(unsafeRow.getUTF8String(0) === UTF8String.fromString("a"))
    assert(unsafeRow.getInt(1) === 1)
    assert(unsafeRow.getStruct(2, 2).getUTF8String(0) === UTF8String.fromString("b"))
    assert(unsafeRow.getStruct(2, 2).getInt(1) === 2)
    assert(unsafeRow.getStruct(3, 1).getStruct(0, 2).getUTF8String(0) ===
      UTF8String.fromString("c"))
    assert(unsafeRow.getStruct(3, 1).getStruct(0, 2).getInt(1) === 3)

    val fromUnsafe = SafeProjection.create(schema)
    val internalRow2 = fromUnsafe(unsafeRow)
    assert(internalRow === internalRow2)

    // update unsafeRow should not affect internalRow2
    unsafeRow.setInt(1, 10)
    unsafeRow.getStruct(2, 2).setInt(1, 10)
    unsafeRow.getStruct(3, 1).getStruct(0, 2).setInt(1, 4)
    assert(internalRow === internalRow2)
  }

  test("*/ in the data") {
    // When */ appears in a comment block (i.e. in /**/), code gen will break.
    // So, in Expression and CodegenFallback, we escape */ to \*\/.
    checkEvaluation(
      EqualTo(BoundReference(0, StringType, false), Literal.create("*/", StringType)),
      true,
      InternalRow(UTF8String.fromString("*/")))
  }

  test("\\u in the data") {
    // When \ u appears in a comment block (i.e. in /**/), code gen will break.
    // So, in Expression and CodegenFallback, we escape \ u to \\u.
    checkEvaluation(
      EqualTo(BoundReference(0, StringType, false), Literal.create("\\u", StringType)),
      true,
      InternalRow(UTF8String.fromString("\\u")))
  }

  test("check compilation error doesn't occur caused by specific literal") {
    // The end of comment (*/) should be escaped.
    GenerateUnsafeProjection.generate(
      Literal.create("*/Compilation error occurs/*", StringType) :: Nil)

    // `\u002A` is `*` and `\u002F` is `/`
    // so if the end of comment consists of those characters in queries, we need to escape them.
    GenerateUnsafeProjection.generate(
      Literal.create("\\u002A/Compilation error occurs/*", StringType) :: Nil)
    GenerateUnsafeProjection.generate(
      Literal.create("\\\\u002A/Compilation error occurs/*", StringType) :: Nil)
    GenerateUnsafeProjection.generate(
      Literal.create("\\u002a/Compilation error occurs/*", StringType) :: Nil)
    GenerateUnsafeProjection.generate(
      Literal.create("\\\\u002a/Compilation error occurs/*", StringType) :: Nil)
    GenerateUnsafeProjection.generate(
      Literal.create("*\\u002FCompilation error occurs/*", StringType) :: Nil)
    GenerateUnsafeProjection.generate(
      Literal.create("*\\\\u002FCompilation error occurs/*", StringType) :: Nil)
    GenerateUnsafeProjection.generate(
      Literal.create("*\\002fCompilation error occurs/*", StringType) :: Nil)
    GenerateUnsafeProjection.generate(
      Literal.create("*\\\\002fCompilation error occurs/*", StringType) :: Nil)
    GenerateUnsafeProjection.generate(
      Literal.create("\\002A\\002FCompilation error occurs/*", StringType) :: Nil)
    GenerateUnsafeProjection.generate(
      Literal.create("\\\\002A\\002FCompilation error occurs/*", StringType) :: Nil)
    GenerateUnsafeProjection.generate(
      Literal.create("\\002A\\\\002FCompilation error occurs/*", StringType) :: Nil)

    // \ u002X is an invalid unicode literal so it should be escaped.
    GenerateUnsafeProjection.generate(
      Literal.create("\\u002X/Compilation error occurs", StringType) :: Nil)
    GenerateUnsafeProjection.generate(
      Literal.create("\\\\u002X/Compilation error occurs", StringType) :: Nil)

    // \ u001 is an invalid unicode literal so it should be escaped.
    GenerateUnsafeProjection.generate(
      Literal.create("\\u001/Compilation error occurs", StringType) :: Nil)
    GenerateUnsafeProjection.generate(
      Literal.create("\\\\u001/Compilation error occurs", StringType) :: Nil)

  }

  test("SPARK-17160: field names are properly escaped by GetExternalRowField") {
    val inputObject = BoundReference(0, ObjectType(classOf[Row]), nullable = true)
    GenerateUnsafeProjection.generate(
      ValidateExternalType(
        GetExternalRowField(inputObject, index = 0, fieldName = "\"quote"),
        IntegerType,
<<<<<<< HEAD
        lenient = false) :: Nil)
=======
        IntegerType) :: Nil)
>>>>>>> 11e30a61
  }

  test("SPARK-17160: field names are properly escaped by AssertTrue") {
    GenerateUnsafeProjection.generate(AssertTrue(Cast(Literal("\""), BooleanType)).child :: Nil)
  }

  test("should not apply common subexpression elimination on conditional expressions") {
    val row = InternalRow(null)
    val bound = BoundReference(0, IntegerType, true)
    val assertNotNull = AssertNotNull(bound)
    val expr = If(IsNull(bound), Literal(1), Add(assertNotNull, assertNotNull))
    val projection = GenerateUnsafeProjection.generate(
      Seq(expr), subexpressionEliminationEnabled = true)
    // should not throw exception
    projection(row)
  }

  test("SPARK-22226: splitExpressions should not generate codes beyond 64KB") {
    val colNumber = 10000
    val attrs = (1 to colNumber).map(colIndex => AttributeReference(s"_$colIndex", IntegerType)())
    val lit = Literal(1000)
    val exprs = attrs.flatMap { a =>
      Seq(If(lit < a, lit, a), sqrt(a))
    }
    UnsafeProjection.create(exprs, attrs)
  }

  test("SPARK-22543: split large predicates into blocks due to JVM code size limit") {
    val length = 600

    val input = new GenericInternalRow(length)
    val utf8Str = UTF8String.fromString(s"abc")
    for (i <- 0 until length) {
      input.update(i, utf8Str)
    }

    var exprOr: Expression = Literal(false)
    for (i <- 0 until length) {
      exprOr = Or(EqualTo(BoundReference(i, StringType, true), Literal(s"c$i")), exprOr)
    }

    val planOr = GenerateMutableProjection.generate(Seq(exprOr))
    val actualOr = planOr(input).toSeq(Seq(exprOr.dataType))
    assert(actualOr.length == 1)
    val expectedOr = false

    if (!checkResult(actualOr.head, expectedOr, exprOr)) {
      fail(s"Incorrect Evaluation: expressions: $exprOr, actual: $actualOr, expected: $expectedOr")
    }

    var exprAnd: Expression = Literal(true)
    for (i <- 0 until length) {
      exprAnd = And(EqualTo(BoundReference(i, StringType, true), Literal(s"c$i")), exprAnd)
    }

    val planAnd = GenerateMutableProjection.generate(Seq(exprAnd))
    val actualAnd = planAnd(input).toSeq(Seq(exprAnd.dataType))
    assert(actualAnd.length == 1)
    val expectedAnd = false

    if (!checkResult(actualAnd.head, expectedAnd, exprAnd)) {
      fail(
        s"Incorrect Evaluation: expressions: $exprAnd, actual: $actualAnd, expected: $expectedAnd")
    }
  }

  test("SPARK-22696: CreateExternalRow should not use global variables") {
    val ctx = new CodegenContext
    val schema = new StructType().add("a", IntegerType).add("b", StringType)
    CreateExternalRow(Seq(Literal(1), Literal("x")), schema).genCode(ctx)
    assert(ctx.inlinedMutableStates.isEmpty)
  }

  test("SPARK-22696: InitializeJavaBean should not use global variables") {
    val ctx = new CodegenContext
    InitializeJavaBean(Literal.fromObject(new java.util.LinkedList[Int]),
      Map("add" -> Literal(1))).genCode(ctx)
    assert(ctx.inlinedMutableStates.isEmpty)
  }

  test("SPARK-22716: addReferenceObj should not add mutable states") {
    val ctx = new CodegenContext
    val foo = new Object()
    ctx.addReferenceObj("foo", foo)
    assert(ctx.inlinedMutableStates.isEmpty)
  }

  test("SPARK-18016: define mutable states by using an array") {
    val ctx1 = new CodegenContext
    for (i <- 1 to CodeGenerator.OUTER_CLASS_VARIABLES_THRESHOLD + 10) {
      ctx1.addMutableState(CodeGenerator.JAVA_INT, "i", v => s"$v = $i;")
    }
    assert(ctx1.inlinedMutableStates.size == CodeGenerator.OUTER_CLASS_VARIABLES_THRESHOLD)
    // When the number of primitive type mutable states is over the threshold, others are
    // allocated into an array
    assert(ctx1.arrayCompactedMutableStates(CodeGenerator.JAVA_INT).arrayNames.size == 1)
    assert(ctx1.mutableStateInitCode.size == CodeGenerator.OUTER_CLASS_VARIABLES_THRESHOLD + 10)

    val ctx2 = new CodegenContext
    for (i <- 1 to CodeGenerator.MUTABLESTATEARRAY_SIZE_LIMIT + 10) {
      ctx2.addMutableState("InternalRow[]", "r", v => s"$v = new InternalRow[$i];")
    }
    // When the number of non-primitive type mutable states is over the threshold, others are
    // allocated into a new array
    assert(ctx2.inlinedMutableStates.isEmpty)
    assert(ctx2.arrayCompactedMutableStates("InternalRow[]").arrayNames.size == 2)
    assert(ctx2.arrayCompactedMutableStates("InternalRow[]").getCurrentIndex == 10)
    assert(ctx2.mutableStateInitCode.size == CodeGenerator.MUTABLESTATEARRAY_SIZE_LIMIT + 10)
  }

  test("SPARK-22750: addImmutableStateIfNotExists") {
    val ctx = new CodegenContext
    val mutableState1 = "field1"
    val mutableState2 = "field2"
    ctx.addImmutableStateIfNotExists("int", mutableState1)
    ctx.addImmutableStateIfNotExists("int", mutableState1)
    ctx.addImmutableStateIfNotExists("String", mutableState2)
    ctx.addImmutableStateIfNotExists("int", mutableState1)
    ctx.addImmutableStateIfNotExists("String", mutableState2)
    assert(ctx.inlinedMutableStates.length == 2)
  }

  test("SPARK-23628: calculateParamLength should compute properly the param length") {
    assert(CodeGenerator.calculateParamLength(Seq.range(0, 100).map(Literal(_))) == 101)
    assert(CodeGenerator.calculateParamLength(
      Seq.range(0, 100).map(x => Literal(x.toLong))) == 201)
  }

  private def wrap(expr: Expression): ExpressionEquals = ExpressionEquals(expr)

  test("SPARK-23760: CodegenContext.withSubExprEliminationExprs should save/restore correctly") {

    val ref = BoundReference(0, IntegerType, true)
    val add1 = Add(ref, ref)
    val add2 = Add(add1, add1)
    val dummy = SubExprEliminationState(
      ExprCode(EmptyBlock,
        JavaCode.variable("dummy", BooleanType),
        JavaCode.variable("dummy", BooleanType)))

    // raw testing of basic functionality
    {
      val ctx = new CodegenContext
      val e = ref.genCode(ctx)
      // before
      ctx.subExprEliminationExprs += wrap(ref) -> SubExprEliminationState(
        ExprCode(EmptyBlock, e.isNull, e.value))
      assert(ctx.subExprEliminationExprs.contains(wrap(ref)))
      // call withSubExprEliminationExprs
      ctx.withSubExprEliminationExprs(Map(wrap(add1) -> dummy)) {
        assert(ctx.subExprEliminationExprs.contains(wrap(add1)))
        assert(!ctx.subExprEliminationExprs.contains(wrap(ref)))
        Seq.empty
      }
      // after
      assert(ctx.subExprEliminationExprs.nonEmpty)
      assert(ctx.subExprEliminationExprs.contains(wrap(ref)))
      assert(!ctx.subExprEliminationExprs.contains(wrap(add1)))
    }

    // emulate an actual codegen workload
    {
      val ctx = new CodegenContext
      // before
      ctx.generateExpressions(Seq(add2, add1), doSubexpressionElimination = true) // trigger CSE
      assert(ctx.subExprEliminationExprs.contains(wrap(add1)))
      // call withSubExprEliminationExprs
      ctx.withSubExprEliminationExprs(Map(wrap(ref) -> dummy)) {
        assert(ctx.subExprEliminationExprs.contains(wrap(ref)))
        assert(!ctx.subExprEliminationExprs.contains(wrap(add1)))
        Seq.empty
      }
      // after
      assert(ctx.subExprEliminationExprs.nonEmpty)
      assert(ctx.subExprEliminationExprs.contains(wrap(add1)))
      assert(!ctx.subExprEliminationExprs.contains(wrap(ref)))
    }
  }

  test("SPARK-23986: freshName can generate duplicated names") {
    val ctx = new CodegenContext
    val names1 = ctx.freshName("myName1") :: ctx.freshName("myName1") ::
      ctx.freshName("myName11") :: Nil
    assert(names1.distinct.length == 3)
    val names2 = ctx.freshName("a") :: ctx.freshName("a") ::
      ctx.freshName("a_1") :: ctx.freshName("a_0") :: Nil
    assert(names2.distinct.length == 4)
  }

  test("SPARK-25113: should log when there exists generated methods above HugeMethodLimit") {
    val appender = new LogAppender("huge method limit")
    withLogAppender(appender, loggerNames = Seq(classOf[CodeGenerator[_, _]].getName),
        Some(Level.INFO)) {
      val x = 42
      val expr = HugeCodeIntExpression(x)
      val proj = GenerateUnsafeProjection.generate(Seq(expr))
      val actual = proj(null)
      assert(actual.getInt(0) == x)
    }
    assert(appender.loggingEvents
      .exists(_.getMessage().getFormattedMessage.contains("Generated method too long")))
  }

  test("SPARK-28916: subexpression elimination can cause 64kb code limit on UnsafeProjection") {
    val numOfExprs = 10000
    val exprs = (0 to numOfExprs).flatMap(colIndex =>
      Seq(Add(BoundReference(colIndex, DoubleType, true),
        BoundReference(numOfExprs + colIndex, DoubleType, true)),
        Add(BoundReference(colIndex, DoubleType, true),
          BoundReference(numOfExprs + colIndex, DoubleType, true))))
    // these should not fail to compile due to 64K limit
    GenerateUnsafeProjection.generate(exprs, true)
    GenerateMutableProjection.generate(exprs, true)
  }

  test("SPARK-32624: Use CodeGenerator.typeName() to fix byte[] compile issue") {
    val ctx = new CodegenContext
    val bytes = new Array[Byte](3)
    val refTerm = ctx.addReferenceObj("bytes", bytes)
    assert(refTerm == "((byte[]) references[0] /* bytes */)")
  }

  test("SPARK-32624: CodegenContext.addReferenceObj should work for nested Scala class") {
    // emulate TypeUtils.getInterpretedOrdering(StringType)
    val ctx = new CodegenContext
    val comparator = implicitly[Ordering[UTF8String]]
    val refTerm = ctx.addReferenceObj("comparator", comparator)

    // Expecting result:
    //   "((scala.math.LowPriorityOrderingImplicits$$anon$3) references[0] /* comparator */)"
    // Using lenient assertions to be resilient to anonymous class numbering changes
    assert(!refTerm.contains("null"))
    assert(refTerm.contains("scala.math.LowPriorityOrderingImplicits$$anon$"))
  }

  test("SPARK-35578: final local variable bug in janino") {
    val code =
      """
        |public Object generate(Object[] references) {
        |  return new MyClass(references == null);
        |}
        |
        |class MyClass {
        |  private boolean b1;
        |
        |  public MyClass(boolean b1) {
        |    this.b1 = b1;
        |  }
        |
        |   public UnsafeRow apply(InternalRow i) {
        |     final int value_0;
        |     // The bug still exist if the if condition is 'true'. Here we use a variable
        |     // to make the test more robust, in case the compiler can eliminate the else branch.
        |     if (b1) {
        |     } else {
        |       int field_0 = 1;
        |     }
        |     // The second if-else is necessary to trigger the bug.
        |     if (b1) {
        |     } else {
        |       // The bug disappear if it's an int variable.
        |       long field_1 = 2;
        |     }
        |     value_0 = 1;
        |
        |     // The second final variable is necessary to trigger the bug.
        |     final int value_2;
        |     if (b1) {
        |     } else {
        |       int field_2 = 3;
        |     }
        |     value_2 = 2;
        |
        |     return null;
        |   }
        |}
        |""".stripMargin

    CodeGenerator.compile(new CodeAndComment(code, Map.empty))
  }
}

case class HugeCodeIntExpression(value: Int) extends LeafExpression {
  override def nullable: Boolean = true
  override def dataType: DataType = IntegerType
  override def eval(input: InternalRow): Any = value
  override def doGenCode(ctx: CodegenContext, ev: ExprCode): ExprCode = {
    // Assuming HugeMethodLimit to be 8000
    val HugeMethodLimit = CodeGenerator.DEFAULT_JVM_HUGE_METHOD_LIMIT
    // A single "int dummyN = 0;" will be at least 2 bytes of bytecode:
    //   0: iconst_0
    //   1: istore_1
    // and it'll become bigger as the number of local variables increases.
    // So 4000 such dummy local variable definitions are sufficient to bump the bytecode size
    // of a generated method to above 8000 bytes.
    val hugeCode = (0 until (HugeMethodLimit / 2)).map(i => s"int dummy$i = 0;").mkString("\n")
    val code =
      code"""{
         |  $hugeCode
         |}
         |boolean ${ev.isNull} = false;
         |int ${ev.value} = $value;
       """.stripMargin
    ev.copy(code = code)
  }
}<|MERGE_RESOLUTION|>--- conflicted
+++ resolved
@@ -332,11 +332,7 @@
       ValidateExternalType(
         GetExternalRowField(inputObject, index = 0, fieldName = "\"quote"),
         IntegerType,
-<<<<<<< HEAD
-        lenient = false) :: Nil)
-=======
         IntegerType) :: Nil)
->>>>>>> 11e30a61
   }
 
   test("SPARK-17160: field names are properly escaped by AssertTrue") {
