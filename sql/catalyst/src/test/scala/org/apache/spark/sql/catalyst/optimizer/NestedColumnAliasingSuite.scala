/*
 * Licensed to the Apache Software Foundation (ASF) under one or more
 * contributor license agreements.  See the NOTICE file distributed with
 * this work for additional information regarding copyright ownership.
 * The ASF licenses this file to You under the Apache License, Version 2.0
 * (the "License"); you may not use this file except in compliance with
 * the License.  You may obtain a copy of the License at
 *
 *    http://www.apache.org/licenses/LICENSE-2.0
 *
 * Unless required by applicable law or agreed to in writing, software
 * distributed under the License is distributed on an "AS IS" BASIS,
 * WITHOUT WARRANTIES OR CONDITIONS OF ANY KIND, either express or implied.
 * See the License for the specific language governing permissions and
 * limitations under the License.
 */

package org.apache.spark.sql.catalyst.optimizer

import scala.collection.mutable.ArrayBuffer

import org.apache.spark.sql.catalyst.SchemaPruningTest
import org.apache.spark.sql.catalyst.analysis.{SimpleAnalyzer, UnresolvedExtractValue}
import org.apache.spark.sql.catalyst.dsl.expressions._
import org.apache.spark.sql.catalyst.dsl.plans._
import org.apache.spark.sql.catalyst.expressions._
import org.apache.spark.sql.catalyst.plans.Cross
import org.apache.spark.sql.catalyst.plans.logical._
import org.apache.spark.sql.catalyst.rules.RuleExecutor
import org.apache.spark.sql.types.{ArrayType, IntegerType, StringType, StructField, StructType}

class NestedColumnAliasingSuite extends SchemaPruningTest {

  import NestedColumnAliasingSuite._

  object Optimize extends RuleExecutor[LogicalPlan] {
    val batches = Batch("Nested column pruning", FixedPoint(100),
      ColumnPruning,
      CollapseProject,
      RemoveNoopOperators) :: Nil
  }

  private val name = StructType.fromDDL("first string, middle string, last string")
  private val employer = StructType.fromDDL("id int, company struct<name:string, address:string>")
  private val contact = LocalRelation(
    $"id".int,
    $"name".struct(name),
    $"address".string,
    $"friends".array(name),
    Symbol("relatives").map(StringType, name),
    $"employer".struct(employer))

  test("Pushing a single nested field projection") {
    def testSingleFieldPushDown(op: LogicalPlan => LogicalPlan): Unit = {
      val middle = GetStructField($"name", 1, Some("middle"))
      val query = op(contact).select(middle).analyze
      val optimized = Optimize.execute(query)
      val expected = op(contact.select(middle)).analyze
      comparePlans(optimized, expected)
    }

    testSingleFieldPushDown((input: LogicalPlan) => input.limit(5))
    testSingleFieldPushDown((input: LogicalPlan) => input.repartition(1))
    testSingleFieldPushDown((input: LogicalPlan) => Sample(0.0, 0.6, false, 11L, input))
  }

  test("Pushing multiple nested field projection") {
    val first = GetStructField($"name", 0, Some("first"))
    val last = GetStructField($"name", 2, Some("last"))

    val query = contact
      .limit(5)
      .select($"id", first, last)
      .analyze

    val optimized = Optimize.execute(query)

    val expected = contact
      .select($"id", first, last)
      .limit(5)
      .analyze

    comparePlans(optimized, expected)
  }

  test("function with nested field inputs") {
    val first = GetStructField($"name", 0, Some("first"))
    val last = GetStructField($"name", 2, Some("last"))

    val query = contact
      .limit(5)
      .select($"id", ConcatWs(Seq(first, last)))
      .analyze

    val optimized = Optimize.execute(query)

    val aliases = collectGeneratedAliases(optimized)

    val expected = contact
      .select($"id", first.as(aliases(0)), last.as(aliases(1)))
      .limit(5)
      .select(
        $"id",
        ConcatWs(Seq($"${aliases(0)}", $"${aliases(1)}")).as("concat_ws(name.first, name.last)"))
      .analyze
    comparePlans(optimized, expected)
  }

  test("multi-level nested field") {
    val field1 = GetStructField(GetStructField($"employer", 1, Some("company")), 0, Some("name"))
    val field2 = GetStructField($"employer", 0, Some("id"))

    val query = contact
      .limit(5)
      .select(field1, field2)
      .analyze

    val optimized = Optimize.execute(query)

    val expected = contact
      .select(field1, field2)
      .limit(5)
      .analyze
    comparePlans(optimized, expected)
  }

  test("Push original case-sensitive names") {
    val first1 = GetStructField($"name", 0, Some("first"))
    val first2 = GetStructField($"name", 1, Some("FIRST"))

    val query = contact
      .limit(5)
      .select($"id", first1, first2)
      .analyze

    val optimized = Optimize.execute(query)

    val expected = contact
      .select($"id", first1, first2)
      .limit(5)
      .analyze

    comparePlans(optimized, expected)
  }

  test("Pushing a single nested field projection - negative") {
    val ops = Seq(
      (input: LogicalPlan) => input.distribute($"name")(1),
      (input: LogicalPlan) => input.orderBy($"name".asc),
      (input: LogicalPlan) => input.sortBy($"name".asc),
      (input: LogicalPlan) => input.union(input)
    )

    val queries = ops.map { op =>
      op(contact.select($"name"))
        .select(GetStructField($"name", 1, Some("middle")))
        .analyze
    }

    val optimizedQueries :+ optimizedUnion = queries.map(Optimize.execute)
    val expectedQueries = queries.init
    optimizedQueries.zip(expectedQueries).foreach { case (optimized, expected) =>
      comparePlans(optimized, expected)
    }
    val expectedUnion =
      contact.select($"name").union(contact.select($"name"))
        .select(GetStructField($"name", 1, Some("middle"))).analyze
    comparePlans(optimizedUnion, expectedUnion)
  }

  test("Pushing a single nested field projection through filters - negative") {
    val ops = Array(
      (input: LogicalPlan) => input.where($"name".isNotNull),
      (input: LogicalPlan) => input.where($"name.middle".isNotNull)
    )

    val queries = ops.map { op =>
      op(contact)
        .select(GetStructField($"name", 1, Some("middle")))
        .analyze
    }

    val optimizedQueries = queries.map(Optimize.execute)
    val expectedQueries = queries

    optimizedQueries.zip(expectedQueries).foreach { case (optimized, expected) =>
      comparePlans(optimized, expected)
    }
  }

  test("Do not optimize when parent field is used") {
    val query = contact
      .limit(5)
      .select($"id", GetStructField($"name", 0, Some("first")), $"name")
      .analyze

    val optimized = Optimize.execute(query)

    val expected = contact
      .select($"id", $"name")
      .limit(5)
      .select($"id", GetStructField($"name", 0, Some("first")), $"name")
      .analyze
    comparePlans(optimized, expected)
  }

  test("Some nested column means the whole structure") {
    val nestedRelation = LocalRelation($"a".struct($"b".struct($"c".int, $"d".int, $"e".int)))

    val query = nestedRelation
      .limit(5)
      .select(GetStructField($"a", 0, Some("b")))
      .analyze

    val optimized = Optimize.execute(query)

    comparePlans(optimized, query)
  }

  test("nested field pruning for getting struct field in array of struct") {
    val field1 = GetArrayStructFields(child = $"friends",
      field = StructField("first", StringType),
      ordinal = 0,
      numFields = 3,
      containsNull = true)
    val field2 = GetStructField($"employer", 0, Some("id"))

    val query = contact
      .limit(5)
      .select(field1, field2)
      .analyze

    val optimized = Optimize.execute(query)

    val expected = contact
      .select(field1, field2)
      .limit(5)
      .analyze
    comparePlans(optimized, expected)
  }

  test("nested field pruning for getting struct field in map") {
    val field1 = GetStructField(GetMapValue($"relatives", Literal("key")), 0, Some("first"))
    val field2 = GetArrayStructFields(child = MapValues($"relatives"),
      field = StructField("middle", StringType),
      ordinal = 1,
      numFields = 3,
      containsNull = true)

    val query = contact
      .limit(5)
      .select(field1, field2)
      .analyze

    val optimized = Optimize.execute(query)

    val expected = contact
      .select(field1, field2)
      .limit(5)
      .analyze
    comparePlans(optimized, expected)
  }

  test("SPARK-27633: Do not generate redundant aliases if parent nested field is aliased too") {
    val nestedRelation = LocalRelation($"a".struct($"b".struct($"c".int,
      $"d".struct($"f".int, $"g".int)), $"e".int))

    // `a.b`
    val first = $"a".getField("b")
    // `a.b.c` + 1
    val second = $"a".getField("b").getField("c") + Literal(1)
    // `a.b.d.f`
    val last = $"a".getField("b").getField("d").getField("f")

    val query = nestedRelation
      .limit(5)
      .select(first, second, last)
      .analyze

    val optimized = Optimize.execute(query)

    val aliases = collectGeneratedAliases(optimized)

    val expected = nestedRelation
      .select(first.as(aliases(0)))
      .limit(5)
      .select($"${aliases(0)}".as("a.b"),
        ($"${aliases(0)}".getField("c") + Literal(1)).as("(a.b.c + 1)"),
        $"${aliases(0)}".getField("d").getField("f").as("a.b.d.f"))
      .analyze

    comparePlans(optimized, expected)
  }

  test("Nested field pruning for Project and Generate") {
    val query = contact
      .generate(Explode($"friends".getField("first")), outputNames = Seq("explode"))
      .select($"explode", $"friends".getField("middle"))
      .analyze
    val optimized = Optimize.execute(query)

    val aliases = collectGeneratedAliases(optimized)

    val expected = contact
      .select(
        $"friends".getField("middle").as(aliases(0)),
        $"friends".getField("first").as(aliases(1)))
      .generate(Explode($"${aliases(1)}"),
        unrequiredChildIndex = Seq(1),
        outputNames = Seq("explode"))
      .select($"explode", $"${aliases(0)}".as("friends.middle"))
      .analyze
    comparePlans(optimized, expected)
  }

  test("Nested field pruning for Generate") {
    val query = contact
      .generate(Explode($"friends".getField("first")), outputNames = Seq("explode"))
      .select($"explode")
      .analyze
    val optimized = Optimize.execute(query)

    val aliases = collectGeneratedAliases(optimized)

    val expected = contact
      .select($"friends".getField("first").as(aliases(0)))
      .generate(Explode($"${aliases(0)}"),
        unrequiredChildIndex = Seq(0),
        outputNames = Seq("explode"))
      .analyze
    comparePlans(optimized, expected)
  }

  test("Nested field pruning for Project and Generate: multiple-field case is not supported") {
    val companies = LocalRelation(
      $"id".int,
      $"employers".array(employer))

    val query = companies
      .generate(Explode($"employers".getField("company")), outputNames = Seq("company"))
      .select($"company".getField("name"), $"company".getField("address"))
      .analyze
    val optimized = Optimize.execute(query)

    val aliases = collectGeneratedAliases(optimized)

    val expected = companies
      .select($"employers".getField("company").as(aliases(0)))
      .generate(Explode($"${aliases(0)}"),
        unrequiredChildIndex = Seq(0),
        outputNames = Seq("company"))
      .select($"company".getField("name").as("company.name"),
        $"company".getField("address").as("company.address"))
      .analyze
    comparePlans(optimized, expected)
  }

  test("Nested field pruning for Generate: not prune on required child output") {
    val query = contact
      .generate(
        Explode($"friends".getField("first")),
        outputNames = Seq("explode"))
      .select($"explode", $"friends")
      .analyze
    val optimized = Optimize.execute(query)

    val expected = contact
      .select($"friends")
      .generate(Explode($"friends".getField("first")),
        outputNames = Seq("explode"))
      .select($"explode", $"friends")
      .analyze
    comparePlans(optimized, expected)
  }

  test("Nested field pruning through RepartitionByExpression") {
    val query1 = contact
      .distribute($"id")(1)
      .select($"name.middle")
      .analyze
    val optimized1 = Optimize.execute(query1)

    val aliases1 = collectGeneratedAliases(optimized1)

    val expected1 = contact
      .select($"id", $"name".getField("middle").as(aliases1(0)))
      .distribute($"id")(1)
      .select($"${aliases1(0)}".as("middle"))
      .analyze
    comparePlans(optimized1, expected1)

    val query2 = contact
      .distribute($"name.middle")(1)
      .select($"name.middle")
      .analyze
    val optimized2 = Optimize.execute(query2)

    val aliases2 = collectGeneratedAliases(optimized2)

    val expected2 = contact
      .select($"name".getField("middle").as(aliases2(0)))
      .distribute($"${aliases2(0)}")(1)
      .select($"${aliases2(0)}".as("middle"))
      .analyze
    comparePlans(optimized2, expected2)

    val query3 = contact
      .select($"name")
      .distribute($"name")(1)
      .select($"name.middle")
      .analyze
    val optimized3 = Optimize.execute(query3)

    comparePlans(optimized3, query3)
  }

  test("Nested field pruning through Join") {
    val department = LocalRelation(
      $"depID".int,
      $"personID".string)

    val query1 = contact.join(department, condition = Some($"id" === $"depID"))
      .select($"name.middle")
      .analyze
    val optimized1 = Optimize.execute(query1)

    val aliases1 = collectGeneratedAliases(optimized1)

    val expected1 = contact.select($"id", $"name".getField("middle").as(aliases1(0)))
      .join(department.select($"depID"), condition = Some($"id" === $"depID"))
      .select($"${aliases1(0)}".as("middle"))
      .analyze
    comparePlans(optimized1, expected1)

    val query2 = contact.join(department, condition = Some($"name.middle" === $"personID"))
      .select($"name.first")
      .analyze
    val optimized2 = Optimize.execute(query2)

    val aliases2 = collectGeneratedAliases(optimized2)

    val expected2 = contact.select(
      $"name".getField("first").as(aliases2(0)),
      $"name".getField("middle").as(aliases2(1)))
      .join(department.select($"personID"), condition = Some($"${aliases2(1)}" === $"personID"))
      .select($"${aliases2(0)}".as("first"))
      .analyze
    comparePlans(optimized2, expected2)

    val contact2 = LocalRelation($"name2".struct(name))
    val query3 = contact.select($"name")
      .join(contact2, condition = Some($"name" === $"name2"))
      .select($"name.first")
      .analyze
    val optimized3 = Optimize.execute(query3)
    comparePlans(optimized3, query3)
  }

  test("Nested field pruning for Aggregate") {
    def runTest(basePlan: LogicalPlan => LogicalPlan): Unit = {
      val query1 = basePlan(contact).groupBy($"id")(first($"name.first").as("first")).analyze
      val optimized1 = Optimize.execute(query1)
      val aliases1 = collectGeneratedAliases(optimized1)

      val expected1 = basePlan(
        contact
        .select($"id", $"name".getField("first").as(aliases1(0)))
      ).groupBy($"id")(first($"${aliases1(0)}").as("first")).analyze
      comparePlans(optimized1, expected1)

      val query2 = basePlan(contact).groupBy($"name.last")(first($"name.first").as("first")).analyze
      val optimized2 = Optimize.execute(query2)
      val aliases2 = collectGeneratedAliases(optimized2)

      val expected2 = basePlan(
        contact
        .select($"name".getField("last").as(aliases2(0)), $"name".getField("first").as(aliases2(1)))
      ).groupBy($"${aliases2(0)}")(first($"${aliases2(1)}").as("first")).analyze
      comparePlans(optimized2, expected2)
    }

    Seq(
      (plan: LogicalPlan) => plan,
      (plan: LogicalPlan) => plan.limit(100),
      (plan: LogicalPlan) => plan.repartition(100),
      (plan: LogicalPlan) => Sample(0.0, 0.6, false, 11L, plan)).foreach {  base =>
      runTest(base)
    }

    val query3 = contact.groupBy($"id")(first($"name"), first($"name.first").as("first")).analyze
    val optimized3 = Optimize.execute(query3)
    val expected3 = contact.select($"id", $"name")
      .groupBy($"id")(first($"name"), first($"name.first").as("first")).analyze
    comparePlans(optimized3, expected3)
  }

  test("Nested field pruning for Window") {
    val spec = windowSpec($"address" :: Nil, $"id".asc :: Nil, UnspecifiedFrame)
    val winExpr = windowExpr(RowNumber(), spec)
    val query = contact
      .select($"name.first", winExpr.as("window"))
      .orderBy($"name.last".asc)
      .analyze
    val optimized = Optimize.execute(query)
    val aliases = collectGeneratedAliases(optimized)
    val expected = contact
      .select($"name.first", $"address", $"id", $"name.last".as(aliases(1)))
      .window(Seq(winExpr.as("window")), Seq($"address"), Seq($"id".asc))
      .select($"first", $"window", $"${aliases(1)}".as(aliases(0)))
      .orderBy($"${aliases(0)}".asc)
      .select($"first", $"window")
      .analyze
    comparePlans(optimized, expected)
  }

  test("Nested field pruning for Filter with other supported operators") {
    val spec = windowSpec($"address" :: Nil, $"id".asc :: Nil, UnspecifiedFrame)
    val winExpr = windowExpr(RowNumber(), spec)
    val query1 = contact.select($"name.first", winExpr.as("window"))
      .where($"window" === 1 && $"name.first" === "a")
      .analyze
    val optimized1 = Optimize.execute(query1)
    val aliases1 = collectGeneratedAliases(optimized1)
    val expected1 = contact
      .select($"name.first", $"address", $"id", $"name.first".as(aliases1(1)))
      .window(Seq(winExpr.as("window")), Seq($"address"), Seq($"id".asc))
      .select($"first", $"${aliases1(1)}".as(aliases1(0)), $"window")
      .where($"window" === 1 && $"${aliases1(0)}" === "a")
      .select($"first", $"window")
      .analyze
    comparePlans(optimized1, expected1)

    val query2 = contact.sortBy($"name.first".asc)
      .where($"name.first" === "a")
      .select($"name.first")
      .analyze
    val optimized2 = Optimize.execute(query2)
    val aliases2 = collectGeneratedAliases(optimized2)
    val expected2 = contact
      .select($"name.first".as(aliases2(1)))
      .sortBy($"${aliases2(1)}".asc)
      .select($"${aliases2(1)}".as(aliases2(0)))
      .where($"${aliases2(0)}" === "a")
      .select($"${aliases2(0)}".as("first"))
      .analyze
    comparePlans(optimized2, expected2)

    val query3 = contact.distribute($"name.first")(100)
      .where($"name.first" === "a")
      .select($"name.first")
      .analyze
    val optimized3 = Optimize.execute(query3)
    val aliases3 = collectGeneratedAliases(optimized3)
    val expected3 = contact
      .select($"name.first".as(aliases3(1)))
      .distribute($"${aliases3(1)}")(100)
      .select($"${aliases3(1)}".as(aliases3(0)))
      .where($"${aliases3(0)}" === "a")
      .select($"${aliases3(0)}".as("first"))
      .analyze
    comparePlans(optimized3, expected3)

    val department = LocalRelation(
      $"depID".int,
      $"personID".string)
    val query4 = contact.join(department, condition = Some($"id" === $"depID"))
      .where($"name.first" === "a")
      .select($"name.first")
      .analyze
    val optimized4 = Optimize.execute(query4)
    val aliases4 = collectGeneratedAliases(optimized4)
    val expected4 = contact
      .select($"id", $"name.first".as(aliases4(1)))
      .join(department.select($"depID"), condition = Some($"id" === $"depID"))
      .select($"${aliases4(1)}".as(aliases4(0)))
      .where($"${aliases4(0)}" === "a")
      .select($"${aliases4(0)}".as("first"))
      .analyze
    comparePlans(optimized4, expected4)

    def runTest(basePlan: LogicalPlan => LogicalPlan): Unit = {
      val query = basePlan(contact)
        .where($"name.first" === "a")
        .select($"name.first")
        .analyze
      val optimized = Optimize.execute(query)
      val aliases = collectGeneratedAliases(optimized)
      val expected = basePlan(contact
        .select($"name.first".as(aliases(0))))
        .where($"${aliases(0)}" === "a")
        .select($"${aliases(0)}".as("first"))
        .analyze
      comparePlans(optimized, expected)
    }
    Seq(
      (plan: LogicalPlan) => plan.limit(100),
      (plan: LogicalPlan) => plan.repartition(100),
      (plan: LogicalPlan) => Sample(0.0, 0.6, false, 11L, plan)).foreach {  base =>
        runTest(base)
      }
  }

  test("Nested field pruning for Sort") {
    val query1 = contact.select($"name.first", $"name.last")
      .sortBy($"name.first".asc, $"name.last".asc)
      .analyze
    val optimized1 = Optimize.execute(query1)
    val aliases1 = collectGeneratedAliases(optimized1)
    val expected1 = contact
      .select($"name.first",
        $"name.last",
        $"name.first".as(aliases1(0)),
        $"name.last".as(aliases1(1)))
      .sortBy($"${aliases1(0)}".asc, $"${aliases1(1)}".asc)
      .select($"first", $"last")
      .analyze
    comparePlans(optimized1, expected1)

    val query2 = contact.select($"name.first", $"name.last")
      .orderBy($"name.first".asc, $"name.last".asc)
      .analyze
    val optimized2 = Optimize.execute(query2)
    val aliases2 = collectGeneratedAliases(optimized2)
    val expected2 = contact
      .select($"name.first",
        $"name.last",
        $"name.first".as(aliases2(0)),
        $"name.last".as(aliases2(1)))
      .orderBy($"${aliases2(0)}".asc, $"${aliases2(1)}".asc)
      .select($"first", $"last")
      .analyze
    comparePlans(optimized2, expected2)
  }

  test("Nested field pruning for Expand") {
    def runTest(basePlan: LogicalPlan => LogicalPlan): Unit = {
      val query1 = Expand(
        Seq(
          Seq($"name.first", $"name.middle"),
          Seq(ConcatWs(Seq($"name.first", $"name.middle")),
            ConcatWs(Seq($"name.middle", $"name.first")))
        ),
        Seq($"a".string, $"b".string),
        basePlan(contact)
      ).analyze
      val optimized1 = Optimize.execute(query1)
      val aliases1 = collectGeneratedAliases(optimized1)

      val expected1 = Expand(
        Seq(
          Seq($"${aliases1(0)}", $"${aliases1(1)}"),
          Seq(ConcatWs(Seq($"${aliases1(0)}", $"${aliases1(1)}")),
            ConcatWs(Seq($"${aliases1(1)}", $"${aliases1(0)}")))
        ),
        Seq($"a".string, $"b".string),
        basePlan(contact.select(
          $"name".getField("first").as(aliases1(0)),
          $"name".getField("middle").as(aliases1(1))))
      ).analyze
      comparePlans(optimized1, expected1)
    }

    Seq(
      (plan: LogicalPlan) => plan,
      (plan: LogicalPlan) => plan.limit(100),
      (plan: LogicalPlan) => plan.repartition(100),
      (plan: LogicalPlan) => Sample(0.0, 0.6, false, 11L, plan)).foreach {  base =>
      runTest(base)
    }

    val query2 = Expand(
      Seq(
        Seq($"name", $"name.middle"),
        Seq($"name", ConcatWs(Seq($"name.middle", $"name.first")))
      ),
      Seq($"a".string, $"b".string),
      contact
    ).analyze
    val optimized2 = Optimize.execute(query2)
    val expected2 = Expand(
      Seq(
        Seq($"name", $"name.middle"),
        Seq($"name", ConcatWs(Seq($"name.middle", $"name.first")))
      ),
      Seq($"a".string, $"b".string),
      contact.select($"name")
    ).analyze
    comparePlans(optimized2, expected2)
  }

  test("SPARK-34638: nested column prune on generator output for one field") {
    val companies = LocalRelation(
      $"id".int,
      $"employers".array(employer))

    val query = companies
      .generate(Explode($"employers".getField("company")), outputNames = Seq("company"))
      .select($"company".getField("name"))
      .analyze
    val optimized = Optimize.execute(query)

    val aliases = collectGeneratedAliases(optimized)

    val expected = companies
      .select($"employers".getField("company").getField("name").as(aliases(0)))
      .generate(Explode($"${aliases(0)}"),
        unrequiredChildIndex = Seq(0),
        outputNames = Seq("company"))
      .select($"company".as("company.name"))
      .analyze
    comparePlans(optimized, expected)
  }

  test("SPARK-35636: do not push lambda key out of lambda function") {
    val rel = LocalRelation(
      Symbol("kvs").map(StringType, new StructType().add("v1", IntegerType)),
      $"keys".array(StringType))
    val key = UnresolvedNamedLambdaVariable("key" :: Nil)
    val lambda = LambdaFunction($"kvs".getItem(key).getField("v1"), key :: Nil)
    val query = rel
      .limit(5)
      .select($"keys", $"kvs")
      .limit(5)
      .select(ArrayTransform($"keys", lambda).as("a"))
      .analyze
    val optimized = Optimize.execute(query)
    comparePlans(optimized, query)
  }

  test("SPARK-35636: do not push down extract value in higher order " +
    "function that references both sides of a join") {
    val left = LocalRelation(Symbol("kvs").map(StringType, new StructType().add("v1", IntegerType)))
    val right = LocalRelation($"keys".array(StringType))
    val key = UnresolvedNamedLambdaVariable("key" :: Nil)
    val lambda = LambdaFunction($"kvs".getItem(key).getField("v1"), key :: Nil)
    val query = left
      .join(right, Cross, None)
      .select(ArrayTransform($"keys", lambda).as("a"))
      .analyze
    val optimized = Optimize.execute(query)
    comparePlans(optimized, query)
  }

  test("SPARK-35972: NestedColumnAliasing should consider semantic equality") {
    val dataType = new StructType()
      .add(StructField("itemid", StringType))
      .add(StructField("search_params", StructType(Seq(
        StructField("col1", StringType),
        StructField("col2", StringType)
      ))))
    val relation = LocalRelation($"struct_data".struct(dataType))
    val plan = relation
      .repartition(100)
      .select(
        GetStructField($"struct_data", 1, None).as("value"),
        $"struct_data.search_params.col1".as("col1"),
        $"struct_data.search_params.col2".as("col2")).analyze
    val query = Optimize.execute(plan)
    val optimized = relation
      .select(GetStructField($"struct_data", 1, None).as("_extract_search_params"))
      .repartition(100)
      .select(
        $"_extract_search_params".as("value"),
        $"_extract_search_params.col1".as("col1"),
        $"_extract_search_params.col2".as("col2")).analyze
    comparePlans(optimized, query)
  }

  test("SPARK-36677: NestedColumnAliasing should not push down aggregate functions into " +
    "projections") {
    val nestedRelation = LocalRelation(
      $"a".struct(
        $"c".struct(
          $"e".string),
        $"d".string),
      $"b".string)

    val plan = nestedRelation
      .select($"a", $"b")
      .groupBy($"b")(max($"a").getField("c").getField("e"))
      .analyze

    val optimized = Optimize.execute(plan)

    // The plan should not contain aggregation functions inside the projection
    SimpleAnalyzer.checkAnalysis(optimized)

    val expected = nestedRelation
      .groupBy($"b")(max($"a").getField("c").getField("e"))
      .analyze

    comparePlans(optimized, expected)
  }

  test("SPARK-37904: Improve rebalance in NestedColumnAliasing") {
    // alias nested columns through rebalance
    val plan1 = contact.rebalance($"id").select($"name.first").analyze
    val optimized1 = Optimize.execute(plan1)
    val expected1 = contact.select($"id", $"name.first".as("_extract_first"))
      .rebalance($"id").select($"_extract_first".as("first")).analyze
    comparePlans(optimized1, expected1)

    // also alias rebalance nested columns
    val plan2 = contact.rebalance($"name.first").select($"name.first").analyze
    val optimized2 = Optimize.execute(plan2)
    val expected2 = contact.select($"name.first".as("_extract_first"))
      .rebalance($"_extract_first".as("first")).select($"_extract_first".as("first")).analyze
    comparePlans(optimized2, expected2)

    // do not alias nested columns if its child contains root reference
    val plan3 = contact.rebalance($"name").select($"name.first").analyze
    val optimized3 = Optimize.execute(plan3)
    val expected3 = contact.select($"name").rebalance($"name").select($"name.first").analyze
    comparePlans(optimized3, expected3)
  }

  test("SPARK-38530: Do not push down nested ExtractValues with other expressions") {
    val inputType = StructType.fromDDL(
      "a int, b struct<c: array<int>, c2: int>")
    val simpleStruct = StructType.fromDDL(
      "b struct<c: struct<d: int, e: int>, c2 int>"
    )
    val input = LocalRelation(
<<<<<<< HEAD
      'id.int,
      'col1.array(ArrayType(inputType)))

    val query = input
      .generate(Explode('col1))
      .select(
        UnresolvedExtractValue(
          UnresolvedExtractValue(
            CaseWhen(Seq(('col.getField("a") === 1,
=======
      Symbol("id").int,
      Symbol("col1").array(ArrayType(inputType)))

    val query = input
      .generate(Explode(Symbol("col1")))
      .select(
        UnresolvedExtractValue(
          UnresolvedExtractValue(
            CaseWhen(Seq((Symbol("col").getField("a") === 1,
>>>>>>> ecee7133
              Literal.default(simpleStruct)))),
            Literal("b")),
          Literal("c")).as("result"))
      .analyze
    val optimized = Optimize.execute(query)

    val aliases = collectGeneratedAliases(optimized)

    // Only the inner-most col.a should be pushed down.
    val expected = input
<<<<<<< HEAD
      .select('col1.getField("a").as(aliases(0)))
      .generate(Explode($"${aliases(0)}"), unrequiredChildIndex = Seq(0))
      .select(UnresolvedExtractValue(UnresolvedExtractValue(
        CaseWhen(Seq(('col === 1,
=======
      .select(Symbol("col1").getField("a").as(aliases(0)))
      .generate(Explode($"${aliases(0)}"), unrequiredChildIndex = Seq(0))
      .select(UnresolvedExtractValue(UnresolvedExtractValue(
        CaseWhen(Seq((Symbol("col") === 1,
>>>>>>> ecee7133
          Literal.default(simpleStruct)))), Literal("b")), Literal("c")).as("result"))
      .analyze

    comparePlans(optimized, expected)
  }

  test("SPARK-38529: GeneratorNestedColumnAliasing does not pushdown for non-Explode") {
    val employer = StructType.fromDDL("id int, company struct<name:string, address:string>")
    val input = LocalRelation(
<<<<<<< HEAD
      'col1.int,
      'col2.array(ArrayType(StructType.fromDDL("field1 struct<col1: int, col2: int>, field2 int")))
    )
    val plan = input.generate(Inline('col2)).select('field1.getField("col1")).analyze
=======
      Symbol("col1").int,
      Symbol("col2").array(
        ArrayType(StructType.fromDDL("field1 struct<col1: int, col2: int>, field2 int")))
    )
    val plan = input.generate(
      Inline(Symbol("col2"))).select(Symbol("field1").getField("col1")).analyze
>>>>>>> ecee7133
    val optimized = GeneratorNestedColumnAliasing.unapply(plan)
    // The plan is expected to be unchanged.
    comparePlans(plan, RemoveNoopOperators.apply(optimized.get))
  }
}

object NestedColumnAliasingSuite {
  def collectGeneratedAliases(query: LogicalPlan): ArrayBuffer[String] = {
    val aliases = ArrayBuffer[String]()
    query.transformAllExpressions {
      case a @ Alias(_, name) if name.startsWith("_extract_") =>
        aliases += name
        a
    }
    aliases
  }
}<|MERGE_RESOLUTION|>--- conflicted
+++ resolved
@@ -821,17 +821,6 @@
       "b struct<c: struct<d: int, e: int>, c2 int>"
     )
     val input = LocalRelation(
-<<<<<<< HEAD
-      'id.int,
-      'col1.array(ArrayType(inputType)))
-
-    val query = input
-      .generate(Explode('col1))
-      .select(
-        UnresolvedExtractValue(
-          UnresolvedExtractValue(
-            CaseWhen(Seq(('col.getField("a") === 1,
-=======
       Symbol("id").int,
       Symbol("col1").array(ArrayType(inputType)))
 
@@ -841,7 +830,6 @@
         UnresolvedExtractValue(
           UnresolvedExtractValue(
             CaseWhen(Seq((Symbol("col").getField("a") === 1,
->>>>>>> ecee7133
               Literal.default(simpleStruct)))),
             Literal("b")),
           Literal("c")).as("result"))
@@ -852,17 +840,10 @@
 
     // Only the inner-most col.a should be pushed down.
     val expected = input
-<<<<<<< HEAD
-      .select('col1.getField("a").as(aliases(0)))
-      .generate(Explode($"${aliases(0)}"), unrequiredChildIndex = Seq(0))
-      .select(UnresolvedExtractValue(UnresolvedExtractValue(
-        CaseWhen(Seq(('col === 1,
-=======
       .select(Symbol("col1").getField("a").as(aliases(0)))
       .generate(Explode($"${aliases(0)}"), unrequiredChildIndex = Seq(0))
       .select(UnresolvedExtractValue(UnresolvedExtractValue(
         CaseWhen(Seq((Symbol("col") === 1,
->>>>>>> ecee7133
           Literal.default(simpleStruct)))), Literal("b")), Literal("c")).as("result"))
       .analyze
 
@@ -872,19 +853,12 @@
   test("SPARK-38529: GeneratorNestedColumnAliasing does not pushdown for non-Explode") {
     val employer = StructType.fromDDL("id int, company struct<name:string, address:string>")
     val input = LocalRelation(
-<<<<<<< HEAD
-      'col1.int,
-      'col2.array(ArrayType(StructType.fromDDL("field1 struct<col1: int, col2: int>, field2 int")))
-    )
-    val plan = input.generate(Inline('col2)).select('field1.getField("col1")).analyze
-=======
       Symbol("col1").int,
       Symbol("col2").array(
         ArrayType(StructType.fromDDL("field1 struct<col1: int, col2: int>, field2 int")))
     )
     val plan = input.generate(
       Inline(Symbol("col2"))).select(Symbol("field1").getField("col1")).analyze
->>>>>>> ecee7133
     val optimized = GeneratorNestedColumnAliasing.unapply(plan)
     // The plan is expected to be unchanged.
     comparePlans(plan, RemoveNoopOperators.apply(optimized.get))
