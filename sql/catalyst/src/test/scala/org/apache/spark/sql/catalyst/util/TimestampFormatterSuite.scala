--- conflicted
+++ resolved
@@ -402,19 +402,7 @@
     val formatter = TimestampFormatter("DD", UTC, isParsing = false)
     assert(formatter.format(date(1970, 1, 3)) == "03")
     assert(formatter.format(date(1970, 4, 9)) == "99")
-<<<<<<< HEAD
-
-    if (SystemUtils.isJavaVersionAtMost(JavaVersion.JAVA_1_8)) {
-      // https://bugs.openjdk.java.net/browse/JDK-8079628
-      intercept[SparkUpgradeException] {
-        formatter.format(date(1970, 4, 10))
-      }
-    } else {
-      assert(formatter.format(date(1970, 4, 10)) == "100")
-    }
-=======
     assert(formatter.format(date(1970, 4, 10)) == "100")
->>>>>>> 54d5087c
   }
 
   test("SPARK-32424: avoid silent data change when timestamp overflows") {
@@ -503,8 +491,6 @@
     assert(simpleFormatter.parseOptional("abc").isEmpty)
 
   }
-<<<<<<< HEAD
-=======
 
   test("SPARK-45424: do not return optional parse results when only prefix match") {
     val formatter = new Iso8601TimestampFormatter(
@@ -515,5 +501,4 @@
     assert(formatter.parseOptional("9999-12-31 23:59:59.999").isEmpty)
     assert(formatter.parseWithoutTimeZoneOptional("9999-12-31 23:59:59.999", true).isEmpty)
   }
->>>>>>> 54d5087c
 }