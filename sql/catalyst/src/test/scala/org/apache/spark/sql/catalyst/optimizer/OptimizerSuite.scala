/*
 * Licensed to the Apache Software Foundation (ASF) under one or more
 * contributor license agreements.  See the NOTICE file distributed with
 * this work for additional information regarding copyright ownership.
 * The ASF licenses this file to You under the Apache License, Version 2.0
 * (the "License"); you may not use this file except in compliance with
 * the License.  You may obtain a copy of the License at
 *
 *    http://www.apache.org/licenses/LICENSE-2.0
 *
 * Unless required by applicable law or agreed to in writing, software
 * distributed under the License is distributed on an "AS IS" BASIS,
 * WITHOUT WARRANTIES OR CONDITIONS OF ANY KIND, either express or implied.
 * See the License for the specific language governing permissions and
 * limitations under the License.
 */

package org.apache.spark.sql.catalyst.optimizer

import org.apache.spark.SparkException
import org.apache.spark.sql.AnalysisException
import org.apache.spark.sql.catalyst.dsl.expressions._
import org.apache.spark.sql.catalyst.dsl.plans._
import org.apache.spark.sql.catalyst.expressions.{Add, Alias, AttributeReference, IntegerLiteral, Literal, Multiply, NamedExpression, Remainder}
import org.apache.spark.sql.catalyst.expressions.aggregate.Sum
import org.apache.spark.sql.catalyst.plans.PlanTest
import org.apache.spark.sql.catalyst.plans.logical.{Aggregate, LocalRelation, LogicalPlan, OneRowRelation, Project}
import org.apache.spark.sql.catalyst.rules.Rule
import org.apache.spark.sql.internal.SQLConf
import org.apache.spark.sql.types.IntegerType

/**
 * A dummy optimizer rule for testing that decrements integer literals until 0.
 */
object DecrementLiterals extends Rule[LogicalPlan] {
  def apply(plan: LogicalPlan): LogicalPlan = plan transformExpressions {
    case IntegerLiteral(i) if i > 0 => Literal(i - 1)
  }
}

class OptimizerSuite extends PlanTest {
  test("Optimizer exceeds max iterations") {
    val iterations = 5
    val maxIterationsNotEnough = 3
    val maxIterationsEnough = 10
    val analyzed = Project(Alias(Literal(iterations), "attr")() :: Nil, OneRowRelation()).analyze

    withSQLConf(SQLConf.OPTIMIZER_MAX_ITERATIONS.key -> maxIterationsNotEnough.toString) {
      val optimizer = new SimpleTestOptimizer() {
        override def defaultBatches: Seq[Batch] =
          Batch("test", fixedPoint,
            DecrementLiterals) :: Nil
      }

      val message1 = intercept[RuntimeException] {
        optimizer.execute(analyzed)
      }.getMessage
      assert(message1.startsWith(s"Max iterations ($maxIterationsNotEnough) reached for batch " +
        s"test, please set '${SQLConf.OPTIMIZER_MAX_ITERATIONS.key}' to a larger value."))

      withSQLConf(SQLConf.OPTIMIZER_MAX_ITERATIONS.key -> maxIterationsEnough.toString) {
        try {
          optimizer.execute(analyzed)
        } catch {
          case ex: AnalysisException
            if ex.getMessage.contains(SQLConf.OPTIMIZER_MAX_ITERATIONS.key) =>
              fail("optimizer.execute should not reach max iterations.")
        }
      }

      val message2 = intercept[RuntimeException] {
        optimizer.execute(analyzed)
      }.getMessage
      assert(message2.startsWith(s"Max iterations ($maxIterationsNotEnough) reached for batch " +
        s"test, please set '${SQLConf.OPTIMIZER_MAX_ITERATIONS.key}' to a larger value."))
    }
  }

  test("Optimizer per rule validation catches dangling references") {
    val analyzed = Project(Alias(Literal(10), "attr")() :: Nil,
      OneRowRelation()).analyze

    /**
     * A dummy optimizer rule for testing that dangling references are not allowed.
     */
    object DanglingReference extends Rule[LogicalPlan] {
      def apply(plan: LogicalPlan): LogicalPlan = {
          Project(Alias(
            Add(AttributeReference("debug1", IntegerType, nullable = false)(),
            AttributeReference("debug2", IntegerType, nullable = false)()), "attr")() :: Nil,
            plan)
      }
    }

    val optimizer = new SimpleTestOptimizer() {
        override def defaultBatches: Seq[Batch] =
          Batch("test", FixedPoint(1),
            DanglingReference) :: Nil
    }
    val message1 = intercept[SparkException] {
        optimizer.execute(analyzed)
    }.getMessage
    assert(message1.contains("are dangling"))
  }

  test("Optimizer per rule validation catches invalid grouping types") {
<<<<<<< HEAD
    val analyzed = LocalRelation('a.map(IntegerType, IntegerType))
      .select('a).analyze
=======
    val analyzed = LocalRelation(Symbol("a").map(IntegerType, IntegerType))
      .select(Symbol("a")).analyze
>>>>>>> ecee7133

    /**
     * A dummy optimizer rule for testing that invalid grouping types are not allowed.
     */
    object InvalidGroupingType extends Rule[LogicalPlan] {
      def apply(plan: LogicalPlan): LogicalPlan = {
        Aggregate(plan.output, plan.output, plan)
      }
    }

    val optimizer = new SimpleTestOptimizer() {
      override def defaultBatches: Seq[Batch] =
        Batch("test", FixedPoint(1),
          InvalidGroupingType) :: Nil
    }
    val message1 = intercept[SparkException] {
      optimizer.execute(analyzed)
    }.getMessage
    assert(message1.contains("cannot be of type Map"))
  }

  test("Optimizer per rule validation catches invalid aggregation expressions") {
<<<<<<< HEAD
    val analyzed = LocalRelation('a.long, 'b.long)
      .select('a, 'b).analyze
=======
    val analyzed = LocalRelation(Symbol("a").long, Symbol("b").long)
      .select(Symbol("a"), Symbol("b")).analyze
>>>>>>> ecee7133

    /**
     * A dummy optimizer rule for testing that a non grouping key reference
     * should be aggregated (under an AggregateFunction).
     */
    object InvalidAggregationReference extends Rule[LogicalPlan] {
      def apply(plan: LogicalPlan): LogicalPlan = {
        val outputExpressions = plan.output
        val groupingExpressions = outputExpressions.head :: Nil
        val aggregateExpressions = outputExpressions
        // I.e INVALID: select a, b from T group by a
        Aggregate(groupingExpressions, aggregateExpressions, plan)
      }
    }

    /**
     * A dummy optimizer rule for testing that a non grouping key reference
     * should be aggregated (under an AggregateFunction).
     */
    object InvalidAggregationReference2 extends Rule[LogicalPlan] {
      def apply(plan: LogicalPlan): LogicalPlan = {
        val outputExpressions = plan.output
        val groupingExpressions = outputExpressions.head :: Nil
        val aggregateExpressions = Alias(Literal(1L), "a")() :: outputExpressions.last :: Nil
        // I.e INVALID: select 1 as a, b from T group by a
        Aggregate(groupingExpressions, aggregateExpressions, plan)
      }
    }

    /**
     * A dummy optimizer rule for testing that a non grouping key expression
     * should be aggregated (under an AggregateFunction).
     */
    object InvalidAggregationExpression extends Rule[LogicalPlan] {
      def apply(plan: LogicalPlan): LogicalPlan = {
        val outputExpressions = plan.output
        val groupingExpressions = outputExpressions.head :: Nil
        val aggregateExpressions = outputExpressions.head ::
          Alias(Add(outputExpressions.last, Literal(1L)), "b")() :: Nil
        // I.e INVALID: a, select b + 1 as b from T group by a
        Aggregate(groupingExpressions, aggregateExpressions, plan)
      }
    }

    /**
     * A dummy optimizer rule for testing that a non grouping key expression
     * should be aggregated (under an AggregateFunction).
     */
    object InvalidAggregationExpression2 extends Rule[LogicalPlan] {
      def apply(plan: LogicalPlan): LogicalPlan = {
        val outputExpressions = plan.output
        val groupingExpressions = outputExpressions.head :: Nil
        val aggregateExpressions = Alias(Literal(1L), "a")() ::
          Alias(Remainder(outputExpressions.last, outputExpressions.head), "b")() :: Nil
        // I.e INVALID: select 1 as a, b % a as b from T group by a
        Aggregate(groupingExpressions, aggregateExpressions, plan)
      }
    }

    /**
     * A dummy optimizer rule for testing that a non grouping key expression
     * should be aggregated (under an AggregateFunction).
     */
    object InvalidAggregationExpression3 extends Rule[LogicalPlan] {
      def apply(plan: LogicalPlan): LogicalPlan = {
        val outputExpressions = plan.output
        val groupingExpressions = outputExpressions.head :: Nil
        val aggregateExpressions = Alias(Literal(1L), "a")() ::
          Alias(Multiply(outputExpressions.head,
            Sum(outputExpressions.head).toAggregateExpression()), "b")() :: Nil
        // I.e VALID: select 1 as a, a*sum(a) as b from T group by a
        // analyze() should not fail.
        val goodAggregate =
          Aggregate(groupingExpressions, aggregateExpressions, plan)
            .analyze.asInstanceOf[Aggregate]
        assert(goodAggregate.analyzed)
        // I.e INVALID: select 1 as a, a*sum(a) as b from T group by b
        // Rule-validation should catch this.
       Aggregate(outputExpressions.last :: Nil, goodAggregate.aggregateExpressions, plan)
      }
    }

    /**
     * A dummy optimizer rule for testing valid aggregate expression
     */
    object ValidAggregationExpression extends Rule[LogicalPlan] {
      def apply(plan: LogicalPlan): LogicalPlan = {
        val outputExpressions = plan.output
        val groupingExpressions = outputExpressions.head :: Nil
        val aggregateExpressions : Seq[NamedExpression] = outputExpressions.head ::
          Alias(Add(outputExpressions.head, Literal(1L)), "b")() :: Nil
        // I.e VALID: select a, a + 1 as b from T group by a
        Aggregate(groupingExpressions, aggregateExpressions, plan)
      }
    }

    /**
     * A dummy optimizer rule for testing another valid aggregate expression
     */
    object ValidAggregationExpression2 extends Rule[LogicalPlan] {
      def apply(plan: LogicalPlan): LogicalPlan = {
        val outputExpressions = plan.output
        val groupingExpressions = Add(outputExpressions.head, Literal(1L)) :: Nil
        val aggregateExpressions : Seq[NamedExpression] = Alias(Literal(1L), "a")() ::
          Alias(Add(outputExpressions.head, Literal(1L)), "b")() :: Nil
        // I.e VALID: select 1 as a, a + 1 as b from T group by a + 1
        Aggregate(groupingExpressions, aggregateExpressions, plan)
      }
    }

    /**
     * A dummy optimizer rule for testing another valid aggregate expression
     */
    object ValidAggregationExpression3 extends Rule[LogicalPlan] {
      def apply(plan: LogicalPlan): LogicalPlan = {
        val outputExpressions = plan.output
        val groupingExpressions = Add(outputExpressions.head, Literal(1L)) :: Nil
        val aggregateExpressions : Seq[NamedExpression] = Alias(Literal(1L), "a")() ::
          Alias(Add(Add(outputExpressions.head, Literal(1L)), Literal(1L)), "b")() :: Nil
        // I.e VALID: select 1 as a, a + 1 + 1 as b from T group by a + 1
        Aggregate(groupingExpressions, aggregateExpressions, plan)
      }
    }

    /**
     * A dummy optimizer rule for testing another valid aggregate expression
     */
    object ValidAggregationExpression4 extends Rule[LogicalPlan] {
      def apply(plan: LogicalPlan): LogicalPlan = {
        val outputExpressions = plan.output
        val groupingExpressions = Add(outputExpressions.head, Literal(1L)) :: Nil
        val aggregateExpressions : Seq[NamedExpression] = Alias(Literal(1L), "a")() ::
          Alias(Sum(outputExpressions.last).toAggregateExpression(), "b")() :: Nil
        // I.e VALID: select 1 as a, sum(b) as b from T group by a + 1
        Aggregate(groupingExpressions, aggregateExpressions, plan)
      }
    }

    /**
     * A dummy optimizer rule for testing another valid aggregate expression
     */
    object ValidAggregationExpression5 extends Rule[LogicalPlan] {
      def apply(plan: LogicalPlan): LogicalPlan = {
        val outputExpressions = plan.output
        val groupingExpressions = outputExpressions.head :: Nil
        val aggregateExpressions : Seq[NamedExpression] = Alias(Literal(1L), "a")() ::
          Alias(Sum(outputExpressions.head).toAggregateExpression(), "b")() :: Nil
        // I.e VALID: select 1 as a, sum(a) as b from T group by a
        Aggregate(groupingExpressions, aggregateExpressions, plan)
      }
    }

    /**
     * A dummy optimizer rule for testing another valid aggregate expression
     */
    object ValidAggregationExpression6 extends Rule[LogicalPlan] {
      def apply(plan: LogicalPlan): LogicalPlan = {
        val outputExpressions = plan.output
        val groupingExpressions = Remainder(outputExpressions.head, Literal(2L)) :: Nil
        val aggregateExpressions : Seq[NamedExpression] = Alias(Literal(1L), "a")() ::
          Alias(Sum(outputExpressions.head).toAggregateExpression(), "b")() :: Nil
        // I.e VALID: select 1 as a, sum(a) as b from T group by a % 2
        Aggregate(groupingExpressions, aggregateExpressions, plan)
      }
    }

    /**
     * A dummy optimizer rule for testing another valid aggregate expression
     */
    object ValidAggregationExpression7 extends Rule[LogicalPlan] {
      def apply(plan: LogicalPlan): LogicalPlan = {
        val outputExpressions = plan.output
        val groupingExpressions = Remainder(outputExpressions.head, Literal(2L)) :: Nil
        val aggregateExpressions : Seq[NamedExpression] = Alias(Literal(1L), "a")() ::
          Alias(Add(Sum(outputExpressions.head).toAggregateExpression(),
            groupingExpressions.head), "b")() :: Nil
        // I.e VALID: 1 as a, select sum(a)*(a % 2) as b from T group by a % 2
        Aggregate(groupingExpressions, aggregateExpressions, plan).analyze
      }
    }

    // Valid rules do not trigger exceptions.
    Seq(ValidAggregationExpression, ValidAggregationExpression2,
      ValidAggregationExpression3, ValidAggregationExpression4,
      ValidAggregationExpression5, ValidAggregationExpression6,
      ValidAggregationExpression7).map { r =>
      val optimizer = new SimpleTestOptimizer() {
        override def defaultBatches: Seq[Batch] =
          Batch("test", FixedPoint(1), r) :: Nil
      }
      assert(optimizer.execute(analyzed).resolved)
    }

    // Invalid rules trigger exceptions.
    Seq(InvalidAggregationReference, InvalidAggregationReference2,
      InvalidAggregationExpression, InvalidAggregationExpression2,
      InvalidAggregationExpression3).map { r =>
      val optimizer = new SimpleTestOptimizer() {
        override def defaultBatches: Seq[Batch] =
          Batch("test", FixedPoint(1), r) :: Nil
      }
      val message1 = intercept[SparkException] {
        optimizer.execute(analyzed)
      }.getMessage
      assert(message1.contains("not a valid aggregate expression"))
    }
  }
}<|MERGE_RESOLUTION|>--- conflicted
+++ resolved
@@ -104,13 +104,8 @@
   }
 
   test("Optimizer per rule validation catches invalid grouping types") {
-<<<<<<< HEAD
-    val analyzed = LocalRelation('a.map(IntegerType, IntegerType))
-      .select('a).analyze
-=======
     val analyzed = LocalRelation(Symbol("a").map(IntegerType, IntegerType))
       .select(Symbol("a")).analyze
->>>>>>> ecee7133
 
     /**
      * A dummy optimizer rule for testing that invalid grouping types are not allowed.
@@ -133,13 +128,8 @@
   }
 
   test("Optimizer per rule validation catches invalid aggregation expressions") {
-<<<<<<< HEAD
-    val analyzed = LocalRelation('a.long, 'b.long)
-      .select('a, 'b).analyze
-=======
     val analyzed = LocalRelation(Symbol("a").long, Symbol("b").long)
       .select(Symbol("a"), Symbol("b")).analyze
->>>>>>> ecee7133
 
     /**
      * A dummy optimizer rule for testing that a non grouping key reference
