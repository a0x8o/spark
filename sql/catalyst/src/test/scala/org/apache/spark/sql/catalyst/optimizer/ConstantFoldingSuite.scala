--- conflicted
+++ resolved
@@ -275,11 +275,7 @@
     val originalQuery =
       testRelation
         .select($"a")
-<<<<<<< HEAD
-        .where(Size(CreateArray(Seq(AssertTrue(false)))) > 0)
-=======
         .where(Size(CreateArray(Seq(rand(0)))) > 0)
->>>>>>> 54d5087c
 
     val optimized = Optimize.execute(originalQuery.analyze)
     comparePlans(optimized, originalQuery.analyze)
@@ -419,8 +415,6 @@
       }
     }
   }
-<<<<<<< HEAD
-=======
 
   test("SPARK-44527: Replace ScalarSubquery with null if its maxRows is 0") {
     val emptyRelation = LocalRelation($"a".int)
@@ -443,7 +437,6 @@
       Optimize.execute(oneRowScalarSubquery),
       oneRowScalarSubquery)
   }
->>>>>>> 54d5087c
 }
 
 case class SerializableBoxedInt(intVal: Int) {
