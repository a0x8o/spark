--- conflicted
+++ resolved
@@ -146,28 +146,17 @@
   test("SPARK-38034: transpose two adjacent windows with compatible partitions " +
     "which is not a prefix") {
     val query = testRelation
-<<<<<<< HEAD
-      .window(Seq(sum(c).as('sum_a_2)), partitionSpec4, orderSpec2)
-      .window(Seq(sum(c).as('sum_a_1)), partitionSpec3, orderSpec1)
-=======
       .window(Seq(sum(c).as(Symbol("sum_a_2"))), partitionSpec4, orderSpec2)
       .window(Seq(sum(c).as(Symbol("sum_a_1"))), partitionSpec3, orderSpec1)
->>>>>>> ecee7133
 
     val analyzed = query.analyze
     val optimized = Optimize.execute(analyzed)
 
     val correctAnswer = testRelation
-<<<<<<< HEAD
-      .window(Seq(sum(c).as('sum_a_1)), partitionSpec3, orderSpec1)
-      .window(Seq(sum(c).as('sum_a_2)), partitionSpec4, orderSpec2)
-      .select('a, 'b, 'c, 'd, 'sum_a_2, 'sum_a_1)
-=======
       .window(Seq(sum(c).as(Symbol("sum_a_1"))), partitionSpec3, orderSpec1)
       .window(Seq(sum(c).as(Symbol("sum_a_2"))), partitionSpec4, orderSpec2)
       .select(Symbol("a"), Symbol("b"), Symbol("c"), Symbol("d"),
         Symbol("sum_a_2"), Symbol("sum_a_1"))
->>>>>>> ecee7133
 
     comparePlans(optimized, correctAnswer.analyze)
   }
