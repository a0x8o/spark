/*
 * Licensed to the Apache Software Foundation (ASF) under one or more
 * contributor license agreements.  See the NOTICE file distributed with
 * this work for additional information regarding copyright ownership.
 * The ASF licenses this file to You under the Apache License, Version 2.0
 * (the "License"); you may not use this file except in compliance with
 * the License.  You may obtain a copy of the License at
 *
 *    http://www.apache.org/licenses/LICENSE-2.0
 *
 * Unless required by applicable law or agreed to in writing, software
 * distributed under the License is distributed on an "AS IS" BASIS,
 * WITHOUT WARRANTIES OR CONDITIONS OF ANY KIND, either express or implied.
 * See the License for the specific language governing permissions and
 * limitations under the License.
 */

package org.apache.spark.sql.catalyst.expressions

import org.apache.spark.{SparkException, SparkFunSuite}
import org.apache.spark.sql.catalyst.analysis.TypeCheckResult
import org.apache.spark.sql.catalyst.analysis.TypeCheckResult.DataTypeMismatch
import org.apache.spark.sql.catalyst.expressions.Cast._
import org.apache.spark.sql.internal.SQLConf
import org.apache.spark.sql.types._

class HigherOrderFunctionsSuite extends SparkFunSuite with ExpressionEvalHelper {
  import org.apache.spark.sql.catalyst.dsl.expressions._

  private def createLambda(
      dt: DataType,
      nullable: Boolean,
      f: Expression => Expression): Expression = {
    val lv = NamedLambdaVariable("arg", dt, nullable)
    val function = f(lv)
    LambdaFunction(function, Seq(lv))
  }

  private def createLambda(
      dt1: DataType,
      nullable1: Boolean,
      dt2: DataType,
      nullable2: Boolean,
      f: (Expression, Expression) => Expression): Expression = {
    val lv1 = NamedLambdaVariable("arg1", dt1, nullable1)
    val lv2 = NamedLambdaVariable("arg2", dt2, nullable2)
    val function = f(lv1, lv2)
    LambdaFunction(function, Seq(lv1, lv2))
  }

  private def createLambda(
      dt1: DataType,
      nullable1: Boolean,
      dt2: DataType,
      nullable2: Boolean,
      dt3: DataType,
      nullable3: Boolean,
      f: (Expression, Expression, Expression) => Expression): Expression = {
    val lv1 = NamedLambdaVariable("arg1", dt1, nullable1)
    val lv2 = NamedLambdaVariable("arg2", dt2, nullable2)
    val lv3 = NamedLambdaVariable("arg3", dt3, nullable3)
    val function = f(lv1, lv2, lv3)
    LambdaFunction(function, Seq(lv1, lv2, lv3))
  }

  private def validateBinding(
      e: Expression,
      argInfo: Seq[(DataType, Boolean)]): LambdaFunction = e match {
    case f: LambdaFunction =>
      assert(f.arguments.size === argInfo.size)
      f.arguments.zip(argInfo).foreach {
        case (arg, (dataType, nullable)) =>
          assert(arg.dataType === dataType)
          assert(arg.nullable === nullable)
      }
      f
  }

  def transform(expr: Expression, f: Expression => Expression): Expression = {
    val ArrayType(et, cn) = expr.dataType
    ArrayTransform(expr, createLambda(et, cn, f)).bind(validateBinding)
  }

  def transform(expr: Expression, f: (Expression, Expression) => Expression): Expression = {
    val ArrayType(et, cn) = expr.dataType
    ArrayTransform(expr, createLambda(et, cn, IntegerType, false, f)).bind(validateBinding)
  }

  def arraySort(expr: Expression): Expression = {
    arraySort(expr, ArraySort.comparator)
  }

  def arraySort(expr: Expression, f: (Expression, Expression) => Expression): Expression = {
    val ArrayType(et, cn) = expr.dataType
    ArraySort(expr, createLambda(et, cn, et, cn, f)).bind(validateBinding)
  }

  def filter(expr: Expression, f: Expression => Expression): Expression = {
    val ArrayType(et, cn) = expr.dataType
    ArrayFilter(expr, createLambda(et, cn, f)).bind(validateBinding)
  }

  def filter(expr: Expression, f: (Expression, Expression) => Expression): Expression = {
    val ArrayType(et, cn) = expr.dataType
    ArrayFilter(expr, createLambda(et, cn, IntegerType, false, f)).bind(validateBinding)
  }

  def transformKeys(expr: Expression, f: (Expression, Expression) => Expression): Expression = {
    val MapType(kt, vt, vcn) = expr.dataType
    TransformKeys(expr, createLambda(kt, false, vt, vcn, f)).bind(validateBinding)
  }

  def aggregate(
      expr: Expression,
      zero: Expression,
      merge: (Expression, Expression) => Expression,
      finish: Expression => Expression): Expression = {
    val ArrayType(et, cn) = expr.dataType
    val zeroType = zero.dataType
    ArrayAggregate(
      expr,
      zero,
      createLambda(zeroType, true, et, cn, merge),
      createLambda(zeroType, true, finish))
      .bind(validateBinding)
  }

  def aggregate(
      expr: Expression,
      zero: Expression,
      merge: (Expression, Expression) => Expression): Expression = {
    aggregate(expr, zero, merge, identity)
  }

  def transformValues(expr: Expression, f: (Expression, Expression) => Expression): Expression = {
    val MapType(kt, vt, vcn) = expr.dataType
    TransformValues(expr, createLambda(kt, false, vt, vcn, f)).bind(validateBinding)
  }

  def mapFilter(expr: Expression, f: (Expression, Expression) => Expression): Expression = {
    val MapType(kt, vt, vcn) = expr.dataType
    MapFilter(expr, createLambda(kt, false, vt, vcn, f)).bind(validateBinding)
  }

  test("ArrayTransform") {
    val ai0 = Literal.create(Seq(1, 2, 3), ArrayType(IntegerType, containsNull = false))
    val ai1 = Literal.create(Seq[Integer](1, null, 3), ArrayType(IntegerType, containsNull = true))
    val ain = Literal.create(null, ArrayType(IntegerType, containsNull = false))

    val plusOne: Expression => Expression = x => x + 1
    val plusIndex: (Expression, Expression) => Expression = (x, i) => x + i

    checkEvaluation(transform(ai0, plusOne), Seq(2, 3, 4))
    checkEvaluation(transform(ai0, plusIndex), Seq(1, 3, 5))
    checkEvaluation(transform(transform(ai0, plusIndex), plusOne), Seq(2, 4, 6))
    checkEvaluation(transform(ai1, plusOne), Seq(2, null, 4))
    checkEvaluation(transform(ai1, plusIndex), Seq(1, null, 5))
    checkEvaluation(transform(transform(ai1, plusIndex), plusOne), Seq(2, null, 6))
    checkEvaluation(transform(ain, plusOne), null)

    val as0 = Literal.create(Seq("a", "b", "c"), ArrayType(StringType, containsNull = false))
    val as1 = Literal.create(Seq("a", null, "c"), ArrayType(StringType, containsNull = true))
    val asn = Literal.create(null, ArrayType(StringType, containsNull = false))

    val repeatTwice: Expression => Expression = x => Concat(Seq(x, x))
    val repeatIndexTimes: (Expression, Expression) => Expression = (x, i) => StringRepeat(x, i)

    checkEvaluation(transform(as0, repeatTwice), Seq("aa", "bb", "cc"))
    checkEvaluation(transform(as0, repeatIndexTimes), Seq("", "b", "cc"))
    checkEvaluation(transform(transform(as0, repeatIndexTimes), repeatTwice),
      Seq("", "bb", "cccc"))
    checkEvaluation(transform(as1, repeatTwice), Seq("aa", null, "cc"))
    checkEvaluation(transform(as1, repeatIndexTimes), Seq("", null, "cc"))
    checkEvaluation(transform(transform(as1, repeatIndexTimes), repeatTwice),
      Seq("", null, "cccc"))
    checkEvaluation(transform(asn, repeatTwice), null)

    val aai = Literal.create(Seq(Seq(1, 2, 3), null, Seq(4, 5)),
      ArrayType(ArrayType(IntegerType, containsNull = false), containsNull = true))
    checkEvaluation(transform(aai, array => Cast(transform(array, plusOne), StringType)),
      Seq("[2, 3, 4]", null, "[5, 6]"))
    checkEvaluation(transform(aai, array => Cast(transform(array, plusIndex), StringType)),
      Seq("[1, 3, 5]", null, "[4, 6]"))
  }

  test("ArraySort") {
    val a0 = Literal.create(Seq(2, 1, 3), ArrayType(IntegerType))
    val a1 = Literal.create(Seq[Integer](), ArrayType(IntegerType))
    val a2 = Literal.create(Seq("b", "a"), ArrayType(StringType))
    val a3 = Literal.create(Seq("b", null, "a"), ArrayType(StringType))
    val d1 = new Decimal().set(10)
    val d2 = new Decimal().set(100)
    val a4 = Literal.create(Seq(d2, d1), ArrayType(DecimalType(10, 0)))
    val a5 = Literal.create(Seq(null, null), ArrayType(NullType))

    val typeAS = ArrayType(StructType(StructField("a", IntegerType) :: Nil))
    val arrayStruct = Literal.create(Seq(create_row(2), create_row(1)), typeAS)

    val typeAA = ArrayType(ArrayType(IntegerType))
    val aa1 = Array[java.lang.Integer](1, 2)
    val aa2 = Array[java.lang.Integer](3, null, 4)
    val arrayArray = Literal.create(Seq(aa2, aa1), typeAA)

    val typeAAS = ArrayType(ArrayType(StructType(StructField("a", IntegerType) :: Nil)))
    val aas1 = Array(create_row(1))
    val aas2 = Array(create_row(2))
    val arrayArrayStruct = Literal.create(Seq(aas2, aas1), typeAAS)

    checkEvaluation(arraySort(a0), Seq(1, 2, 3))
    checkEvaluation(arraySort(a1), Seq[Integer]())
    checkEvaluation(arraySort(a2), Seq("a", "b"))
    checkEvaluation(arraySort(a3), Seq("a", "b", null))
    checkEvaluation(arraySort(a4), Seq(d1, d2))
    checkEvaluation(arraySort(a5), Seq(null, null))
    checkEvaluation(arraySort(arrayStruct), Seq(create_row(1), create_row(2)))
    checkEvaluation(arraySort(arrayArray), Seq(aa1, aa2))
    checkEvaluation(arraySort(arrayArrayStruct), Seq(aas1, aas2))

    checkEvaluation(arraySort(a0, (left, right) => UnaryMinus(ArraySort.comparator(left, right))),
      Seq(3, 2, 1))
    checkEvaluation(arraySort(a3, (left, right) => UnaryMinus(ArraySort.comparator(left, right))),
      Seq(null, "b", "a"))
    checkEvaluation(arraySort(a4, (left, right) => UnaryMinus(ArraySort.comparator(left, right))),
      Seq(d2, d1))
  }

  test("MapFilter") {
    val mii0 = Literal.create(Map(1 -> 0, 2 -> 10, 3 -> -1),
      MapType(IntegerType, IntegerType, valueContainsNull = false))
    val mii1 = Literal.create(Map(1 -> null, 2 -> 10, 3 -> null),
      MapType(IntegerType, IntegerType, valueContainsNull = true))
    val miin = Literal.create(null, MapType(IntegerType, IntegerType, valueContainsNull = false))

    val kGreaterThanV: (Expression, Expression) => Expression = (k, v) => k > v

    checkEvaluation(mapFilter(mii0, kGreaterThanV), Map(1 -> 0, 3 -> -1))
    checkEvaluation(mapFilter(mii1, kGreaterThanV), Map())
    checkEvaluation(mapFilter(miin, kGreaterThanV), null)

    val valueIsNull: (Expression, Expression) => Expression = (_, v) => v.isNull

    checkEvaluation(mapFilter(mii0, valueIsNull), Map())
    checkEvaluation(mapFilter(mii1, valueIsNull), Map(1 -> null, 3 -> null))
    checkEvaluation(mapFilter(miin, valueIsNull), null)

    val msi0 = Literal.create(Map("abcdf" -> 5, "abc" -> 10, "" -> 0),
      MapType(StringType, IntegerType, valueContainsNull = false))
    val msi1 = Literal.create(Map("abcdf" -> 5, "abc" -> 10, "" -> null),
      MapType(StringType, IntegerType, valueContainsNull = true))
    val msin = Literal.create(null, MapType(StringType, IntegerType, valueContainsNull = false))

    val isLengthOfKey: (Expression, Expression) => Expression = (k, v) => Length(k) === v

    checkEvaluation(mapFilter(msi0, isLengthOfKey), Map("abcdf" -> 5, "" -> 0))
    checkEvaluation(mapFilter(msi1, isLengthOfKey), Map("abcdf" -> 5))
    checkEvaluation(mapFilter(msin, isLengthOfKey), null)

    val mia0 = Literal.create(Map(1 -> Seq(0, 1, 2), 2 -> Seq(10), -3 -> Seq(-1, 0, -2, 3)),
      MapType(IntegerType, ArrayType(IntegerType), valueContainsNull = false))
    val mia1 = Literal.create(Map(1 -> Seq(0, 1, 2), 2 -> null, -3 -> Seq(-1, 0, -2, 3)),
      MapType(IntegerType, ArrayType(IntegerType), valueContainsNull = true))
    val mian = Literal.create(
      null, MapType(IntegerType, ArrayType(IntegerType), valueContainsNull = false))

    val customFunc: (Expression, Expression) => Expression = (k, v) => Size(v) + k > 3

    checkEvaluation(mapFilter(mia0, customFunc), Map(1 -> Seq(0, 1, 2)))
    checkEvaluation(mapFilter(mia1, customFunc), Map(1 -> Seq(0, 1, 2)))
    checkEvaluation(mapFilter(mian, customFunc), null)
  }

  test("ArrayFilter") {
    val ai0 = Literal.create(Seq(1, 2, 3), ArrayType(IntegerType, containsNull = false))
    val ai1 = Literal.create(Seq[Integer](1, null, 3), ArrayType(IntegerType, containsNull = true))
    val ain = Literal.create(null, ArrayType(IntegerType, containsNull = false))

    val isEven: Expression => Expression = x => x % 2 === 0
    val isNullOrOdd: Expression => Expression = x => x.isNull || x % 2 === 1
    val indexIsEven: (Expression, Expression) => Expression = { case (_, idx) => idx % 2 === 0 }

    checkEvaluation(filter(ai0, isEven), Seq(2))
    checkEvaluation(filter(ai0, isNullOrOdd), Seq(1, 3))
    checkEvaluation(filter(ai0, indexIsEven), Seq(1, 3))
    checkEvaluation(filter(ai1, isEven), Seq.empty)
    checkEvaluation(filter(ai1, isNullOrOdd), Seq(1, null, 3))
    checkEvaluation(filter(ain, isEven), null)
    checkEvaluation(filter(ain, isNullOrOdd), null)

    val as0 =
      Literal.create(Seq("a0", "b1", "a2", "c3"), ArrayType(StringType, containsNull = false))
    val as1 = Literal.create(Seq("a", null, "c"), ArrayType(StringType, containsNull = true))
    val asn = Literal.create(null, ArrayType(StringType, containsNull = false))

    val startsWithA: Expression => Expression = x => x.startsWith("a")

    checkEvaluation(filter(as0, startsWithA), Seq("a0", "a2"))
    checkEvaluation(filter(as0, indexIsEven), Seq("a0", "a2"))
    checkEvaluation(filter(as1, startsWithA), Seq("a"))
    checkEvaluation(filter(as1, indexIsEven), Seq("a", "c"))
    checkEvaluation(filter(asn, startsWithA), null)

    val aai = Literal.create(Seq(Seq(1, 2, 3), null, Seq(4, 5)),
      ArrayType(ArrayType(IntegerType, containsNull = false), containsNull = true))
    checkEvaluation(transform(aai, ix => filter(ix, isNullOrOdd)),
      Seq(Seq(1, 3), null, Seq(5)))
    checkEvaluation(transform(aai, ix => filter(ix, indexIsEven)),
      Seq(Seq(1, 3), null, Seq(4)))
  }

  test("ArrayExists") {
    def exists(expr: Expression, f: Expression => Expression): Expression = {
      val ArrayType(et, cn) = expr.dataType
      ArrayExists(expr, createLambda(et, cn, f)).bind(validateBinding)
    }

    val ai0 = Literal.create(Seq(1, 2, 3), ArrayType(IntegerType, containsNull = false))
    val ai1 = Literal.create(Seq[Integer](1, null, 3), ArrayType(IntegerType, containsNull = true))
    val ain = Literal.create(null, ArrayType(IntegerType, containsNull = false))

    val isEven: Expression => Expression = x => x % 2 === 0
    val isNullOrOdd: Expression => Expression = x => x.isNull || x % 2 === 1
    val alwaysFalse: Expression => Expression = _ => Literal.FalseLiteral
    val alwaysNull: Expression => Expression = _ => Literal(null, BooleanType)

    for (followThreeValuedLogic <- Seq(false, true)) {
      withSQLConf(SQLConf.LEGACY_ARRAY_EXISTS_FOLLOWS_THREE_VALUED_LOGIC.key
          -> followThreeValuedLogic.toString) {
        checkEvaluation(exists(ai0, isEven), true)
        checkEvaluation(exists(ai0, isNullOrOdd), true)
        checkEvaluation(exists(ai0, alwaysFalse), false)
        checkEvaluation(exists(ai0, alwaysNull), if (followThreeValuedLogic) null else false)
        checkEvaluation(exists(ai1, isEven), if (followThreeValuedLogic) null else false)
        checkEvaluation(exists(ai1, isNullOrOdd), true)
        checkEvaluation(exists(ai1, alwaysFalse), false)
        checkEvaluation(exists(ai1, alwaysNull), if (followThreeValuedLogic) null else false)
        checkEvaluation(exists(ain, isEven), null)
        checkEvaluation(exists(ain, isNullOrOdd), null)
        checkEvaluation(exists(ain, alwaysFalse), null)
        checkEvaluation(exists(ain, alwaysNull), null)
      }
    }

    val as0 =
      Literal.create(Seq("a0", "b1", "a2", "c3"), ArrayType(StringType, containsNull = false))
    val as1 = Literal.create(Seq(null, "b", "c"), ArrayType(StringType, containsNull = true))
    val asn = Literal.create(null, ArrayType(StringType, containsNull = false))

    val startsWithA: Expression => Expression = x => x.startsWith("a")

    for (followThreeValuedLogic <- Seq(false, true)) {
      withSQLConf(SQLConf.LEGACY_ARRAY_EXISTS_FOLLOWS_THREE_VALUED_LOGIC.key
          -> followThreeValuedLogic.toString) {
        checkEvaluation(exists(as0, startsWithA), true)
        checkEvaluation(exists(as0, alwaysFalse), false)
        checkEvaluation(exists(as0, alwaysNull), if (followThreeValuedLogic) null else false)
        checkEvaluation(exists(as1, startsWithA), if (followThreeValuedLogic) null else false)
        checkEvaluation(exists(as1, alwaysFalse), false)
        checkEvaluation(exists(as1, alwaysNull), if (followThreeValuedLogic) null else false)
        checkEvaluation(exists(asn, startsWithA), null)
        checkEvaluation(exists(asn, alwaysFalse), null)
        checkEvaluation(exists(asn, alwaysNull), null)
      }
    }

    val aai = Literal.create(Seq(Seq(1, 2, 3), null, Seq(4, 5)),
      ArrayType(ArrayType(IntegerType, containsNull = false), containsNull = true))
    checkEvaluation(transform(aai, ix => exists(ix, isNullOrOdd)),
      Seq(true, null, true))
  }

  test("ArrayForAll") {
    def forall(expr: Expression, f: Expression => Expression): Expression = {
      val ArrayType(et, cn) = expr.dataType
      ArrayForAll(expr, createLambda(et, cn, f)).bind(validateBinding)
    }

    val ai0 = Literal.create(Seq(2, 4, 8), ArrayType(IntegerType, containsNull = false))
    val ai1 = Literal.create(Seq[Integer](1, null, 3), ArrayType(IntegerType, containsNull = true))
    val ai2 = Literal.create(Seq[Integer](2, null, 8), ArrayType(IntegerType, containsNull = true))
    val ain = Literal.create(null, ArrayType(IntegerType, containsNull = false))

    val isEven: Expression => Expression = x => x % 2 === 0
    val isNullOrOdd: Expression => Expression = x => x.isNull || x % 2 === 1
    val alwaysFalse: Expression => Expression = _ => Literal.FalseLiteral
    val alwaysNull: Expression => Expression = _ => Literal(null, BooleanType)

    checkEvaluation(forall(ai0, isEven), true)
    checkEvaluation(forall(ai0, isNullOrOdd), false)
    checkEvaluation(forall(ai0, alwaysFalse), false)
    checkEvaluation(forall(ai0, alwaysNull), null)
    checkEvaluation(forall(ai1, isEven), false)
    checkEvaluation(forall(ai1, isNullOrOdd), true)
    checkEvaluation(forall(ai1, alwaysFalse), false)
    checkEvaluation(forall(ai1, alwaysNull), null)
    checkEvaluation(forall(ai2, isEven), null)
    checkEvaluation(forall(ai2, isNullOrOdd), false)
    checkEvaluation(forall(ai2, alwaysFalse), false)
    checkEvaluation(forall(ai2, alwaysNull), null)
    checkEvaluation(forall(ain, isEven), null)
    checkEvaluation(forall(ain, isNullOrOdd), null)
    checkEvaluation(forall(ain, alwaysFalse), null)
    checkEvaluation(forall(ain, alwaysNull), null)

    val as0 =
      Literal.create(Seq("a0", "a1", "a2", "a3"), ArrayType(StringType, containsNull = false))
    val as1 = Literal.create(Seq(null, "b", "c"), ArrayType(StringType, containsNull = true))
    val asn = Literal.create(null, ArrayType(StringType, containsNull = false))

    val startsWithA: Expression => Expression = x => x.startsWith("a")

    checkEvaluation(forall(as0, startsWithA), true)
    checkEvaluation(forall(as1, startsWithA), false)
    checkEvaluation(forall(asn, startsWithA), null)

    val aai = Literal.create(Seq(Seq(1, 3, null), null, Seq(4, 5)),
      ArrayType(ArrayType(IntegerType, containsNull = true), containsNull = true))
    checkEvaluation(transform(aai, ix => forall(ix, isNullOrOdd)),
      Seq(true, null, false))
  }

  test("ArrayAggregate") {
    val ai0 = Literal.create(Seq(1, 2, 3), ArrayType(IntegerType, containsNull = false))
    val ai1 = Literal.create(Seq[Integer](1, null, 3), ArrayType(IntegerType, containsNull = true))
    val ai2 = Literal.create(Seq.empty[Int], ArrayType(IntegerType, containsNull = false))
    val ain = Literal.create(null, ArrayType(IntegerType, containsNull = false))

    checkEvaluation(aggregate(ai0, 0, (acc, elem) => acc + elem, acc => acc * 10), 60)
    checkEvaluation(aggregate(ai1, 0, (acc, elem) => acc + coalesce(elem, 0), acc => acc * 10), 40)
    checkEvaluation(aggregate(ai2, 0, (acc, elem) => acc + elem, acc => acc * 10), 0)
    checkEvaluation(aggregate(ain, 0, (acc, elem) => acc + elem, acc => acc * 10), null)

    val as0 = Literal.create(Seq("a", "b", "c"), ArrayType(StringType, containsNull = false))
    val as1 = Literal.create(Seq("a", null, "c"), ArrayType(StringType, containsNull = true))
    val as2 = Literal.create(Seq.empty[String], ArrayType(StringType, containsNull = false))
    val asn = Literal.create(null, ArrayType(StringType, containsNull = false))

    checkEvaluation(aggregate(as0, "", (acc, elem) => Concat(Seq(acc, elem))), "abc")
    checkEvaluation(aggregate(as1, "", (acc, elem) => Concat(Seq(acc, coalesce(elem, "x")))), "axc")
    checkEvaluation(aggregate(as2, "", (acc, elem) => Concat(Seq(acc, elem))), "")
    checkEvaluation(aggregate(asn, "", (acc, elem) => Concat(Seq(acc, elem))), null)

    val aai = Literal.create(Seq[Seq[Integer]](Seq(1, 2, 3), null, Seq(4, 5)),
      ArrayType(ArrayType(IntegerType, containsNull = false), containsNull = true))
    checkEvaluation(
      aggregate(aai, 0,
        (acc, array) => coalesce(aggregate(array, acc, (acc, elem) => acc + elem), acc)),
      15)
  }

  test("TransformKeys") {
    val ai0 = Literal.create(
      create_map(1 -> 1, 2 -> 2, 3 -> 3, 4 -> 4),
      MapType(IntegerType, IntegerType, valueContainsNull = false))
    val ai1 = Literal.create(
      Map.empty[Int, Int],
      MapType(IntegerType, IntegerType, valueContainsNull = true))
    val ai2 = Literal.create(
      create_map(1 -> 1, 2 -> null, 3 -> 3),
      MapType(IntegerType, IntegerType, valueContainsNull = true))
    val ai3 = Literal.create(null, MapType(IntegerType, IntegerType, valueContainsNull = false))

    val plusOne: (Expression, Expression) => Expression = (k, v) => k + 1
    val plusValue: (Expression, Expression) => Expression = (k, v) => k + v
    val modKey: (Expression, Expression) => Expression = (k, v) => k % 3

    checkEvaluation(transformKeys(ai0, plusOne), create_map(2 -> 1, 3 -> 2, 4 -> 3, 5 -> 4))
    checkEvaluation(transformKeys(ai0, plusValue), create_map(2 -> 1, 4 -> 2, 6 -> 3, 8 -> 4))
    checkEvaluation(
      transformKeys(transformKeys(ai0, plusOne), plusValue),
      create_map(3 -> 1, 5 -> 2, 7 -> 3, 9 -> 4))

    checkExceptionInExpression[RuntimeException](
      transformKeys(ai0, modKey), "Duplicate map key")
    withSQLConf(SQLConf.MAP_KEY_DEDUP_POLICY.key -> SQLConf.MapKeyDedupPolicy.LAST_WIN.toString) {
      // Duplicated map keys will be removed w.r.t. the last wins policy.
      checkEvaluation(transformKeys(ai0, modKey), create_map(1 -> 4, 2 -> 2, 0 -> 3))
    }
    checkEvaluation(transformKeys(ai1, plusOne), Map.empty[Int, Int])
    checkEvaluation(transformKeys(ai1, plusOne), Map.empty[Int, Int])
    checkEvaluation(
      transformKeys(transformKeys(ai1, plusOne), plusValue), Map.empty[Int, Int])
    checkEvaluation(transformKeys(ai2, plusOne), create_map(2 -> 1, 3 -> null, 4 -> 3))
    checkEvaluation(
      transformKeys(transformKeys(ai2, plusOne), plusOne), create_map(3 -> 1, 4 -> null, 5 -> 3))
    checkEvaluation(transformKeys(ai3, plusOne), null)

    val as0 = Literal.create(
      create_map("a" -> "xy", "bb" -> "yz", "ccc" -> "zx"),
      MapType(StringType, StringType, valueContainsNull = false))
    val as1 = Literal.create(
      create_map("a" -> "xy", "bb" -> "yz", "ccc" -> null),
      MapType(StringType, StringType, valueContainsNull = true))
    val as2 = Literal.create(null,
      MapType(StringType, StringType, valueContainsNull = false))
    val as3 = Literal.create(Map.empty[StringType, StringType],
      MapType(StringType, StringType, valueContainsNull = true))

    val concatValue: (Expression, Expression) => Expression = (k, v) => Concat(Seq(k, v))
    val convertKeyToKeyLength: (Expression, Expression) => Expression =
      (k, v) => Length(k) + 1

    checkEvaluation(
      transformKeys(as0, concatValue), create_map("axy" -> "xy", "bbyz" -> "yz", "ccczx" -> "zx"))
    checkEvaluation(
      transformKeys(transformKeys(as0, concatValue), concatValue),
      create_map("axyxy" -> "xy", "bbyzyz" -> "yz", "ccczxzx" -> "zx"))
    checkEvaluation(transformKeys(as3, concatValue), Map.empty[String, String])
    checkEvaluation(
      transformKeys(transformKeys(as3, concatValue), convertKeyToKeyLength),
      Map.empty[Int, String])
    checkEvaluation(transformKeys(as0, convertKeyToKeyLength),
      create_map(2 -> "xy", 3 -> "yz", 4 -> "zx"))
    checkEvaluation(transformKeys(as1, convertKeyToKeyLength),
      create_map(2 -> "xy", 3 -> "yz", 4 -> null))
    checkEvaluation(transformKeys(as2, convertKeyToKeyLength), null)
    checkEvaluation(transformKeys(as3, convertKeyToKeyLength), Map.empty[Int, String])

    val ax0 = Literal.create(
      create_map(1 -> "x", 2 -> "y", 3 -> "z"),
      MapType(IntegerType, StringType, valueContainsNull = false))

    checkEvaluation(transformKeys(ax0, plusOne), create_map(2 -> "x", 3 -> "y", 4 -> "z"))

    // map key can't be map
    val makeMap: (Expression, Expression) => Expression = (k, v) => CreateMap(Seq(k, v))
    val map = transformKeys(ai0, makeMap)
    map.checkInputDataTypes() match {
      case TypeCheckResult.TypeCheckSuccess => fail("should not allow map as map key")
      case TypeCheckResult.DataTypeMismatch(errorSubClass, messageParameters) =>
        assert(errorSubClass == "INVALID_MAP_KEY_TYPE")
        assert(messageParameters === Map("keyType" -> "\"MAP<INT, INT>\""))
    }
  }

  test("TransformValues") {
    val ai0 = Literal.create(
      Map(1 -> 1, 2 -> 2, 3 -> 3),
      MapType(IntegerType, IntegerType, valueContainsNull = false))
    val ai1 = Literal.create(
      Map(1 -> 1, 2 -> null, 3 -> 3),
      MapType(IntegerType, IntegerType, valueContainsNull = true))
    val ai2 = Literal.create(
      Map.empty[Int, Int],
      MapType(IntegerType, IntegerType, valueContainsNull = true))
    val ai3 = Literal.create(null, MapType(IntegerType, IntegerType, valueContainsNull = false))

    val plusOne: (Expression, Expression) => Expression = (k, v) => v + 1
    val valueUpdate: (Expression, Expression) => Expression = (k, v) => k * k

    checkEvaluation(transformValues(ai0, plusOne), Map(1 -> 2, 2 -> 3, 3 -> 4))
    checkEvaluation(transformValues(ai0, valueUpdate), Map(1 -> 1, 2 -> 4, 3 -> 9))
    checkEvaluation(
      transformValues(transformValues(ai0, plusOne), valueUpdate), Map(1 -> 1, 2 -> 4, 3 -> 9))
    checkEvaluation(transformValues(ai1, plusOne), Map(1 -> 2, 2 -> null, 3 -> 4))
    checkEvaluation(transformValues(ai1, valueUpdate), Map(1 -> 1, 2 -> 4, 3 -> 9))
    checkEvaluation(
      transformValues(transformValues(ai1, plusOne), valueUpdate), Map(1 -> 1, 2 -> 4, 3 -> 9))
    checkEvaluation(transformValues(ai2, plusOne), Map.empty[Int, Int])
    checkEvaluation(transformValues(ai3, plusOne), null)

    val as0 = Literal.create(
      Map("a" -> "xy", "bb" -> "yz", "ccc" -> "zx"),
      MapType(StringType, StringType, valueContainsNull = false))
    val as1 = Literal.create(
      Map("a" -> "xy", "bb" -> null, "ccc" -> "zx"),
      MapType(StringType, StringType, valueContainsNull = true))
    val as2 = Literal.create(Map.empty[StringType, StringType],
      MapType(StringType, StringType, valueContainsNull = true))
    val as3 = Literal.create(null, MapType(StringType, StringType, valueContainsNull = true))

    val concatValue: (Expression, Expression) => Expression = (k, v) => Concat(Seq(k, v))
    val valueTypeUpdate: (Expression, Expression) => Expression =
      (k, v) => Length(v) + 1

    checkEvaluation(
      transformValues(as0, concatValue), Map("a" -> "axy", "bb" -> "bbyz", "ccc" -> "ccczx"))
    checkEvaluation(transformValues(as0, valueTypeUpdate),
      Map("a" -> 3, "bb" -> 3, "ccc" -> 3))
    checkEvaluation(
      transformValues(transformValues(as0, concatValue), concatValue),
      Map("a" -> "aaxy", "bb" -> "bbbbyz", "ccc" -> "cccccczx"))
    checkEvaluation(transformValues(as1, concatValue),
      Map("a" -> "axy", "bb" -> null, "ccc" -> "ccczx"))
    checkEvaluation(transformValues(as1, valueTypeUpdate),
      Map("a" -> 3, "bb" -> null, "ccc" -> 3))
    checkEvaluation(
      transformValues(transformValues(as1, concatValue), concatValue),
      Map("a" -> "aaxy", "bb" -> null, "ccc" -> "cccccczx"))
    checkEvaluation(transformValues(as2, concatValue), Map.empty[String, String])
    checkEvaluation(transformValues(as2, valueTypeUpdate), Map.empty[String, Int])
    checkEvaluation(
      transformValues(transformValues(as2, concatValue), valueTypeUpdate),
      Map.empty[String, Int])
    checkEvaluation(transformValues(as3, concatValue), null)

    val ax0 = Literal.create(
      Map(1 -> "x", 2 -> "y", 3 -> "z"),
      MapType(IntegerType, StringType, valueContainsNull = false))

    checkEvaluation(transformValues(ax0, valueUpdate), Map(1 -> 1, 2 -> 4, 3 -> 9))
  }

  test("MapZipWith") {
    def map_zip_with(
        left: Expression,
        right: Expression,
        f: (Expression, Expression, Expression) => Expression): Expression = {
      val MapType(kt, vt1, _) = left.dataType
      val MapType(_, vt2, _) = right.dataType
      MapZipWith(left, right, createLambda(kt, false, vt1, true, vt2, true, f))
        .bind(validateBinding)
    }

    val mii0 = Literal.create(create_map(1 -> 10, 2 -> 20, 3 -> 30),
      MapType(IntegerType, IntegerType, valueContainsNull = false))
    val mii1 = Literal.create(create_map(1 -> -1, 2 -> -2, 4 -> -4),
      MapType(IntegerType, IntegerType, valueContainsNull = false))
    val mii2 = Literal.create(create_map(1 -> null, 2 -> -2, 3 -> null),
      MapType(IntegerType, IntegerType, valueContainsNull = true))
    val mii3 = Literal.create(Map(), MapType(IntegerType, IntegerType, valueContainsNull = false))
    val miin = Literal.create(null, MapType(IntegerType, IntegerType, valueContainsNull = false))

    val multiplyKeyWithValues: (Expression, Expression, Expression) => Expression = {
      (k, v1, v2) => k * v1 * v2
    }

    checkEvaluation(
      map_zip_with(mii0, mii1, multiplyKeyWithValues),
      Map(1 -> -10, 2 -> -80, 3 -> null, 4 -> null))
    checkEvaluation(
      map_zip_with(mii0, mii2, multiplyKeyWithValues),
      Map(1 -> null, 2 -> -80, 3 -> null))
    checkEvaluation(
      map_zip_with(mii0, mii3, multiplyKeyWithValues),
      Map(1 -> null, 2 -> null, 3 -> null))
    checkEvaluation(
      map_zip_with(mii0, miin, multiplyKeyWithValues),
      null)
    assert(map_zip_with(mii0, mii1, multiplyKeyWithValues).dataType ===
      MapType(IntegerType, IntegerType, valueContainsNull = true))

    val mss0 = Literal.create(Map("a" -> "x", "b" -> "y", "d" -> "z"),
      MapType(StringType, StringType, valueContainsNull = false))
    val mss1 = Literal.create(Map("d" -> "b", "b" -> "d"),
      MapType(StringType, StringType, valueContainsNull = false))
    val mss2 = Literal.create(Map("c" -> null, "b" -> "t", "a" -> null),
      MapType(StringType, StringType, valueContainsNull = true))
    val mss3 = Literal.create(Map(), MapType(StringType, StringType, valueContainsNull = false))
    val mssn = Literal.create(null, MapType(StringType, StringType, valueContainsNull = false))

    val concat: (Expression, Expression, Expression) => Expression = {
      (k, v1, v2) => Concat(Seq(k, v1, v2))
    }

    checkEvaluation(
      map_zip_with(mss0, mss1, concat),
      Map("a" -> null, "b" -> "byd", "d" -> "dzb"))
    checkEvaluation(
      map_zip_with(mss1, mss2, concat),
      Map("d" -> null, "b" -> "bdt", "c" -> null, "a" -> null))
    checkEvaluation(
      map_zip_with(mss0, mss3, concat),
      Map("a" -> null, "b" -> null, "d" -> null))
    checkEvaluation(
      map_zip_with(mss0, mssn, concat),
      null)
    assert(map_zip_with(mss0, mss1, concat).dataType ===
      MapType(StringType, StringType, valueContainsNull = true))

    def b(data: Byte*): Array[Byte] = Array[Byte](data: _*)

    val mbb0 = Literal.create(Map(b(1, 2) -> b(4), b(2, 1) -> b(5), b(1, 3) -> b(8)),
      MapType(BinaryType, BinaryType, valueContainsNull = false))
    val mbb1 = Literal.create(Map(b(2, 1) -> b(7), b(1, 2) -> b(3), b(1, 1) -> b(6)),
      MapType(BinaryType, BinaryType, valueContainsNull = false))
    val mbb2 = Literal.create(Map(b(1, 3) -> null, b(1, 2) -> b(2), b(2, 1) -> null),
      MapType(BinaryType, BinaryType, valueContainsNull = true))
    val mbb3 = Literal.create(Map(), MapType(BinaryType, BinaryType, valueContainsNull = false))
    val mbbn = Literal.create(null, MapType(BinaryType, BinaryType, valueContainsNull = false))

    checkEvaluation(
      map_zip_with(mbb0, mbb1, concat),
      Map(b(1, 2) -> b(1, 2, 4, 3), b(2, 1) -> b(2, 1, 5, 7), b(1, 3) -> null, b(1, 1) -> null))
    checkEvaluation(
      map_zip_with(mbb1, mbb2, concat),
      Map(b(2, 1) -> null, b(1, 2) -> b(1, 2, 3, 2), b(1, 1) -> null, b(1, 3) -> null))
    checkEvaluation(
      map_zip_with(mbb0, mbb3, concat),
      Map(b(1, 2) -> null, b(2, 1) -> null, b(1, 3) -> null))
    checkEvaluation(
      map_zip_with(mbb0, mbbn, concat),
      null)
  }

  test("ZipWith") {
    def zip_with(
        left: Expression,
        right: Expression,
        f: (Expression, Expression) => Expression): Expression = {
      val ArrayType(leftT, _) = left.dataType
      val ArrayType(rightT, _) = right.dataType
      ZipWith(left, right, createLambda(leftT, true, rightT, true, f)).bind(validateBinding)
    }

    val ai0 = Literal.create(Seq(1, 2, 3), ArrayType(IntegerType, containsNull = false))
    val ai1 = Literal.create(Seq(1, 2, 3, 4), ArrayType(IntegerType, containsNull = false))
    val ai2 = Literal.create(Seq[Integer](1, null, 3), ArrayType(IntegerType, containsNull = true))
    val ai3 = Literal.create(Seq[Integer](1, null), ArrayType(IntegerType, containsNull = true))
    val ain = Literal.create(null, ArrayType(IntegerType, containsNull = false))

    val add: (Expression, Expression) => Expression = (x, y) => x + y
    val plusOne: Expression => Expression = x => x + 1

    checkEvaluation(zip_with(ai0, ai1, add), Seq(2, 4, 6, null))
    checkEvaluation(zip_with(ai3, ai2, add), Seq(2, null, null))
    checkEvaluation(zip_with(ai2, ai3, add), Seq(2, null, null))
    checkEvaluation(zip_with(ain, ain, add), null)
    checkEvaluation(zip_with(ai1, ain, add), null)
    checkEvaluation(zip_with(ain, ai1, add), null)

    val as0 = Literal.create(Seq("a", "b", "c"), ArrayType(StringType, containsNull = false))
    val as1 = Literal.create(Seq("a", null, "c"), ArrayType(StringType, containsNull = true))
    val as2 = Literal.create(Seq("a"), ArrayType(StringType, containsNull = true))
    val asn = Literal.create(null, ArrayType(StringType, containsNull = false))

    val concat: (Expression, Expression) => Expression = (x, y) => Concat(Seq(x, y))

    checkEvaluation(zip_with(as0, as1, concat), Seq("aa", null, "cc"))
    checkEvaluation(zip_with(as0, as2, concat), Seq("aa", null, null))

    val aai1 = Literal.create(Seq(Seq(1, 2, 3), null, Seq(4, 5)),
      ArrayType(ArrayType(IntegerType, containsNull = false), containsNull = true))
    val aai2 = Literal.create(Seq(Seq(1, 2, 3)),
      ArrayType(ArrayType(IntegerType, containsNull = false), containsNull = true))
    checkEvaluation(
      zip_with(aai1, aai2, (a1, a2) =>
        Cast(zip_with(transform(a1, plusOne), transform(a2, plusOne), add), StringType)),
      Seq("[4, 6, 8]", null, null))
    checkEvaluation(zip_with(aai1, aai1, (a1, a2) => Cast(transform(a1, plusOne), StringType)),
      Seq("[2, 3, 4]", null, "[5, 6]"))
  }

  test("semanticEquals between ArrayAggregate") {
    val ai0 = Literal.create(Seq(1, 2, 3), ArrayType(IntegerType, containsNull = false))
    val ai1 = Literal.create(Seq[Integer](1, null, 3), ArrayType(IntegerType, containsNull = true))
    val ai2 = Literal.create(Seq.empty[Int], ArrayType(IntegerType, containsNull = false))
    val ain = Literal.create(null, ArrayType(IntegerType, containsNull = false))

    val agg1_1 = aggregate(ai0, 0, (acc, elem) => acc + elem, acc => acc * 10)
    val agg1_2 = aggregate(ai0, 0, (acc, elem) => acc + elem, acc => Literal(10) * acc)
    assert(agg1_1.semanticEquals(agg1_2))

    val agg2_1 = aggregate(ai1, 0, (acc, elem) => acc + coalesce(elem, 0), acc => acc * 10)
    val agg2_2 = aggregate(ai1, 0, (acc, elem) => acc + coalesce(elem, 0), acc => Literal(10) * acc)
    assert(agg2_1.semanticEquals(agg2_2))

    val agg3_1 = aggregate(ai2, 0, (acc, elem) => acc + elem, acc => acc * 10)
    val agg3_2 = aggregate(ai2, 0, (acc, elem) => acc + elem, acc => Literal(10) * acc)
    assert(agg3_1.semanticEquals(agg3_2))

    val agg4_1 = aggregate(ain, 0, (acc, elem) => acc + elem, acc => acc * 10)
    val agg4_2 = aggregate(ain, 0, (acc, elem) => acc + elem, acc => Literal(10) * acc)
    assert(agg4_1.semanticEquals(agg4_2))

    assert(!agg1_1.semanticEquals(agg2_1))
    assert(!agg1_1.semanticEquals(agg3_1))
    assert(!agg1_1.semanticEquals(agg4_1))
  }

  test("semanticEquals between ArrayTransform") {
    val ai0 = Literal.create(Seq(1, 2, 3), ArrayType(IntegerType, containsNull = false))
    val ai1 = Literal.create(Seq[Integer](1, null, 3), ArrayType(IntegerType, containsNull = true))

    val plusOne_1: Expression => Expression = x => x + 1
    val plusOne_2: Expression => Expression = x => Literal(1) + x
    val plusIndex_1: (Expression, Expression) => Expression = (x, i) => x + i
    val plusIndex_2: (Expression, Expression) => Expression = (x, i) => i + x

    val trans1_1 = transform(ai0, plusOne_1)
    val trans1_2 = transform(ai0, plusOne_2)
    val trans1_3 = transform(ai1, plusOne_1)
    assert(trans1_1.semanticEquals(trans1_2))
    assert(!trans1_1.semanticEquals(trans1_3))

    val trans2_1 = transform(ai0, plusIndex_1)
    val trans2_2 = transform(ai0, plusIndex_2)
    val trans2_3 = transform(ai1, plusIndex_1)
    assert(trans2_1.semanticEquals(trans2_2))
    assert(!trans2_1.semanticEquals(trans2_3))

    val trans3_1 = transform(transform(ai0, plusIndex_1), plusOne_1)
    val trans3_2 = transform(transform(ai0, plusIndex_2), plusOne_2)
    val trans3_3 = transform(transform(ai1, plusIndex_1), plusOne_1)
    assert(trans3_1.semanticEquals(trans3_2))
    assert(!trans3_1.semanticEquals(trans3_3))
  }

  test("semanticEquals between ArraySort") {
    val a0 = Literal.create(Seq(2, 1, 3), ArrayType(IntegerType))

    val typeAS = ArrayType(StructType(StructField("a", IntegerType) :: Nil))
    val arrayStruct = Literal.create(Seq(create_row(2), create_row(1)), typeAS)

    assert(arraySort(a0).semanticEquals(arraySort(a0)))
    assert(arraySort(arrayStruct).semanticEquals(arraySort(arrayStruct)))

    val sort1_1 = arraySort(a0, (left, right) => UnaryMinus(ArraySort.comparator(left, right)))
    val sort1_2 = arraySort(a0, (right, left) => UnaryMinus(ArraySort.comparator(right, left)))
    val sort1_3 = arraySort(a0, (right, left) => UnaryMinus(ArraySort.comparator(left, right)))
    assert(sort1_1.semanticEquals(sort1_2))
    assert(!sort1_1.semanticEquals(sort1_3))
  }

  test("semanticEquals between MapFilter") {
    val mii0 = Literal.create(Map(1 -> 0, 2 -> 10, 3 -> -1),
      MapType(IntegerType, IntegerType, valueContainsNull = false))
    val mii1 = Literal.create(Map(1 -> null, 2 -> 10, 3 -> null),
      MapType(IntegerType, IntegerType, valueContainsNull = true))

    val kGreaterThanV1: (Expression, Expression) => Expression = (k, v) => k > v
    val kGreaterThanV2: (Expression, Expression) => Expression = (v, k) => k < v
    val kGreaterThanV3: (Expression, Expression) => Expression = (k, v) => k < v

    val mapFilter1_1 = mapFilter(mii0, kGreaterThanV1)
    val mapFilter1_2 = mapFilter(mii0, kGreaterThanV2)
    val mapFilter1_3 = mapFilter(mii0, kGreaterThanV3)
    assert(mapFilter1_1.semanticEquals(mapFilter1_2))
    assert(!mapFilter1_1.semanticEquals(mapFilter1_3))

    val valueIsNull: (Expression, Expression) => Expression = (_, v) => v.isNull

    val mapFilter2_1 = mapFilter(mii0, valueIsNull)
    val mapFilter2_2 = mapFilter(mii0, valueIsNull)
    val mapFilter2_3 = mapFilter(mii1, valueIsNull)
    assert(mapFilter2_1.semanticEquals(mapFilter2_2))
    assert(!mapFilter2_1.semanticEquals(mapFilter2_3))
  }

  test("SPARK-36740: ArraySort should handle NaN greater than non-NaN value") {
    checkEvaluation(arraySort(
      Literal.create(Seq(Double.NaN, 1d, 2d, null), ArrayType(DoubleType))),
      Seq(1d, 2d, Double.NaN, null))
  }

  test("SPARK-39419: ArraySort should throw an exception when the comparator returns null") {
    val comparator = {
      val comp = ArraySort.comparator _
      (left: Expression, right: Expression) =>
        If(comp(left, right) === 0, Literal.create(null, IntegerType), comp(left, right))
    }

    withSQLConf(
        SQLConf.LEGACY_ALLOW_NULL_COMPARISON_RESULT_IN_ARRAY_SORT.key -> "false") {
<<<<<<< HEAD
      checkExceptionInExpression[SparkException](
        arraySort(Literal.create(Seq(3, 1, 1, 2)), comparator), "The comparison result is null")
=======
      checkErrorInExpression[SparkException](
        expression = arraySort(Literal.create(Seq(3, 1, 1, 2)), comparator),
        errorClass = "COMPARATOR_RETURNS_NULL",
        parameters = Map("firstValue" -> "1", "secondValue" -> "1")
      )
>>>>>>> 11e30a61
    }

    withSQLConf(
        SQLConf.LEGACY_ALLOW_NULL_COMPARISON_RESULT_IN_ARRAY_SORT.key -> "true") {
      checkEvaluation(arraySort(Literal.create(Seq(3, 1, 1, 2)), comparator),
        Seq(1, 1, 2, 3))
    }
  }

  test("Return type of the given function has to be IntegerType") {
    val comparator = {
      val comp = ArraySort.comparator _
      (left: Expression, right: Expression) => Literal.create("hello", StringType)
    }

    val result = arraySort(Literal.create(Seq(3, 1, 1, 2)), comparator).checkInputDataTypes()
    assert(result == DataTypeMismatch(
      errorSubClass = "UNEXPECTED_RETURN_TYPE",
      messageParameters = Map(
        "functionName" -> toSQLId("lambdafunction"),
        "expectedType" -> toSQLType(IntegerType),
        "actualType" -> toSQLType(StringType)
      )))
  }
}<|MERGE_RESOLUTION|>--- conflicted
+++ resolved
@@ -851,16 +851,11 @@
 
     withSQLConf(
         SQLConf.LEGACY_ALLOW_NULL_COMPARISON_RESULT_IN_ARRAY_SORT.key -> "false") {
-<<<<<<< HEAD
-      checkExceptionInExpression[SparkException](
-        arraySort(Literal.create(Seq(3, 1, 1, 2)), comparator), "The comparison result is null")
-=======
       checkErrorInExpression[SparkException](
         expression = arraySort(Literal.create(Seq(3, 1, 1, 2)), comparator),
         errorClass = "COMPARATOR_RETURNS_NULL",
         parameters = Map("firstValue" -> "1", "secondValue" -> "1")
       )
->>>>>>> 11e30a61
     }
 
     withSQLConf(
