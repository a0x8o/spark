--- conflicted
+++ resolved
@@ -28,10 +28,7 @@
 import org.apache.spark.sql.catalyst.parser.CatalystSqlParser
 import org.apache.spark.sql.catalyst.plans.logical.{LeafCommand, LogicalPlan, Project, Range, SubqueryAlias, View}
 import org.apache.spark.sql.catalyst.util.ResolveDefaultColumns
-<<<<<<< HEAD
-=======
 import org.apache.spark.sql.catalyst.util.TypeUtils.toSQLId
->>>>>>> ecee7133
 import org.apache.spark.sql.connector.catalog.CatalogManager
 import org.apache.spark.sql.connector.catalog.CatalogManager.SESSION_CATALOG_NAME
 import org.apache.spark.sql.connector.catalog.SupportsNamespaces.PROP_OWNER
@@ -124,13 +121,8 @@
       exception = intercept[AnalysisException] {
         func(name)
       },
-<<<<<<< HEAD
-      errorClass = "_LEGACY_ERROR_TEMP_1065",
-      parameters = Map("name" -> name)
-=======
       errorClass = "INVALID_SCHEMA_OR_RELATION_NAME",
       parameters = Map("name" -> toSQLId(name))
->>>>>>> ecee7133
     )
   }
 
