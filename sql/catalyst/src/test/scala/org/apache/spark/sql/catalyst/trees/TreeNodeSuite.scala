/*
 * Licensed to the Apache Software Foundation (ASF) under one or more
 * contributor license agreements.  See the NOTICE file distributed with
 * this work for additional information regarding copyright ownership.
 * The ASF licenses this file to You under the Apache License, Version 2.0
 * (the "License"); you may not use this file except in compliance with
 * the License.  You may obtain a copy of the License at
 *
 *    http://www.apache.org/licenses/LICENSE-2.0
 *
 * Unless required by applicable law or agreed to in writing, software
 * distributed under the License is distributed on an "AS IS" BASIS,
 * WITHOUT WARRANTIES OR CONDITIONS OF ANY KIND, either express or implied.
 * See the License for the specific language governing permissions and
 * limitations under the License.
 */

package org.apache.spark.sql.catalyst.trees

import java.math.BigInteger
import java.util.UUID

import scala.collection.mutable.ArrayBuffer

import org.json4s.JsonAST._
import org.json4s.JsonDSL._
import org.json4s.jackson.JsonMethods
import org.json4s.jackson.JsonMethods._

import org.apache.spark.SparkFunSuite
import org.apache.spark.sql.catalyst.{AliasIdentifier, FunctionIdentifier, InternalRow, TableIdentifier}
import org.apache.spark.sql.catalyst.catalog._
import org.apache.spark.sql.catalyst.dsl.expressions.DslString
import org.apache.spark.sql.catalyst.encoders.ExpressionEncoder
import org.apache.spark.sql.catalyst.expressions._
import org.apache.spark.sql.catalyst.expressions.codegen.CodegenFallback
import org.apache.spark.sql.catalyst.plans.{LeftOuter, NaturalJoin, SQLHelper}
import org.apache.spark.sql.catalyst.plans.logical._
import org.apache.spark.sql.catalyst.plans.physical.{IdentityBroadcastMode, RoundRobinPartitioning, SinglePartition}
import org.apache.spark.sql.internal.SQLConf
import org.apache.spark.sql.types._
import org.apache.spark.storage.StorageLevel

case class Dummy(optKey: Option[Expression]) extends Expression with CodegenFallback {
  override def children: Seq[Expression] = optKey.toSeq
  override def nullable: Boolean = true
  override def dataType: NullType = NullType
  override lazy val resolved = true
  override def eval(input: InternalRow): Any = null.asInstanceOf[Any]
  override protected def withNewChildrenInternal(newChildren: IndexedSeq[Expression]): Expression =
    copy(optKey = if (optKey.isDefined) Some(newChildren(0)) else None)
}

case class ComplexPlan(exprs: Seq[Seq[Expression]])
  extends org.apache.spark.sql.catalyst.plans.logical.LeafNode {
  override def output: Seq[Attribute] = Nil
}

case class ExpressionInMap(map: Map[String, Expression]) extends Unevaluable {
  override def children: Seq[Expression] = map.values.toSeq
  override def nullable: Boolean = true
  override def dataType: NullType = NullType
  override lazy val resolved = true
  override protected def withNewChildrenInternal(newChildren: IndexedSeq[Expression]): Expression =
    super.legacyWithNewChildren(newChildren)
}

case class SeqTupleExpression(sons: Seq[(Expression, Expression)],
    nonSons: Seq[(Expression, Expression)]) extends Unevaluable {
  override def children: Seq[Expression] = sons.flatMap(t => Iterator(t._1, t._2))
  override def nullable: Boolean = true
  override def dataType: NullType = NullType
  override lazy val resolved = true

  override protected def withNewChildrenInternal(newChildren: IndexedSeq[Expression]): Expression =
    super.legacyWithNewChildren(newChildren)
}

case class JsonTestTreeNode(arg: Any) extends LeafNode {
  override def output: Seq[Attribute] = Seq.empty[Attribute]
}

case class NameValue(name: String, value: Any)

case object DummyObject

case class SelfReferenceUDF(
    var config: Map[String, Any] = Map.empty[String, Any]) extends Function1[String, Boolean] {
  config += "self" -> this
  def apply(key: String): Boolean = config.contains(key)
}

case class FakeLeafPlan(child: LogicalPlan)
  extends org.apache.spark.sql.catalyst.plans.logical.LeafNode {
  override def output: Seq[Attribute] = child.output
}

case class FakeCurryingProduct(x: Expression)(val y: Int)

class TreeNodeSuite extends SparkFunSuite with SQLHelper {
  test("top node changed") {
    val after = Literal(1) transform { case Literal(1, _) => Literal(2) }
    assert(after === Literal(2))
  }

  test("one child changed") {
    val before = Add(Literal(1), Literal(2))
    val after = before transform { case Literal(2, _) => Literal(1) }

    assert(after === Add(Literal(1), Literal(1)))
  }

  test("no change") {
    val before = Add(Literal(1), Add(Literal(2), Add(Literal(3), Literal(4))))
    val after = before transform { case Literal(5, _) => Literal(1)}

    assert(before === after)
    // Ensure that the objects after are the same objects before the transformation.
    before.map(identity[Expression]).zip(after.map(identity[Expression])).foreach {
      case (b, a) => assert(b eq a)
    }
  }

  test("collect") {
    val tree = Add(Literal(1), Add(Literal(2), Add(Literal(3), Literal(4))))
    val literals = tree collect {case l: Literal => l}

    assert(literals.size === 4)
    (1 to 4).foreach(i => assert(literals contains Literal(i)))
  }

  test("pre-order transform") {
    val actual = new ArrayBuffer[String]()
    val expected = Seq("+", "1", "*", "2", "-", "3", "4")
    val expression = Add(Literal(1), Multiply(Literal(2), Subtract(Literal(3), Literal(4))))
    expression transformDown {
      case b: BinaryOperator => actual += b.symbol; b
      case l: Literal => actual += l.toString; l
    }

    assert(expected === actual)
  }

  test("post-order transform") {
    val actual = new ArrayBuffer[String]()
    val expected = Seq("1", "2", "3", "4", "-", "*", "+")
    val expression = Add(Literal(1), Multiply(Literal(2), Subtract(Literal(3), Literal(4))))
    expression transformUp {
      case b: BinaryOperator => actual += b.symbol; b
      case l: Literal => actual += l.toString; l
    }

    assert(expected === actual)
  }

  test("transform works on nodes with Option children") {
    val dummy1 = Dummy(Some(Literal.create("1", StringType)))
    val dummy2 = Dummy(None)
    val toZero: PartialFunction[Expression, Expression] = { case Literal(_, _) => Literal(0) }

    var actual = dummy1 transformDown toZero
    assert(actual === Dummy(Some(Literal(0))))

    actual = dummy1 transformUp toZero
    assert(actual === Dummy(Some(Literal(0))))

    actual = dummy2 transform toZero
    assert(actual === Dummy(None))
  }

  test("mapChildren should only works on children") {
    val children = Seq((Literal(1), Literal(2)))
    val nonChildren = Seq((Literal(3), Literal(4)))
    val before = SeqTupleExpression(children, nonChildren)
    val toZero: PartialFunction[Expression, Expression] = { case Literal(_, _) => Literal(0) }
    val expect = SeqTupleExpression(Seq((Literal(0), Literal(0))), nonChildren)

    val actual = before mapChildren toZero
    assert(actual === expect)
  }

  test("preserves origin") {
    CurrentOrigin.setPosition(1, 1)
    val add = Add(Literal(1), Literal(1))
    CurrentOrigin.reset()

    val transformed = add transform {
      case Literal(1, _) => Literal(2)
    }

    assert(transformed.origin.line.isDefined)
    assert(transformed.origin.startPosition.isDefined)
  }

  test("foreach up") {
    val actual = new ArrayBuffer[String]()
    val expected = Seq("1", "2", "3", "4", "-", "*", "+")
    val expression = Add(Literal(1), Multiply(Literal(2), Subtract(Literal(3), Literal(4))))
    expression foreachUp {
      case b: BinaryOperator => actual += b.symbol;
      case l: Literal => actual += l.toString;
    }

    assert(expected === actual)
  }

  test("find") {
    val expression = Add(Literal(1), Multiply(Literal(2), Subtract(Literal(3), Literal(4))))
    // Find the top node.
    var actual: Option[Expression] = expression.find {
      case add: Add => true
      case other => false
    }
    var expected: Option[Expression] =
      Some(Add(Literal(1), Multiply(Literal(2), Subtract(Literal(3), Literal(4)))))
    assert(expected === actual)

    // Find the first children.
    actual = expression.find {
      case Literal(1, IntegerType) => true
      case other => false
    }
    expected = Some(Literal(1))
    assert(expected === actual)

    // Find an internal node (Subtract).
    actual = expression.find {
      case sub: Subtract => true
      case other => false
    }
    expected = Some(Subtract(Literal(3), Literal(4)))
    assert(expected === actual)

    // Find a leaf node.
    actual = expression.find {
      case Literal(3, IntegerType) => true
      case other => false
    }
    expected = Some(Literal(3))
    assert(expected === actual)

    // Find nothing.
    actual = expression.find {
      case Literal(100, IntegerType) => true
      case other => false
    }
    expected = None
    assert(expected === actual)
  }

  test("exists") {
    val expression = Add(Literal(1), Multiply(Literal(2), Subtract(Literal(3), Literal(4))))
    // Check the top node.
    var exists = expression.exists {
      case _: Add => true
      case _ => false
    }
    assert(exists)

    // Check the first children.
    exists = expression.exists {
      case Literal(1, IntegerType) => true
      case _ => false
    }
    assert(exists)

    // Check an internal node (Subtract).
    exists = expression.exists {
      case _: Subtract => true
      case _ => false
    }
    assert(exists)

    // Check a leaf node.
    exists = expression.exists {
      case Literal(3, IntegerType) => true
      case _ => false
    }
    assert(exists)

    // Check not exists.
    exists = expression.exists {
      case Literal(100, IntegerType) => true
      case _ => false
    }
    assert(!exists)
  }

  test("collectFirst") {
    val expression = Add(Literal(1), Multiply(Literal(2), Subtract(Literal(3), Literal(4))))

    // Collect the top node.
    {
      val actual = expression.collectFirst {
        case add: Add => add
      }
      val expected =
        Some(Add(Literal(1), Multiply(Literal(2), Subtract(Literal(3), Literal(4)))))
      assert(expected === actual)
    }

    // Collect the first children.
    {
      val actual = expression.collectFirst {
        case l @ Literal(1, IntegerType) => l
      }
      val expected = Some(Literal(1))
      assert(expected === actual)
    }

    // Collect an internal node (Subtract).
    {
      val actual = expression.collectFirst {
        case sub: Subtract => sub
      }
      val expected = Some(Subtract(Literal(3), Literal(4)))
      assert(expected === actual)
    }

    // Collect a leaf node.
    {
      val actual = expression.collectFirst {
        case l @ Literal(3, IntegerType) => l
      }
      val expected = Some(Literal(3))
      assert(expected === actual)
    }

    // Collect nothing.
    {
      val actual = expression.collectFirst {
        case l @ Literal(100, IntegerType) => l
      }
      val expected = None
      assert(expected === actual)
    }
  }

  test("transformExpressions on nested expression sequence") {
    val plan = ComplexPlan(Seq(Seq(Literal(1)), Seq(Literal(2))))
    val actual = plan.transformExpressions {
      case Literal(value, _) => Literal(value.toString)
    }
    val expected = ComplexPlan(Seq(Seq(Literal("1")), Seq(Literal("2"))))
    assert(expected === actual)
  }

  test("expressions inside a map") {
    val expression = ExpressionInMap(Map("1" -> Literal(1), "2" -> Literal(2)))

    {
      val actual = expression.transform {
        case Literal(i: Int, _) => Literal(i + 1)
      }
      val expected = ExpressionInMap(Map("1" -> Literal(2), "2" -> Literal(3)))
      assert(actual === expected)
    }

    {
      val actual = expression.withNewChildren(Seq(Literal(2), Literal(3)))
      val expected = ExpressionInMap(Map("1" -> Literal(2), "2" -> Literal(3)))
      assert(actual === expected)
    }
  }

  test("toJSON") {
    def assertJSON(input: Any, json: JValue): Unit = {
      val expected =
        s"""
           |[{
           |  "class": "${classOf[JsonTestTreeNode].getName}",
           |  "num-children": 0,
           |  "arg": ${compact(render(json))}
           |}]
         """.stripMargin
      compareJSON(JsonTestTreeNode(input).toJSON, expected)
    }

    // Converts simple types to JSON
    assertJSON(true, true)
    assertJSON(33.toByte, 33)
    assertJSON(44, 44)
    assertJSON(55L, 55L)
    assertJSON(3.0, 3.0)
    assertJSON(4.0D, 4.0D)
    assertJSON(BigInt(BigInteger.valueOf(88L)), 88L)
    assertJSON(null, JNull)
    assertJSON("text", "text")
    assertJSON(Some("text"), "text")
    compareJSON(JsonTestTreeNode(None).toJSON,
      s"""[
         |  {
         |    "class": "${classOf[JsonTestTreeNode].getName}",
         |    "num-children": 0
         |  }
         |]
       """.stripMargin)

    val uuid = UUID.randomUUID()
    assertJSON(uuid, uuid.toString)

    // Converts Spark Sql DataType to JSON
    assertJSON(IntegerType, "integer")
    assertJSON(Metadata.empty, JObject(Nil))
    assertJSON(
      StorageLevel.NONE,
      JObject(
        "useDisk" -> false,
        "useMemory" -> false,
        "useOffHeap" -> false,
        "deserialized" -> false,
        "replication" -> 1)
    )

    // Converts TreeNode argument to JSON
    assertJSON(
      Literal(333),
      List(
        JObject(
          "class" -> classOf[Literal].getName,
          "num-children" -> 0,
          "value" -> "333",
          "dataType" -> "integer")))

    // Converts Seq[String] to JSON
    assertJSON(Seq("1", "2", "3"), "[1, 2, 3]")

    // Converts Seq[DataType] to JSON
    assertJSON(Seq(IntegerType, DoubleType, FloatType), List("integer", "double", "float"))

    // Converts Seq[Partitioning] to JSON
    assertJSON(
      Seq(SinglePartition, RoundRobinPartitioning(numPartitions = 3)),
      List(
        JObject("object" -> JString(SinglePartition.getClass.getName)),
        JObject(
          "product-class" -> classOf[RoundRobinPartitioning].getName,
          "numPartitions" -> 3)))

    // Converts case object to JSON
    assertJSON(DummyObject, JObject("object" -> JString(DummyObject.getClass.getName)))

    // Converts ExprId to JSON
    assertJSON(
      ExprId(0, uuid),
      JObject(
        "product-class" -> classOf[ExprId].getName,
        "id" -> 0,
        "jvmId" -> uuid.toString))

    // Converts StructField to JSON
    assertJSON(
      StructField("field", IntegerType),
      JObject(
        "product-class" -> classOf[StructField].getName,
        "name" -> "field",
        "dataType" -> "integer",
        "nullable" -> true,
        "metadata" -> JObject(Nil)))

    // Converts TableIdentifier to JSON
    assertJSON(
      TableIdentifier("table"),
      JObject(
        "product-class" -> classOf[TableIdentifier].getName,
        "table" -> "table"))

    // Converts JoinType to JSON
    assertJSON(
      NaturalJoin(LeftOuter),
      JObject(
        "product-class" -> classOf[NaturalJoin].getName,
        "tpe" -> JObject("object" -> JString(LeftOuter.getClass.getName))))

    // Converts FunctionIdentifier to JSON
    assertJSON(
      FunctionIdentifier("function", None),
      JObject(
        "product-class" -> JString(classOf[FunctionIdentifier].getName),
          "funcName" -> "function"))

    // Converts AliasIdentifier to JSON
    assertJSON(
      AliasIdentifier("alias", Seq("ns1", "ns2")),
      JObject(
        "product-class" -> JString(classOf[AliasIdentifier].getName),
          "name" -> "alias",
          "qualifier" -> "[ns1, ns2]"))

    // Converts SubqueryAlias to JSON
    assertJSON(
      SubqueryAlias("t1", JsonTestTreeNode("0")),
      List(
        JObject(
          "class" -> classOf[SubqueryAlias].getName,
          "num-children" -> 1,
          "identifier" -> JObject("product-class" -> JString(classOf[AliasIdentifier].getName),
            "name" -> "t1",
            "qualifier" -> JArray(Nil)),
          "child" -> 0),
        JObject(
          "class" -> classOf[JsonTestTreeNode].getName,
          "num-children" -> 0,
          "arg" -> "0")))

    // Converts BucketSpec to JSON
    assertJSON(
      BucketSpec(1, Seq("bucket"), Seq("sort")),
      JObject(
        "product-class" -> classOf[BucketSpec].getName,
        "numBuckets" -> 1,
        "bucketColumnNames" -> "[bucket]",
        "sortColumnNames" -> "[sort]"))

    // Converts WindowFrame to JSON
    assertJSON(
      SpecifiedWindowFrame(RowFrame, UnboundedPreceding, CurrentRow),
      List(
        JObject(
          "class" -> classOf[SpecifiedWindowFrame].getName,
          "num-children" -> 2,
          "frameType" -> JObject("object" -> JString(RowFrame.getClass.getName)),
          "lower" -> 0,
          "upper" -> 1),
        JObject(
          "class" -> UnboundedPreceding.getClass.getName,
          "num-children" -> 0),
        JObject(
          "class" -> CurrentRow.getClass.getName,
          "num-children" -> 0)))

    // Converts Partitioning to JSON
    assertJSON(
      RoundRobinPartitioning(numPartitions = 3),
      JObject(
        "product-class" -> classOf[RoundRobinPartitioning].getName,
        "numPartitions" -> 3))

    // Converts FunctionResource to JSON
    assertJSON(
      FunctionResource(JarResource, "file:///"),
      JObject(
        "product-class" -> JString(classOf[FunctionResource].getName),
        "resourceType" -> JObject("object" -> JString(JarResource.getClass.getName)),
        "uri" -> "file:///"))

    // Converts BroadcastMode to JSON
    assertJSON(
      IdentityBroadcastMode,
      JObject("object" -> JString(IdentityBroadcastMode.getClass.getName)))

    // Converts CatalogTable to JSON
    assertJSON(
      CatalogTable(
        TableIdentifier("table"),
        CatalogTableType.MANAGED,
        CatalogStorageFormat.empty,
        StructType(StructField("a", IntegerType, true) :: Nil),
        createTime = 0L,
        createVersion = "2.x"),

      JObject(
        "product-class" -> classOf[CatalogTable].getName,
        "identifier" -> JObject(
          "product-class" -> classOf[TableIdentifier].getName,
          "table" -> "table"
        ),
        "tableType" -> JObject(
          "product-class" -> classOf[CatalogTableType].getName,
          "name" -> "MANAGED"
        ),
        "storage" -> JObject(
          "product-class" -> classOf[CatalogStorageFormat].getName,
          "compressed" -> false,
          "properties" -> JNull
        ),
        "schema" -> JObject(
          "type" -> "struct",
          "fields" -> List(
            JObject(
              "name" -> "a",
              "type" -> "integer",
              "nullable" -> true,
              "metadata" -> JObject(Nil)))),
        "partitionColumnNames" -> List.empty[String],
        "owner" -> "",
        "createTime" -> 0,
        "lastAccessTime" -> -1,
        "createVersion" -> "2.x",
        "tracksPartitionsInCatalog" -> false,
        "properties" -> JNull,
        "unsupportedFeatures" -> List.empty[String],
        "schemaPreservesCase" -> JBool(true),
        "ignoredProperties" -> JNull))

    // For unknown case class, returns JNull.
    val bigValue = new Array[Int](10000)
    assertJSON(NameValue("name", bigValue), JNull)

    // Converts Seq[TreeNode] to JSON recursively
    assertJSON(
      Seq(Literal(1), Literal(2)),
      List(
        List(
          JObject(
            "class" -> JString(classOf[Literal].getName),
            "num-children" -> 0,
            "value" -> "1",
            "dataType" -> "integer")),
        List(
          JObject(
            "class" -> JString(classOf[Literal].getName),
            "num-children" -> 0,
            "value" -> "2",
            "dataType" -> "integer"))))

    // Other Seq is converted to JNull, to reduce the risk of out of memory
    assertJSON(Seq(1, 2, 3), JNull)

    // All Map type is converted to JNull, to reduce the risk of out of memory
    assertJSON(Map("key" -> "value"), JNull)

    // Unknown type is converted to JNull, to reduce the risk of out of memory
    assertJSON(new Object {}, JNull)

    // Convert all TreeNode children to JSON
    assertJSON(
      Union(Seq(JsonTestTreeNode("0"), JsonTestTreeNode("1"))),
      List(
        JObject(
          "class" -> classOf[Union].getName,
          "num-children" -> 2,
          "children" -> List(0, 1),
          "byName" -> JBool(false),
          "allowMissingCol" -> JBool(false)),
        JObject(
          "class" -> classOf[JsonTestTreeNode].getName,
          "num-children" -> 0,
          "arg" -> "0"),
        JObject(
          "class" -> classOf[JsonTestTreeNode].getName,
          "num-children" -> 0,
          "arg" -> "1")))

    // Convert Seq of Product contains TreeNode to JSON.
    assertJSON(
      Seq(("a", JsonTestTreeNode("0")), ("b", JsonTestTreeNode("1"))),
      List(
        JObject(
          "product-class" -> "scala.Tuple2",
          "_1" -> "a",
          "_2" -> List(JObject(
            "class" -> classOf[JsonTestTreeNode].getName,
            "num-children" -> 0,
            "arg" -> "0"
          ))),
        JObject(
          "product-class" -> "scala.Tuple2",
          "_1" -> "b",
          "_2" -> List(JObject(
            "class" -> classOf[JsonTestTreeNode].getName,
            "num-children" -> 0,
            "arg" -> "1"
          )))))

    // Convert currying product contains TreeNode to JSON.
    assertJSON(
      FakeCurryingProduct(Literal(1))(1),
      JObject(
        "product-class" -> classOf[FakeCurryingProduct].getName,
        "x" -> List(
          JObject(
            "class" -> JString(classOf[Literal].getName),
            "num-children" -> 0,
            "value" -> "1",
            "dataType" -> "integer")),
        "y" -> 1
      )
    )
  }

  test("toJSON should not throws java.lang.StackOverflowError") {
    val udf = ScalaUDF(SelfReferenceUDF(), BooleanType, Seq("col1".attr),
      Option(ExpressionEncoder[String]()) :: Nil)
    // Should not throw java.lang.StackOverflowError
    udf.toJSON
  }

  private def compareJSON(leftJson: String, rightJson: String): Unit = {
    val left = JsonMethods.parse(leftJson)
    val right = JsonMethods.parse(rightJson)
    assert(left == right)
  }

  test("transform works on stream of children") {
    val before = Coalesce(Stream(Literal(1), Literal(2)))
    // Note it is a bit tricky to exhibit the broken behavior. Basically we want to create the
    // situation in which the TreeNode.mapChildren function's change detection is not triggered. A
    // stream's first element is typically materialized, so in order to not trip the TreeNode change
    // detection logic, we should not change the first element in the sequence.
    val result = before.transform {
      case Literal(v: Int, IntegerType) if v != 1 =>
        Literal(v + 1, IntegerType)
    }
    val expected = Coalesce(Stream(Literal(1), Literal(3)))
    assert(result === expected)
  }

  test("withNewChildren on stream of children") {
    val before = Coalesce(Stream(Literal(1), Literal(2)))
    val result = before.withNewChildren(Stream(Literal(1), Literal(3)))
    val expected = Coalesce(Stream(Literal(1), Literal(3)))
    assert(result === expected)
  }

  test("treeString limits plan length") {
    withSQLConf(SQLConf.MAX_PLAN_STRING_LENGTH.key -> "200") {
      val ds = (1 until 20).foldLeft(Literal("TestLiteral"): Expression) { case (treeNode, x) =>
        Add(Literal(x), treeNode)
      }

      val planString = ds.treeString
      logWarning("Plan string: " + planString)
      assert(planString.endsWith(" more characters"))
      assert(planString.length <= SQLConf.get.maxPlanStringLength)
    }
  }

  test("treeString limit at zero") {
    withSQLConf(SQLConf.MAX_PLAN_STRING_LENGTH.key -> "0") {
      val ds = (1 until 2).foldLeft(Literal("TestLiteral"): Expression) { case (treeNode, x) =>
        Add(Literal(x), treeNode)
      }

      val planString = ds.treeString
      assert(planString.startsWith("Truncated plan of"))
    }
  }

  test("tags will be carried over after copy & transform") {
    val tag = TreeNodeTag[String]("test")

    withClue("makeCopy") {
      val node = Dummy(None)
      node.setTagValue(tag, "a")
      val copied = node.makeCopy(Array(Some(Literal(1))))
      assert(copied.getTagValue(tag) == Some("a"))
    }

    def checkTransform(
        sameTypeTransform: Expression => Expression,
        differentTypeTransform: Expression => Expression): Unit = {
      val child = Dummy(None)
      child.setTagValue(tag, "child")
      val node = Dummy(Some(child))
      node.setTagValue(tag, "parent")

      val transformed = sameTypeTransform(node)
      // Both the child and parent keep the tags
      assert(transformed.getTagValue(tag) == Some("parent"))
      assert(transformed.children.head.getTagValue(tag) == Some("child"))

      val transformed2 = differentTypeTransform(node)
      // Both the child and parent keep the tags, even if we transform the node to a new one of
      // different type.
      assert(transformed2.getTagValue(tag) == Some("parent"))
      assert(transformed2.children.head.getTagValue(tag) == Some("child"))
    }

    withClue("transformDown") {
      checkTransform(
        sameTypeTransform = _ transformDown {
          case Dummy(None) => Dummy(Some(Literal(1)))
        },
        differentTypeTransform = _ transformDown {
          case Dummy(None) => Literal(1)

        })
    }

    withClue("transformUp") {
      checkTransform(
        sameTypeTransform = _ transformUp {
          case Dummy(None) => Dummy(Some(Literal(1)))
        },
        differentTypeTransform = _ transformUp {
          case Dummy(None) => Literal(1)

        })
    }
  }

  test("clone") {
    def assertDifferentInstance[T <: TreeNode[T]](before: TreeNode[T], after: TreeNode[T]): Unit = {
      assert(before.ne(after) && before == after)
      before.children.zip(after.children).foreach { case (beforeChild, afterChild) =>
        assertDifferentInstance(
          beforeChild.asInstanceOf[TreeNode[T]],
          afterChild.asInstanceOf[TreeNode[T]])
      }
    }

    // Empty constructor
    val rowNumber = RowNumber()
    assertDifferentInstance(rowNumber, rowNumber.clone())

    // Overridden `makeCopy`
    val oneRowRelation = OneRowRelation()
    assertDifferentInstance(oneRowRelation, oneRowRelation.clone())

    // Multi-way operators
    val intersect =
      Intersect(oneRowRelation, Union(Seq(oneRowRelation, oneRowRelation)), isAll = false)
    assertDifferentInstance(intersect, intersect.clone())

    // Leaf node with an inner child
    val leaf = FakeLeafPlan(intersect)
    val leafCloned = leaf.clone()
    assertDifferentInstance(leaf, leafCloned)
    assert(leaf.child.eq(leafCloned.asInstanceOf[FakeLeafPlan].child))
  }

  test("Expression.freshCopyIfContainsStatefulExpression()") {
    val tag = TreeNodeTag[String]("test")

    def makeExprWithPositionAndTag(block: => Expression): Expression = {
      CurrentOrigin.setPosition(1, 1)
      val expr = block
      CurrentOrigin.reset()
      expr.setTagValue(tag, "tagValue")
      expr
    }

    // Test generic assertions which should always hold for any value returned
    // from freshCopyIfContainsStatefulExpression()
    def genericAssertions(before: Expression, after: Expression): Unit = {
      assert(before == after)
      assert(before.origin == after.origin)
      assert(before.getTagValue(tag) == after.getTagValue(tag))
    }

    // Doesn't transform for non-stateful expressions:
    val onePlusOneBefore = makeExprWithPositionAndTag(Add(Literal(1), Literal(1)))
    val onePlusOneAfter = onePlusOneBefore.freshCopyIfContainsStatefulExpression()
    genericAssertions(onePlusOneBefore, onePlusOneAfter)
    assert(onePlusOneBefore eq onePlusOneAfter)

    // Transforms stateful expressions with no nesting:
    val statefulExprBefore = makeExprWithPositionAndTag(Rand(Literal(1)))
    val statefulExprAfter = statefulExprBefore.freshCopyIfContainsStatefulExpression()
    genericAssertions(statefulExprBefore, statefulExprAfter)
    assert(statefulExprBefore ne statefulExprAfter)

    // Transforms expressions nested three levels deep:
    val withNestedStatefulBefore = makeExprWithPositionAndTag(
      Add(Literal(1), Add(Literal(1), Rand(Literal(1))))
    )
    val withNestedStatefulAfter = withNestedStatefulBefore.freshCopyIfContainsStatefulExpression()
    genericAssertions(withNestedStatefulBefore, withNestedStatefulAfter)
    assert(withNestedStatefulBefore ne withNestedStatefulAfter)
    def getStateful(e: Expression): Expression = {
      e.collect { case e if e.stateful => e }.head
    }
    assert(getStateful(withNestedStatefulBefore) ne getStateful(withNestedStatefulAfter))
  }

<<<<<<< HEAD
  object MalformedClassObject extends Serializable {
    case class MalformedNameExpression(child: Expression) extends TaggingExpression {
      override protected def withNewChildInternal(newChild: Expression): Expression =
        copy(child = newChild)
=======
  test("SPARK-37800: TreeNode.argString incorrectly formats arguments of type Set[_]") {
    case class Node(set: Set[String], nested: Seq[Set[Int]]) extends LeafNode {
      val output: Seq[Attribute] = Nil
    }
    val node = Node(Set("second", "first"), Seq(Set(3, 1), Set(2, 1)))
    assert(node.argString(10) == "{first, second}, [{1, 3}, {1, 2}]")
  }

  test("SPARK-38676: truncate before/after sql text if too long") {
    val text =
      """
        |
        |SELECT
        |1234567890 + 1234567890 + 1234567890, cast('a'
        |as /* comment */
        |int), 1234567890 + 1234567890 + 1234567890
        |as foo
        |""".stripMargin
    val origin = Origin(
      line = Some(3),
      startPosition = Some(38),
      startIndex = Some(47),
      stopIndex = Some(77),
      sqlText = Some(text),
      objectType = Some("VIEW"),
      objectName = Some("some_view"))
    val expectedSummary =
      """== SQL of VIEW some_view(line 3, position 39) ==
        |...7890 + 1234567890 + 1234567890, cast('a'
        |                                   ^^^^^^^^
        |as /* comment */
        |^^^^^^^^^^^^^^^^
        |int), 1234567890 + 1234567890 + 12345...
        |^^^^^
        |""".stripMargin

    val expectedFragment =
      """cast('a'
        |as /* comment */
        |int),""".stripMargin
    assert(origin.context.summary == expectedSummary)
    assert(origin.context.startIndex == origin.startIndex.get)
    assert(origin.context.stopIndex == origin.stopIndex.get)
    assert(origin.context.objectType == origin.objectType.get)
    assert(origin.context.objectName == origin.objectName.get)
    assert(origin.context.fragment == expectedFragment)
  }

  test("SPARK-39046: Return an empty context string if TreeNode.origin is wrongly set") {
    val text = Some("select a + b")
    // missing start index
    val origin1 = Origin(
      startIndex = Some(7),
      stopIndex = None,
      sqlText = text)
    // missing stop index
    val origin2 = Origin(
      startIndex = None,
      stopIndex = Some(11),
      sqlText = text)
    // missing text
    val origin3 = Origin(
      startIndex = Some(7),
      stopIndex = Some(11),
      sqlText = None)
    // negative start index
    val origin4 = Origin(
      startIndex = Some(-1),
      stopIndex = Some(11),
      sqlText = text)
    // stop index >= text.length
    val origin5 = Origin(
      startIndex = Some(-1),
      stopIndex = Some(text.get.length),
      sqlText = text)
    // start index > stop index
    val origin6 = Origin(
      startIndex = Some(2),
      stopIndex = Some(1),
      sqlText = text)
    Seq(origin1, origin2, origin3, origin4, origin5, origin6).foreach { origin =>
      assert(origin.context.summary.isEmpty)
    }
  }

  private def newErrorAfterStream(es: Expression*) = {
    es.toStream.append(
      throw new NoSuchElementException("Stream should not return more elements")
    )
  }

  test("multiTransformDown generates all alternatives") {
    val e = Add(Add(Literal("a"), Literal("b")), Add(Literal("c"), Literal("d")))
    val transformed = e.multiTransformDown {
      case StringLiteral("a") => Seq(Literal(1), Literal(2), Literal(3))
      case StringLiteral("b") => Seq(Literal(10), Literal(20), Literal(30))
      case Add(StringLiteral("c"), StringLiteral("d"), _) =>
        Seq(Literal(100), Literal(200), Literal(300))
    }
    val expected = for {
      cd <- Seq(Literal(100), Literal(200), Literal(300))
      b <- Seq(Literal(10), Literal(20), Literal(30))
      a <- Seq(Literal(1), Literal(2), Literal(3))
    } yield Add(Add(a, b), cd)
    assert(transformed === expected)
  }

  test("multiTransformDown alternatives are accessed only if needed") {
    val e = Add(Add(Literal("a"), Literal("b")), Add(Literal("c"), Literal("d")))
    val transformed = e.multiTransformDown {
      case StringLiteral("a") => Seq(Literal(1), Literal(2), Literal(3))
      case StringLiteral("b") => newErrorAfterStream(Literal(10))
      case Add(StringLiteral("c"), StringLiteral("d"), _) => newErrorAfterStream(Literal(100))
    }
    val expected = for {
      a <- Seq(Literal(1), Literal(2), Literal(3))
    } yield Add(Add(a, Literal(10)), Literal(100))
    // We don't access alternatives for `b` after 10 and for `c` after 100
    assert(transformed.take(3) == expected)
    intercept[NoSuchElementException] {
      transformed.take(3 + 1).toList
    }

    val transformed2 = e.multiTransformDown {
      case StringLiteral("a") => Seq(Literal(1), Literal(2), Literal(3))
      case StringLiteral("b") => Seq(Literal(10), Literal(20), Literal(30))
      case Add(StringLiteral("c"), StringLiteral("d"), _) => newErrorAfterStream(Literal(100))
>>>>>>> 54d5087c
    }
    val expected2 = for {
      b <- Seq(Literal(10), Literal(20), Literal(30))
      a <- Seq(Literal(1), Literal(2), Literal(3))
    } yield Add(Add(a, b), Literal(100))
    // We don't access alternatives for `c` after 100
    assert(transformed2.take(3 * 3) === expected2)
    intercept[NoSuchElementException] {
      transformed.take(3 * 3 + 1).toList
    }
  }

  test("multiTransformDown rule return this") {
    val e = Add(Add(Literal("a"), Literal("b")), Add(Literal("c"), Literal("d")))
    val transformed = e.multiTransformDown {
      case s @ StringLiteral("a") => Seq(Literal(1), Literal(2), s)
      case s @ StringLiteral("b") => Seq(Literal(10), Literal(20), s)
      case a @ Add(StringLiteral("c"), StringLiteral("d"), _) => Seq(Literal(100), Literal(200), a)
    }
    val expected = for {
      cd <- Seq(Literal(100), Literal(200), Add(Literal("c"), Literal("d")))
      b <- Seq(Literal(10), Literal(20), Literal("b"))
      a <- Seq(Literal(1), Literal(2), Literal("a"))
    } yield Add(Add(a, b), cd)
    assert(transformed == expected)
  }

  test("multiTransformDown doesn't stop generating alternatives of descendants when non-leaf is " +
    "transformed and itself is in the alternatives") {
    val e = Add(Add(Literal("a"), Literal("b")), Add(Literal("c"), Literal("d")))
    val transformed = e.multiTransformDown {
      case a @ Add(StringLiteral("a"), StringLiteral("b"), _) =>
        Seq(Literal(11), Literal(12), Literal(21), Literal(22), a)
      case StringLiteral("a") => Seq(Literal(1), Literal(2))
      case StringLiteral("b") => Seq(Literal(10), Literal(20))
      case Add(StringLiteral("c"), StringLiteral("d"), _) => Seq(Literal(100), Literal(200))
    }
    val expected = for {
      cd <- Seq(Literal(100), Literal(200))
      ab <- Seq(Literal(11), Literal(12), Literal(21), Literal(22)) ++
        (for {
          b <- Seq(Literal(10), Literal(20))
          a <- Seq(Literal(1), Literal(2))
        } yield Add(a, b))
    } yield Add(ab, cd)
    assert(transformed == expected)
  }

  test("multiTransformDown can prune") {
    val e = Add(Add(Literal("a"), Literal("b")), Add(Literal("c"), Literal("d")))
    val transformed = e.multiTransformDown {
      case StringLiteral("a") => Seq.empty
    }
    assert(transformed.isEmpty)

    val transformed2 = e.multiTransformDown {
      case Add(StringLiteral("c"), StringLiteral("d"), _) => Seq.empty
    }
    assert(transformed2.isEmpty)
  }

  test("multiTransformDown alternatives are generated only if needed") {
    val e = Add(Add(Literal("a"), Literal("b")), Add(Literal("c"), Literal("d")))
    val transformed = e.multiTransformDown {
      case StringLiteral("a") => newErrorAfterStream()
      case StringLiteral("b") => Seq.empty
    }
    assert(transformed.isEmpty)
  }

  test("multiTransformDown can do non-cartesian transformations") {
    val e = Add(Add(Literal("a"), Literal("b")), Add(Literal("c"), Literal("d")))
    // Suppose that we want to transform both `a` and `b` to `1` and `2`, but we want to have only
    // those alternatives where these 2 are transformed equal. The first encounter with `a` or `b`
    // will keep track of the current alternative in a "global" `a_or_b` cache. If we encounter `a`
    // or `b` again at other places we can return the cached value to keep the transformations in
    // sync.
    var a_or_b = Option.empty[Seq[Expression]]
    val transformed = e.multiTransformDown {
      case StringLiteral("a") | StringLiteral("b") =>
        // Return alternatives from cache if this is not the first encounter
        a_or_b.getOrElse(
          // Besides returning the alternatives for the first encounter, also set up a mechanism to
          // update the cache when the new alternatives are requested.
          Stream(Literal(1), Literal(2)).map { x =>
            a_or_b = Some(Seq(x))
            x
          }.append {
            a_or_b = None
            Seq.empty
          })
      case Add(StringLiteral("c"), StringLiteral("d"), _) => Seq(Literal(100), Literal(200))
    }
    val expected = for {
      cd <- Seq(Literal(100), Literal(200))
      a_or_b <- Seq(Literal(1), Literal(2))
    } yield Add(Add(a_or_b, a_or_b), cd)
    assert(transformed == expected)

    var c_or_d = Option.empty[Seq[Expression]]
    val transformed2 = e.multiTransformDown {
      case StringLiteral("a") | StringLiteral("b") =>
        a_or_b.getOrElse(
          Stream(Literal(1), Literal(2)).map { x =>
            a_or_b = Some(Seq(x))
            x
          }.append {
            a_or_b = None
            Seq.empty
          })
      case StringLiteral("c") | StringLiteral("d") =>
        c_or_d.getOrElse(
          Stream(Literal(10), Literal(20)).map { x =>
            c_or_d = Some(Seq(x))
            x
          }.append {
            c_or_d = None
            Seq.empty
          })
    }
    val expected2 = for {
      c_or_d <- Seq(Literal(10), Literal(20))
      a_or_b <- Seq(Literal(1), Literal(2))
    } yield Add(Add(a_or_b, a_or_b), Add(c_or_d, c_or_d))
    assert(transformed2 == expected2)
  }

  test("SPARK-37800: TreeNode.argString incorrectly formats arguments of type Set[_]") {
    case class Node(set: Set[String], nested: Seq[Set[Int]]) extends LeafNode {
      val output: Seq[Attribute] = Nil
    }
    val node = Node(Set("second", "first"), Seq(Set(3, 1), Set(2, 1)))
    assert(node.argString(10) == "{first, second}, [{1, 3}, {1, 2}]")
  }

  test("SPARK-38676: truncate before/after sql text if too long") {
    val text =
      """
        |
        |SELECT
        |1234567890 + 1234567890 + 1234567890, cast('a'
        |as /* comment */
        |int), 1234567890 + 1234567890 + 1234567890
        |as foo
        |""".stripMargin
    val origin = Origin(
      line = Some(3),
      startPosition = Some(38),
      startIndex = Some(47),
      stopIndex = Some(77),
      sqlText = Some(text),
      objectType = Some("VIEW"),
      objectName = Some("some_view"))
    val expectedSummary =
      """== SQL of VIEW some_view(line 3, position 39) ==
        |...7890 + 1234567890 + 1234567890, cast('a'
        |                                   ^^^^^^^^
        |as /* comment */
        |^^^^^^^^^^^^^^^^
        |int), 1234567890 + 1234567890 + 12345...
        |^^^^^
        |""".stripMargin

    val expectedFragment =
      """cast('a'
        |as /* comment */
        |int),""".stripMargin
    assert(origin.context.summary == expectedSummary)
    assert(origin.context.startIndex == origin.startIndex.get)
    assert(origin.context.stopIndex == origin.stopIndex.get)
    assert(origin.context.objectType == origin.objectType.get)
    assert(origin.context.objectName == origin.objectName.get)
    assert(origin.context.fragment == expectedFragment)
  }

  test("SPARK-39046: Return an empty context string if TreeNode.origin is wrongly set") {
    val text = Some("select a + b")
    // missing start index
    val origin1 = Origin(
      startIndex = Some(7),
      stopIndex = None,
      sqlText = text)
    // missing stop index
    val origin2 = Origin(
      startIndex = None,
      stopIndex = Some(11),
      sqlText = text)
    // missing text
    val origin3 = Origin(
      startIndex = Some(7),
      stopIndex = Some(11),
      sqlText = None)
    // negative start index
    val origin4 = Origin(
      startIndex = Some(-1),
      stopIndex = Some(11),
      sqlText = text)
    // stop index >= text.length
    val origin5 = Origin(
      startIndex = Some(-1),
      stopIndex = Some(text.get.length),
      sqlText = text)
    // start index > stop index
    val origin6 = Origin(
      startIndex = Some(2),
      stopIndex = Some(1),
      sqlText = text)
    Seq(origin1, origin2, origin3, origin4, origin5, origin6).foreach { origin =>
      assert(origin.context.summary.isEmpty)
    }
  }

  private def newErrorAfterStream(es: Expression*) = {
    es.toStream.append(
      throw new NoSuchElementException("Stream should not return more elements")
    )
  }

  test("multiTransformDown generates all alternatives") {
    val e = Add(Add(Literal("a"), Literal("b")), Add(Literal("c"), Literal("d")))
    val transformed = e.multiTransformDown {
      case StringLiteral("a") => Seq(Literal(1), Literal(2), Literal(3))
      case StringLiteral("b") => Seq(Literal(10), Literal(20), Literal(30))
      case Add(StringLiteral("c"), StringLiteral("d"), _) =>
        Seq(Literal(100), Literal(200), Literal(300))
    }
    val expected = for {
      cd <- Seq(Literal(100), Literal(200), Literal(300))
      b <- Seq(Literal(10), Literal(20), Literal(30))
      a <- Seq(Literal(1), Literal(2), Literal(3))
    } yield Add(Add(a, b), cd)
    assert(transformed === expected)
  }

  test("multiTransformDown alternatives are accessed only if needed") {
    val e = Add(Add(Literal("a"), Literal("b")), Add(Literal("c"), Literal("d")))
    val transformed = e.multiTransformDown {
      case StringLiteral("a") => Seq(Literal(1), Literal(2), Literal(3))
      case StringLiteral("b") => newErrorAfterStream(Literal(10))
      case Add(StringLiteral("c"), StringLiteral("d"), _) => newErrorAfterStream(Literal(100))
    }
    val expected = for {
      a <- Seq(Literal(1), Literal(2), Literal(3))
    } yield Add(Add(a, Literal(10)), Literal(100))
    // We don't access alternatives for `b` after 10 and for `c` after 100
    assert(transformed.take(3) == expected)
    intercept[NoSuchElementException] {
      transformed.take(3 + 1).toList
    }

    val transformed2 = e.multiTransformDown {
      case StringLiteral("a") => Seq(Literal(1), Literal(2), Literal(3))
      case StringLiteral("b") => Seq(Literal(10), Literal(20), Literal(30))
      case Add(StringLiteral("c"), StringLiteral("d"), _) => newErrorAfterStream(Literal(100))
    }
    val expected2 = for {
      b <- Seq(Literal(10), Literal(20), Literal(30))
      a <- Seq(Literal(1), Literal(2), Literal(3))
    } yield Add(Add(a, b), Literal(100))
    // We don't access alternatives for `c` after 100
    assert(transformed2.take(3 * 3) === expected2)
    intercept[NoSuchElementException] {
      transformed.take(3 * 3 + 1).toList
    }
  }

  test("multiTransformDown rule return this") {
    val e = Add(Add(Literal("a"), Literal("b")), Add(Literal("c"), Literal("d")))
    val transformed = e.multiTransformDown {
      case s @ StringLiteral("a") => Seq(Literal(1), Literal(2), s)
      case s @ StringLiteral("b") => Seq(Literal(10), Literal(20), s)
      case a @ Add(StringLiteral("c"), StringLiteral("d"), _) => Seq(Literal(100), Literal(200), a)
    }
    val expected = for {
      cd <- Seq(Literal(100), Literal(200), Add(Literal("c"), Literal("d")))
      b <- Seq(Literal(10), Literal(20), Literal("b"))
      a <- Seq(Literal(1), Literal(2), Literal("a"))
    } yield Add(Add(a, b), cd)
    assert(transformed == expected)
  }

  test("multiTransformDown doesn't stop generating alternatives of descendants when non-leaf is " +
    "transformed and itself is in the alternatives") {
    val e = Add(Add(Literal("a"), Literal("b")), Add(Literal("c"), Literal("d")))
    val transformed = e.multiTransformDown {
      case a @ Add(StringLiteral("a"), StringLiteral("b"), _) =>
        Seq(Literal(11), Literal(12), Literal(21), Literal(22), a)
      case StringLiteral("a") => Seq(Literal(1), Literal(2))
      case StringLiteral("b") => Seq(Literal(10), Literal(20))
      case Add(StringLiteral("c"), StringLiteral("d"), _) => Seq(Literal(100), Literal(200))
    }
    val expected = for {
      cd <- Seq(Literal(100), Literal(200))
      ab <- Seq(Literal(11), Literal(12), Literal(21), Literal(22)) ++
        (for {
          b <- Seq(Literal(10), Literal(20))
          a <- Seq(Literal(1), Literal(2))
        } yield Add(a, b))
    } yield Add(ab, cd)
    assert(transformed == expected)
  }

  test("multiTransformDown can prune") {
    val e = Add(Add(Literal("a"), Literal("b")), Add(Literal("c"), Literal("d")))
    val transformed = e.multiTransformDown {
      case StringLiteral("a") => Seq.empty
    }
    assert(transformed.isEmpty)

    val transformed2 = e.multiTransformDown {
      case Add(StringLiteral("c"), StringLiteral("d"), _) => Seq.empty
    }
    assert(transformed2.isEmpty)
  }

  test("multiTransformDown alternatives are generated only if needed") {
    val e = Add(Add(Literal("a"), Literal("b")), Add(Literal("c"), Literal("d")))
    val transformed = e.multiTransformDown {
      case StringLiteral("a") => newErrorAfterStream()
      case StringLiteral("b") => Seq.empty
    }
    assert(transformed.isEmpty)
  }

  test("multiTransformDown can do non-cartesian transformations") {
    val e = Add(Add(Literal("a"), Literal("b")), Add(Literal("c"), Literal("d")))
    // Suppose that we want to transform both `a` and `b` to `1` and `2`, but we want to have only
    // those alternatives where these 2 are transformed equal. The first encounter with `a` or `b`
    // will keep track of the current alternative in a "global" `a_or_b` cache. If we encounter `a`
    // or `b` again at other places we can return the cached value to keep the transformations in
    // sync.
    var a_or_b = Option.empty[Seq[Expression]]
    val transformed = e.multiTransformDown {
      case StringLiteral("a") | StringLiteral("b") =>
        // Return alternatives from cache if this is not the first encounter
        a_or_b.getOrElse(
          // Besides returning the alternatives for the first encounter, also set up a mechanism to
          // update the cache when the new alternatives are requested.
          Stream(Literal(1), Literal(2)).map { x =>
            a_or_b = Some(Seq(x))
            x
          }.append {
            a_or_b = None
            Seq.empty
          })
      case Add(StringLiteral("c"), StringLiteral("d"), _) => Seq(Literal(100), Literal(200))
    }
    val expected = for {
      cd <- Seq(Literal(100), Literal(200))
      a_or_b <- Seq(Literal(1), Literal(2))
    } yield Add(Add(a_or_b, a_or_b), cd)
    assert(transformed == expected)

    var c_or_d = Option.empty[Seq[Expression]]
    val transformed2 = e.multiTransformDown {
      case StringLiteral("a") | StringLiteral("b") =>
        a_or_b.getOrElse(
          Stream(Literal(1), Literal(2)).map { x =>
            a_or_b = Some(Seq(x))
            x
          }.append {
            a_or_b = None
            Seq.empty
          })
      case StringLiteral("c") | StringLiteral("d") =>
        c_or_d.getOrElse(
          Stream(Literal(10), Literal(20)).map { x =>
            c_or_d = Some(Seq(x))
            x
          }.append {
            c_or_d = None
            Seq.empty
          })
    }
    val expected2 = for {
      c_or_d <- Seq(Literal(10), Literal(20))
      a_or_b <- Seq(Literal(1), Literal(2))
    } yield Add(Add(a_or_b, a_or_b), Add(c_or_d, c_or_d))
    assert(transformed2 == expected2)
  }
}<|MERGE_RESOLUTION|>--- conflicted
+++ resolved
@@ -864,12 +864,6 @@
     assert(getStateful(withNestedStatefulBefore) ne getStateful(withNestedStatefulAfter))
   }
 
-<<<<<<< HEAD
-  object MalformedClassObject extends Serializable {
-    case class MalformedNameExpression(child: Expression) extends TaggingExpression {
-      override protected def withNewChildInternal(newChild: Expression): Expression =
-        copy(child = newChild)
-=======
   test("SPARK-37800: TreeNode.argString incorrectly formats arguments of type Set[_]") {
     case class Node(set: Set[String], nested: Seq[Set[Int]]) extends LeafNode {
       val output: Seq[Attribute] = Nil
@@ -997,7 +991,6 @@
       case StringLiteral("a") => Seq(Literal(1), Literal(2), Literal(3))
       case StringLiteral("b") => Seq(Literal(10), Literal(20), Literal(30))
       case Add(StringLiteral("c"), StringLiteral("d"), _) => newErrorAfterStream(Literal(100))
->>>>>>> 54d5087c
     }
     val expected2 = for {
       b <- Seq(Literal(10), Literal(20), Literal(30))
@@ -1124,258 +1117,4 @@
     } yield Add(Add(a_or_b, a_or_b), Add(c_or_d, c_or_d))
     assert(transformed2 == expected2)
   }
-
-  test("SPARK-37800: TreeNode.argString incorrectly formats arguments of type Set[_]") {
-    case class Node(set: Set[String], nested: Seq[Set[Int]]) extends LeafNode {
-      val output: Seq[Attribute] = Nil
-    }
-    val node = Node(Set("second", "first"), Seq(Set(3, 1), Set(2, 1)))
-    assert(node.argString(10) == "{first, second}, [{1, 3}, {1, 2}]")
-  }
-
-  test("SPARK-38676: truncate before/after sql text if too long") {
-    val text =
-      """
-        |
-        |SELECT
-        |1234567890 + 1234567890 + 1234567890, cast('a'
-        |as /* comment */
-        |int), 1234567890 + 1234567890 + 1234567890
-        |as foo
-        |""".stripMargin
-    val origin = Origin(
-      line = Some(3),
-      startPosition = Some(38),
-      startIndex = Some(47),
-      stopIndex = Some(77),
-      sqlText = Some(text),
-      objectType = Some("VIEW"),
-      objectName = Some("some_view"))
-    val expectedSummary =
-      """== SQL of VIEW some_view(line 3, position 39) ==
-        |...7890 + 1234567890 + 1234567890, cast('a'
-        |                                   ^^^^^^^^
-        |as /* comment */
-        |^^^^^^^^^^^^^^^^
-        |int), 1234567890 + 1234567890 + 12345...
-        |^^^^^
-        |""".stripMargin
-
-    val expectedFragment =
-      """cast('a'
-        |as /* comment */
-        |int),""".stripMargin
-    assert(origin.context.summary == expectedSummary)
-    assert(origin.context.startIndex == origin.startIndex.get)
-    assert(origin.context.stopIndex == origin.stopIndex.get)
-    assert(origin.context.objectType == origin.objectType.get)
-    assert(origin.context.objectName == origin.objectName.get)
-    assert(origin.context.fragment == expectedFragment)
-  }
-
-  test("SPARK-39046: Return an empty context string if TreeNode.origin is wrongly set") {
-    val text = Some("select a + b")
-    // missing start index
-    val origin1 = Origin(
-      startIndex = Some(7),
-      stopIndex = None,
-      sqlText = text)
-    // missing stop index
-    val origin2 = Origin(
-      startIndex = None,
-      stopIndex = Some(11),
-      sqlText = text)
-    // missing text
-    val origin3 = Origin(
-      startIndex = Some(7),
-      stopIndex = Some(11),
-      sqlText = None)
-    // negative start index
-    val origin4 = Origin(
-      startIndex = Some(-1),
-      stopIndex = Some(11),
-      sqlText = text)
-    // stop index >= text.length
-    val origin5 = Origin(
-      startIndex = Some(-1),
-      stopIndex = Some(text.get.length),
-      sqlText = text)
-    // start index > stop index
-    val origin6 = Origin(
-      startIndex = Some(2),
-      stopIndex = Some(1),
-      sqlText = text)
-    Seq(origin1, origin2, origin3, origin4, origin5, origin6).foreach { origin =>
-      assert(origin.context.summary.isEmpty)
-    }
-  }
-
-  private def newErrorAfterStream(es: Expression*) = {
-    es.toStream.append(
-      throw new NoSuchElementException("Stream should not return more elements")
-    )
-  }
-
-  test("multiTransformDown generates all alternatives") {
-    val e = Add(Add(Literal("a"), Literal("b")), Add(Literal("c"), Literal("d")))
-    val transformed = e.multiTransformDown {
-      case StringLiteral("a") => Seq(Literal(1), Literal(2), Literal(3))
-      case StringLiteral("b") => Seq(Literal(10), Literal(20), Literal(30))
-      case Add(StringLiteral("c"), StringLiteral("d"), _) =>
-        Seq(Literal(100), Literal(200), Literal(300))
-    }
-    val expected = for {
-      cd <- Seq(Literal(100), Literal(200), Literal(300))
-      b <- Seq(Literal(10), Literal(20), Literal(30))
-      a <- Seq(Literal(1), Literal(2), Literal(3))
-    } yield Add(Add(a, b), cd)
-    assert(transformed === expected)
-  }
-
-  test("multiTransformDown alternatives are accessed only if needed") {
-    val e = Add(Add(Literal("a"), Literal("b")), Add(Literal("c"), Literal("d")))
-    val transformed = e.multiTransformDown {
-      case StringLiteral("a") => Seq(Literal(1), Literal(2), Literal(3))
-      case StringLiteral("b") => newErrorAfterStream(Literal(10))
-      case Add(StringLiteral("c"), StringLiteral("d"), _) => newErrorAfterStream(Literal(100))
-    }
-    val expected = for {
-      a <- Seq(Literal(1), Literal(2), Literal(3))
-    } yield Add(Add(a, Literal(10)), Literal(100))
-    // We don't access alternatives for `b` after 10 and for `c` after 100
-    assert(transformed.take(3) == expected)
-    intercept[NoSuchElementException] {
-      transformed.take(3 + 1).toList
-    }
-
-    val transformed2 = e.multiTransformDown {
-      case StringLiteral("a") => Seq(Literal(1), Literal(2), Literal(3))
-      case StringLiteral("b") => Seq(Literal(10), Literal(20), Literal(30))
-      case Add(StringLiteral("c"), StringLiteral("d"), _) => newErrorAfterStream(Literal(100))
-    }
-    val expected2 = for {
-      b <- Seq(Literal(10), Literal(20), Literal(30))
-      a <- Seq(Literal(1), Literal(2), Literal(3))
-    } yield Add(Add(a, b), Literal(100))
-    // We don't access alternatives for `c` after 100
-    assert(transformed2.take(3 * 3) === expected2)
-    intercept[NoSuchElementException] {
-      transformed.take(3 * 3 + 1).toList
-    }
-  }
-
-  test("multiTransformDown rule return this") {
-    val e = Add(Add(Literal("a"), Literal("b")), Add(Literal("c"), Literal("d")))
-    val transformed = e.multiTransformDown {
-      case s @ StringLiteral("a") => Seq(Literal(1), Literal(2), s)
-      case s @ StringLiteral("b") => Seq(Literal(10), Literal(20), s)
-      case a @ Add(StringLiteral("c"), StringLiteral("d"), _) => Seq(Literal(100), Literal(200), a)
-    }
-    val expected = for {
-      cd <- Seq(Literal(100), Literal(200), Add(Literal("c"), Literal("d")))
-      b <- Seq(Literal(10), Literal(20), Literal("b"))
-      a <- Seq(Literal(1), Literal(2), Literal("a"))
-    } yield Add(Add(a, b), cd)
-    assert(transformed == expected)
-  }
-
-  test("multiTransformDown doesn't stop generating alternatives of descendants when non-leaf is " +
-    "transformed and itself is in the alternatives") {
-    val e = Add(Add(Literal("a"), Literal("b")), Add(Literal("c"), Literal("d")))
-    val transformed = e.multiTransformDown {
-      case a @ Add(StringLiteral("a"), StringLiteral("b"), _) =>
-        Seq(Literal(11), Literal(12), Literal(21), Literal(22), a)
-      case StringLiteral("a") => Seq(Literal(1), Literal(2))
-      case StringLiteral("b") => Seq(Literal(10), Literal(20))
-      case Add(StringLiteral("c"), StringLiteral("d"), _) => Seq(Literal(100), Literal(200))
-    }
-    val expected = for {
-      cd <- Seq(Literal(100), Literal(200))
-      ab <- Seq(Literal(11), Literal(12), Literal(21), Literal(22)) ++
-        (for {
-          b <- Seq(Literal(10), Literal(20))
-          a <- Seq(Literal(1), Literal(2))
-        } yield Add(a, b))
-    } yield Add(ab, cd)
-    assert(transformed == expected)
-  }
-
-  test("multiTransformDown can prune") {
-    val e = Add(Add(Literal("a"), Literal("b")), Add(Literal("c"), Literal("d")))
-    val transformed = e.multiTransformDown {
-      case StringLiteral("a") => Seq.empty
-    }
-    assert(transformed.isEmpty)
-
-    val transformed2 = e.multiTransformDown {
-      case Add(StringLiteral("c"), StringLiteral("d"), _) => Seq.empty
-    }
-    assert(transformed2.isEmpty)
-  }
-
-  test("multiTransformDown alternatives are generated only if needed") {
-    val e = Add(Add(Literal("a"), Literal("b")), Add(Literal("c"), Literal("d")))
-    val transformed = e.multiTransformDown {
-      case StringLiteral("a") => newErrorAfterStream()
-      case StringLiteral("b") => Seq.empty
-    }
-    assert(transformed.isEmpty)
-  }
-
-  test("multiTransformDown can do non-cartesian transformations") {
-    val e = Add(Add(Literal("a"), Literal("b")), Add(Literal("c"), Literal("d")))
-    // Suppose that we want to transform both `a` and `b` to `1` and `2`, but we want to have only
-    // those alternatives where these 2 are transformed equal. The first encounter with `a` or `b`
-    // will keep track of the current alternative in a "global" `a_or_b` cache. If we encounter `a`
-    // or `b` again at other places we can return the cached value to keep the transformations in
-    // sync.
-    var a_or_b = Option.empty[Seq[Expression]]
-    val transformed = e.multiTransformDown {
-      case StringLiteral("a") | StringLiteral("b") =>
-        // Return alternatives from cache if this is not the first encounter
-        a_or_b.getOrElse(
-          // Besides returning the alternatives for the first encounter, also set up a mechanism to
-          // update the cache when the new alternatives are requested.
-          Stream(Literal(1), Literal(2)).map { x =>
-            a_or_b = Some(Seq(x))
-            x
-          }.append {
-            a_or_b = None
-            Seq.empty
-          })
-      case Add(StringLiteral("c"), StringLiteral("d"), _) => Seq(Literal(100), Literal(200))
-    }
-    val expected = for {
-      cd <- Seq(Literal(100), Literal(200))
-      a_or_b <- Seq(Literal(1), Literal(2))
-    } yield Add(Add(a_or_b, a_or_b), cd)
-    assert(transformed == expected)
-
-    var c_or_d = Option.empty[Seq[Expression]]
-    val transformed2 = e.multiTransformDown {
-      case StringLiteral("a") | StringLiteral("b") =>
-        a_or_b.getOrElse(
-          Stream(Literal(1), Literal(2)).map { x =>
-            a_or_b = Some(Seq(x))
-            x
-          }.append {
-            a_or_b = None
-            Seq.empty
-          })
-      case StringLiteral("c") | StringLiteral("d") =>
-        c_or_d.getOrElse(
-          Stream(Literal(10), Literal(20)).map { x =>
-            c_or_d = Some(Seq(x))
-            x
-          }.append {
-            c_or_d = None
-            Seq.empty
-          })
-    }
-    val expected2 = for {
-      c_or_d <- Seq(Literal(10), Literal(20))
-      a_or_b <- Seq(Literal(1), Literal(2))
-    } yield Add(Add(a_or_b, a_or_b), Add(c_or_d, c_or_d))
-    assert(transformed2 == expected2)
-  }
 }