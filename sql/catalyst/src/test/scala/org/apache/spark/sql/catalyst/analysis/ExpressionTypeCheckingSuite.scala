/*
 * Licensed to the Apache Software Foundation (ASF) under one or more
 * contributor license agreements.  See the NOTICE file distributed with
 * this work for additional information regarding copyright ownership.
 * The ASF licenses this file to You under the Apache License, Version 2.0
 * (the "License"); you may not use this file except in compliance with
 * the License.  You may obtain a copy of the License at
 *
 *    http://www.apache.org/licenses/LICENSE-2.0
 *
 * Unless required by applicable law or agreed to in writing, software
 * distributed under the License is distributed on an "AS IS" BASIS,
 * WITHOUT WARRANTIES OR CONDITIONS OF ANY KIND, either express or implied.
 * See the License for the specific language governing permissions and
 * limitations under the License.
 */

package org.apache.spark.sql.catalyst.analysis

import org.apache.spark.{SPARK_DOC_ROOT, SparkException, SparkFunSuite}
import org.apache.spark.sql.AnalysisException
import org.apache.spark.sql.catalyst.analysis.TypeCheckResult.DataTypeMismatch
import org.apache.spark.sql.catalyst.dsl.expressions._
import org.apache.spark.sql.catalyst.dsl.plans._
import org.apache.spark.sql.catalyst.expressions._
import org.apache.spark.sql.catalyst.expressions.aggregate._
import org.apache.spark.sql.catalyst.plans.SQLHelper
import org.apache.spark.sql.catalyst.plans.logical.LocalRelation
import org.apache.spark.sql.errors.QueryErrorsBase
import org.apache.spark.sql.internal.SQLConf
import org.apache.spark.sql.types._

class ExpressionTypeCheckingSuite extends SparkFunSuite with SQLHelper with QueryErrorsBase {

  val testRelation = LocalRelation(
    $"intField".int,
    $"stringField".string,
    $"booleanField".boolean,
    $"decimalField".decimal(8, 0),
    $"arrayField".array(StringType),
    Symbol("mapField").map(StringType, LongType))

  private def analysisException(expr: Expression): AnalysisException = {
    intercept[AnalysisException](assertSuccess(expr))
  }

  private def assertSuccess(expr: Expression): Unit = {
    val analyzed = testRelation.select(expr.as("c")).analyze
    SimpleAnalyzer.checkAnalysis(analyzed)
  }

  private def assertErrorForBinaryDifferingTypes(
      expr: Expression, messageParameters: Map[String, String]): Unit = {
    checkError(
      exception = analysisException(expr),
      errorClass = "DATATYPE_MISMATCH.BINARY_OP_DIFF_TYPES",
      parameters = messageParameters)
  }

  private def assertErrorForOrderingTypes(
      expr: Expression, messageParameters: Map[String, String]): Unit = {
    checkError(
      exception = analysisException(expr),
      errorClass = "DATATYPE_MISMATCH.INVALID_ORDERING_TYPE",
      parameters = messageParameters)
  }

  private def assertErrorForDataDifferingTypes(
      expr: Expression, messageParameters: Map[String, String]): Unit = {
    checkError(
      exception = analysisException(expr),
      errorClass = "DATATYPE_MISMATCH.DATA_DIFF_TYPES",
      parameters = messageParameters)
  }

  private def assertErrorForWrongNumParameters(
      expr: Expression, messageParameters: Map[String, String]): Unit = {
    checkError(
      exception = analysisException(expr),
      errorClass = "WRONG_NUM_ARGS.WITHOUT_SUGGESTION",
      parameters = messageParameters)
  }

  private def assertForWrongType(expr: Expression, messageParameters: Map[String, String]): Unit = {
    checkError(
      exception = analysisException(expr),
      errorClass = "DATATYPE_MISMATCH.BINARY_OP_WRONG_TYPE",
      parameters = messageParameters)
  }

  test("check types for unary arithmetic") {
    checkError(
      exception = intercept[AnalysisException] {
        assertSuccess(BitwiseNot($"stringField"))
      },
      errorClass = "DATATYPE_MISMATCH.UNEXPECTED_INPUT_TYPE",
      parameters = Map(
        "sqlExpr" -> "\"~stringField\"",
        "paramIndex" -> "1",
        "inputSql" -> "\"stringField\"",
        "inputType" -> "\"STRING\"",
        "requiredType" -> "\"INTEGRAL\""))
  }

  test("check types for binary arithmetic") {
    // We will cast String to Double for binary arithmetic
    assertSuccess(Add($"intField", $"stringField"))
    assertSuccess(Subtract($"intField", $"stringField"))
    assertSuccess(Multiply($"intField", $"stringField"))
    assertSuccess(Divide($"intField", $"stringField"))
    assertSuccess(Remainder($"intField", $"stringField"))
    // checkAnalysis(BitwiseAnd($"intField", $"stringField"))

    assertErrorForBinaryDifferingTypes(
      expr = Add($"intField", $"booleanField"),
      messageParameters = Map(
        "sqlExpr" -> "\"(intField + booleanField)\"",
        "left" -> "\"INT\"",
        "right" -> "\"BOOLEAN\""))
    assertErrorForBinaryDifferingTypes(
      expr = Subtract($"intField", $"booleanField"),
      messageParameters = Map(
        "sqlExpr" -> "\"(intField - booleanField)\"",
        "left" -> "\"INT\"",
        "right" -> "\"BOOLEAN\""))
    assertErrorForBinaryDifferingTypes(
      expr = Multiply($"intField", $"booleanField"),
      messageParameters = Map(
        "sqlExpr" -> "\"(intField * booleanField)\"",
        "left" -> "\"INT\"",
        "right" -> "\"BOOLEAN\""))
    assertErrorForBinaryDifferingTypes(
      expr = Divide($"intField", $"booleanField"),
      messageParameters = Map(
        "sqlExpr" -> "\"(intField / booleanField)\"",
        "left" -> "\"INT\"",
        "right" -> "\"BOOLEAN\""))
    assertErrorForBinaryDifferingTypes(
      expr = Remainder($"intField", $"booleanField"),
      messageParameters = Map(
        "sqlExpr" -> "\"(intField % booleanField)\"",
        "left" -> "\"INT\"",
        "right" -> "\"BOOLEAN\""))
    assertErrorForBinaryDifferingTypes(
      expr = BitwiseAnd($"intField", $"booleanField"),
      messageParameters = Map(
        "sqlExpr" -> "\"(intField & booleanField)\"",
        "left" -> "\"INT\"",
        "right" -> "\"BOOLEAN\""))
    assertErrorForBinaryDifferingTypes(
      expr = BitwiseOr($"intField", $"booleanField"),
      messageParameters = Map(
        "sqlExpr" -> "\"(intField | booleanField)\"",
        "left" -> "\"INT\"",
        "right" -> "\"BOOLEAN\""))
    assertErrorForBinaryDifferingTypes(
      expr = BitwiseXor($"intField", $"booleanField"),
      messageParameters = Map(
        "sqlExpr" -> "\"(intField ^ booleanField)\"",
        "left" -> "\"INT\"",
        "right" -> "\"BOOLEAN\""))

    // scalastyle:off line.size.limit
    assertForWrongType(
      expr = Add($"booleanField", $"booleanField"),
      messageParameters = Map(
        "sqlExpr" -> "\"(booleanField + booleanField)\"",
        "inputType" -> "(\"NUMERIC\" or \"INTERVAL DAY TO SECOND\" or \"INTERVAL YEAR TO MONTH\" or \"INTERVAL\")",
        "actualDataType" -> "\"BOOLEAN\""))
    assertForWrongType(
      expr = Subtract($"booleanField", $"booleanField"),
      messageParameters = Map(
        "sqlExpr" -> "\"(booleanField - booleanField)\"",
        "inputType" -> "(\"NUMERIC\" or \"INTERVAL DAY TO SECOND\" or \"INTERVAL YEAR TO MONTH\" or \"INTERVAL\")",
        "actualDataType" -> "\"BOOLEAN\""))
    assertForWrongType(
      expr = Multiply($"booleanField", $"booleanField"),
      messageParameters = Map(
        "sqlExpr" -> "\"(booleanField * booleanField)\"",
        "inputType" -> "\"NUMERIC\"",
        "actualDataType" -> "\"BOOLEAN\""))
    assertForWrongType(
      expr = Divide($"booleanField", $"booleanField"),
      messageParameters = Map(
        "sqlExpr" -> "\"(booleanField / booleanField)\"",
        "inputType" -> "(\"DOUBLE\" or \"DECIMAL\")",
        "actualDataType" -> "\"BOOLEAN\""))
    assertForWrongType(
      expr = Remainder($"booleanField", $"booleanField"),
      messageParameters = Map(
        "sqlExpr" -> "\"(booleanField % booleanField)\"",
        "inputType" -> "\"NUMERIC\"",
        "actualDataType" -> "\"BOOLEAN\""))

    assertForWrongType(
      expr = BitwiseAnd($"booleanField", $"booleanField"),
      messageParameters = Map(
        "sqlExpr" -> "\"(booleanField & booleanField)\"",
        "inputType" -> "\"INTEGRAL\"",
        "actualDataType" -> "\"BOOLEAN\""))
    assertForWrongType(
      expr = BitwiseOr($"booleanField", $"booleanField"),
      messageParameters = Map(
        "sqlExpr" -> "\"(booleanField | booleanField)\"",
        "inputType" -> "\"INTEGRAL\"",
        "actualDataType" -> "\"BOOLEAN\""))
    assertForWrongType(
      expr = BitwiseXor($"booleanField", $"booleanField"),
      messageParameters = Map(
        "sqlExpr" -> "\"(booleanField ^ booleanField)\"",
        "inputType" -> "\"INTEGRAL\"",
        "actualDataType" -> "\"BOOLEAN\""))
    // scalastyle:on line.size.limit
  }

  test("check types for predicates") {
    // We will cast String to Double for binary comparison
    assertSuccess(EqualTo($"intField", $"stringField"))
    assertSuccess(EqualNullSafe($"intField", $"stringField"))
    assertSuccess(LessThan($"intField", $"stringField"))
    assertSuccess(LessThanOrEqual($"intField", $"stringField"))
    assertSuccess(GreaterThan($"intField", $"stringField"))
    assertSuccess(GreaterThanOrEqual($"intField", $"stringField"))

    // We will transform EqualTo with numeric and boolean types to CaseKeyWhen
    withSQLConf(SQLConf.ANSI_ENABLED.key -> "false") {
      assertSuccess(EqualTo($"intField", $"booleanField"))
      assertSuccess(EqualNullSafe($"intField", $"booleanField"))
    }
    withSQLConf(SQLConf.ANSI_ENABLED.key -> "true") {
      assertErrorForBinaryDifferingTypes(
        expr = EqualTo($"intField", $"booleanField"),
        messageParameters = Map(
          "sqlExpr" -> "\"(intField = booleanField)\"",
          "left" -> "\"INT\"",
          "right" -> "\"BOOLEAN\""))
      assertErrorForBinaryDifferingTypes(
        expr = EqualNullSafe($"intField", $"booleanField"),
        messageParameters = Map(
          "sqlExpr" -> "\"(intField <=> booleanField)\"",
          "left" -> "\"INT\"",
          "right" -> "\"BOOLEAN\""))
    }

    assertErrorForBinaryDifferingTypes(
      expr = EqualTo($"intField", $"mapField"),
      messageParameters = Map(
        "sqlExpr" -> "\"(intField = mapField)\"",
        "left" -> "\"INT\"",
        "right" -> "\"MAP<STRING, BIGINT>\""))
    assertErrorForBinaryDifferingTypes(
      expr = EqualNullSafe($"intField", $"mapField"),
      messageParameters = Map(
        "sqlExpr" -> "\"(intField <=> mapField)\"",
        "left" -> "\"INT\"",
        "right" -> "\"MAP<STRING, BIGINT>\""))
    assertErrorForBinaryDifferingTypes(
      expr = LessThan($"intField", $"booleanField"),
      messageParameters = Map(
        "sqlExpr" -> "\"(intField < booleanField)\"",
        "left" -> "\"INT\"",
        "right" -> "\"BOOLEAN\""))
    assertErrorForBinaryDifferingTypes(
      expr = LessThanOrEqual($"intField", $"booleanField"),
      messageParameters = Map(
        "sqlExpr" -> "\"(intField <= booleanField)\"",
        "left" -> "\"INT\"",
        "right" -> "\"BOOLEAN\""))
    assertErrorForBinaryDifferingTypes(
      expr = GreaterThan($"intField", $"booleanField"),
      messageParameters = Map(
        "sqlExpr" -> "\"(intField > booleanField)\"",
        "left" -> "\"INT\"",
        "right" -> "\"BOOLEAN\""))
    assertErrorForBinaryDifferingTypes(
      expr = GreaterThanOrEqual($"intField", $"booleanField"),
      messageParameters = Map(
        "sqlExpr" -> "\"(intField >= booleanField)\"",
        "left" -> "\"INT\"",
        "right" -> "\"BOOLEAN\""))

    assertErrorForOrderingTypes(
      expr = EqualTo($"mapField", $"mapField"),
      messageParameters = Map(
        "sqlExpr" -> "\"(mapField = mapField)\"",
        "functionName" -> "`=`",
        "dataType" -> "\"MAP<STRING, BIGINT>\""
      )
    )
    assertErrorForOrderingTypes(
      expr = EqualTo($"mapField", $"mapField"),
      messageParameters = Map(
        "sqlExpr" -> "\"(mapField = mapField)\"",
        "functionName" -> "`=`",
        "dataType" -> "\"MAP<STRING, BIGINT>\""
      )
    )
    assertErrorForOrderingTypes(
      expr = EqualNullSafe($"mapField", $"mapField"),
      messageParameters = Map(
        "sqlExpr" -> "\"(mapField <=> mapField)\"",
        "functionName" -> "`<=>`",
        "dataType" -> "\"MAP<STRING, BIGINT>\""
      )
    )
    assertErrorForOrderingTypes(
      expr = LessThan($"mapField", $"mapField"),
      messageParameters = Map(
        "sqlExpr" -> "\"(mapField < mapField)\"",
        "functionName" -> "`<`",
        "dataType" -> "\"MAP<STRING, BIGINT>\""
      )
    )
    assertErrorForOrderingTypes(
      expr = LessThanOrEqual($"mapField", $"mapField"),
      messageParameters = Map(
        "sqlExpr" -> "\"(mapField <= mapField)\"",
        "functionName" -> "`<=`",
        "dataType" -> "\"MAP<STRING, BIGINT>\""
      )
    )
    assertErrorForOrderingTypes(
      expr = GreaterThan($"mapField", $"mapField"),
      messageParameters = Map(
        "sqlExpr" -> "\"(mapField > mapField)\"",
        "functionName" -> "`>`",
        "dataType" -> "\"MAP<STRING, BIGINT>\""
      )
    )
    assertErrorForOrderingTypes(
      expr = GreaterThanOrEqual($"mapField", $"mapField"),
      messageParameters = Map(
        "sqlExpr" -> "\"(mapField >= mapField)\"",
        "functionName" -> "`>=`",
        "dataType" -> "\"MAP<STRING, BIGINT>\""
      )
    )

    assert(If(Literal(1), Literal("a"), Literal("b")).checkInputDataTypes() ==
      DataTypeMismatch(
        errorSubClass = "UNEXPECTED_INPUT_TYPE",
        messageParameters = Map(
          "paramIndex" -> "1",
          "requiredType" -> toSQLType(BooleanType),
          "inputSql" -> "\"1\"",
          "inputType" -> "\"INT\""
        )
      )
    )

    assert(If(Literal(true), Literal(1), Literal(false)).checkInputDataTypes() ==
      DataTypeMismatch(
        errorSubClass = "DATA_DIFF_TYPES",
        messageParameters = Map(
          "functionName" -> "`if`",
          "dataType" -> "[\"INT\", \"BOOLEAN\"]"
        )
      )
    )

    assert(CaseWhen(Seq((Literal(true), Literal(1)),
      (Literal(true), Literal("a")))).checkInputDataTypes() ==
      DataTypeMismatch(
        errorSubClass = "DATA_DIFF_TYPES",
        messageParameters = Map(
          "functionName" -> "`casewhen`",
          "dataType" -> "[\"INT\", \"STRING\"]"
        )
      )
    )

    assert(CaseKeyWhen(Literal(1), Seq(Literal(1), Literal("a"),
      Literal(2), Literal(3))).checkInputDataTypes() ==
      DataTypeMismatch(
        errorSubClass = "DATA_DIFF_TYPES",
        messageParameters = Map(
          "functionName" -> "`casewhen`",
          "dataType" -> "[\"STRING\", \"INT\"]"
        )
      )
    )

    assert(CaseWhen(Seq((Literal(true), Literal(1)),
      (Literal(2), Literal(3)))).checkInputDataTypes() ==
      DataTypeMismatch(
        errorSubClass = "UNEXPECTED_INPUT_TYPE",
        messageParameters = Map(
          "paramIndex" -> "2",
          "requiredType" -> "\"BOOLEAN\"",
          "inputSql" -> "\"2\"",
          "inputType" -> "\"INT\""
        )
      )
    )
  }

  test("check types for aggregates") {
    // We use AggregateFunction directly at here because the error will be thrown from it
    // instead of from AggregateExpression, which is the wrapper of an AggregateFunction.

    // We will cast String to Double for sum and average
    assertSuccess(Sum($"stringField"))
    assertSuccess(Average($"stringField"))
    assertSuccess(Min($"arrayField"))
    assertSuccess(new BoolAnd($"booleanField"))
    assertSuccess(new BoolOr($"booleanField"))

    assertErrorForOrderingTypes(
      expr = Min($"mapField"),
      messageParameters = Map(
        "sqlExpr" -> "\"min(mapField)\"",
        "functionName" -> "`min`",
        "dataType" -> "\"MAP<STRING, BIGINT>\""
      )
    )
    assertErrorForOrderingTypes(
      expr = Max($"mapField"),
      messageParameters = Map(
        "sqlExpr" -> "\"max(mapField)\"",
        "functionName" -> "`max`",
        "dataType" -> "\"MAP<STRING, BIGINT>\""
      )
    )

    checkError(
      exception = intercept[AnalysisException] {
        assertSuccess(Sum($"booleanField"))
      },
      errorClass = "DATATYPE_MISMATCH.UNEXPECTED_INPUT_TYPE",
      parameters = Map(
        "sqlExpr" -> "\"sum(booleanField)\"",
        "paramIndex" -> "1",
        "inputSql" -> "\"booleanField\"",
        "inputType" -> "\"BOOLEAN\"",
        "requiredType" -> "\"NUMERIC\" or \"ANSI INTERVAL\""))
    checkError(
      exception = intercept[AnalysisException] {
        assertSuccess(Average($"booleanField"))
      },
      errorClass = "DATATYPE_MISMATCH.UNEXPECTED_INPUT_TYPE",
      parameters = Map(
        "sqlExpr" -> "\"avg(booleanField)\"",
        "paramIndex" -> "1",
        "inputSql" -> "\"booleanField\"",
        "inputType" -> "\"BOOLEAN\"",
        "requiredType" -> "\"NUMERIC\" or \"ANSI INTERVAL\""))
  }

  test("check types for others") {
    assertErrorForDataDifferingTypes(
      expr = CreateArray(Seq($"intField", $"booleanField")),
      messageParameters = Map(
        "sqlExpr" -> "\"array(intField, booleanField)\"",
        "functionName" -> "`array`",
        "dataType" -> "(\"INT\" or \"BOOLEAN\")"
      )
    )
    assertErrorForDataDifferingTypes(
      expr = Coalesce(Seq($"intField", $"booleanField")),
      messageParameters = Map(
        "sqlExpr" -> "\"coalesce(intField, booleanField)\"",
        "functionName" -> "`coalesce`",
        "dataType" -> "(\"INT\" or \"BOOLEAN\")"
      )
    )

    val coalesce = Coalesce(Nil)
    checkError(
      exception = intercept[AnalysisException] {
        assertSuccess(coalesce)
      },
      errorClass = "WRONG_NUM_ARGS.WITHOUT_SUGGESTION",
      parameters = Map(
        "functionName" -> toSQLId(coalesce.prettyName),
        "expectedNum" -> "> 0",
        "actualNum" -> "0",
        "docroot" -> SPARK_DOC_ROOT))

    val murmur3Hash = new Murmur3Hash(Nil)
    checkError(
      exception = intercept[AnalysisException] {
        assertSuccess(murmur3Hash)
      },
      errorClass = "WRONG_NUM_ARGS.WITHOUT_SUGGESTION",
      parameters = Map(
        "functionName" -> toSQLId(murmur3Hash.prettyName),
        "expectedNum" -> "> 0",
        "actualNum" -> "0",
        "docroot" -> SPARK_DOC_ROOT))

    val xxHash64 = new XxHash64(Nil)
    checkError(
      exception = intercept[AnalysisException] {
        assertSuccess(xxHash64)
      },
      errorClass = "WRONG_NUM_ARGS.WITHOUT_SUGGESTION",
      parameters = Map(
        "functionName" -> toSQLId(xxHash64.prettyName),
        "expectedNum" -> "> 0",
        "actualNum" -> "0",
        "docroot" -> SPARK_DOC_ROOT))

    checkError(
      exception = intercept[AnalysisException] {
        assertSuccess(Explode($"intField"))
      },
      errorClass = "DATATYPE_MISMATCH.UNEXPECTED_INPUT_TYPE",
      parameters = Map(
        "sqlExpr" -> "\"explode(intField)\"",
        "paramIndex" -> "1",
        "inputSql" -> "\"intField\"",
        "inputType" -> "\"INT\"",
        "requiredType" -> "(\"ARRAY\" or \"MAP\")"))

    checkError(
      exception = intercept[AnalysisException] {
        assertSuccess(PosExplode($"intField"))
      },
      errorClass = "DATATYPE_MISMATCH.UNEXPECTED_INPUT_TYPE",
      parameters = Map(
        "sqlExpr" -> "\"posexplode(intField)\"",
        "paramIndex" -> "1",
        "inputSql" -> "\"intField\"",
        "inputType" -> "\"INT\"",
        "requiredType" -> "(\"ARRAY\" or \"MAP\")")
    )
  }

  test("check types for CreateNamedStruct") {
    checkError(
      exception = analysisException(CreateNamedStruct(Seq("a", "b", 2.0))),
      errorClass = "WRONG_NUM_ARGS.WITHOUT_SUGGESTION",
      parameters = Map(
        "functionName" -> "`named_struct`",
        "expectedNum" -> "2n (n > 0)",
        "actualNum" -> "3",
        "docroot" -> SPARK_DOC_ROOT)
    )
    checkError(
      exception = analysisException(CreateNamedStruct(Seq(1, "a", "b", 2.0))),
      errorClass = "DATATYPE_MISMATCH.CREATE_NAMED_STRUCT_WITHOUT_FOLDABLE_STRING",
      parameters = Map(
        "sqlExpr" -> "\"named_struct(1, a, b, 2.0)\"",
        "inputExprs" -> "[\"1\"]")
    )
    checkError(
      exception = analysisException(CreateNamedStruct(Seq($"a".string.at(0), "a", "b", 2.0))),
      errorClass = "DATATYPE_MISMATCH.CREATE_NAMED_STRUCT_WITHOUT_FOLDABLE_STRING",
      parameters = Map(
        "sqlExpr" -> "\"named_struct(boundreference(), a, b, 2.0)\"",
        "inputExprs" -> "[\"boundreference()\"]")
    )
    checkError(
      exception = analysisException(CreateNamedStruct(Seq(Literal.create(null, StringType), "a"))),
      errorClass = "DATATYPE_MISMATCH.UNEXPECTED_NULL",
      parameters = Map(
        "sqlExpr" -> "\"named_struct(NULL, a)\"",
        "exprName" -> "[\"NULL\"]")
    )
  }

  test("check types for CreateMap") {
    checkError(
      exception = analysisException(CreateMap(Seq("a", "b", 2.0))),
      errorClass = "WRONG_NUM_ARGS.WITHOUT_SUGGESTION",
      parameters = Map(
        "functionName" -> "`map`",
        "expectedNum" -> "2n (n > 0)",
        "actualNum" -> "3",
        "docroot" -> SPARK_DOC_ROOT)
    )
    checkError(
      exception = analysisException(CreateMap(Seq(Literal(1),
        Literal("a"), Literal(true), Literal("b")))),
      errorClass = "DATATYPE_MISMATCH.CREATE_MAP_KEY_DIFF_TYPES",
      parameters = Map(
        "sqlExpr" -> "\"map(1, a, true, b)\"",
        "functionName" -> "`map`",
        "dataType" -> "[\"INT\", \"BOOLEAN\"]"
      )
    )
    checkError(
      exception = analysisException(CreateMap(Seq(Literal("a"),
        Literal(1), Literal("b"), Literal(true)))),
      errorClass = "DATATYPE_MISMATCH.CREATE_MAP_VALUE_DIFF_TYPES",
      parameters = Map(
        "sqlExpr" -> "\"map(a, 1, b, true)\"",
        "functionName" -> "`map`",
        "dataType" -> "[\"INT\", \"BOOLEAN\"]"
      )
    )
  }

  test("check types for ROUND/BROUND") {
    assertSuccess(Round(Literal(null), Literal(null)))
    assertSuccess(Round($"intField", Literal(1)))

    checkError(
      exception = intercept[AnalysisException] {
        assertSuccess(Round($"intField", $"intField"))
      },
      errorClass = "DATATYPE_MISMATCH.NON_FOLDABLE_INPUT",
      parameters = Map(
        "sqlExpr" -> "\"round(intField, intField)\"",
<<<<<<< HEAD
        "inputName" -> "`scala`",
=======
        "inputName" -> "`scale`",
>>>>>>> 54d5087c
        "inputType" -> "\"INT\"",
        "inputExpr" -> "\"intField\""))

    checkError(
      exception = intercept[AnalysisException] {
        assertSuccess(Round($"intField", $"booleanField"))
      },
      errorClass = "DATATYPE_MISMATCH.UNEXPECTED_INPUT_TYPE",
      parameters = Map(
        "sqlExpr" -> "\"round(intField, booleanField)\"",
        "paramIndex" -> "2",
        "inputSql" -> "\"booleanField\"",
        "inputType" -> "\"BOOLEAN\"",
        "requiredType" -> "\"INT\""))
    checkError(
      exception = intercept[AnalysisException] {
        assertSuccess(Round($"intField", $"mapField"))
      },
      errorClass = "DATATYPE_MISMATCH.UNEXPECTED_INPUT_TYPE",
      parameters = Map(
        "sqlExpr" -> "\"round(intField, mapField)\"",
        "paramIndex" -> "2",
        "inputSql" -> "\"mapField\"",
        "inputType" -> "\"MAP<STRING, BIGINT>\"",
        "requiredType" -> "\"INT\""))
    checkError(
      exception = intercept[AnalysisException] {
        assertSuccess(Round($"booleanField", $"intField"))
      },
      errorClass = "DATATYPE_MISMATCH.UNEXPECTED_INPUT_TYPE",
      parameters = Map(
        "sqlExpr" -> "\"round(booleanField, intField)\"",
        "paramIndex" -> "1",
        "inputSql" -> "\"booleanField\"",
        "inputType" -> "\"BOOLEAN\"",
        "requiredType" -> "\"NUMERIC\""))

    assertSuccess(BRound(Literal(null), Literal(null)))
    assertSuccess(BRound($"intField", Literal(1)))
    checkError(
      exception = intercept[AnalysisException] {
        assertSuccess(BRound($"intField", $"intField"))
      },
      errorClass = "DATATYPE_MISMATCH.NON_FOLDABLE_INPUT",
      parameters = Map(
        "sqlExpr" -> "\"bround(intField, intField)\"",
<<<<<<< HEAD
        "inputName" -> "`scala`",
=======
        "inputName" -> "`scale`",
>>>>>>> 54d5087c
        "inputType" -> "\"INT\"",
        "inputExpr" -> "\"intField\""))
    checkError(
      exception = intercept[AnalysisException] {
        assertSuccess(BRound($"intField", $"booleanField"))
      },
      errorClass = "DATATYPE_MISMATCH.UNEXPECTED_INPUT_TYPE",
      parameters = Map(
        "sqlExpr" -> "\"bround(intField, booleanField)\"",
        "paramIndex" -> "2",
        "inputSql" -> "\"booleanField\"",
        "inputType" -> "\"BOOLEAN\"",
        "requiredType" -> "\"INT\""))
    checkError(
      exception = intercept[AnalysisException] {
        assertSuccess(BRound($"intField", $"mapField"))
      },
      errorClass = "DATATYPE_MISMATCH.UNEXPECTED_INPUT_TYPE",
      parameters = Map(
        "sqlExpr" -> "\"bround(intField, mapField)\"",
        "paramIndex" -> "2",
        "inputSql" -> "\"mapField\"",
        "inputType" -> "\"MAP<STRING, BIGINT>\"",
        "requiredType" -> "\"INT\""))
    checkError(
      exception = intercept[AnalysisException] {
        assertSuccess(BRound($"booleanField", $"intField"))
      },
      errorClass = "DATATYPE_MISMATCH.UNEXPECTED_INPUT_TYPE",
      parameters = Map(
        "sqlExpr" -> "\"bround(booleanField, intField)\"",
        "paramIndex" -> "1",
        "inputSql" -> "\"booleanField\"",
        "inputType" -> "\"BOOLEAN\"",
        "requiredType" -> "\"NUMERIC\""))
  }

  test("check types for Greatest/Least") {
    for (operator <- Seq[(Seq[Expression] => Expression)](Greatest, Least)) {
      val expr1 = operator(Seq($"booleanField"))
      assertErrorForWrongNumParameters(
        expr = expr1,
        messageParameters = Map(
          "functionName" -> toSQLId(expr1.prettyName),
          "expectedNum" -> "> 1",
          "actualNum" -> "1",
          "docroot" -> SPARK_DOC_ROOT)
      )

      val expr2 = operator(Seq($"intField", $"stringField"))
      assertErrorForDataDifferingTypes(
        expr = expr2,
        messageParameters = Map(
          "sqlExpr" -> toSQLExpr(expr2),
          "functionName" -> toSQLId(expr2.prettyName),
          "dataType" -> "[\"INT\", \"STRING\"]"
        )
      )

      val expr3 = operator(Seq($"mapField", $"mapField"))
      assertErrorForOrderingTypes(
        expr = expr3,
        messageParameters = Map(
          "sqlExpr" -> toSQLExpr(expr3),
          "functionName" -> s"`${expr3.prettyName}`",
          "dataType" -> "\"MAP<STRING, BIGINT>\""
        )
      )
    }
  }

  test("check types for SQL string generation") {
    assert(Literal.create(Array(1, 2, 3), ArrayType(IntegerType)).sql ==
      "ARRAY(1, 2, 3)")
    assert(Literal.create(Array(1, 2, null), ArrayType(IntegerType)).sql ==
      "ARRAY(1, 2, CAST(NULL AS INT))")
    assert(Literal.default(StructType(Seq(StructField("col", StringType)))).sql ==
      "NAMED_STRUCT('col', '')")
    assert(Literal.default(StructType(Seq(StructField("col", NullType)))).sql ==
      "NAMED_STRUCT('col', NULL)")
    assert(Literal.create(Map(42L -> true), MapType(LongType, BooleanType)).sql ==
      "MAP(42L, true)")
    assert(Literal.create(Map(42L -> null), MapType(LongType, NullType)).sql ==
      "MAP(42L, NULL)")
  }

  test("hash expressions are prohibited on MapType elements") {
    val argument = Literal.create(Map(42L -> true), MapType(LongType, BooleanType))
    val murmur3Hash = new Murmur3Hash(Seq(argument))
    assert(murmur3Hash.checkInputDataTypes() ==
      DataTypeMismatch(
        errorSubClass = "HASH_MAP_TYPE",
        messageParameters = Map("functionName" -> toSQLId(murmur3Hash.prettyName))
      )
    )
  }

  test("check types for Lag") {
    val lag = Lag(Literal(1), NonFoldableLiteral(10), Literal(null), true)
    assert(lag.checkInputDataTypes() ==
      DataTypeMismatch(
        errorSubClass = "NON_FOLDABLE_INPUT",
        messageParameters = Map(
          "inputName" -> "`offset`",
          "inputType" -> "\"INT\"",
          "inputExpr" -> "\"(- nonfoldableliteral())\""
        )
      ))
  }

  test("check types for SpecifiedWindowFrame") {
    val swf1 = SpecifiedWindowFrame(RangeFrame, Literal(10.0), Literal(2147483648L))
    assert(swf1.checkInputDataTypes() ==
      DataTypeMismatch(
        errorSubClass = "SPECIFIED_WINDOW_FRAME_DIFF_TYPES",
        messageParameters = Map(
          "lower" -> "\"10.0\"",
          "upper" -> "\"2147483648\"",
          "lowerType" -> "\"DOUBLE\"",
          "upperType" -> "\"BIGINT\""
        )
      )
    )

    val swf2 = SpecifiedWindowFrame(RangeFrame, NonFoldableLiteral(10.0), Literal(2147483648L))
    assert(swf2.checkInputDataTypes() ==
      DataTypeMismatch(
        errorSubClass = "SPECIFIED_WINDOW_FRAME_WITHOUT_FOLDABLE",
        messageParameters = Map(
          "location" -> "lower",
          "expression" -> "\"nonfoldableliteral()\""
        )
      )
    )
  }

  test("check types for WindowSpecDefinition") {
    val wsd = WindowSpecDefinition(
      UnresolvedAttribute("a") :: Nil,
      SortOrder(UnresolvedAttribute("b"), Ascending) :: Nil,
      UnspecifiedFrame)
    checkError(
      exception = intercept[SparkException] {
        wsd.checkInputDataTypes()
      },
      errorClass = "INTERNAL_ERROR",
      parameters = Map("message" -> ("Cannot use an UnspecifiedFrame. " +
        "This should have been converted during analysis."))
    )
  }
}<|MERGE_RESOLUTION|>--- conflicted
+++ resolved
@@ -602,11 +602,7 @@
       errorClass = "DATATYPE_MISMATCH.NON_FOLDABLE_INPUT",
       parameters = Map(
         "sqlExpr" -> "\"round(intField, intField)\"",
-<<<<<<< HEAD
-        "inputName" -> "`scala`",
-=======
         "inputName" -> "`scale`",
->>>>>>> 54d5087c
         "inputType" -> "\"INT\"",
         "inputExpr" -> "\"intField\""))
 
@@ -653,11 +649,7 @@
       errorClass = "DATATYPE_MISMATCH.NON_FOLDABLE_INPUT",
       parameters = Map(
         "sqlExpr" -> "\"bround(intField, intField)\"",
-<<<<<<< HEAD
-        "inputName" -> "`scala`",
-=======
         "inputName" -> "`scale`",
->>>>>>> 54d5087c
         "inputType" -> "\"INT\"",
         "inputExpr" -> "\"intField\""))
     checkError(
