/*
 * Licensed to the Apache Software Foundation (ASF) under one or more
 * contributor license agreements.  See the NOTICE file distributed with
 * this work for additional information regarding copyright ownership.
 * The ASF licenses this file to You under the Apache License, Version 2.0
 * (the "License"); you may not use this file except in compliance with
 * the License.  You may obtain a copy of the License at
 *
 *    http://www.apache.org/licenses/LICENSE-2.0
 *
 * Unless required by applicable law or agreed to in writing, software
 * distributed under the License is distributed on an "AS IS" BASIS,
 * WITHOUT WARRANTIES OR CONDITIONS OF ANY KIND, either express or implied.
 * See the License for the specific language governing permissions and
 * limitations under the License.
 */
package org.apache.spark.sql.catalyst.parser

import java.sql.{Date, Timestamp}
import java.time.{Duration, LocalDateTime, Period}
import java.util.concurrent.TimeUnit

import scala.language.implicitConversions

import org.apache.spark.SparkThrowable
import org.apache.spark.sql.catalyst.FunctionIdentifier
import org.apache.spark.sql.catalyst.analysis.{UnresolvedAttribute, _}
import org.apache.spark.sql.catalyst.expressions._
import org.apache.spark.sql.catalyst.expressions.aggregate.{First, Last}
import org.apache.spark.sql.catalyst.plans.logical.{OneRowRelation, Project}
import org.apache.spark.sql.catalyst.util.{DateTimeTestUtils, IntervalUtils}
import org.apache.spark.sql.catalyst.util.DateTimeConstants._
import org.apache.spark.sql.internal.SQLConf
import org.apache.spark.sql.internal.SQLConf.TimestampTypes
import org.apache.spark.sql.types._
import org.apache.spark.sql.types.{DayTimeIntervalType => DT, YearMonthIntervalType => YM}
import org.apache.spark.unsafe.types.{CalendarInterval, UTF8String}

/**
 * Test basic expression parsing.
 * If the type of an expression is supported it should be tested here.
 *
 * Please note that some of the expressions test don't have to be sound expressions, only their
 * structure needs to be valid. Unsound expressions should be caught by the Analyzer or
 * CheckAnalysis classes.
 */
class ExpressionParserSuite extends AnalysisTest {
  import org.apache.spark.sql.catalyst.dsl.expressions._
  import org.apache.spark.sql.catalyst.dsl.plans._

  implicit def stringToUTF8Str(str: String): UTF8String = UTF8String.fromString(str)

  val defaultParser = CatalystSqlParser

  def assertEqual(
      sqlCommand: String,
      e: Expression,
      parser: ParserInterface = defaultParser): Unit = {
    compareExpressions(parser.parseExpression(sqlCommand), e)
  }

  private def parseException(sqlText: String): SparkThrowable = {
    super.parseException(defaultParser.parseExpression)(sqlText)
  }

  def assertEval(
      sqlCommand: String,
      expect: Any,
      parser: ParserInterface = defaultParser): Unit = {
    assert(parser.parseExpression(sqlCommand).eval() === expect)
  }

  test("star expressions") {
    // Global Star
    assertEqual("*", UnresolvedStar(None))

    // Targeted Star
    assertEqual("a.b.*", UnresolvedStar(Option(Seq("a", "b"))))
  }

  // NamedExpression (Alias/Multialias)
  test("named expressions") {
    // No Alias
    val r0 = $"a"
    assertEqual("a", r0)

    // Single Alias.
    val r1 = $"a" as "b"
    assertEqual("a as b", r1)
    assertEqual("a b", r1)

    // Multi-Alias
    assertEqual("a as (b, c)", MultiAlias($"a", Seq("b", "c")))
    assertEqual("a() (b, c)", MultiAlias($"a".function(), Seq("b", "c")))

    // Numeric literals without a space between the literal qualifier and the alias, should not be
    // interpreted as such. An unresolved reference should be returned instead.
    // TODO add the JIRA-ticket number.
    assertEqual("1SL", $"1SL")

    // Aliased star is allowed.
    assertEqual("a.* b", UnresolvedStar(Option(Seq("a"))) as "b")
  }

  test("binary logical expressions") {
    // And
    assertEqual("a and b", $"a" && $"b")

    // Or
    assertEqual("a or b", $"a" || $"b")

    // Combination And/Or check precedence
    assertEqual("a and b or c and d", ($"a" && $"b") || ($"c" && $"d"))
    assertEqual("a or b or c and d", $"a" || $"b" || ($"c" && $"d"))

    // Multiple AND/OR get converted into a balanced tree
    assertEqual("a or b or c or d or e or f", (($"a" || $"b") || $"c") || (($"d" || $"e") || $"f"))
    assertEqual("a and b and c and d and e and f", (($"a" && $"b") && $"c")
      && (($"d" && $"e") && $"f"))
  }

  test("long binary logical expressions") {
    def testVeryBinaryExpression(op: String, clazz: Class[_]): Unit = {
      val sql = (1 to 1000).map(x => s"$x == $x").mkString(op)
      val e = defaultParser.parseExpression(sql)
      assert(e.collect { case _: EqualTo => true }.size === 1000)
      assert(e.collect { case x if clazz.isInstance(x) => true }.size === 999)
    }
    testVeryBinaryExpression(" AND ", classOf[And])
    testVeryBinaryExpression(" OR ", classOf[Or])
  }

  test("not expressions") {
    assertEqual("not a", !$"a")
    assertEqual("!a", !$"a")
    assertEqual("not true > true", Not(GreaterThan(true, true)))
  }

  test("exists expression") {
    assertEqual(
      "exists (select 1 from b where b.x = a.x)",
      Exists(table("b").where($"b.x" === $"a.x").select(1)))
  }

  test("comparison expressions") {
    assertEqual("a = b", $"a" === $"b")
    assertEqual("a == b", $"a" === $"b")
    assertEqual("a <=> b", $"a" <=> $"b")
    assertEqual("a <> b", $"a" =!= $"b")
    assertEqual("a != b", $"a" =!= $"b")
    assertEqual("a < b", $"a" < $"b")
    assertEqual("a <= b", $"a" <= $"b")
    assertEqual("a !> b", $"a" <= $"b")
    assertEqual("a > b", $"a" > $"b")
    assertEqual("a >= b", $"a" >= $"b")
    assertEqual("a !< b", $"a" >= $"b")
  }

  test("between expressions") {
    assertEqual("a between b and c", $"a" >= $"b" && $"a" <= $"c")
    assertEqual("a not between b and c", !($"a" >= $"b" && $"a" <= $"c"))
  }

  test("in expressions") {
    assertEqual("a in (b, c, d)", $"a" in ($"b", $"c", $"d"))
    assertEqual("a not in (b, c, d)", !($"a" in ($"b", $"c", $"d")))
  }

  test("in sub-query") {
    assertEqual(
      "a in (select b from c)",
      InSubquery(Seq($"a"), ListQuery(table("c").select($"b"))))

    assertEqual(
      "(a, b, c) in (select d, e, f from g)",
      InSubquery(Seq($"a", $"b", $"c"), ListQuery(table("g").select($"d", $"e", $"f"))))

    assertEqual(
      "(a, b) in (select c from d)",
      InSubquery(Seq($"a", $"b"), ListQuery(table("d").select($"c"))))

    assertEqual(
      "(a) in (select b from c)",
      InSubquery(Seq($"a"), ListQuery(table("c").select($"b"))))
  }

  test("like expressions") {
    assertEqual("a like 'pattern%'", $"a" like "pattern%")
    assertEqual("a not like 'pattern%'", !($"a" like "pattern%"))
    assertEqual("a rlike 'pattern%'", $"a" rlike "pattern%")
    assertEqual("a not rlike 'pattern%'", !($"a" rlike "pattern%"))
    assertEqual("a regexp 'pattern%'", $"a" rlike "pattern%")
    assertEqual("a not regexp 'pattern%'", !($"a" rlike "pattern%"))
  }

  test("like escape expressions") {
    assertEqual("a like 'pattern%' escape '#'", $"a".like("pattern%", '#'))
    assertEqual("a like 'pattern%' escape '\"'", $"a".like("pattern%", '\"'))

    checkError(
      exception = parseException("a like 'pattern%' escape '##'"),
      errorClass = "INVALID_ESC",
      parameters = Map("invalidEscape" -> "'##'"),
      context = ExpectedContext(
        fragment = "like 'pattern%' escape '##'",
        start = 2,
        stop = 28))

    checkError(
      exception = parseException("a like 'pattern%' escape ''"),
      errorClass = "INVALID_ESC",
      parameters = Map("invalidEscape" -> "''"),
      context = ExpectedContext(
        fragment = "like 'pattern%' escape ''",
        start = 2,
        stop = 26))

    assertEqual("a not like 'pattern%' escape '#'", !($"a".like("pattern%", '#')))
    assertEqual("a not like 'pattern%' escape '\"'", !($"a".like("pattern%", '\"')))

    checkError(
      exception = parseException("a not like 'pattern%' escape '\"/'"),
      errorClass = "INVALID_ESC",
      parameters = Map("invalidEscape" -> "'\"/'"),
      context = ExpectedContext(
        fragment = "not like 'pattern%' escape '\"/'",
        start = 2,
        stop = 32))

    checkError(
      exception = parseException("a not like 'pattern%' escape ''"),
      errorClass = "INVALID_ESC",
      parameters = Map("invalidEscape" -> "''"),
      context = ExpectedContext(
        fragment = "not like 'pattern%' escape ''",
        start = 2,
        stop = 30))
  }

  test("like expressions with ESCAPED_STRING_LITERALS = true") {
    withSQLConf(SQLConf.ESCAPED_STRING_LITERALS.key -> "true") {
      val parser = new CatalystSqlParser()
      assertEqual("a rlike '^\\x20[\\x20-\\x23]+$'", $"a" rlike "^\\x20[\\x20-\\x23]+$", parser)
      assertEqual("a rlike 'pattern\\\\'", $"a" rlike "pattern\\\\", parser)
      assertEqual("a rlike 'pattern\\t\\n'", $"a" rlike "pattern\\t\\n", parser)
    }
  }

  test("(NOT) LIKE (ANY | SOME | ALL) expressions") {
    Seq("any", "some").foreach { quantifier =>
      assertEqual(s"a like $quantifier ('foo%', 'b%')", $"a" likeAny("foo%", "b%"))
      assertEqual(s"a not like $quantifier ('foo%', 'b%')", $"a" notLikeAny("foo%", "b%"))
      assertEqual(s"not (a like $quantifier ('foo%', 'b%'))", !($"a" likeAny("foo%", "b%")))
    }
    assertEqual("a like all ('foo%', 'b%')", $"a" likeAll("foo%", "b%"))
    assertEqual("a not like all ('foo%', 'b%')", $"a" notLikeAll("foo%", "b%"))
    assertEqual("not (a like all ('foo%', 'b%'))", !($"a" likeAll("foo%", "b%")))

    Seq("any", "some", "all").foreach { quantifier =>
      checkError(
        exception = parseException(s"a like $quantifier()"),
        errorClass = "_LEGACY_ERROR_TEMP_0064",
        parameters = Map("msg" -> "Expected something between '(' and ')'."),
        context = ExpectedContext(
          fragment = s"like $quantifier()",
          start = 2,
          stop = 8 + quantifier.length))
    }
  }

  test("is null expressions") {
    assertEqual("a is null", $"a".isNull)
    assertEqual("a is not null", $"a".isNotNull)
    assertEqual("a = b is null", ($"a" === $"b").isNull)
    assertEqual("a = b is not null", ($"a" === $"b").isNotNull)
  }

  test("is distinct expressions") {
    assertEqual("a is distinct from b", !($"a" <=> $"b"))
    assertEqual("a is not distinct from b", $"a" <=> $"b")
  }

  test("binary arithmetic expressions") {
    // Simple operations
    assertEqual("a * b", $"a" * $"b")
    assertEqual("a / b", $"a" / $"b")
    assertEqual("a DIV b", $"a" div $"b")
    assertEqual("a % b", $"a" % $"b")
    assertEqual("a + b", $"a" + $"b")
    assertEqual("a - b", $"a" - $"b")
    assertEqual("a & b", $"a" & $"b")
    assertEqual("a ^ b", $"a" ^ $"b")
    assertEqual("a | b", $"a" | $"b")

    // Check precedences
    assertEqual(
      "a * t | b ^ c & d - e + f % g DIV h / i * k",
      $"a" * $"t" | ($"b" ^ ($"c" & ($"d" - $"e" + (($"f" % $"g" div $"h") / $"i" * $"k")))))
  }

  test("unary arithmetic expressions") {
    assertEqual("+a", +$"a")
    assertEqual("-a", -$"a")
    assertEqual("~a", ~$"a")
    assertEqual("-+~~a", -( +(~(~$"a"))))
  }

  test("cast expressions") {
    // Note that DataType parsing is tested elsewhere.
    assertEqual("cast(a as int)", $"a".cast(IntegerType))
    assertEqual("cast(a as timestamp)", $"a".cast(TimestampType))
    assertEqual("cast(a as array<int>)", $"a".cast(ArrayType(IntegerType)))
    assertEqual("cast(cast(a as int) as long)", $"a".cast(IntegerType).cast(LongType))
  }

  test("function expressions") {
    assertEqual("foo()", $"foo".function())
    assertEqual("foo.bar()",
      UnresolvedFunction(FunctionIdentifier("bar", Some("foo")), Seq.empty, isDistinct = false))
    assertEqual("foo(*)", $"foo".function(star()))
    assertEqual("count(*)", $"count".function(1))
    assertEqual("foo(a, b)", $"foo".function($"a", $"b"))
    assertEqual("foo(all a, b)", $"foo".function($"a", $"b"))
    assertEqual("foo(distinct a, b)", $"foo".distinctFunction($"a", $"b"))
    assertEqual("grouping(distinct a, b)", $"grouping".distinctFunction($"a", $"b"))
    assertEqual("`select`(all a, b)", $"select".function($"a", $"b"))
    checkError(
      exception = parseException("foo(a x)"),
      errorClass = "PARSE_SYNTAX_ERROR",
      parameters = Map("error" -> "'x'", "hint" -> ": extra input 'x'"))
  }

  test("function expressions with named arguments") {
    assertEqual("encode(value => 'abc', charset => 'utf-8')",
      $"encode".function(NamedArgumentExpression("value", Literal("abc")),
      NamedArgumentExpression("charset", Literal("utf-8"))))
    assertEqual("encode('abc', charset => 'utf-8')",
      $"encode".function(Literal("abc"), NamedArgumentExpression("charset", Literal("utf-8"))))
    assertEqual("encode(charset => 'utf-8', 'abc')",
      $"encode".function(NamedArgumentExpression("charset", Literal("utf-8")), Literal("abc")))
    assertEqual("encode('abc', charset => 'utf' || '-8')",
      $"encode".function(Literal("abc"), NamedArgumentExpression("charset",
        Concat(Literal("utf") :: Literal("-8") :: Nil))))
    val unresolvedAlias = Project(Seq(UnresolvedAlias(Literal("1"))), OneRowRelation())
    assertEqual("encode(value => ((select '1')), charset => 'utf-8')",
      $"encode".function(NamedArgumentExpression("value", ScalarSubquery(plan = unresolvedAlias)),
        NamedArgumentExpression("charset", Literal("utf-8"))))
  }

  private def lv(s: Symbol) = UnresolvedNamedLambdaVariable(Seq(s.name))

  test("lambda functions") {
    assertEqual("x -> x + 1", LambdaFunction(lv(Symbol("x")) + 1, Seq(lv(Symbol("x")))))
    assertEqual("(x, y) -> x + y", LambdaFunction(lv(Symbol("x")) + lv(Symbol("y")),
      Seq(lv(Symbol("x")), lv(Symbol("y")))))
  }

  test("window function expressions") {
    val func = $"foo".function(star())
    def windowed(
        partitioning: Seq[Expression] = Seq.empty,
        ordering: Seq[SortOrder] = Seq.empty,
        frame: WindowFrame = UnspecifiedFrame): Expression = {
      WindowExpression(func, WindowSpecDefinition(partitioning, ordering, frame))
    }

    // Basic window testing.
    assertEqual("foo(*) over w1", UnresolvedWindowExpression(func, WindowSpecReference("w1")))
    assertEqual("foo(*) over ()", windowed())
    assertEqual("foo(*) over (partition by a, b)", windowed(Seq($"a", $"b")))
    assertEqual("foo(*) over (distribute by a, b)", windowed(Seq($"a", $"b")))
    assertEqual("foo(*) over (cluster by a, b)", windowed(Seq($"a", $"b")))
    assertEqual("foo(*) over (order by a desc, b asc)",
      windowed(Seq.empty, Seq($"a".desc, $"b".asc)))
    assertEqual("foo(*) over (sort by a desc, b asc)",
      windowed(Seq.empty, Seq($"a".desc, $"b".asc)))
    assertEqual("foo(*) over (partition by a, b order by c)",
      windowed(Seq($"a", $"b"), Seq($"c".asc)))
    assertEqual("foo(*) over (distribute by a, b sort by c)",
      windowed(Seq($"a", $"b"), Seq($"c".asc)))

    // Test use of expressions in window functions.
    assertEqual(
      "sum(product + 1) over (partition by ((product) + (1)) order by 2)",
      WindowExpression($"sum".function($"product" + 1),
        WindowSpecDefinition(Seq($"product" + 1), Seq(Literal(2).asc), UnspecifiedFrame)))
    assertEqual(
      "sum(product + 1) over (partition by ((product / 2) + 1) order by 2)",
      WindowExpression($"sum".function($"product" + 1),
        WindowSpecDefinition(Seq($"product" / 2 + 1), Seq(Literal(2).asc), UnspecifiedFrame)))
  }

  test("range/rows window function expressions") {
    val func = $"foo".function(star())
    def windowed(
        partitioning: Seq[Expression] = Seq.empty,
        ordering: Seq[SortOrder] = Seq.empty,
        frame: WindowFrame = UnspecifiedFrame): Expression = {
      WindowExpression(func, WindowSpecDefinition(partitioning, ordering, frame))
    }

    val frameTypes = Seq(("rows", RowFrame), ("range", RangeFrame))
    val boundaries = Seq(
      // No between combinations
      ("unbounded preceding", UnboundedPreceding, CurrentRow),
      ("2147483648 preceding", -Literal(2147483648L), CurrentRow),
      ("10 preceding", -Literal(10), CurrentRow),
      ("3 + 1 preceding", -Add(Literal(3), Literal(1)), CurrentRow),
      ("0 preceding", -Literal(0), CurrentRow),
      ("current row", CurrentRow, CurrentRow),
      ("0 following", Literal(0), CurrentRow),
      ("3 + 1 following", Add(Literal(3), Literal(1)), CurrentRow),
      ("10 following", Literal(10), CurrentRow),
      ("2147483649 following", Literal(2147483649L), CurrentRow),
      ("unbounded following", UnboundedFollowing, CurrentRow), // Will fail during analysis

      // Between combinations
      ("between unbounded preceding and 5 following",
        UnboundedPreceding, Literal(5)),
      ("between unbounded preceding and 3 + 1 following",
        UnboundedPreceding, Add(Literal(3), Literal(1))),
      ("between unbounded preceding and 2147483649 following",
        UnboundedPreceding, Literal(2147483649L)),
      ("between unbounded preceding and current row", UnboundedPreceding, CurrentRow),
      ("between 2147483648 preceding and current row", -Literal(2147483648L), CurrentRow),
      ("between 10 preceding and current row", -Literal(10), CurrentRow),
      ("between 3 + 1 preceding and current row", -Add(Literal(3), Literal(1)), CurrentRow),
      ("between 0 preceding and current row", -Literal(0), CurrentRow),
      ("between current row and current row", CurrentRow, CurrentRow),
      ("between current row and 0 following", CurrentRow, Literal(0)),
      ("between current row and 5 following", CurrentRow, Literal(5)),
      ("between current row and 3 + 1 following", CurrentRow, Add(Literal(3), Literal(1))),
      ("between current row and 2147483649 following", CurrentRow, Literal(2147483649L)),
      ("between current row and unbounded following", CurrentRow, UnboundedFollowing),
      ("between 2147483648 preceding and unbounded following",
        -Literal(2147483648L), UnboundedFollowing),
      ("between 10 preceding and unbounded following",
        -Literal(10), UnboundedFollowing),
      ("between 3 + 1 preceding and unbounded following",
        -Add(Literal(3), Literal(1)), UnboundedFollowing),
      ("between 0 preceding and unbounded following", -Literal(0), UnboundedFollowing),

      // Between partial and full range
      ("between 10 preceding and 5 following", -Literal(10), Literal(5)),
      ("between unbounded preceding and unbounded following",
        UnboundedPreceding, UnboundedFollowing)
    )
    frameTypes.foreach {
      case (frameTypeSql, frameType) =>
        boundaries.foreach {
          case (boundarySql, begin, end) =>
            val query = s"foo(*) over (partition by a order by b $frameTypeSql $boundarySql)"
            val expr = windowed(Seq($"a"), Seq($"b".asc),
              SpecifiedWindowFrame(frameType, begin, end))
            assertEqual(query, expr)
        }
    }

    // We cannot use an arbitrary expression.
    checkError(
      exception = parseException("foo(*) over (partition by a order by b rows exp(b) preceding)"),
      errorClass = "_LEGACY_ERROR_TEMP_0064",
      parameters = Map("msg" -> "Frame bound value must be a literal."),
      context = ExpectedContext(
        fragment = "exp(b) preceding",
        start = 44,
        stop = 59))
  }

  test("row constructor") {
    // Note that '(a)' will be interpreted as a nested expression.
    assertEqual("(a, b)", CreateStruct(Seq($"a", $"b")))
    assertEqual("(a, b, c)", CreateStruct(Seq($"a", $"b", $"c")))
    assertEqual("(a as b, b as c)", CreateStruct(Seq($"a" as "b", $"b" as "c")))
  }

  test("scalar sub-query") {
    assertEqual(
      "(select max(val) from tbl) > current",
      ScalarSubquery(table("tbl").select($"max".function($"val"))) > $"current")
    assertEqual(
      "a = (select b from s)",
      $"a" === ScalarSubquery(table("s").select($"b")))
  }

  test("case when") {
    assertEqual("case a when 1 then b when 2 then c else d end",
      CaseKeyWhen($"a", Seq(1, $"b", 2, $"c", $"d")))
    assertEqual("case (a or b) when true then c when false then d else e end",
      CaseKeyWhen($"a" || $"b", Seq(true, $"c", false, $"d", $"e")))
    assertEqual("case 'a'='a' when true then 1 end",
      CaseKeyWhen("a" ===  "a", Seq(true, 1)))
    assertEqual("case when a = 1 then b when a = 2 then c else d end",
      CaseWhen(Seq(($"a" === 1, $"b".expr), ($"a" === 2, $"c".expr)), $"d"))
    assertEqual("case when (1) + case when a > b then c else d end then f else g end",
      CaseWhen(Seq((Literal(1)
        + CaseWhen(Seq(($"a" > $"b", $"c".expr)), $"d".expr), $"f".expr)), $"g"))
  }

  test("dereference") {
    assertEqual("a.b", UnresolvedAttribute("a.b"))
    assertEqual("`select`.b", UnresolvedAttribute("select.b"))
    assertEqual("(a + b).b", ($"a" + $"b").getField("b")) // This will fail analysis.
    assertEqual(
      "struct(a, b).b",
      namedStruct(Literal("a"), $"a", Literal("b"), $"b").getField("b"))
  }

  test("reference") {
    // Regular
    assertEqual("a", $"a")

    // Starting with a digit.
    assertEqual("1a", $"1a")

    // Quoted using a keyword.
    assertEqual("`select`", $"select")

    // Unquoted using an unreserved keyword.
    assertEqual("columns", $"columns")
  }

  test("subscript") {
    assertEqual("a[b]", $"a".getItem($"b"))
    assertEqual("a[1 + 1]", $"a".getItem(Literal(1) + 1))
    assertEqual("`c`.a[b]", UnresolvedAttribute("c.a").getItem($"b"))
  }

  test("parenthesis") {
    assertEqual("(a)", $"a")
    assertEqual("r * (a + b)", $"r" * ($"a" + $"b"))
  }

  test("type constructors") {
    def checkTimestampNTZAndLTZ(): Unit = {
      // Timestamp with local time zone
      assertEqual("tImEstAmp_LTZ '2016-03-11 20:54:00.000'",
        Literal(Timestamp.valueOf("2016-03-11 20:54:00.000")))
      checkError(
        exception = parseException("timestamP_LTZ '2016-33-11 20:54:00.000'"),
        errorClass = "INVALID_TYPED_LITERAL",
        sqlState = "42604",
        parameters = Map(
          "valueType" -> "\"TIMESTAMP_LTZ\"",
          "value" -> "'2016-33-11 20:54:00.000'"
        ),
        context = ExpectedContext(
          fragment = "timestamP_LTZ '2016-33-11 20:54:00.000'",
          start = 0,
          stop = 38))

      // Timestamp without time zone
      assertEqual("tImEstAmp_Ntz '2016-03-11 20:54:00.000'",
        Literal(LocalDateTime.parse("2016-03-11T20:54:00.000")))
      checkError(
        exception = parseException("tImEstAmp_Ntz '2016-33-11 20:54:00.000'"),
        errorClass = "INVALID_TYPED_LITERAL",
        sqlState = "42604",
        parameters = Map(
          "valueType" -> "\"TIMESTAMP_NTZ\"",
          "value" -> "'2016-33-11 20:54:00.000'"
        ),
        context = ExpectedContext(
          fragment = "tImEstAmp_Ntz '2016-33-11 20:54:00.000'",
          start = 0,
          stop = 38))
    }

    // Dates.
    assertEqual("dAte '2016-03-11'", Literal(Date.valueOf("2016-03-11")))
    checkError(
      exception = parseException("DAtE 'mar 11 2016'"),
      errorClass = "INVALID_TYPED_LITERAL",
      sqlState = "42604",
      parameters = Map("valueType" -> "\"DATE\"", "value" -> "'mar 11 2016'"),
      context = ExpectedContext(
        fragment = "DAtE 'mar 11 2016'",
        start = 0,
        stop = 17))

    // Timestamps.
    assertEqual("tImEstAmp '2016-03-11 20:54:00.000'",
      Literal(Timestamp.valueOf("2016-03-11 20:54:00.000")))
    checkError(
      exception = parseException("timestamP '2016-33-11 20:54:00.000'"),
      errorClass = "INVALID_TYPED_LITERAL",
      sqlState = "42604",
      parameters = Map("valueType" -> "\"TIMESTAMP\"", "value" -> "'2016-33-11 20:54:00.000'"),
      context = ExpectedContext(
        fragment = "timestamP '2016-33-11 20:54:00.000'",
        start = 0,
        stop = 34))

    checkTimestampNTZAndLTZ()
    withSQLConf(SQLConf.TIMESTAMP_TYPE.key -> TimestampTypes.TIMESTAMP_NTZ.toString) {
      assertEqual("tImEstAmp '2016-03-11 20:54:00.000'",
        Literal(LocalDateTime.parse("2016-03-11T20:54:00.000")))

      checkError(
        exception = parseException("timestamP '2016-33-11 20:54:00.000'"),
        errorClass = "INVALID_TYPED_LITERAL",
        sqlState = "42604",
        parameters = Map("valueType" -> "\"TIMESTAMP\"", "value" -> "'2016-33-11 20:54:00.000'"),
        context = ExpectedContext(
          fragment = "timestamP '2016-33-11 20:54:00.000'",
          start = 0,
          stop = 34))

      // If the timestamp string contains time zone, return a timestamp with local time zone literal
      assertEqual("tImEstAmp '1970-01-01 00:00:00.000 +01:00'",
        Literal(-3600000000L, TimestampType))

      // The behavior of TIMESTAMP_NTZ and TIMESTAMP_LTZ is independent of SQLConf.TIMESTAMP_TYPE
      checkTimestampNTZAndLTZ()
    }
    // Interval.
    val ymIntervalLiteral = Literal.create(Period.of(1, 2, 0), YearMonthIntervalType())
    assertEqual("InterVal 'interval 1 year 2 month'", ymIntervalLiteral)
    assertEqual("INTERVAL '1 year 2 month'", ymIntervalLiteral)
    checkError(
      exception = parseException("Interval 'interval 1 yearsss 2 monthsss'"),
      errorClass = "INVALID_TYPED_LITERAL",
      parameters = Map(
        "valueType" -> "\"INTERVAL\"",
        "value" -> "'interval 1 yearsss 2 monthsss'"
      ),
      context = ExpectedContext(
        fragment = "Interval 'interval 1 yearsss 2 monthsss'",
        start = 0,
        stop = 39))

    assertEqual("-interval '1 year 2 month'", UnaryMinus(ymIntervalLiteral))
    val dtIntervalLiteral = Literal.create(
      Duration.ofDays(1).plusHours(2).plusMinutes(3).plusSeconds(4).plusMillis(5).plusNanos(6000))
    assertEqual("InterVal 'interval 1 day 2 hour 3 minute 4.005006 second'", dtIntervalLiteral)
    assertEqual("INTERVAL '1 day 2 hour 3 minute 4.005006 second'", dtIntervalLiteral)
    checkError(
      exception = parseException("Interval 'interval 1 daysss 2 hoursss'"),
      errorClass = "INVALID_TYPED_LITERAL",
      parameters = Map(
        "valueType" -> "\"INTERVAL\"",
        "value" -> "'interval 1 daysss 2 hoursss'"
      ),
      context = ExpectedContext(
        fragment = "Interval 'interval 1 daysss 2 hoursss'",
        start = 0,
        stop = 37))

    assertEqual("-interval '1 day 2 hour 3 minute 4.005006 second'", UnaryMinus(dtIntervalLiteral))
    checkError(
      exception = parseException("INTERVAL '1 year 2 second'"),
      errorClass = "_LEGACY_ERROR_TEMP_0029",
      parameters = Map("literal" -> "INTERVAL '1 year 2 second'"),
      context = ExpectedContext(
        fragment = "INTERVAL '1 year 2 second'",
        start = 0,
        stop = 25))

    withSQLConf(SQLConf.LEGACY_INTERVAL_ENABLED.key -> "true") {
      val intervalLiteral = Literal(IntervalUtils.stringToInterval("interval 3 month 1 hour"))
      assertEqual("InterVal 'interval 3 month 1 hour'", intervalLiteral)
      assertEqual("INTERVAL '3 month 1 hour'", intervalLiteral)
      checkError(
        exception = parseException("Interval 'interval 3 monthsss 1 hoursss'"),
        errorClass = "INVALID_TYPED_LITERAL",
        parameters = Map(
          "valueType" -> "\"INTERVAL\"",
          "value" -> "'interval 3 monthsss 1 hoursss'"
        ),
        context = ExpectedContext(
          fragment = "Interval 'interval 3 monthsss 1 hoursss'",
          start = 0,
          stop = 39))
      assertEqual(
        "-interval '3 month 1 hour'",
        UnaryMinus(Literal(IntervalUtils.stringToInterval("interval 3 month 1 hour"))))
      val intervalStrWithAllUnits = "1 year 3 months 2 weeks 2 days 1 hour 3 minutes 2 seconds " +
        "100 millisecond 200 microseconds"
      assertEqual(
        s"interval '$intervalStrWithAllUnits'",
        Literal(IntervalUtils.stringToInterval(intervalStrWithAllUnits)))
    }

    // Binary.
    assertEqual("X'A'", Literal(Array(0x0a).map(_.toByte)))
    assertEqual("x'A10C'", Literal(Array(0xa1, 0x0c).map(_.toByte)))
    checkError(
      exception = parseException("x'A1OC'"),
      errorClass = "INVALID_TYPED_LITERAL",
      sqlState = "42604",
      parameters = Map(
        "valueType" -> "\"X\"",
        "value" -> "'A1OC'"
      ),
      context = ExpectedContext(
        fragment = "x'A1OC'",
        start = 0,
        stop = 6))

    checkError(
      exception = parseException("GEO '(10,-6)'"),
      errorClass = "UNSUPPORTED_TYPED_LITERAL",
      parameters = Map(
        "unsupportedType" -> "\"GEO\"",
        "supportedTypes" ->
        """"DATE", "TIMESTAMP_NTZ", "TIMESTAMP_LTZ", "TIMESTAMP", "INTERVAL", "X""""),
      context = ExpectedContext(
        fragment = "GEO '(10,-6)'",
        start = 0,
        stop = 12))
  }

  test("literals") {
    def testDecimal(value: String): Unit = {
      assertEqual(value, Literal(BigDecimal(value).underlying))
    }

    // NULL
    assertEqual("null", Literal(null))

    // Boolean
    assertEqual("trUe", Literal(true))
    assertEqual("False", Literal(false))

    // Integral should have the narrowest possible type
    assertEqual("787324", Literal(787324))
    assertEqual("7873247234798249234", Literal(7873247234798249234L))
    testDecimal("78732472347982492793712334")

    // Decimal
    testDecimal("7873247234798249279371.2334")

    // SPARK-29956: Scientific Decimal is parsed as Double by default.
    assertEqual("9.0e1", Literal(90.toDouble))
    assertEqual(".9e+2", Literal(90.toDouble))
    assertEqual("0.9e+2", Literal(90.toDouble))

    // Scientific Decimal with suffix BD should still be parsed as Decimal
    assertEqual("900e-1BD", Literal(BigDecimal("900e-1").underlying()))
    assertEqual("900.0E-1BD", Literal(BigDecimal("900.0E-1").underlying()))
    assertEqual("9.e+1BD", Literal(BigDecimal("9.e+1").underlying()))
    checkError(
      exception = parseException(".e3"),
      errorClass = "PARSE_SYNTAX_ERROR",
      parameters = Map("error" -> "'.'", "hint" -> ""))

    // Tiny Int Literal
    assertEqual("10Y", Literal(10.toByte))
    checkError(
      exception = parseException("1000Y"),
      errorClass = "INVALID_NUMERIC_LITERAL_RANGE",
      parameters = Map(
        "rawStrippedQualifier" -> "1000",
        "minValue" -> Byte.MinValue.toString,
        "maxValue" -> Byte.MaxValue.toString,
        "typeName" -> "tinyint"),
      context = ExpectedContext(
        fragment = "1000Y",
        start = 0,
        stop = 4))

    // Small Int Literal
    assertEqual("10S", Literal(10.toShort))
    checkError(
      exception = parseException("40000S"),
      errorClass = "INVALID_NUMERIC_LITERAL_RANGE",
      parameters = Map(
        "rawStrippedQualifier" -> "40000",
        "minValue" -> Short.MinValue.toString,
        "maxValue" -> Short.MaxValue.toString,
        "typeName" -> "smallint"),
      context = ExpectedContext(
        fragment = "40000S",
        start = 0,
        stop = 5))

    // Long Int Literal
    assertEqual("10L", Literal(10L))
    checkError(
      exception = parseException("78732472347982492793712334L"),
      errorClass = "INVALID_NUMERIC_LITERAL_RANGE",
      parameters = Map(
        "rawStrippedQualifier" -> "78732472347982492793712334",
        "minValue" -> Long.MinValue.toString,
        "maxValue" -> Long.MaxValue.toString,
        "typeName" -> "bigint"),
      context = ExpectedContext(
        fragment = "78732472347982492793712334L",
        start = 0,
        stop = 26))

    // Double Literal
    assertEqual("10.0D", Literal(10.0D))
    checkError(
      exception = parseException("-1.8E308D"),
      errorClass = "INVALID_NUMERIC_LITERAL_RANGE",
      parameters = Map(
        "rawStrippedQualifier" -> "-1.8E308",
        "minValue" -> BigDecimal(Double.MinValue).toString,
        "maxValue" -> BigDecimal(Double.MaxValue).toString,
        "typeName" -> "double"),
      context = ExpectedContext(
        fragment = "-1.8E308D",
        start = 0,
        stop = 8))
    checkError(
      exception = parseException("1.8E308D"),
      errorClass = "INVALID_NUMERIC_LITERAL_RANGE",
      parameters = Map(
        "rawStrippedQualifier" -> "1.8E308",
        "minValue" -> BigDecimal(Double.MinValue).toString,
        "maxValue" -> BigDecimal(Double.MaxValue).toString,
        "typeName" -> "double"),
      context = ExpectedContext(
        fragment = "1.8E308D",
        start = 0,
        stop = 7))

    // BigDecimal Literal
    assertEqual("90912830918230182310293801923652346786BD",
      Literal(BigDecimal("90912830918230182310293801923652346786").underlying()))
    assertEqual("123.0E-28BD", Literal(BigDecimal("123.0E-28").underlying()))
    assertEqual("123.08BD", Literal(BigDecimal("123.08").underlying()))
    checkError(
      exception = parseException("1.20E-38BD"),
<<<<<<< HEAD
      errorClass = "_LEGACY_ERROR_TEMP_0061",
      parameters = Map("msg" ->
        "[DECIMAL_PRECISION_EXCEEDS_MAX_PRECISION] Decimal precision 40 exceeds max precision 38."),
=======
      errorClass = "DECIMAL_PRECISION_EXCEEDS_MAX_PRECISION",
      parameters = Map(
        "precision" -> "40",
        "maxPrecision" -> "38"),
>>>>>>> ecee7133
      context = ExpectedContext(
        fragment = "1.20E-38BD",
        start = 0,
        stop = 9))
  }

  test("SPARK-30252: Decimal should set zero scale rather than negative scale by default") {
    assertEqual("123.0BD", Literal(Decimal(BigDecimal("123.0")), DecimalType(4, 1)))
    assertEqual("123BD", Literal(Decimal(BigDecimal("123")), DecimalType(3, 0)))
    assertEqual("123E10BD", Literal(Decimal(BigDecimal("123E10")), DecimalType(13, 0)))
    assertEqual("123E+10BD", Literal(Decimal(BigDecimal("123E+10")), DecimalType(13, 0)))
    assertEqual("123E-10BD", Literal(Decimal(BigDecimal("123E-10")), DecimalType(10, 10)))
    assertEqual("1.23E10BD", Literal(Decimal(BigDecimal("1.23E10")), DecimalType(11, 0)))
    assertEqual("-1.23E10BD", Literal(Decimal(BigDecimal("-1.23E10")), DecimalType(11, 0)))
  }

  test("SPARK-29956: scientific decimal should be parsed as Decimal in legacy mode") {
    def testDecimal(value: String, parser: ParserInterface): Unit = {
      assertEqual(value, Literal(BigDecimal(value).underlying), parser)
    }
    withSQLConf(SQLConf.LEGACY_EXPONENT_LITERAL_AS_DECIMAL_ENABLED.key -> "true") {
      val parser = new CatalystSqlParser()
      testDecimal("9e1", parser)
      testDecimal("9e-1", parser)
      testDecimal("-9e1", parser)
      testDecimal("9.0e1", parser)
      testDecimal(".9e+2", parser)
      testDecimal("0.9e+2", parser)
    }
  }

  test("strings") {
    Seq(true, false).foreach { escape =>
      withSQLConf(SQLConf.ESCAPED_STRING_LITERALS.key -> escape.toString) {
        val parser = new CatalystSqlParser()

        // tests that have same result whatever the conf is
        // Single Strings.
        assertEqual("\"hello\"", "hello", parser)
        assertEqual("'hello'", "hello", parser)

        // Multi-Strings.
        assertEqual("\"hello\" 'world'", "helloworld", parser)
        assertEqual("'hello' \" \" 'world'", "hello world", parser)

        // 'LIKE' string literals. Notice that an escaped '%' is the same as an escaped '\' and a
        // regular '%'; to get the correct result you need to add another escaped '\'.
        // TODO figure out if we shouldn't change the ParseUtils.unescapeSQLString method?
        assertEqual("'pattern%'", "pattern%", parser)
        assertEqual("'no-pattern\\%'", "no-pattern\\%", parser)

        // tests that have different result regarding the conf
        if (escape) {
          // When SQLConf.ESCAPED_STRING_LITERALS is enabled, string literal parsing falls back to
          // Spark 1.6 behavior.

          // 'LIKE' string literals.
          assertEqual("'pattern\\\\%'", "pattern\\\\%", parser)
          assertEqual("'pattern\\\\\\%'", "pattern\\\\\\%", parser)

          // Escaped characters.
          // Unescape string literal "'\\0'" for ASCII NUL (X'00') doesn't work
          // when ESCAPED_STRING_LITERALS is enabled.
          // It is parsed literally.
          assertEqual("'\\0'", "\\0", parser)

          // Note: Single quote follows 1.6 parsing behavior
          // when ESCAPED_STRING_LITERALS is enabled.
          checkError(
            exception = parseException("'\''"),
            errorClass = "PARSE_SYNTAX_ERROR",
            parameters = Map("error" -> "'''", "hint" -> ": extra input '''"))

          // The unescape special characters (e.g., "\\t") for 2.0+ don't work
          // when ESCAPED_STRING_LITERALS is enabled. They are parsed literally.
          assertEqual("'\\\"'", "\\\"", parser) // Double quote
          assertEqual("'\\b'", "\\b", parser) // Backspace
          assertEqual("'\\n'", "\\n", parser) // Newline
          assertEqual("'\\r'", "\\r", parser) // Carriage return
          assertEqual("'\\t'", "\\t", parser) // Tab character

          // The unescape Octals for 2.0+ don't work when ESCAPED_STRING_LITERALS is enabled.
          // They are parsed literally.
          assertEqual("'\\110\\145\\154\\154\\157\\041'", "\\110\\145\\154\\154\\157\\041", parser)
          // The unescape Unicode for 2.0+ doesn't work when ESCAPED_STRING_LITERALS is enabled.
          // They are parsed literally.
          assertEqual("'\\u0057\\u006F\\u0072\\u006C\\u0064\\u0020\\u003A\\u0029'",
            "\\u0057\\u006F\\u0072\\u006C\\u0064\\u0020\\u003A\\u0029", parser)
        } else {
          // Default behavior

          // 'LIKE' string literals.
          assertEqual("'pattern\\\\%'", "pattern\\%", parser)
          assertEqual("'pattern\\\\\\%'", "pattern\\\\%", parser)

          // Escaped characters.
          // See: http://dev.mysql.com/doc/refman/5.7/en/string-literals.html
          assertEqual("'\\0'", "\u0000", parser) // ASCII NUL (X'00')
          assertEqual("'\\''", "\'", parser) // Single quote
          assertEqual("'\\\"'", "\"", parser) // Double quote
          assertEqual("'\\b'", "\b", parser) // Backspace
          assertEqual("'\\n'", "\n", parser) // Newline
          assertEqual("'\\r'", "\r", parser) // Carriage return
          assertEqual("'\\t'", "\t", parser) // Tab character
          assertEqual("'\\Z'", "\u001A", parser) // ASCII 26 - CTRL + Z (EOF on windows)

          // Octals
          assertEqual("'\\110\\145\\154\\154\\157\\041'", "Hello!", parser)

          // Unicode
          assertEqual("'\\u0057\\u006F\\u0072\\u006C\\u0064\\u0020\\u003A\\u0029'", "World :)",
            parser)
        }

      }
    }
  }

  val ymIntervalUnits = Seq("year", "month")
  val dtIntervalUnits = Seq("week", "day", "hour", "minute", "second", "millisecond", "microsecond")

  def ymIntervalLiteral(u: String, s: String): Literal = {
    val period = u match {
      case "year" => Period.ofYears(Integer.parseInt(s))
      case "month" => Period.ofMonths(Integer.parseInt(s))
    }
    Literal.create(period, YearMonthIntervalType(YM.stringToField(u)))
  }

  def dtIntervalLiteral(u: String, s: String): Literal = {
    val value = if (u == "second") {
      (BigDecimal(s) * NANOS_PER_SECOND).toLong
    } else {
      java.lang.Long.parseLong(s)
    }
    val (duration, field) = u match {
      case "week" => (Duration.ofDays(value * 7), DT.DAY)
      case "day" => (Duration.ofDays(value), DT.DAY)
      case "hour" => (Duration.ofHours(value), DT.HOUR)
      case "minute" => (Duration.ofMinutes(value), DT.MINUTE)
      case "second" => (Duration.ofNanos(value), DT.SECOND)
      case "millisecond" => (Duration.ofMillis(value), DT.SECOND)
      case "microsecond" => (Duration.ofNanos(value * NANOS_PER_MICROS), DT.SECOND)
    }
    Literal.create(duration, DayTimeIntervalType(field))
  }

  def legacyIntervalLiteral(u: String, s: String): Literal = {
    Literal(IntervalUtils.stringToInterval(s + " " + u.toString))
  }

  test("intervals") {
    def checkIntervals(intervalValue: String, expected: Literal): Unit = {
      Seq(
        "" -> expected,
        "-" -> UnaryMinus(expected)
      ).foreach { case (sign, expectedLiteral) =>
        assertEqual(s"${sign}interval $intervalValue", expectedLiteral)
      }
    }

    // Single Intervals.
    val forms = Seq("", "s")
    val values = Seq("0", "10", "-7", "21")

    ymIntervalUnits.foreach { unit =>
      forms.foreach { form =>
        values.foreach { value =>
          val expected = ymIntervalLiteral(unit, value)
          checkIntervals(s"$value $unit$form", expected)
          checkIntervals(s"'$value' $unit$form", expected)
        }
      }
    }

    dtIntervalUnits.foreach { unit =>
      forms.foreach { form =>
        values.foreach { value =>
          val expected = dtIntervalLiteral(unit, value)
          checkIntervals(s"$value $unit$form", expected)
          checkIntervals(s"'$value' $unit$form", expected)
        }
      }
    }

    // Hive nanosecond notation.
    checkIntervals("13.123456789 seconds", dtIntervalLiteral("second", "13.123456789"))

    withSQLConf(SQLConf.LEGACY_INTERVAL_ENABLED.key -> "true") {
      (ymIntervalUnits ++ dtIntervalUnits).foreach { unit =>
        forms.foreach { form =>
          values.foreach { value =>
            val expected = legacyIntervalLiteral(unit, value)
            checkIntervals(s"$value $unit$form", expected)
            checkIntervals(s"'$value' $unit$form", expected)
          }
        }
      }
      checkIntervals(
        "-13.123456789 second",
        Literal(new CalendarInterval(
          0,
          0,
          DateTimeTestUtils.secFrac(-13, -123, -456))))
      checkIntervals(
        "13.123456 second",
        Literal(new CalendarInterval(
          0,
          0,
          DateTimeTestUtils.secFrac(13, 123, 456))))
      checkIntervals("1.001 second",
        Literal(IntervalUtils.stringToInterval("1 second 1 millisecond")))
    }

    // Non Existing unit
    checkError(
      exception = parseException("interval 10 nanoseconds"),
      errorClass = "_LEGACY_ERROR_TEMP_0062",
      parameters = Map(
        "msg" -> "Error parsing ' 10 nanoseconds' to interval, invalid unit 'nanoseconds'"),
      context = ExpectedContext(
        fragment = "10 nanoseconds",
        start = 9,
        stop = 22))

    withSQLConf(SQLConf.LEGACY_INTERVAL_ENABLED.key -> "true") {
      // Year-Month intervals.
      val yearMonthValues = Seq("123-10", "496-0", "-2-3", "-123-0", "\t -1-2\t")
      yearMonthValues.foreach { value =>
        val result = Literal(IntervalUtils.fromYearMonthString(value))
        checkIntervals(s"'$value' year to month", result)
      }

      // Day-Time intervals.
      val datTimeValues = Seq(
        "99 11:22:33.123456789",
        "-99 11:22:33.123456789",
        "10 9:8:7.123456789",
        "1 0:0:0",
        "-1 0:0:0",
        "1 0:0:1",
        "\t 1 0:0:1 ")
      datTimeValues.foreach { value =>
        val result = Literal(IntervalUtils.fromDayTimeString(value))
        checkIntervals(s"'$value' day to second", result)
      }

      // Hour-Time intervals.
      val hourTimeValues = Seq(
        "11:22:33.123456789",
        "9:8:7.123456789",
        "-19:18:17.123456789",
        "0:0:0",
        "0:0:1")
      hourTimeValues.foreach { value =>
        val result = Literal(IntervalUtils.fromDayTimeString(
          value, DayTimeIntervalType.HOUR, DayTimeIntervalType.SECOND))
        checkIntervals(s"'$value' hour to second", result)
      }
    }

    // Unknown FROM TO intervals
    checkError(
      exception = parseException("interval '10' month to second"),
      errorClass = "_LEGACY_ERROR_TEMP_0028",
      parameters = Map("from" -> "month", "to" -> "second"),
      context = ExpectedContext(
        fragment = "'10' month to second",
        start = 9,
        stop = 28))

    // Composed intervals.
    checkIntervals(
      "10 years 3 months", Literal.create(Period.of(10, 3, 0), YearMonthIntervalType()))
    checkIntervals(
      "8 days 2 hours 3 minutes 21 seconds",
      Literal.create(Duration.ofDays(8).plusHours(2).plusMinutes(3).plusSeconds(21)))

    Seq(true, false).foreach { legacyEnabled =>
      withSQLConf(SQLConf.LEGACY_INTERVAL_ENABLED.key -> legacyEnabled.toString) {
        val intervalStr = "3 monThs 4 dayS 22 sEcond 1 millisecond"
        if (legacyEnabled) {
          checkIntervals(intervalStr, Literal(new CalendarInterval(3, 4, 22001000L)))
        } else {
          checkError(
            exception = parseException(s"interval $intervalStr"),
            errorClass = "_LEGACY_ERROR_TEMP_0029",
            parameters = Map("literal" -> "interval 3 monThs 4 dayS 22 sEcond 1 millisecond"),
            context = ExpectedContext(
              fragment = s"interval $intervalStr",
              start = 0,
              stop = 47))
        }
      }
    }
  }

  test("composed expressions") {
    assertEqual("1 + r.r As q", (Literal(1) + UnresolvedAttribute("r.r")).as("q"))
    assertEqual("1 - f('o', o(bar))", Literal(1) - $"f".function("o", $"o".function($"bar")))
    checkError(
      exception = parseException("1 - f('o', o(bar)) hello * world"),
      errorClass = "PARSE_SYNTAX_ERROR",
      parameters = Map("error" -> "'*'", "hint" -> ""))
  }

  test("SPARK-17364, fully qualified column name which starts with number") {
    assertEqual("123_", UnresolvedAttribute("123_"))
    assertEqual("1a.123_", UnresolvedAttribute("1a.123_"))
    // ".123" should not be treated as token of type DECIMAL_VALUE
    assertEqual("a.123A", UnresolvedAttribute("a.123A"))
    // ".123E3" should not be treated as token of type SCIENTIFIC_DECIMAL_VALUE
    assertEqual("a.123E3_column", UnresolvedAttribute("a.123E3_column"))
    // ".123D" should not be treated as token of type DOUBLE_LITERAL
    assertEqual("a.123D_column", UnresolvedAttribute("a.123D_column"))
    // ".123BD" should not be treated as token of type BIGDECIMAL_LITERAL
    assertEqual("a.123BD_column", UnresolvedAttribute("a.123BD_column"))
  }

  test("SPARK-17832 function identifier contains backtick") {
    val complexName = FunctionIdentifier("`ba`r", Some("`fo`o"))
    assertEqual(complexName.quotedString, UnresolvedAttribute(Seq("`fo`o", "`ba`r")))
    checkError(
      exception = parseException(complexName.unquotedString),
      errorClass = "PARSE_SYNTAX_ERROR",
      parameters = Map("error" -> "'.'", "hint" -> ""))

    // Function identifier contains continuous backticks should be treated correctly.
    val complexName2 = FunctionIdentifier("ba``r", Some("fo``o"))
    assertEqual(complexName2.quotedString, UnresolvedAttribute(Seq("fo``o", "ba``r")))
  }

  test("SPARK-19526 Support ignore nulls keywords for first and last") {
    assertEqual("first(a ignore nulls)", First($"a", true).toAggregateExpression())
    assertEqual("first(a)", First($"a", false).toAggregateExpression())
    assertEqual("last(a ignore nulls)", Last($"a", true).toAggregateExpression())
    assertEqual("last(a)", Last($"a", false).toAggregateExpression())
  }

  test("timestamp literals") {
    DateTimeTestUtils.outstandingZoneIds.foreach { zid =>
      withSQLConf(SQLConf.SESSION_LOCAL_TIMEZONE.key -> zid.getId) {
        def toMicros(time: LocalDateTime): Long = {
          val seconds = time.atZone(zid).toInstant.getEpochSecond
          TimeUnit.SECONDS.toMicros(seconds)
        }
        assertEval(
          sqlCommand = "TIMESTAMP '2019-01-14 20:54:00.000'",
          expect = toMicros(LocalDateTime.of(2019, 1, 14, 20, 54)))
        assertEval(
          sqlCommand = "Timestamp '2000-01-01T00:55:00'",
          expect = toMicros(LocalDateTime.of(2000, 1, 1, 0, 55)))
        // Parsing of the string does not depend on the SQL config because the string contains
        // time zone offset already.
        assertEval(
          sqlCommand = "TIMESTAMP '2019-01-16 20:50:00.567000+01:00'",
          expect = 1547668200567000L)
      }
    }
  }

  test("date literals") {
    DateTimeTestUtils.outstandingTimezonesIds.foreach { timeZone =>
      withSQLConf(SQLConf.SESSION_LOCAL_TIMEZONE.key -> timeZone) {
        assertEval("DATE '2019-01-14'", 17910)
        assertEval("DATE '2019-01'", 17897)
        assertEval("DATE '2019'", 17897)
      }
    }
  }

  test("current date/timestamp braceless expressions") {
    withSQLConf(SQLConf.ANSI_ENABLED.key -> "true",
      SQLConf.ENFORCE_RESERVED_KEYWORDS.key -> "true") {
      assertEqual("current_date", CurrentDate())
      assertEqual("current_timestamp", CurrentTimestamp())
    }

    def testNonAnsiBehavior(): Unit = {
      assertEqual("current_date", UnresolvedAttribute.quoted("current_date"))
      assertEqual("current_timestamp", UnresolvedAttribute.quoted("current_timestamp"))
    }
    withSQLConf(
      SQLConf.ANSI_ENABLED.key -> "false",
      SQLConf.ENFORCE_RESERVED_KEYWORDS.key -> "true") {
      testNonAnsiBehavior()
    }
    withSQLConf(
      SQLConf.ANSI_ENABLED.key -> "true",
      SQLConf.ENFORCE_RESERVED_KEYWORDS.key -> "false") {
      testNonAnsiBehavior()
    }
  }

  test("SPARK-36736: (NOT) ILIKE (ANY | SOME | ALL) expressions") {
    Seq("any", "some").foreach { quantifier =>
      assertEqual(s"a ilike $quantifier ('FOO%', 'b%')", lower($"a") likeAny("foo%", "b%"))
      assertEqual(s"a not ilike $quantifier ('foo%', 'B%')", lower($"a") notLikeAny("foo%", "b%"))
      assertEqual(s"not (a ilike $quantifier ('FOO%', 'B%'))", !(lower($"a") likeAny("foo%", "b%")))
    }
    assertEqual("a ilike all ('Foo%', 'b%')", lower($"a") likeAll("foo%", "b%"))
    assertEqual("a not ilike all ('foo%', 'B%')", lower($"a") notLikeAll("foo%", "b%"))
    assertEqual("not (a ilike all ('foO%', 'b%'))", !(lower($"a") likeAll("foo%", "b%")))

    Seq("any", "some", "all").foreach { quantifier =>
      checkError(
        exception = parseException(s"a ilike $quantifier()"),
        errorClass = "_LEGACY_ERROR_TEMP_0064",
        parameters = Map("msg" -> "Expected something between '(' and ')'."),
        context = ExpectedContext(
          fragment = s"ilike $quantifier()",
          start = 2,
          stop = 9 + quantifier.length))
    }
  }
}<|MERGE_RESOLUTION|>--- conflicted
+++ resolved
@@ -823,16 +823,10 @@
     assertEqual("123.08BD", Literal(BigDecimal("123.08").underlying()))
     checkError(
       exception = parseException("1.20E-38BD"),
-<<<<<<< HEAD
-      errorClass = "_LEGACY_ERROR_TEMP_0061",
-      parameters = Map("msg" ->
-        "[DECIMAL_PRECISION_EXCEEDS_MAX_PRECISION] Decimal precision 40 exceeds max precision 38."),
-=======
       errorClass = "DECIMAL_PRECISION_EXCEEDS_MAX_PRECISION",
       parameters = Map(
         "precision" -> "40",
         "maxPrecision" -> "38"),
->>>>>>> ecee7133
       context = ExpectedContext(
         fragment = "1.20E-38BD",
         start = 0,
