/*
 * Licensed to the Apache Software Foundation (ASF) under one or more
 * contributor license agreements.  See the NOTICE file distributed with
 * this work for additional information regarding copyright ownership.
 * The ASF licenses this file to You under the Apache License, Version 2.0
 * (the "License"); you may not use this file except in compliance with
 * the License.  You may obtain a copy of the License at
 *
 *    http://www.apache.org/licenses/LICENSE-2.0
 *
 * Unless required by applicable law or agreed to in writing, software
 * distributed under the License is distributed on an "AS IS" BASIS,
 * WITHOUT WARRANTIES OR CONDITIONS OF ANY KIND, either express or implied.
 * See the License for the specific language governing permissions and
 * limitations under the License.
 */
package org.apache.spark.sql.catalyst.parser

import java.sql.{Date, Timestamp}
import java.time.{Duration, LocalDateTime, Period}
import java.util.concurrent.TimeUnit

import scala.language.implicitConversions

import org.apache.spark.SparkThrowable
import org.apache.spark.sql.catalyst.FunctionIdentifier
import org.apache.spark.sql.catalyst.analysis.{UnresolvedAttribute, _}
import org.apache.spark.sql.catalyst.expressions._
import org.apache.spark.sql.catalyst.expressions.aggregate.{First, Last}
import org.apache.spark.sql.catalyst.util.{DateTimeTestUtils, IntervalUtils}
import org.apache.spark.sql.catalyst.util.DateTimeConstants._
import org.apache.spark.sql.internal.SQLConf
import org.apache.spark.sql.internal.SQLConf.TimestampTypes
import org.apache.spark.sql.types._
import org.apache.spark.sql.types.{DayTimeIntervalType => DT, YearMonthIntervalType => YM}
import org.apache.spark.unsafe.types.{CalendarInterval, UTF8String}

/**
 * Test basic expression parsing.
 * If the type of an expression is supported it should be tested here.
 *
 * Please note that some of the expressions test don't have to be sound expressions, only their
 * structure needs to be valid. Unsound expressions should be caught by the Analyzer or
 * CheckAnalysis classes.
 */
class ExpressionParserSuite extends AnalysisTest {
  import org.apache.spark.sql.catalyst.dsl.expressions._
  import org.apache.spark.sql.catalyst.dsl.plans._

  implicit def stringToUTF8Str(str: String): UTF8String = UTF8String.fromString(str)

  val defaultParser = CatalystSqlParser

  def assertEqual(
      sqlCommand: String,
      e: Expression,
      parser: ParserInterface = defaultParser): Unit = {
    compareExpressions(parser.parseExpression(sqlCommand), e)
  }

  private def parseException(sqlText: String): SparkThrowable = {
    super.parseException(defaultParser.parseExpression)(sqlText)
  }

  def assertEval(
      sqlCommand: String,
      expect: Any,
      parser: ParserInterface = defaultParser): Unit = {
    assert(parser.parseExpression(sqlCommand).eval() === expect)
  }

  test("star expressions") {
    // Global Star
    assertEqual("*", UnresolvedStar(None))

    // Targeted Star
    assertEqual("a.b.*", UnresolvedStar(Option(Seq("a", "b"))))
  }

  // NamedExpression (Alias/Multialias)
  test("named expressions") {
    // No Alias
    val r0 = $"a"
    assertEqual("a", r0)

    // Single Alias.
    val r1 = $"a" as "b"
    assertEqual("a as b", r1)
    assertEqual("a b", r1)

    // Multi-Alias
    assertEqual("a as (b, c)", MultiAlias($"a", Seq("b", "c")))
    assertEqual("a() (b, c)", MultiAlias($"a".function(), Seq("b", "c")))

    // Numeric literals without a space between the literal qualifier and the alias, should not be
    // interpreted as such. An unresolved reference should be returned instead.
    // TODO add the JIRA-ticket number.
    assertEqual("1SL", $"1SL")

    // Aliased star is allowed.
    assertEqual("a.* b", UnresolvedStar(Option(Seq("a"))) as "b")
  }

  test("binary logical expressions") {
    // And
    assertEqual("a and b", $"a" && $"b")

    // Or
    assertEqual("a or b", $"a" || $"b")

    // Combination And/Or check precedence
    assertEqual("a and b or c and d", ($"a" && $"b") || ($"c" && $"d"))
    assertEqual("a or b or c and d", $"a" || $"b" || ($"c" && $"d"))

    // Multiple AND/OR get converted into a balanced tree
    assertEqual("a or b or c or d or e or f", (($"a" || $"b") || $"c") || (($"d" || $"e") || $"f"))
    assertEqual("a and b and c and d and e and f", (($"a" && $"b") && $"c")
      && (($"d" && $"e") && $"f"))
  }

  test("long binary logical expressions") {
    def testVeryBinaryExpression(op: String, clazz: Class[_]): Unit = {
      val sql = (1 to 1000).map(x => s"$x == $x").mkString(op)
      val e = defaultParser.parseExpression(sql)
      assert(e.collect { case _: EqualTo => true }.size === 1000)
      assert(e.collect { case x if clazz.isInstance(x) => true }.size === 999)
    }
    testVeryBinaryExpression(" AND ", classOf[And])
    testVeryBinaryExpression(" OR ", classOf[Or])
  }

  test("not expressions") {
    assertEqual("not a", !$"a")
    assertEqual("!a", !$"a")
    assertEqual("not true > true", Not(GreaterThan(true, true)))
  }

  test("exists expression") {
    assertEqual(
      "exists (select 1 from b where b.x = a.x)",
      Exists(table("b").where($"b.x" === $"a.x").select(1)))
  }

  test("comparison expressions") {
    assertEqual("a = b", $"a" === $"b")
    assertEqual("a == b", $"a" === $"b")
    assertEqual("a <=> b", $"a" <=> $"b")
    assertEqual("a <> b", $"a" =!= $"b")
    assertEqual("a != b", $"a" =!= $"b")
    assertEqual("a < b", $"a" < $"b")
    assertEqual("a <= b", $"a" <= $"b")
    assertEqual("a !> b", $"a" <= $"b")
    assertEqual("a > b", $"a" > $"b")
    assertEqual("a >= b", $"a" >= $"b")
    assertEqual("a !< b", $"a" >= $"b")
  }

  test("between expressions") {
    assertEqual("a between b and c", $"a" >= $"b" && $"a" <= $"c")
    assertEqual("a not between b and c", !($"a" >= $"b" && $"a" <= $"c"))
  }

  test("in expressions") {
    assertEqual("a in (b, c, d)", $"a" in ($"b", $"c", $"d"))
    assertEqual("a not in (b, c, d)", !($"a" in ($"b", $"c", $"d")))
  }

  test("in sub-query") {
    assertEqual(
      "a in (select b from c)",
      InSubquery(Seq($"a"), ListQuery(table("c").select($"b"))))

    assertEqual(
      "(a, b, c) in (select d, e, f from g)",
      InSubquery(Seq($"a", $"b", $"c"), ListQuery(table("g").select($"d", $"e", $"f"))))

    assertEqual(
      "(a, b) in (select c from d)",
      InSubquery(Seq($"a", $"b"), ListQuery(table("d").select($"c"))))

    assertEqual(
      "(a) in (select b from c)",
      InSubquery(Seq($"a"), ListQuery(table("c").select($"b"))))
  }

  test("like expressions") {
    assertEqual("a like 'pattern%'", $"a" like "pattern%")
    assertEqual("a not like 'pattern%'", !($"a" like "pattern%"))
    assertEqual("a rlike 'pattern%'", $"a" rlike "pattern%")
    assertEqual("a not rlike 'pattern%'", !($"a" rlike "pattern%"))
    assertEqual("a regexp 'pattern%'", $"a" rlike "pattern%")
    assertEqual("a not regexp 'pattern%'", !($"a" rlike "pattern%"))
  }

  test("like escape expressions") {
    val message = "Escape string must contain only one character."
    assertEqual("a like 'pattern%' escape '#'", $"a".like("pattern%", '#'))
    assertEqual("a like 'pattern%' escape '\"'", $"a".like("pattern%", '\"'))

    checkError(
      exception = parseException("a like 'pattern%' escape '##'"),
      errorClass = "_LEGACY_ERROR_TEMP_0017",
      parameters = Map.empty,
      context = ExpectedContext(
        fragment = "like 'pattern%' escape '##'",
        start = 2,
        stop = 28))

    checkError(
      exception = parseException("a like 'pattern%' escape ''"),
      errorClass = "_LEGACY_ERROR_TEMP_0017",
      parameters = Map.empty,
      context = ExpectedContext(
        fragment = "like 'pattern%' escape ''",
        start = 2,
        stop = 26))

    assertEqual("a not like 'pattern%' escape '#'", !($"a".like("pattern%", '#')))
    assertEqual("a not like 'pattern%' escape '\"'", !($"a".like("pattern%", '\"')))

    checkError(
      exception = parseException("a not like 'pattern%' escape '\"/'"),
      errorClass = "_LEGACY_ERROR_TEMP_0017",
      parameters = Map.empty,
      context = ExpectedContext(
        fragment = "not like 'pattern%' escape '\"/'",
        start = 2,
        stop = 32))

    checkError(
      exception = parseException("a not like 'pattern%' escape ''"),
      errorClass = "_LEGACY_ERROR_TEMP_0017",
      parameters = Map.empty,
      context = ExpectedContext(
        fragment = "not like 'pattern%' escape ''",
        start = 2,
        stop = 30))
  }

  test("like expressions with ESCAPED_STRING_LITERALS = true") {
    withSQLConf(SQLConf.ESCAPED_STRING_LITERALS.key -> "true") {
      val parser = new CatalystSqlParser()
      assertEqual("a rlike '^\\x20[\\x20-\\x23]+$'", $"a" rlike "^\\x20[\\x20-\\x23]+$", parser)
      assertEqual("a rlike 'pattern\\\\'", $"a" rlike "pattern\\\\", parser)
      assertEqual("a rlike 'pattern\\t\\n'", $"a" rlike "pattern\\t\\n", parser)
    }
  }

  test("(NOT) LIKE (ANY | SOME | ALL) expressions") {
    Seq("any", "some").foreach { quantifier =>
      assertEqual(s"a like $quantifier ('foo%', 'b%')", $"a" likeAny("foo%", "b%"))
      assertEqual(s"a not like $quantifier ('foo%', 'b%')", $"a" notLikeAny("foo%", "b%"))
      assertEqual(s"not (a like $quantifier ('foo%', 'b%'))", !($"a" likeAny("foo%", "b%")))
    }
    assertEqual("a like all ('foo%', 'b%')", $"a" likeAll("foo%", "b%"))
    assertEqual("a not like all ('foo%', 'b%')", $"a" notLikeAll("foo%", "b%"))
    assertEqual("not (a like all ('foo%', 'b%'))", !($"a" likeAll("foo%", "b%")))

    Seq("any", "some", "all").foreach { quantifier =>
      checkError(
        exception = parseException(s"a like $quantifier()"),
        errorClass = "_LEGACY_ERROR_TEMP_0064",
        parameters = Map("msg" -> "Expected something between '(' and ')'."),
        context = ExpectedContext(
          fragment = s"like $quantifier()",
          start = 2,
          stop = 8 + quantifier.length))
    }
  }

  test("is null expressions") {
    assertEqual("a is null", $"a".isNull)
    assertEqual("a is not null", $"a".isNotNull)
    assertEqual("a = b is null", ($"a" === $"b").isNull)
    assertEqual("a = b is not null", ($"a" === $"b").isNotNull)
  }

  test("is distinct expressions") {
    assertEqual("a is distinct from b", !($"a" <=> $"b"))
    assertEqual("a is not distinct from b", $"a" <=> $"b")
  }

  test("binary arithmetic expressions") {
    // Simple operations
    assertEqual("a * b", $"a" * $"b")
    assertEqual("a / b", $"a" / $"b")
    assertEqual("a DIV b", $"a" div $"b")
    assertEqual("a % b", $"a" % $"b")
    assertEqual("a + b", $"a" + $"b")
    assertEqual("a - b", $"a" - $"b")
    assertEqual("a & b", $"a" & $"b")
    assertEqual("a ^ b", $"a" ^ $"b")
    assertEqual("a | b", $"a" | $"b")

    // Check precedences
    assertEqual(
      "a * t | b ^ c & d - e + f % g DIV h / i * k",
      $"a" * $"t" | ($"b" ^ ($"c" & ($"d" - $"e" + (($"f" % $"g" div $"h") / $"i" * $"k")))))
  }

  test("unary arithmetic expressions") {
    assertEqual("+a", +$"a")
    assertEqual("-a", -$"a")
    assertEqual("~a", ~$"a")
    assertEqual("-+~~a", -( +(~(~$"a"))))
  }

  test("cast expressions") {
    // Note that DataType parsing is tested elsewhere.
    assertEqual("cast(a as int)", $"a".cast(IntegerType))
    assertEqual("cast(a as timestamp)", $"a".cast(TimestampType))
    assertEqual("cast(a as array<int>)", $"a".cast(ArrayType(IntegerType)))
    assertEqual("cast(cast(a as int) as long)", $"a".cast(IntegerType).cast(LongType))
  }

  test("function expressions") {
    assertEqual("foo()", $"foo".function())
    assertEqual("foo.bar()",
      UnresolvedFunction(FunctionIdentifier("bar", Some("foo")), Seq.empty, isDistinct = false))
    assertEqual("foo(*)", $"foo".function(star()))
    assertEqual("count(*)", $"count".function(1))
    assertEqual("foo(a, b)", $"foo".function($"a", $"b"))
    assertEqual("foo(all a, b)", $"foo".function($"a", $"b"))
    assertEqual("foo(distinct a, b)", $"foo".distinctFunction($"a", $"b"))
    assertEqual("grouping(distinct a, b)", $"grouping".distinctFunction($"a", $"b"))
    assertEqual("`select`(all a, b)", $"select".function($"a", $"b"))
    checkError(
      exception = parseException("foo(a x)"),
      errorClass = "PARSE_SYNTAX_ERROR",
      parameters = Map("error" -> "'x'", "hint" -> ": extra input 'x'"))
  }

  private def lv(s: Symbol) = UnresolvedNamedLambdaVariable(Seq(s.name))

  test("lambda functions") {
    assertEqual("x -> x + 1", LambdaFunction(lv(Symbol("x")) + 1, Seq(lv(Symbol("x")))))
    assertEqual("(x, y) -> x + y", LambdaFunction(lv(Symbol("x")) + lv(Symbol("y")),
      Seq(lv(Symbol("x")), lv(Symbol("y")))))
  }

  test("window function expressions") {
    val func = $"foo".function(star())
    def windowed(
        partitioning: Seq[Expression] = Seq.empty,
        ordering: Seq[SortOrder] = Seq.empty,
        frame: WindowFrame = UnspecifiedFrame): Expression = {
      WindowExpression(func, WindowSpecDefinition(partitioning, ordering, frame))
    }

    // Basic window testing.
    assertEqual("foo(*) over w1", UnresolvedWindowExpression(func, WindowSpecReference("w1")))
    assertEqual("foo(*) over ()", windowed())
    assertEqual("foo(*) over (partition by a, b)", windowed(Seq($"a", $"b")))
    assertEqual("foo(*) over (distribute by a, b)", windowed(Seq($"a", $"b")))
    assertEqual("foo(*) over (cluster by a, b)", windowed(Seq($"a", $"b")))
    assertEqual("foo(*) over (order by a desc, b asc)",
      windowed(Seq.empty, Seq($"a".desc, $"b".asc)))
    assertEqual("foo(*) over (sort by a desc, b asc)",
      windowed(Seq.empty, Seq($"a".desc, $"b".asc)))
    assertEqual("foo(*) over (partition by a, b order by c)",
      windowed(Seq($"a", $"b"), Seq($"c".asc)))
    assertEqual("foo(*) over (distribute by a, b sort by c)",
      windowed(Seq($"a", $"b"), Seq($"c".asc)))

    // Test use of expressions in window functions.
    assertEqual(
      "sum(product + 1) over (partition by ((product) + (1)) order by 2)",
      WindowExpression($"sum".function($"product" + 1),
        WindowSpecDefinition(Seq($"product" + 1), Seq(Literal(2).asc), UnspecifiedFrame)))
    assertEqual(
      "sum(product + 1) over (partition by ((product / 2) + 1) order by 2)",
      WindowExpression($"sum".function($"product" + 1),
        WindowSpecDefinition(Seq($"product" / 2 + 1), Seq(Literal(2).asc), UnspecifiedFrame)))
  }

  test("range/rows window function expressions") {
    val func = $"foo".function(star())
    def windowed(
        partitioning: Seq[Expression] = Seq.empty,
        ordering: Seq[SortOrder] = Seq.empty,
        frame: WindowFrame = UnspecifiedFrame): Expression = {
      WindowExpression(func, WindowSpecDefinition(partitioning, ordering, frame))
    }

    val frameTypes = Seq(("rows", RowFrame), ("range", RangeFrame))
    val boundaries = Seq(
      // No between combinations
      ("unbounded preceding", UnboundedPreceding, CurrentRow),
      ("2147483648 preceding", -Literal(2147483648L), CurrentRow),
      ("10 preceding", -Literal(10), CurrentRow),
      ("3 + 1 preceding", -Add(Literal(3), Literal(1)), CurrentRow),
      ("0 preceding", -Literal(0), CurrentRow),
      ("current row", CurrentRow, CurrentRow),
      ("0 following", Literal(0), CurrentRow),
      ("3 + 1 following", Add(Literal(3), Literal(1)), CurrentRow),
      ("10 following", Literal(10), CurrentRow),
      ("2147483649 following", Literal(2147483649L), CurrentRow),
      ("unbounded following", UnboundedFollowing, CurrentRow), // Will fail during analysis

      // Between combinations
      ("between unbounded preceding and 5 following",
        UnboundedPreceding, Literal(5)),
      ("between unbounded preceding and 3 + 1 following",
        UnboundedPreceding, Add(Literal(3), Literal(1))),
      ("between unbounded preceding and 2147483649 following",
        UnboundedPreceding, Literal(2147483649L)),
      ("between unbounded preceding and current row", UnboundedPreceding, CurrentRow),
      ("between 2147483648 preceding and current row", -Literal(2147483648L), CurrentRow),
      ("between 10 preceding and current row", -Literal(10), CurrentRow),
      ("between 3 + 1 preceding and current row", -Add(Literal(3), Literal(1)), CurrentRow),
      ("between 0 preceding and current row", -Literal(0), CurrentRow),
      ("between current row and current row", CurrentRow, CurrentRow),
      ("between current row and 0 following", CurrentRow, Literal(0)),
      ("between current row and 5 following", CurrentRow, Literal(5)),
      ("between current row and 3 + 1 following", CurrentRow, Add(Literal(3), Literal(1))),
      ("between current row and 2147483649 following", CurrentRow, Literal(2147483649L)),
      ("between current row and unbounded following", CurrentRow, UnboundedFollowing),
      ("between 2147483648 preceding and unbounded following",
        -Literal(2147483648L), UnboundedFollowing),
      ("between 10 preceding and unbounded following",
        -Literal(10), UnboundedFollowing),
      ("between 3 + 1 preceding and unbounded following",
        -Add(Literal(3), Literal(1)), UnboundedFollowing),
      ("between 0 preceding and unbounded following", -Literal(0), UnboundedFollowing),

      // Between partial and full range
      ("between 10 preceding and 5 following", -Literal(10), Literal(5)),
      ("between unbounded preceding and unbounded following",
        UnboundedPreceding, UnboundedFollowing)
    )
    frameTypes.foreach {
      case (frameTypeSql, frameType) =>
        boundaries.foreach {
          case (boundarySql, begin, end) =>
            val query = s"foo(*) over (partition by a order by b $frameTypeSql $boundarySql)"
            val expr = windowed(Seq($"a"), Seq($"b".asc),
              SpecifiedWindowFrame(frameType, begin, end))
            assertEqual(query, expr)
        }
    }

    // We cannot use an arbitrary expression.
    checkError(
      exception = parseException("foo(*) over (partition by a order by b rows exp(b) preceding)"),
      errorClass = "_LEGACY_ERROR_TEMP_0064",
      parameters = Map("msg" -> "Frame bound value must be a literal."),
      context = ExpectedContext(
        fragment = "exp(b) preceding",
        start = 44,
        stop = 59))
  }

  test("row constructor") {
    // Note that '(a)' will be interpreted as a nested expression.
    assertEqual("(a, b)", CreateStruct(Seq($"a", $"b")))
    assertEqual("(a, b, c)", CreateStruct(Seq($"a", $"b", $"c")))
    assertEqual("(a as b, b as c)", CreateStruct(Seq($"a" as "b", $"b" as "c")))
  }

  test("scalar sub-query") {
    assertEqual(
      "(select max(val) from tbl) > current",
      ScalarSubquery(table("tbl").select($"max".function($"val"))) > $"current")
    assertEqual(
      "a = (select b from s)",
      $"a" === ScalarSubquery(table("s").select($"b")))
  }

  test("case when") {
    assertEqual("case a when 1 then b when 2 then c else d end",
      CaseKeyWhen($"a", Seq(1, $"b", 2, $"c", $"d")))
    assertEqual("case (a or b) when true then c when false then d else e end",
      CaseKeyWhen($"a" || $"b", Seq(true, $"c", false, $"d", $"e")))
    assertEqual("case 'a'='a' when true then 1 end",
      CaseKeyWhen("a" ===  "a", Seq(true, 1)))
    assertEqual("case when a = 1 then b when a = 2 then c else d end",
      CaseWhen(Seq(($"a" === 1, $"b".expr), ($"a" === 2, $"c".expr)), $"d"))
    assertEqual("case when (1) + case when a > b then c else d end then f else g end",
      CaseWhen(Seq((Literal(1)
        + CaseWhen(Seq(($"a" > $"b", $"c".expr)), $"d".expr), $"f".expr)), $"g"))
  }

  test("dereference") {
    assertEqual("a.b", UnresolvedAttribute("a.b"))
    assertEqual("`select`.b", UnresolvedAttribute("select.b"))
    assertEqual("(a + b).b", ($"a" + $"b").getField("b")) // This will fail analysis.
    assertEqual(
      "struct(a, b).b",
      namedStruct(Literal("a"), $"a", Literal("b"), $"b").getField("b"))
  }

  test("reference") {
    // Regular
    assertEqual("a", $"a")

    // Starting with a digit.
    assertEqual("1a", $"1a")

    // Quoted using a keyword.
    assertEqual("`select`", $"select")

    // Unquoted using an unreserved keyword.
    assertEqual("columns", $"columns")
  }

  test("subscript") {
    assertEqual("a[b]", $"a".getItem($"b"))
    assertEqual("a[1 + 1]", $"a".getItem(Literal(1) + 1))
    assertEqual("`c`.a[b]", UnresolvedAttribute("c.a").getItem($"b"))
  }

  test("parenthesis") {
    assertEqual("(a)", $"a")
    assertEqual("r * (a + b)", $"r" * ($"a" + $"b"))
  }

  test("type constructors") {
    def checkTimestampNTZAndLTZ(): Unit = {
      // Timestamp with local time zone
      assertEqual("tImEstAmp_LTZ '2016-03-11 20:54:00.000'",
        Literal(Timestamp.valueOf("2016-03-11 20:54:00.000")))
      checkError(
        exception = parseException("timestamP_LTZ '2016-33-11 20:54:00.000'"),
        errorClass = "INVALID_TYPED_LITERAL",
<<<<<<< HEAD
        sqlState = "42000",
=======
        sqlState = "42604",
>>>>>>> 11e30a61
        parameters = Map(
          "valueType" -> "\"TIMESTAMP_LTZ\"",
          "value" -> "'2016-33-11 20:54:00.000'"
        ),
        context = ExpectedContext(
          fragment = "timestamP_LTZ '2016-33-11 20:54:00.000'",
          start = 0,
          stop = 38))

      // Timestamp without time zone
      assertEqual("tImEstAmp_Ntz '2016-03-11 20:54:00.000'",
        Literal(LocalDateTime.parse("2016-03-11T20:54:00.000")))
      checkError(
        exception = parseException("tImEstAmp_Ntz '2016-33-11 20:54:00.000'"),
        errorClass = "INVALID_TYPED_LITERAL",
<<<<<<< HEAD
        sqlState = "42000",
=======
        sqlState = "42604",
>>>>>>> 11e30a61
        parameters = Map(
          "valueType" -> "\"TIMESTAMP_NTZ\"",
          "value" -> "'2016-33-11 20:54:00.000'"
        ),
        context = ExpectedContext(
          fragment = "tImEstAmp_Ntz '2016-33-11 20:54:00.000'",
          start = 0,
          stop = 38))
    }

    // Dates.
    assertEqual("dAte '2016-03-11'", Literal(Date.valueOf("2016-03-11")))
    checkError(
      exception = parseException("DAtE 'mar 11 2016'"),
      errorClass = "INVALID_TYPED_LITERAL",
<<<<<<< HEAD
      sqlState = "42000",
=======
      sqlState = "42604",
>>>>>>> 11e30a61
      parameters = Map("valueType" -> "\"DATE\"", "value" -> "'mar 11 2016'"),
      context = ExpectedContext(
        fragment = "DAtE 'mar 11 2016'",
        start = 0,
        stop = 17))

    // Timestamps.
    assertEqual("tImEstAmp '2016-03-11 20:54:00.000'",
      Literal(Timestamp.valueOf("2016-03-11 20:54:00.000")))
    checkError(
      exception = parseException("timestamP '2016-33-11 20:54:00.000'"),
      errorClass = "INVALID_TYPED_LITERAL",
<<<<<<< HEAD
      sqlState = "42000",
=======
      sqlState = "42604",
>>>>>>> 11e30a61
      parameters = Map("valueType" -> "\"TIMESTAMP\"", "value" -> "'2016-33-11 20:54:00.000'"),
      context = ExpectedContext(
        fragment = "timestamP '2016-33-11 20:54:00.000'",
        start = 0,
        stop = 34))

    checkTimestampNTZAndLTZ()
    withSQLConf(SQLConf.TIMESTAMP_TYPE.key -> TimestampTypes.TIMESTAMP_NTZ.toString) {
      assertEqual("tImEstAmp '2016-03-11 20:54:00.000'",
        Literal(LocalDateTime.parse("2016-03-11T20:54:00.000")))

      checkError(
        exception = parseException("timestamP '2016-33-11 20:54:00.000'"),
        errorClass = "INVALID_TYPED_LITERAL",
<<<<<<< HEAD
        sqlState = "42000",
=======
        sqlState = "42604",
>>>>>>> 11e30a61
        parameters = Map("valueType" -> "\"TIMESTAMP\"", "value" -> "'2016-33-11 20:54:00.000'"),
        context = ExpectedContext(
          fragment = "timestamP '2016-33-11 20:54:00.000'",
          start = 0,
          stop = 34))

      // If the timestamp string contains time zone, return a timestamp with local time zone literal
      assertEqual("tImEstAmp '1970-01-01 00:00:00.000 +01:00'",
        Literal(-3600000000L, TimestampType))

      // The behavior of TIMESTAMP_NTZ and TIMESTAMP_LTZ is independent of SQLConf.TIMESTAMP_TYPE
      checkTimestampNTZAndLTZ()
    }
    // Interval.
    val ymIntervalLiteral = Literal.create(Period.of(1, 2, 0), YearMonthIntervalType())
    assertEqual("InterVal 'interval 1 year 2 month'", ymIntervalLiteral)
    assertEqual("INTERVAL '1 year 2 month'", ymIntervalLiteral)
    checkError(
      exception = parseException("Interval 'interval 1 yearsss 2 monthsss'"),
      errorClass = "INVALID_TYPED_LITERAL",
      parameters = Map(
        "valueType" -> "\"INTERVAL\"",
        "value" -> "'interval 1 yearsss 2 monthsss'"
      ),
      context = ExpectedContext(
        fragment = "Interval 'interval 1 yearsss 2 monthsss'",
        start = 0,
        stop = 39))

    assertEqual("-interval '1 year 2 month'", UnaryMinus(ymIntervalLiteral))
    val dtIntervalLiteral = Literal.create(
      Duration.ofDays(1).plusHours(2).plusMinutes(3).plusSeconds(4).plusMillis(5).plusNanos(6000))
    assertEqual("InterVal 'interval 1 day 2 hour 3 minute 4.005006 second'", dtIntervalLiteral)
    assertEqual("INTERVAL '1 day 2 hour 3 minute 4.005006 second'", dtIntervalLiteral)
    checkError(
      exception = parseException("Interval 'interval 1 daysss 2 hoursss'"),
      errorClass = "INVALID_TYPED_LITERAL",
      parameters = Map(
        "valueType" -> "\"INTERVAL\"",
        "value" -> "'interval 1 daysss 2 hoursss'"
      ),
      context = ExpectedContext(
        fragment = "Interval 'interval 1 daysss 2 hoursss'",
        start = 0,
        stop = 37))

    assertEqual("-interval '1 day 2 hour 3 minute 4.005006 second'", UnaryMinus(dtIntervalLiteral))
    checkError(
      exception = parseException("INTERVAL '1 year 2 second'"),
      errorClass = "_LEGACY_ERROR_TEMP_0029",
      parameters = Map("literal" -> "INTERVAL '1 year 2 second'"),
      context = ExpectedContext(
        fragment = "INTERVAL '1 year 2 second'",
        start = 0,
        stop = 25))

    withSQLConf(SQLConf.LEGACY_INTERVAL_ENABLED.key -> "true") {
      val intervalLiteral = Literal(IntervalUtils.stringToInterval("interval 3 month 1 hour"))
      assertEqual("InterVal 'interval 3 month 1 hour'", intervalLiteral)
      assertEqual("INTERVAL '3 month 1 hour'", intervalLiteral)
      checkError(
        exception = parseException("Interval 'interval 3 monthsss 1 hoursss'"),
        errorClass = "INVALID_TYPED_LITERAL",
        parameters = Map(
          "valueType" -> "\"INTERVAL\"",
          "value" -> "'interval 3 monthsss 1 hoursss'"
        ),
        context = ExpectedContext(
          fragment = "Interval 'interval 3 monthsss 1 hoursss'",
          start = 0,
          stop = 39))
      assertEqual(
        "-interval '3 month 1 hour'",
        UnaryMinus(Literal(IntervalUtils.stringToInterval("interval 3 month 1 hour"))))
      val intervalStrWithAllUnits = "1 year 3 months 2 weeks 2 days 1 hour 3 minutes 2 seconds " +
        "100 millisecond 200 microseconds"
      assertEqual(
        s"interval '$intervalStrWithAllUnits'",
        Literal(IntervalUtils.stringToInterval(intervalStrWithAllUnits)))
    }

    // Binary.
    assertEqual("X'A'", Literal(Array(0x0a).map(_.toByte)))
    assertEqual("x'A10C'", Literal(Array(0xa1, 0x0c).map(_.toByte)))
    checkError(
      exception = parseException("x'A1OC'"),
      errorClass = "INVALID_TYPED_LITERAL",
<<<<<<< HEAD
      sqlState = "42000",
=======
      sqlState = "42604",
>>>>>>> 11e30a61
      parameters = Map(
        "valueType" -> "\"X\"",
        "value" -> "'A1OC'"
      ),
      context = ExpectedContext(
        fragment = "x'A1OC'",
        start = 0,
        stop = 6))

    checkError(
      exception = parseException("GEO '(10,-6)'"),
      errorClass = "UNSUPPORTED_TYPED_LITERAL",
      parameters = Map(
        "unsupportedType" -> "\"GEO\"",
        "supportedTypes" ->
        """"DATE", "TIMESTAMP_NTZ", "TIMESTAMP_LTZ", "TIMESTAMP", "INTERVAL", "X""""),
      context = ExpectedContext(
        fragment = "GEO '(10,-6)'",
        start = 0,
        stop = 12))
  }

  test("literals") {
    def testDecimal(value: String): Unit = {
      assertEqual(value, Literal(BigDecimal(value).underlying))
    }

    // NULL
    assertEqual("null", Literal(null))

    // Boolean
    assertEqual("trUe", Literal(true))
    assertEqual("False", Literal(false))

    // Integral should have the narrowest possible type
    assertEqual("787324", Literal(787324))
    assertEqual("7873247234798249234", Literal(7873247234798249234L))
    testDecimal("78732472347982492793712334")

    // Decimal
    testDecimal("7873247234798249279371.2334")

    // SPARK-29956: Scientific Decimal is parsed as Double by default.
    assertEqual("9.0e1", Literal(90.toDouble))
    assertEqual(".9e+2", Literal(90.toDouble))
    assertEqual("0.9e+2", Literal(90.toDouble))

    // Scientific Decimal with suffix BD should still be parsed as Decimal
    assertEqual("900e-1BD", Literal(BigDecimal("900e-1").underlying()))
    assertEqual("900.0E-1BD", Literal(BigDecimal("900.0E-1").underlying()))
    assertEqual("9.e+1BD", Literal(BigDecimal("9.e+1").underlying()))
    checkError(
      exception = parseException(".e3"),
      errorClass = "PARSE_SYNTAX_ERROR",
      parameters = Map("error" -> "'.'", "hint" -> ": extra input '.'"))

    // Tiny Int Literal
    assertEqual("10Y", Literal(10.toByte))
    checkError(
      exception = parseException("1000Y"),
      errorClass = "_LEGACY_ERROR_TEMP_0023",
      parameters = Map(
        "rawStrippedQualifier" -> "1000",
        "minValue" -> Byte.MinValue.toString,
        "maxValue" -> Byte.MaxValue.toString,
        "typeName" -> "tinyint"),
      context = ExpectedContext(
        fragment = "1000Y",
        start = 0,
        stop = 4))

    // Small Int Literal
    assertEqual("10S", Literal(10.toShort))
    checkError(
      exception = parseException("40000S"),
      errorClass = "_LEGACY_ERROR_TEMP_0023",
      parameters = Map(
        "rawStrippedQualifier" -> "40000",
        "minValue" -> Short.MinValue.toString,
        "maxValue" -> Short.MaxValue.toString,
        "typeName" -> "smallint"),
      context = ExpectedContext(
        fragment = "40000S",
        start = 0,
        stop = 5))

    // Long Int Literal
    assertEqual("10L", Literal(10L))
    checkError(
      exception = parseException("78732472347982492793712334L"),
      errorClass = "_LEGACY_ERROR_TEMP_0023",
      parameters = Map(
        "rawStrippedQualifier" -> "78732472347982492793712334",
        "minValue" -> Long.MinValue.toString,
        "maxValue" -> Long.MaxValue.toString,
        "typeName" -> "bigint"),
      context = ExpectedContext(
        fragment = "78732472347982492793712334L",
        start = 0,
        stop = 26))

    // Double Literal
    assertEqual("10.0D", Literal(10.0D))
    checkError(
      exception = parseException("-1.8E308D"),
      errorClass = "_LEGACY_ERROR_TEMP_0023",
      parameters = Map(
        "rawStrippedQualifier" -> "-1.8E308",
        "minValue" -> BigDecimal(Double.MinValue).toString,
        "maxValue" -> BigDecimal(Double.MaxValue).toString,
        "typeName" -> "double"),
      context = ExpectedContext(
        fragment = "-1.8E308D",
        start = 0,
        stop = 8))
    checkError(
      exception = parseException("1.8E308D"),
      errorClass = "_LEGACY_ERROR_TEMP_0023",
      parameters = Map(
        "rawStrippedQualifier" -> "1.8E308",
        "minValue" -> BigDecimal(Double.MinValue).toString,
        "maxValue" -> BigDecimal(Double.MaxValue).toString,
        "typeName" -> "double"),
      context = ExpectedContext(
        fragment = "1.8E308D",
        start = 0,
        stop = 7))

    // BigDecimal Literal
    assertEqual("90912830918230182310293801923652346786BD",
      Literal(BigDecimal("90912830918230182310293801923652346786").underlying()))
    assertEqual("123.0E-28BD", Literal(BigDecimal("123.0E-28").underlying()))
    assertEqual("123.08BD", Literal(BigDecimal("123.08").underlying()))
    checkError(
      exception = parseException("1.20E-38BD"),
      errorClass = "_LEGACY_ERROR_TEMP_0061",
      parameters = Map("msg" -> "decimal can only support precision up to 38."),
      context = ExpectedContext(
        fragment = "1.20E-38BD",
        start = 0,
        stop = 9))
  }

  test("SPARK-30252: Decimal should set zero scale rather than negative scale by default") {
    assertEqual("123.0BD", Literal(Decimal(BigDecimal("123.0")), DecimalType(4, 1)))
    assertEqual("123BD", Literal(Decimal(BigDecimal("123")), DecimalType(3, 0)))
    assertEqual("123E10BD", Literal(Decimal(BigDecimal("123E10")), DecimalType(13, 0)))
    assertEqual("123E+10BD", Literal(Decimal(BigDecimal("123E+10")), DecimalType(13, 0)))
    assertEqual("123E-10BD", Literal(Decimal(BigDecimal("123E-10")), DecimalType(10, 10)))
    assertEqual("1.23E10BD", Literal(Decimal(BigDecimal("1.23E10")), DecimalType(11, 0)))
    assertEqual("-1.23E10BD", Literal(Decimal(BigDecimal("-1.23E10")), DecimalType(11, 0)))
  }

  test("SPARK-29956: scientific decimal should be parsed as Decimal in legacy mode") {
    def testDecimal(value: String, parser: ParserInterface): Unit = {
      assertEqual(value, Literal(BigDecimal(value).underlying), parser)
    }
    withSQLConf(SQLConf.LEGACY_EXPONENT_LITERAL_AS_DECIMAL_ENABLED.key -> "true") {
      val parser = new CatalystSqlParser()
      testDecimal("9e1", parser)
      testDecimal("9e-1", parser)
      testDecimal("-9e1", parser)
      testDecimal("9.0e1", parser)
      testDecimal(".9e+2", parser)
      testDecimal("0.9e+2", parser)
    }
  }

  test("strings") {
    Seq(true, false).foreach { escape =>
      withSQLConf(SQLConf.ESCAPED_STRING_LITERALS.key -> escape.toString) {
        val parser = new CatalystSqlParser()

        // tests that have same result whatever the conf is
        // Single Strings.
        assertEqual("\"hello\"", "hello", parser)
        assertEqual("'hello'", "hello", parser)

        // Multi-Strings.
        assertEqual("\"hello\" 'world'", "helloworld", parser)
        assertEqual("'hello' \" \" 'world'", "hello world", parser)

        // 'LIKE' string literals. Notice that an escaped '%' is the same as an escaped '\' and a
        // regular '%'; to get the correct result you need to add another escaped '\'.
        // TODO figure out if we shouldn't change the ParseUtils.unescapeSQLString method?
        assertEqual("'pattern%'", "pattern%", parser)
        assertEqual("'no-pattern\\%'", "no-pattern\\%", parser)

        // tests that have different result regarding the conf
        if (escape) {
          // When SQLConf.ESCAPED_STRING_LITERALS is enabled, string literal parsing falls back to
          // Spark 1.6 behavior.

          // 'LIKE' string literals.
          assertEqual("'pattern\\\\%'", "pattern\\\\%", parser)
          assertEqual("'pattern\\\\\\%'", "pattern\\\\\\%", parser)

          // Escaped characters.
          // Unescape string literal "'\\0'" for ASCII NUL (X'00') doesn't work
          // when ESCAPED_STRING_LITERALS is enabled.
          // It is parsed literally.
          assertEqual("'\\0'", "\\0", parser)

          // Note: Single quote follows 1.6 parsing behavior
          // when ESCAPED_STRING_LITERALS is enabled.
          checkError(
            exception = parseException("'\''"),
            errorClass = "PARSE_SYNTAX_ERROR",
            parameters = Map("error" -> "'''", "hint" -> ": extra input '''"))

          // The unescape special characters (e.g., "\\t") for 2.0+ don't work
          // when ESCAPED_STRING_LITERALS is enabled. They are parsed literally.
          assertEqual("'\\\"'", "\\\"", parser) // Double quote
          assertEqual("'\\b'", "\\b", parser) // Backspace
          assertEqual("'\\n'", "\\n", parser) // Newline
          assertEqual("'\\r'", "\\r", parser) // Carriage return
          assertEqual("'\\t'", "\\t", parser) // Tab character

          // The unescape Octals for 2.0+ don't work when ESCAPED_STRING_LITERALS is enabled.
          // They are parsed literally.
          assertEqual("'\\110\\145\\154\\154\\157\\041'", "\\110\\145\\154\\154\\157\\041", parser)
          // The unescape Unicode for 2.0+ doesn't work when ESCAPED_STRING_LITERALS is enabled.
          // They are parsed literally.
          assertEqual("'\\u0057\\u006F\\u0072\\u006C\\u0064\\u0020\\u003A\\u0029'",
            "\\u0057\\u006F\\u0072\\u006C\\u0064\\u0020\\u003A\\u0029", parser)
        } else {
          // Default behavior

          // 'LIKE' string literals.
          assertEqual("'pattern\\\\%'", "pattern\\%", parser)
          assertEqual("'pattern\\\\\\%'", "pattern\\\\%", parser)

          // Escaped characters.
          // See: http://dev.mysql.com/doc/refman/5.7/en/string-literals.html
          assertEqual("'\\0'", "\u0000", parser) // ASCII NUL (X'00')
          assertEqual("'\\''", "\'", parser) // Single quote
          assertEqual("'\\\"'", "\"", parser) // Double quote
          assertEqual("'\\b'", "\b", parser) // Backspace
          assertEqual("'\\n'", "\n", parser) // Newline
          assertEqual("'\\r'", "\r", parser) // Carriage return
          assertEqual("'\\t'", "\t", parser) // Tab character
          assertEqual("'\\Z'", "\u001A", parser) // ASCII 26 - CTRL + Z (EOF on windows)

          // Octals
          assertEqual("'\\110\\145\\154\\154\\157\\041'", "Hello!", parser)

          // Unicode
          assertEqual("'\\u0057\\u006F\\u0072\\u006C\\u0064\\u0020\\u003A\\u0029'", "World :)",
            parser)
        }

      }
    }
  }

  val ymIntervalUnits = Seq("year", "month")
  val dtIntervalUnits = Seq("week", "day", "hour", "minute", "second", "millisecond", "microsecond")

  def ymIntervalLiteral(u: String, s: String): Literal = {
    val period = u match {
      case "year" => Period.ofYears(Integer.parseInt(s))
      case "month" => Period.ofMonths(Integer.parseInt(s))
    }
    Literal.create(period, YearMonthIntervalType(YM.stringToField(u)))
  }

  def dtIntervalLiteral(u: String, s: String): Literal = {
    val value = if (u == "second") {
      (BigDecimal(s) * NANOS_PER_SECOND).toLong
    } else {
      java.lang.Long.parseLong(s)
    }
    val (duration, field) = u match {
      case "week" => (Duration.ofDays(value * 7), DT.DAY)
      case "day" => (Duration.ofDays(value), DT.DAY)
      case "hour" => (Duration.ofHours(value), DT.HOUR)
      case "minute" => (Duration.ofMinutes(value), DT.MINUTE)
      case "second" => (Duration.ofNanos(value), DT.SECOND)
      case "millisecond" => (Duration.ofMillis(value), DT.SECOND)
      case "microsecond" => (Duration.ofNanos(value * NANOS_PER_MICROS), DT.SECOND)
    }
    Literal.create(duration, DayTimeIntervalType(field))
  }

  def legacyIntervalLiteral(u: String, s: String): Literal = {
    Literal(IntervalUtils.stringToInterval(s + " " + u.toString))
  }

  test("intervals") {
    def checkIntervals(intervalValue: String, expected: Literal): Unit = {
      Seq(
        "" -> expected,
        "-" -> UnaryMinus(expected)
      ).foreach { case (sign, expectedLiteral) =>
        assertEqual(s"${sign}interval $intervalValue", expectedLiteral)
      }
    }

    // Empty interval statement
    checkError(
      exception = parseException("interval"),
      errorClass = "_LEGACY_ERROR_TEMP_0025",
      parameters = Map.empty,
      context = ExpectedContext(
        fragment = "interval",
        start = 0,
        stop = 7))

    // Single Intervals.
    val forms = Seq("", "s")
    val values = Seq("0", "10", "-7", "21")

    ymIntervalUnits.foreach { unit =>
      forms.foreach { form =>
        values.foreach { value =>
          val expected = ymIntervalLiteral(unit, value)
          checkIntervals(s"$value $unit$form", expected)
          checkIntervals(s"'$value' $unit$form", expected)
        }
      }
    }

    dtIntervalUnits.foreach { unit =>
      forms.foreach { form =>
        values.foreach { value =>
          val expected = dtIntervalLiteral(unit, value)
          checkIntervals(s"$value $unit$form", expected)
          checkIntervals(s"'$value' $unit$form", expected)
        }
      }
    }

    // Hive nanosecond notation.
    checkIntervals("13.123456789 seconds", dtIntervalLiteral("second", "13.123456789"))

    withSQLConf(SQLConf.LEGACY_INTERVAL_ENABLED.key -> "true") {
      (ymIntervalUnits ++ dtIntervalUnits).foreach { unit =>
        forms.foreach { form =>
          values.foreach { value =>
            val expected = legacyIntervalLiteral(unit, value)
            checkIntervals(s"$value $unit$form", expected)
            checkIntervals(s"'$value' $unit$form", expected)
          }
        }
      }
      checkIntervals(
        "-13.123456789 second",
        Literal(new CalendarInterval(
          0,
          0,
          DateTimeTestUtils.secFrac(-13, -123, -456))))
      checkIntervals(
        "13.123456 second",
        Literal(new CalendarInterval(
          0,
          0,
          DateTimeTestUtils.secFrac(13, 123, 456))))
      checkIntervals("1.001 second",
        Literal(IntervalUtils.stringToInterval("1 second 1 millisecond")))
    }

    // Non Existing unit
    checkError(
      exception = parseException("interval 10 nanoseconds"),
      errorClass = "_LEGACY_ERROR_TEMP_0062",
      parameters = Map(
        "msg" -> "Error parsing ' 10 nanoseconds' to interval, invalid unit 'nanoseconds'"),
      context = ExpectedContext(
        fragment = "10 nanoseconds",
        start = 9,
        stop = 22))

    withSQLConf(SQLConf.LEGACY_INTERVAL_ENABLED.key -> "true") {
      // Year-Month intervals.
      val yearMonthValues = Seq("123-10", "496-0", "-2-3", "-123-0", "\t -1-2\t")
      yearMonthValues.foreach { value =>
        val result = Literal(IntervalUtils.fromYearMonthString(value))
        checkIntervals(s"'$value' year to month", result)
      }

      // Day-Time intervals.
      val datTimeValues = Seq(
        "99 11:22:33.123456789",
        "-99 11:22:33.123456789",
        "10 9:8:7.123456789",
        "1 0:0:0",
        "-1 0:0:0",
        "1 0:0:1",
        "\t 1 0:0:1 ")
      datTimeValues.foreach { value =>
        val result = Literal(IntervalUtils.fromDayTimeString(value))
        checkIntervals(s"'$value' day to second", result)
      }

      // Hour-Time intervals.
      val hourTimeValues = Seq(
        "11:22:33.123456789",
        "9:8:7.123456789",
        "-19:18:17.123456789",
        "0:0:0",
        "0:0:1")
      hourTimeValues.foreach { value =>
        val result = Literal(IntervalUtils.fromDayTimeString(
          value, DayTimeIntervalType.HOUR, DayTimeIntervalType.SECOND))
        checkIntervals(s"'$value' hour to second", result)
      }
    }

    // Unknown FROM TO intervals
    checkError(
      exception = parseException("interval '10' month to second"),
      errorClass = "_LEGACY_ERROR_TEMP_0028",
      parameters = Map("from" -> "month", "to" -> "second"),
      context = ExpectedContext(
        fragment = "'10' month to second",
        start = 9,
        stop = 28))

    // Composed intervals.
    checkIntervals(
      "10 years 3 months", Literal.create(Period.of(10, 3, 0), YearMonthIntervalType()))
    checkIntervals(
      "8 days 2 hours 3 minutes 21 seconds",
      Literal.create(Duration.ofDays(8).plusHours(2).plusMinutes(3).plusSeconds(21)))

    Seq(true, false).foreach { legacyEnabled =>
      withSQLConf(SQLConf.LEGACY_INTERVAL_ENABLED.key -> legacyEnabled.toString) {
        val intervalStr = "3 monThs 4 dayS 22 sEcond 1 millisecond"
        if (legacyEnabled) {
          checkIntervals(intervalStr, Literal(new CalendarInterval(3, 4, 22001000L)))
        } else {
          checkError(
            exception = parseException(s"interval $intervalStr"),
            errorClass = "_LEGACY_ERROR_TEMP_0029",
            parameters = Map("literal" -> "interval 3 monThs 4 dayS 22 sEcond 1 millisecond"),
            context = ExpectedContext(
              fragment = s"interval $intervalStr",
              start = 0,
              stop = 47))
        }
      }
    }
  }

  test("composed expressions") {
    assertEqual("1 + r.r As q", (Literal(1) + UnresolvedAttribute("r.r")).as("q"))
    assertEqual("1 - f('o', o(bar))", Literal(1) - $"f".function("o", $"o".function($"bar")))
    checkError(
      exception = parseException("1 - f('o', o(bar)) hello * world"),
      errorClass = "PARSE_SYNTAX_ERROR",
      parameters = Map("error" -> "'*'", "hint" -> ""))
  }

  test("SPARK-17364, fully qualified column name which starts with number") {
    assertEqual("123_", UnresolvedAttribute("123_"))
    assertEqual("1a.123_", UnresolvedAttribute("1a.123_"))
    // ".123" should not be treated as token of type DECIMAL_VALUE
    assertEqual("a.123A", UnresolvedAttribute("a.123A"))
    // ".123E3" should not be treated as token of type SCIENTIFIC_DECIMAL_VALUE
    assertEqual("a.123E3_column", UnresolvedAttribute("a.123E3_column"))
    // ".123D" should not be treated as token of type DOUBLE_LITERAL
    assertEqual("a.123D_column", UnresolvedAttribute("a.123D_column"))
    // ".123BD" should not be treated as token of type BIGDECIMAL_LITERAL
    assertEqual("a.123BD_column", UnresolvedAttribute("a.123BD_column"))
  }

  test("SPARK-17832 function identifier contains backtick") {
    val complexName = FunctionIdentifier("`ba`r", Some("`fo`o"))
    assertEqual(complexName.quotedString, UnresolvedAttribute(Seq("`fo`o", "`ba`r")))
    checkError(
      exception = parseException(complexName.unquotedString),
      errorClass = "PARSE_SYNTAX_ERROR",
      parameters = Map("error" -> "'.'", "hint" -> ""))

    // Function identifier contains continuous backticks should be treated correctly.
    val complexName2 = FunctionIdentifier("ba``r", Some("fo``o"))
    assertEqual(complexName2.quotedString, UnresolvedAttribute(Seq("fo``o", "ba``r")))
  }

  test("SPARK-19526 Support ignore nulls keywords for first and last") {
    assertEqual("first(a ignore nulls)", First($"a", true).toAggregateExpression())
    assertEqual("first(a)", First($"a", false).toAggregateExpression())
    assertEqual("last(a ignore nulls)", Last($"a", true).toAggregateExpression())
    assertEqual("last(a)", Last($"a", false).toAggregateExpression())
  }

  test("timestamp literals") {
    DateTimeTestUtils.outstandingZoneIds.foreach { zid =>
      withSQLConf(SQLConf.SESSION_LOCAL_TIMEZONE.key -> zid.getId) {
        def toMicros(time: LocalDateTime): Long = {
          val seconds = time.atZone(zid).toInstant.getEpochSecond
          TimeUnit.SECONDS.toMicros(seconds)
        }
        assertEval(
          sqlCommand = "TIMESTAMP '2019-01-14 20:54:00.000'",
          expect = toMicros(LocalDateTime.of(2019, 1, 14, 20, 54)))
        assertEval(
          sqlCommand = "Timestamp '2000-01-01T00:55:00'",
          expect = toMicros(LocalDateTime.of(2000, 1, 1, 0, 55)))
        // Parsing of the string does not depend on the SQL config because the string contains
        // time zone offset already.
        assertEval(
          sqlCommand = "TIMESTAMP '2019-01-16 20:50:00.567000+01:00'",
          expect = 1547668200567000L)
      }
    }
  }

  test("date literals") {
    DateTimeTestUtils.outstandingTimezonesIds.foreach { timeZone =>
      withSQLConf(SQLConf.SESSION_LOCAL_TIMEZONE.key -> timeZone) {
        assertEval("DATE '2019-01-14'", 17910)
        assertEval("DATE '2019-01'", 17897)
        assertEval("DATE '2019'", 17897)
      }
    }
  }

  test("current date/timestamp braceless expressions") {
    withSQLConf(SQLConf.ANSI_ENABLED.key -> "true",
      SQLConf.ENFORCE_RESERVED_KEYWORDS.key -> "true") {
      assertEqual("current_date", CurrentDate())
      assertEqual("current_timestamp", CurrentTimestamp())
    }

    def testNonAnsiBehavior(): Unit = {
      assertEqual("current_date", UnresolvedAttribute.quoted("current_date"))
      assertEqual("current_timestamp", UnresolvedAttribute.quoted("current_timestamp"))
    }
    withSQLConf(
      SQLConf.ANSI_ENABLED.key -> "false",
      SQLConf.ENFORCE_RESERVED_KEYWORDS.key -> "true") {
      testNonAnsiBehavior()
    }
    withSQLConf(
      SQLConf.ANSI_ENABLED.key -> "true",
      SQLConf.ENFORCE_RESERVED_KEYWORDS.key -> "false") {
      testNonAnsiBehavior()
    }
  }

  test("SPARK-36736: (NOT) ILIKE (ANY | SOME | ALL) expressions") {
    Seq("any", "some").foreach { quantifier =>
      assertEqual(s"a ilike $quantifier ('FOO%', 'b%')", lower($"a") likeAny("foo%", "b%"))
      assertEqual(s"a not ilike $quantifier ('foo%', 'B%')", lower($"a") notLikeAny("foo%", "b%"))
      assertEqual(s"not (a ilike $quantifier ('FOO%', 'B%'))", !(lower($"a") likeAny("foo%", "b%")))
    }
    assertEqual("a ilike all ('Foo%', 'b%')", lower($"a") likeAll("foo%", "b%"))
    assertEqual("a not ilike all ('foo%', 'B%')", lower($"a") notLikeAll("foo%", "b%"))
    assertEqual("not (a ilike all ('foO%', 'b%'))", !(lower($"a") likeAll("foo%", "b%")))

    Seq("any", "some", "all").foreach { quantifier =>
      checkError(
        exception = parseException(s"a ilike $quantifier()"),
        errorClass = "_LEGACY_ERROR_TEMP_0064",
        parameters = Map("msg" -> "Expected something between '(' and ')'."),
        context = ExpectedContext(
          fragment = s"ilike $quantifier()",
          start = 2,
          stop = 9 + quantifier.length))
    }
  }
}<|MERGE_RESOLUTION|>--- conflicted
+++ resolved
@@ -522,11 +522,7 @@
       checkError(
         exception = parseException("timestamP_LTZ '2016-33-11 20:54:00.000'"),
         errorClass = "INVALID_TYPED_LITERAL",
-<<<<<<< HEAD
-        sqlState = "42000",
-=======
         sqlState = "42604",
->>>>>>> 11e30a61
         parameters = Map(
           "valueType" -> "\"TIMESTAMP_LTZ\"",
           "value" -> "'2016-33-11 20:54:00.000'"
@@ -542,11 +538,7 @@
       checkError(
         exception = parseException("tImEstAmp_Ntz '2016-33-11 20:54:00.000'"),
         errorClass = "INVALID_TYPED_LITERAL",
-<<<<<<< HEAD
-        sqlState = "42000",
-=======
         sqlState = "42604",
->>>>>>> 11e30a61
         parameters = Map(
           "valueType" -> "\"TIMESTAMP_NTZ\"",
           "value" -> "'2016-33-11 20:54:00.000'"
@@ -562,11 +554,7 @@
     checkError(
       exception = parseException("DAtE 'mar 11 2016'"),
       errorClass = "INVALID_TYPED_LITERAL",
-<<<<<<< HEAD
-      sqlState = "42000",
-=======
       sqlState = "42604",
->>>>>>> 11e30a61
       parameters = Map("valueType" -> "\"DATE\"", "value" -> "'mar 11 2016'"),
       context = ExpectedContext(
         fragment = "DAtE 'mar 11 2016'",
@@ -579,11 +567,7 @@
     checkError(
       exception = parseException("timestamP '2016-33-11 20:54:00.000'"),
       errorClass = "INVALID_TYPED_LITERAL",
-<<<<<<< HEAD
-      sqlState = "42000",
-=======
       sqlState = "42604",
->>>>>>> 11e30a61
       parameters = Map("valueType" -> "\"TIMESTAMP\"", "value" -> "'2016-33-11 20:54:00.000'"),
       context = ExpectedContext(
         fragment = "timestamP '2016-33-11 20:54:00.000'",
@@ -598,11 +582,7 @@
       checkError(
         exception = parseException("timestamP '2016-33-11 20:54:00.000'"),
         errorClass = "INVALID_TYPED_LITERAL",
-<<<<<<< HEAD
-        sqlState = "42000",
-=======
         sqlState = "42604",
->>>>>>> 11e30a61
         parameters = Map("valueType" -> "\"TIMESTAMP\"", "value" -> "'2016-33-11 20:54:00.000'"),
         context = ExpectedContext(
           fragment = "timestamP '2016-33-11 20:54:00.000'",
@@ -690,11 +670,7 @@
     checkError(
       exception = parseException("x'A1OC'"),
       errorClass = "INVALID_TYPED_LITERAL",
-<<<<<<< HEAD
-      sqlState = "42000",
-=======
       sqlState = "42604",
->>>>>>> 11e30a61
       parameters = Map(
         "valueType" -> "\"X\"",
         "value" -> "'A1OC'"
