--- conflicted
+++ resolved
@@ -64,45 +64,28 @@
   }
 
   test("real type doesn't match encoder schema but they are compatible: nested product") {
-<<<<<<< HEAD
-    val encoder = ExpressionEncoder[ComplexClass]
-=======
     val encoder = ExpressionEncoder[ComplexClass]()
->>>>>>> ecee7133
     val attrs = Seq($"a".int, $"b".struct($"a".int, $"b".long))
     testFromRow(encoder, attrs, InternalRow(1, InternalRow(2, 3L)))
   }
 
   test("real type doesn't match encoder schema but they are compatible: tupled encoder") {
     val encoder = ExpressionEncoder.tuple(
-<<<<<<< HEAD
-      ExpressionEncoder[StringLongClass],
-      ExpressionEncoder[Long])
-=======
       ExpressionEncoder[StringLongClass](),
       ExpressionEncoder[Long]())
->>>>>>> ecee7133
     val attrs = Seq($"a".struct($"a".string, $"b".byte), $"b".int)
     testFromRow(encoder, attrs, InternalRow(InternalRow(str, 1.toByte), 2))
   }
 
   test("real type doesn't match encoder schema but they are compatible: primitive array") {
-<<<<<<< HEAD
-    val encoder = ExpressionEncoder[PrimitiveArrayClass]
-=======
     val encoder = ExpressionEncoder[PrimitiveArrayClass]()
->>>>>>> ecee7133
     val attrs = Seq($"arr".array(IntegerType))
     val array = new GenericArrayData(Array(1, 2, 3))
     testFromRow(encoder, attrs, InternalRow(array))
   }
 
   test("the real type is not compatible with encoder schema: primitive array") {
-<<<<<<< HEAD
-    val encoder = ExpressionEncoder[PrimitiveArrayClass]
-=======
     val encoder = ExpressionEncoder[PrimitiveArrayClass]()
->>>>>>> ecee7133
     val attrs = Seq($"arr".array(StringType))
     checkError(
       exception = intercept[AnalysisException](encoder.resolveAndBind(attrs)),
@@ -120,11 +103,7 @@
   }
 
   test("real type doesn't match encoder schema but they are compatible: array") {
-<<<<<<< HEAD
-    val encoder = ExpressionEncoder[ArrayClass]
-=======
     val encoder = ExpressionEncoder[ArrayClass]()
->>>>>>> ecee7133
     val attrs = Seq($"arr".array(new StructType().add("a", "int").add("b", "int").add("c", "int")))
     val array = new GenericArrayData(Array(InternalRow(1, 2, 3)))
     testFromRow(encoder, attrs, InternalRow(array))
@@ -141,11 +120,7 @@
   }
 
   test("the real type is not compatible with encoder schema: non-array field") {
-<<<<<<< HEAD
-    val encoder = ExpressionEncoder[ArrayClass]
-=======
     val encoder = ExpressionEncoder[ArrayClass]()
->>>>>>> ecee7133
     val attrs = Seq($"arr".int)
     checkError(
       exception = intercept[AnalysisException](encoder.resolveAndBind(attrs)),
@@ -154,11 +129,7 @@
   }
 
   test("the real type is not compatible with encoder schema: array element type") {
-<<<<<<< HEAD
-    val encoder = ExpressionEncoder[ArrayClass]
-=======
     val encoder = ExpressionEncoder[ArrayClass]()
->>>>>>> ecee7133
     val attrs = Seq($"arr".array(new StructType().add("c", "int")))
     checkError(
       exception = intercept[AnalysisException](encoder.resolveAndBind(attrs)),
@@ -188,11 +159,7 @@
   }
 
   test("nullability of array type element should not fail analysis") {
-<<<<<<< HEAD
-    val encoder = ExpressionEncoder[Seq[Int]]
-=======
     val encoder = ExpressionEncoder[Seq[Int]]()
->>>>>>> ecee7133
     val attrs = $"a".array(IntegerType) :: Nil
 
     // It should pass analysis
@@ -253,21 +220,13 @@
   }
 
   test("nested case class can have different number of fields from the real schema") {
-<<<<<<< HEAD
-    val encoder = ExpressionEncoder[(String, StringIntClass)]
-=======
     val encoder = ExpressionEncoder[(String, StringIntClass)]()
->>>>>>> ecee7133
     val attrs = Seq($"a".string, $"b".struct($"a".string, $"b".int, $"c".int))
     encoder.resolveAndBind(attrs)
   }
 
   test("SPARK-28497: complex type is not compatible with string encoder schema") {
-<<<<<<< HEAD
-    val encoder = ExpressionEncoder[String]
-=======
     val encoder = ExpressionEncoder[String]()
->>>>>>> ecee7133
 
     Seq($"a".struct($"x".long), $"a".array(StringType), Symbol("a").map(StringType, StringType))
       .foreach { attr =>
@@ -287,11 +246,7 @@
 
   test("throw exception if real type is not compatible with encoder schema") {
     val e1 = intercept[AnalysisException] {
-<<<<<<< HEAD
-      ExpressionEncoder[StringIntClass].resolveAndBind(Seq($"a".string, $"b".long))
-=======
       ExpressionEncoder[StringIntClass]().resolveAndBind(Seq($"a".string, $"b".long))
->>>>>>> ecee7133
     }
     checkError(exception = e1,
       errorClass = "CANNOT_UP_CAST_DATATYPE",
@@ -307,11 +262,7 @@
 
     val e2 = intercept[AnalysisException] {
       val structType = new StructType().add("a", StringType).add("b", DecimalType.SYSTEM_DEFAULT)
-<<<<<<< HEAD
-      ExpressionEncoder[ComplexClass].resolveAndBind(Seq($"a".long, $"b".struct(structType)))
-=======
       ExpressionEncoder[ComplexClass]().resolveAndBind(Seq($"a".long, $"b".struct(structType)))
->>>>>>> ecee7133
     }
 
     checkError(exception = e2,
