/*
 * Licensed to the Apache Software Foundation (ASF) under one or more
 * contributor license agreements.  See the NOTICE file distributed with
 * this work for additional information regarding copyright ownership.
 * The ASF licenses this file to You under the Apache License, Version 2.0
 * (the "License"); you may not use this file except in compliance with
 * the License.  You may obtain a copy of the License at
 *
 *    http://www.apache.org/licenses/LICENSE-2.0
 *
 * Unless required by applicable law or agreed to in writing, software
 * distributed under the License is distributed on an "AS IS" BASIS,
 * WITHOUT WARRANTIES OR CONDITIONS OF ANY KIND, either express or implied.
 * See the License for the specific language governing permissions and
 * limitations under the License.
 */

package org.apache.spark.ml.classification;

import java.util.HashMap;
import java.util.Map;

import org.junit.jupiter.api.Assertions;
import org.junit.jupiter.api.Test;

import org.apache.spark.SharedSparkSession;
import org.apache.spark.api.java.JavaRDD;
import org.apache.spark.ml.feature.LabeledPoint;
import org.apache.spark.ml.linalg.Vector;
import org.apache.spark.ml.tree.impl.TreeTests;
import org.apache.spark.sql.Dataset;
import org.apache.spark.sql.Row;

public class JavaRandomForestClassifierSuite extends SharedSparkSession {

  @Test
  public void runDT() {
    int nPoints = 20;
    double A = 2.0;
    double B = -1.5;

    JavaRDD<LabeledPoint> data = jsc.parallelize(
      LogisticRegressionSuite.generateLogisticInputAsList(A, B, nPoints, 42), 2).cache();
    Map<Integer, Integer> categoricalFeatures = new HashMap<>();
    Dataset<Row> dataFrame = TreeTests.setMetadata(data, categoricalFeatures, 2);

    // This tests setters. Training with various options is tested in Scala.
    RandomForestClassifier rf = new RandomForestClassifier()
      .setMaxDepth(2)
      .setMaxBins(10)
      .setMinInstancesPerNode(5)
      .setMinInfoGain(0.0)
      .setMaxMemoryInMB(256)
      .setCacheNodeIds(false)
      .setCheckpointInterval(10)
      .setSubsamplingRate(1.0)
      .setSeed(1234)
      .setNumTrees(3)
      .setMaxDepth(2); // duplicate setMaxDepth to check builder pattern
    for (String impurity : RandomForestClassifier.supportedImpurities()) {
      rf.setImpurity(impurity);
    }
    for (String featureSubsetStrategy : RandomForestClassifier.supportedFeatureSubsetStrategies()) {
      rf.setFeatureSubsetStrategy(featureSubsetStrategy);
    }
    String[] realStrategies = {".1", ".10", "0.10", "0.1", "0.9", "1.0"};
    for (String strategy : realStrategies) {
      rf.setFeatureSubsetStrategy(strategy);
    }
    String[] integerStrategies = {"1", "10", "100", "1000", "10000"};
    for (String strategy : integerStrategies) {
      rf.setFeatureSubsetStrategy(strategy);
    }
    String[] invalidStrategies = {"-.1", "-.10", "-0.10", ".0", "0.0", "1.1", "0"};
    for (String strategy : invalidStrategies) {
<<<<<<< HEAD
      Assert.assertThrows(IllegalArgumentException.class,
=======
      Assertions.assertThrows(IllegalArgumentException.class,
>>>>>>> 54d5087c
        () -> rf.setFeatureSubsetStrategy(strategy));
    }

    RandomForestClassificationModel model = rf.fit(dataFrame);

    model.transform(dataFrame);
    model.totalNumNodes();
    model.toDebugString();
    model.trees();
    model.treeWeights();
    Vector importances = model.featureImportances();

    /*
    // TODO: Add test once save/load are implemented.  SPARK-6725
    File tempDir = Utils.createTempDir(System.getProperty("java.io.tmpdir"), "spark");
    String path = tempDir.toURI().toString();
    try {
      model3.save(sc.sc(), path);
      RandomForestClassificationModel sameModel =
          RandomForestClassificationModel.load(sc.sc(), path);
      TreeTests.checkEqual(model3, sameModel);
    } finally {
      Utils.deleteRecursively(tempDir);
    }
    */
  }
}<|MERGE_RESOLUTION|>--- conflicted
+++ resolved
@@ -73,11 +73,7 @@
     }
     String[] invalidStrategies = {"-.1", "-.10", "-0.10", ".0", "0.0", "1.1", "0"};
     for (String strategy : invalidStrategies) {
-<<<<<<< HEAD
-      Assert.assertThrows(IllegalArgumentException.class,
-=======
       Assertions.assertThrows(IllegalArgumentException.class,
->>>>>>> 54d5087c
         () -> rf.setFeatureSubsetStrategy(strategy));
     }
 
