/*
 * Licensed to the Apache Software Foundation (ASF) under one or more
 * contributor license agreements.  See the NOTICE file distributed with
 * this work for additional information regarding copyright ownership.
 * The ASF licenses this file to You under the Apache License, Version 2.0
 * (the "License"); you may not use this file except in compliance with
 * the License.  You may obtain a copy of the License at
 *
 *    http://www.apache.org/licenses/LICENSE-2.0
 *
 * Unless required by applicable law or agreed to in writing, software
 * distributed under the License is distributed on an "AS IS" BASIS,
 * WITHOUT WARRANTIES OR CONDITIONS OF ANY KIND, either express or implied.
 * See the License for the specific language governing permissions and
 * limitations under the License.
 */

addSbtPlugin("software.purpledragon" % "sbt-checkstyle-plugin" % "4.0.0")

// sbt-checkstyle-plugin uses an old version of checkstyle. Match it to Maven's.
// If you are changing the dependency setting for checkstyle plugin,
// please check pom.xml in the root of the source tree too.
libraryDependencies += "com.puppycrawl.tools" % "checkstyle" % "9.3"

// checkstyle uses guava 31.0.1-jre.
libraryDependencies += "com.google.guava" % "guava" % "31.0.1-jre"

addSbtPlugin("com.eed3si9n" % "sbt-assembly" % "2.1.1")

addSbtPlugin("com.github.sbt" % "sbt-eclipse" % "6.0.0")

addSbtPlugin("org.scalastyle" %% "scalastyle-sbt-plugin" % "1.0.0")

addSbtPlugin("com.typesafe" % "sbt-mima-plugin" % "1.1.3")

addSbtPlugin("com.github.sbt" % "sbt-unidoc" % "0.5.0")

addSbtPlugin("io.spray" % "sbt-revolver" % "0.10.0")

<<<<<<< HEAD
libraryDependencies += "org.ow2.asm"  % "asm" % "9.5"

libraryDependencies += "org.ow2.asm"  % "asm-commons" % "9.5"
=======
libraryDependencies += "org.ow2.asm"  % "asm" % "9.6"

libraryDependencies += "org.ow2.asm"  % "asm-commons" % "9.6"
>>>>>>> ecee7133

addSbtPlugin("com.simplytyped" % "sbt-antlr4" % "0.8.3")

addSbtPlugin("com.github.sbt" % "sbt-pom-reader" % "2.4.0")

addSbtPlugin("net.aichler" % "sbt-jupiter-interface" % "0.11.1")

addSbtPlugin("com.thesamet" % "sbt-protoc" % "1.0.6")<|MERGE_RESOLUTION|>--- conflicted
+++ resolved
@@ -37,15 +37,9 @@
 
 addSbtPlugin("io.spray" % "sbt-revolver" % "0.10.0")
 
-<<<<<<< HEAD
-libraryDependencies += "org.ow2.asm"  % "asm" % "9.5"
-
-libraryDependencies += "org.ow2.asm"  % "asm-commons" % "9.5"
-=======
 libraryDependencies += "org.ow2.asm"  % "asm" % "9.6"
 
 libraryDependencies += "org.ow2.asm"  % "asm-commons" % "9.6"
->>>>>>> ecee7133
 
 addSbtPlugin("com.simplytyped" % "sbt-antlr4" % "0.8.3")
 
