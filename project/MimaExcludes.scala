/*
 * Licensed to the Apache Software Foundation (ASF) under one or more
 * contributor license agreements.  See the NOTICE file distributed with
 * this work for additional information regarding copyright ownership.
 * The ASF licenses this file to You under the Apache License, Version 2.0
 * (the "License"); you may not use this file except in compliance with
 * the License.  You may obtain a copy of the License at
 *
 *    http://www.apache.org/licenses/LICENSE-2.0
 *
 * Unless required by applicable law or agreed to in writing, software
 * distributed under the License is distributed on an "AS IS" BASIS,
 * WITHOUT WARRANTIES OR CONDITIONS OF ANY KIND, either express or implied.
 * See the License for the specific language governing permissions and
 * limitations under the License.
 */

import com.typesafe.tools.mima.core._

/**
 * Additional excludes for checking of Spark's binary compatibility.
 *
 * This acts as an official audit of cases where we excluded other classes. Please use the narrowest
 * possible exclude here. MIMA will usually tell you what exclude to use, e.g.:
 *
 * ProblemFilters.exclude[MissingMethodProblem]("org.apache.spark.rdd.RDD.take")
 *
 * It is also possible to exclude Spark classes and packages. This should be used sparingly:
 *
 * MimaBuild.excludeSparkClass("graphx.util.collection.GraphXPrimitiveKeyOpenHashMap")
 *
 * For a new Spark version, please update MimaBuild.scala to reflect the previous version.
 */
object MimaExcludes {

  // Exclude rules for 4.0.x from 3.5.0
  lazy val v40excludes = defaultExcludes ++ Seq(
    // [SPARK-44863][UI] Add a button to download thread dump as a txt in Spark UI
    ProblemFilters.exclude[DirectMissingMethodProblem]("org.apache.spark.status.api.v1.ThreadStackTrace.*"),
    ProblemFilters.exclude[MissingTypesProblem]("org.apache.spark.status.api.v1.ThreadStackTrace$"),
    // [SPARK-44705][PYTHON] Make PythonRunner single-threaded
    ProblemFilters.exclude[IncompatibleMethTypeProblem]("org.apache.spark.api.python.BasePythonRunner#ReaderIterator.this"),
    // [SPARK-44198][CORE] Support propagation of the log level to the executors
    ProblemFilters.exclude[MissingTypesProblem]("org.apache.spark.scheduler.cluster.CoarseGrainedClusterMessages$SparkAppConfig$")
  )

  // Default exclude rules
  lazy val defaultExcludes = Seq(
    // Spark Internals
    ProblemFilters.exclude[Problem]("org.apache.spark.rpc.*"),
    ProblemFilters.exclude[Problem]("org.spark-project.jetty.*"),
    ProblemFilters.exclude[Problem]("org.spark_project.jetty.*"),
    ProblemFilters.exclude[Problem]("org.sparkproject.jetty.*"),
    ProblemFilters.exclude[Problem]("org.apache.spark.internal.*"),
    ProblemFilters.exclude[Problem]("org.apache.spark.unused.*"),
    ProblemFilters.exclude[Problem]("org.apache.spark.unsafe.*"),
    ProblemFilters.exclude[Problem]("org.apache.spark.memory.*"),
    ProblemFilters.exclude[Problem]("org.apache.spark.util.collection.unsafe.*"),
    ProblemFilters.exclude[Problem]("org.apache.spark.sql.catalyst.*"),
    ProblemFilters.exclude[Problem]("org.apache.spark.sql.execution.*"),
    ProblemFilters.exclude[Problem]("org.apache.spark.sql.internal.*"),
    ProblemFilters.exclude[Problem]("org.apache.spark.sql.errors.*"),
    // DSv2 catalog and expression APIs are unstable yet. We should enable this back.
    ProblemFilters.exclude[Problem]("org.apache.spark.sql.connector.catalog.*"),
    ProblemFilters.exclude[Problem]("org.apache.spark.sql.connector.expressions.*"),
    // Avro source implementation is internal.
    ProblemFilters.exclude[Problem]("org.apache.spark.sql.v2.avro.*"),

    // SPARK-43169: shaded and generated protobuf code
    ProblemFilters.exclude[Problem]("org.sparkproject.spark_core.protobuf.*"),
    ProblemFilters.exclude[Problem]("org.apache.spark.status.protobuf.StoreTypes*"),

    // SPARK-44104: shaded protobuf code and Apis with parameters relocated
    ProblemFilters.exclude[Problem]("org.sparkproject.spark_protobuf.protobuf.*"),
    ProblemFilters.exclude[Problem]("org.apache.spark.sql.protobuf.utils.SchemaConverters.*"),
<<<<<<< HEAD
=======

    // SPARK-43299: Convert StreamingQueryException in Scala Client
    ProblemFilters.exclude[MissingClassProblem]("org.apache.spark.sql.streaming.StreamingQueryException"),
>>>>>>> 54d5087c

    (problem: Problem) => problem match {
      case MissingClassProblem(cls) => !cls.fullName.startsWith("org.sparkproject.jpmml") &&
          !cls.fullName.startsWith("org.sparkproject.dmg.pmml")
      case _ => true
    }
  )

  def excludes(version: String): Seq[Problem => Boolean] = version match {
    case v if v.startsWith("4.0") => v40excludes
    case _ => Seq()
  }
}<|MERGE_RESOLUTION|>--- conflicted
+++ resolved
@@ -73,12 +73,9 @@
     // SPARK-44104: shaded protobuf code and Apis with parameters relocated
     ProblemFilters.exclude[Problem]("org.sparkproject.spark_protobuf.protobuf.*"),
     ProblemFilters.exclude[Problem]("org.apache.spark.sql.protobuf.utils.SchemaConverters.*"),
-<<<<<<< HEAD
-=======
 
     // SPARK-43299: Convert StreamingQueryException in Scala Client
     ProblemFilters.exclude[MissingClassProblem]("org.apache.spark.sql.streaming.StreamingQueryException"),
->>>>>>> 54d5087c
 
     (problem: Problem) => problem match {
       case MissingClassProblem(cls) => !cls.fullName.startsWith("org.sparkproject.jpmml") &&
