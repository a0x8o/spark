---
layout: global
displayTitle: Spark Streaming Programming Guide
title: Spark Streaming
description: Spark Streaming programming guide and tutorial for Spark SPARK_VERSION_SHORT
license: |
  Licensed to the Apache Software Foundation (ASF) under one or more
  contributor license agreements.  See the NOTICE file distributed with
  this work for additional information regarding copyright ownership.
  The ASF licenses this file to You under the Apache License, Version 2.0
  (the "License"); you may not use this file except in compliance with
  the License.  You may obtain a copy of the License at

     http://www.apache.org/licenses/LICENSE-2.0

  Unless required by applicable law or agreed to in writing, software
  distributed under the License is distributed on an "AS IS" BASIS,
  WITHOUT WARRANTIES OR CONDITIONS OF ANY KIND, either express or implied.
  See the License for the specific language governing permissions and
  limitations under the License.
---

* This will become a table of contents (this text will be scraped).
{:toc}

# Note

Spark Streaming is the previous generation of Spark’s streaming engine. There are no longer
updates to Spark Streaming and it’s a legacy project. There is a newer and easier to use
streaming engine in Spark called Structured Streaming. You should use Spark Structured Streaming
for your streaming applications and pipelines. See
[Structured Streaming Programming Guide](structured-streaming-programming-guide.html).

# Overview
Spark Streaming is an extension of the core Spark API that enables scalable, high-throughput,
fault-tolerant stream processing of live data streams. Data can be ingested from many sources
like Kafka, Kinesis, or TCP sockets, and can be processed using complex
algorithms expressed with high-level functions like `map`, `reduce`, `join` and `window`.
Finally, processed data can be pushed out to filesystems, databases,
and live dashboards. In fact, you can apply Spark's
[machine learning](ml-guide.html) and
[graph processing](graphx-programming-guide.html) algorithms on data streams.

<p style="text-align: center;">
  <img
    src="img/streaming-arch.png"
    title="Spark Streaming architecture"
    alt="Spark Streaming"
    width="70%"
  />
</p>

Internally, it works as follows. Spark Streaming receives live input data streams and divides
the data into batches, which are then processed by the Spark engine to generate the final
stream of results in batches.

<p style="text-align: center;">
  <img src="img/streaming-flow.png"
       title="Spark Streaming data flow"
       alt="Spark Streaming"
       width="70%" />
</p>

Spark Streaming provides a high-level abstraction called *discretized stream* or *DStream*,
which represents a continuous stream of data. DStreams can be created either from input data
streams from sources such as Kafka, and Kinesis, or by applying high-level
operations on other DStreams. Internally, a DStream is represented as a sequence of
[RDDs](api/scala/org/apache/spark/rdd/RDD.html).

This guide shows you how to start writing Spark Streaming programs with DStreams. You can
write Spark Streaming programs in Scala, Java or Python (introduced in Spark 1.2),
all of which are presented in this guide.
You will find tabs throughout this guide that let you choose between code snippets of
different languages.

**Note:** There are a few APIs that are either different or not available in Python. Throughout this guide, you will find the tag <span class="badge" style="background-color: grey">Python API</span> highlighting these differences.

***************************************************************************************************

# A Quick Example
Before we go into the details of how to write your own Spark Streaming program,
let's take a quick look at what a simple Spark Streaming program looks like. Let's say we want to
count the number of words in text data received from a data server listening on a TCP
socket. All you need to
do is as follows.

<div class="codetabs">

<div data-lang="python"  markdown="1" >
First, we import [StreamingContext](api/python/reference/api/pyspark.streaming.StreamingContext.html#pyspark.streaming.StreamingContext), which is the main entry point for all streaming functionality. We create a local StreamingContext with two execution threads, and batch interval of 1 second.

{% highlight python %}
from pyspark import SparkContext
from pyspark.streaming import StreamingContext

# Create a local StreamingContext with two working thread and batch interval of 1 second
sc = SparkContext("local[2]", "NetworkWordCount")
ssc = StreamingContext(sc, 1)
{% endhighlight %}

Using this context, we can create a DStream that represents streaming data from a TCP
source, specified as hostname (e.g. `localhost`) and port (e.g. `9999`).

{% highlight python %}
# Create a DStream that will connect to hostname:port, like localhost:9999
lines = ssc.socketTextStream("localhost", 9999)
{% endhighlight %}

This `lines` DStream represents the stream of data that will be received from the data
server. Each record in this DStream is a line of text. Next, we want to split the lines by
space into words.

{% highlight python %}
# Split each line into words
words = lines.flatMap(lambda line: line.split(" "))
{% endhighlight %}

`flatMap` is a one-to-many DStream operation that creates a new DStream by
generating multiple new records from each record in the source DStream. In this case,
each line will be split into multiple words and the stream of words is represented as the
`words` DStream.  Next, we want to count these words.

{% highlight python %}
# Count each word in each batch
pairs = words.map(lambda word: (word, 1))
wordCounts = pairs.reduceByKey(lambda x, y: x + y)

# Print the first ten elements of each RDD generated in this DStream to the console
wordCounts.pprint()
{% endhighlight %}

The `words` DStream is further mapped (one-to-one transformation) to a DStream of `(word,
1)` pairs, which is then reduced to get the frequency of words in each batch of data.
Finally, `wordCounts.pprint()` will print a few of the counts generated every second.

Note that when these lines are executed, Spark Streaming only sets up the computation it
will perform when it is started, and no real processing has started yet. To start the processing
after all the transformations have been setup, we finally call

{% highlight python %}
ssc.start()             # Start the computation
ssc.awaitTermination()  # Wait for the computation to terminate
{% endhighlight %}

The complete code can be found in the Spark Streaming example
[NetworkWordCount]({{site.SPARK_GITHUB_URL}}/blob/v{{site.SPARK_VERSION_SHORT}}/examples/src/main/python/streaming/network_wordcount.py).
<br>

</div>

<div data-lang="scala"  markdown="1" >
First, we import the names of the Spark Streaming classes and some implicit
conversions from StreamingContext into our environment in order to add useful methods to
other classes we need (like DStream). [StreamingContext](api/scala/org/apache/spark/streaming/StreamingContext.html) is the
main entry point for all streaming functionality. We create a local StreamingContext with two execution threads,  and a batch interval of 1 second.

{% highlight scala %}
import org.apache.spark._
import org.apache.spark.streaming._
import org.apache.spark.streaming.StreamingContext._ // not necessary since Spark 1.3

// Create a local StreamingContext with two working thread and batch interval of 1 second.
// The master requires 2 cores to prevent a starvation scenario.

val conf = new SparkConf().setMaster("local[2]").setAppName("NetworkWordCount")
val ssc = new StreamingContext(conf, Seconds(1))
{% endhighlight %}

Using this context, we can create a DStream that represents streaming data from a TCP
source, specified as hostname (e.g. `localhost`) and port (e.g. `9999`).

{% highlight scala %}
// Create a DStream that will connect to hostname:port, like localhost:9999
val lines = ssc.socketTextStream("localhost", 9999)
{% endhighlight %}

This `lines` DStream represents the stream of data that will be received from the data
server. Each record in this DStream is a line of text. Next, we want to split the lines by
space characters into words.

{% highlight scala %}
// Split each line into words
val words = lines.flatMap(_.split(" "))
{% endhighlight %}

`flatMap` is a one-to-many DStream operation that creates a new DStream by
generating multiple new records from each record in the source DStream. In this case,
each line will be split into multiple words and the stream of words is represented as the
`words` DStream.  Next, we want to count these words.

{% highlight scala %}
import org.apache.spark.streaming.StreamingContext._ // not necessary since Spark 1.3
// Count each word in each batch
val pairs = words.map(word => (word, 1))
val wordCounts = pairs.reduceByKey(_ + _)

// Print the first ten elements of each RDD generated in this DStream to the console
wordCounts.print()
{% endhighlight %}

The `words` DStream is further mapped (one-to-one transformation) to a DStream of `(word,
1)` pairs, which is then reduced to get the frequency of words in each batch of data.
Finally, `wordCounts.print()` will print a few of the counts generated every second.

Note that when these lines are executed, Spark Streaming only sets up the computation it
will perform when it is started, and no real processing has started yet. To start the processing
after all the transformations have been setup, we finally call

{% highlight scala %}
ssc.start()             // Start the computation
ssc.awaitTermination()  // Wait for the computation to terminate
{% endhighlight %}

The complete code can be found in the Spark Streaming example
[NetworkWordCount]({{site.SPARK_GITHUB_URL}}/blob/v{{site.SPARK_VERSION_SHORT}}/examples/src/main/scala/org/apache/spark/examples/streaming/NetworkWordCount.scala).
<br>

</div>

<div data-lang="java" markdown="1">

First, we create a
[JavaStreamingContext](api/java/index.html?org/apache/spark/streaming/api/java/JavaStreamingContext.html) object,
which is the main entry point for all streaming
functionality. We create a local StreamingContext with two execution threads, and a batch interval of 1 second.

{% highlight java %}
import org.apache.spark.*;
import org.apache.spark.api.java.function.*;
import org.apache.spark.streaming.*;
import org.apache.spark.streaming.api.java.*;
import scala.Tuple2;

// Create a local StreamingContext with two working thread and batch interval of 1 second
SparkConf conf = new SparkConf().setMaster("local[2]").setAppName("NetworkWordCount");
JavaStreamingContext jssc = new JavaStreamingContext(conf, Durations.seconds(1));
{% endhighlight %}

Using this context, we can create a DStream that represents streaming data from a TCP
source, specified as hostname (e.g. `localhost`) and port (e.g. `9999`).

{% highlight java %}
// Create a DStream that will connect to hostname:port, like localhost:9999
JavaReceiverInputDStream<String> lines = jssc.socketTextStream("localhost", 9999);
{% endhighlight %}

This `lines` DStream represents the stream of data that will be received from the data
server. Each record in this stream is a line of text. Then, we want to split the lines by
space into words.

{% highlight java %}
// Split each line into words
JavaDStream<String> words = lines.flatMap(x -> Arrays.asList(x.split(" ")).iterator());
{% endhighlight %}

`flatMap` is a DStream operation that creates a new DStream by
generating multiple new records from each record in the source DStream. In this case,
each line will be split into multiple words and the stream of words is represented as the
`words` DStream. Note that we defined the transformation using a
[FlatMapFunction](api/scala/org/apache/spark/api/java/function/FlatMapFunction.html) object.
As we will discover along the way, there are a number of such convenience classes in the Java API
that help defines DStream transformations.

Next, we want to count these words.

{% highlight java %}
// Count each word in each batch
JavaPairDStream<String, Integer> pairs = words.mapToPair(s -> new Tuple2<>(s, 1));
JavaPairDStream<String, Integer> wordCounts = pairs.reduceByKey((i1, i2) -> i1 + i2);

// Print the first ten elements of each RDD generated in this DStream to the console
wordCounts.print();
{% endhighlight %}

The `words` DStream is further mapped (one-to-one transformation) to a DStream of `(word,
1)` pairs, using a [PairFunction](api/scala/org/apache/spark/api/java/function/PairFunction.html)
object. Then, it is reduced to get the frequency of words in each batch of data,
using a [Function2](api/scala/org/apache/spark/api/java/function/Function2.html) object.
Finally, `wordCounts.print()` will print a few of the counts generated every second.

Note that when these lines are executed, Spark Streaming only sets up the computation it
will perform after it is started, and no real processing has started yet. To start the processing
after all the transformations have been setup, we finally call `start` method.

{% highlight java %}
jssc.start();              // Start the computation
jssc.awaitTermination();   // Wait for the computation to terminate
{% endhighlight %}

The complete code can be found in the Spark Streaming example
[JavaNetworkWordCount]({{site.SPARK_GITHUB_URL}}/blob/v{{site.SPARK_VERSION_SHORT}}/examples/src/main/java/org/apache/spark/examples/streaming/JavaNetworkWordCount.java).
<br>

</div>

</div>

If you have already [downloaded](index.html#downloading) and [built](index.html#building) Spark,
you can run this example as follows. You will first need to run Netcat
(a small utility found in most Unix-like systems) as a data server by using

{% highlight bash %}
$ nc -lk 9999
{% endhighlight %}

Then, in a different terminal, you can start the example by using

<div class="codetabs">

<div data-lang="python" markdown="1">
{% highlight bash %}
$ ./bin/spark-submit examples/src/main/python/streaming/network_wordcount.py localhost 9999
{% endhighlight %}
</div>

<div data-lang="scala" markdown="1">
{% highlight bash %}
$ ./bin/run-example streaming.NetworkWordCount localhost 9999
{% endhighlight %}
</div>

<div data-lang="java" markdown="1">
{% highlight bash %}
$ ./bin/run-example streaming.JavaNetworkWordCount localhost 9999
{% endhighlight %}
</div>

</div>


Then, any lines typed in the terminal running the netcat server will be counted and printed on
screen every second. It will look something like the following.

<table width="100%">
    <td>
{% highlight bash %}
# TERMINAL 1:
# Running Netcat

$ nc -lk 9999

hello world



...
{% endhighlight %}
    </td>
    <td width="2%"></td>
    <td>
<div class="codetabs">

<div data-lang="python" markdown="1">
{% highlight bash %}
# TERMINAL 2: RUNNING network_wordcount.py

$ ./bin/spark-submit examples/src/main/python/streaming/network_wordcount.py localhost 9999
...
-------------------------------------------
Time: 2014-10-14 15:25:21
-------------------------------------------
(hello,1)
(world,1)
...
{% endhighlight %}
</div>

<div data-lang="scala" markdown="1">
{% highlight bash %}
# TERMINAL 2: RUNNING NetworkWordCount

$ ./bin/run-example streaming.NetworkWordCount localhost 9999
...
-------------------------------------------
Time: 1357008430000 ms
-------------------------------------------
(hello,1)
(world,1)
...
{% endhighlight %}
</div>

<div data-lang="java" markdown="1">
{% highlight bash %}
# TERMINAL 2: RUNNING JavaNetworkWordCount

$ ./bin/run-example streaming.JavaNetworkWordCount localhost 9999
...
-------------------------------------------
Time: 1357008430000 ms
-------------------------------------------
(hello,1)
(world,1)
...
{% endhighlight %}
</div>

</div>
    </td>
</table>


***************************************************************************************************
***************************************************************************************************

# Basic Concepts

Next, we move beyond the simple example and elaborate on the basics of Spark Streaming.

## Linking

Similar to Spark, Spark Streaming is available through Maven Central. To write your own Spark Streaming program, you will have to add the following dependency to your SBT or Maven project.

<div class="codetabs">
<div data-lang="Maven" markdown="1">

	<dependency>
        <groupId>org.apache.spark</groupId>
        <artifactId>spark-streaming_{{site.SCALA_BINARY_VERSION}}</artifactId>
        <version>{{site.SPARK_VERSION}}</version>
        <scope>provided</scope>
    </dependency>
</div>
<div data-lang="SBT" markdown="1">

	libraryDependencies += "org.apache.spark" % "spark-streaming_{{site.SCALA_BINARY_VERSION}}" % "{{site.SPARK_VERSION}}" % "provided"
</div>
</div>

For ingesting data from sources like Kafka and Kinesis that are not present in the Spark
Streaming core
 API, you will have to add the corresponding
artifact `spark-streaming-xyz_{{site.SCALA_BINARY_VERSION}}` to the dependencies. For example,
some of the common ones are as follows.

<table class="table table-striped">
<thead><tr><th>Source</th><th>Artifact</th></tr></thead>
<tr><td> Kafka </td><td> spark-streaming-kafka-0-10_{{site.SCALA_BINARY_VERSION}} </td></tr>
<tr><td> Kinesis<br/></td><td>spark-streaming-kinesis-asl_{{site.SCALA_BINARY_VERSION}} [Amazon Software License] </td></tr>
<tr><td></td><td></td></tr>
</table>

For an up-to-date list, please refer to the
[Maven repository](https://search.maven.org/#search%7Cga%7C1%7Cg%3A%22org.apache.spark%22%20AND%20v%3A%22{{site.SPARK_VERSION_SHORT}}%22)
for the full list of supported sources and artifacts.

***

## Initializing StreamingContext

To initialize a Spark Streaming program, a **StreamingContext** object has to be created which is the main entry point of all Spark Streaming functionality.

<div class="codetabs">

<div data-lang="python" markdown="1">

A [StreamingContext](api/python/reference/api/pyspark.streaming.StreamingContext.html#pyspark.streaming.StreamingContext) object can be created from a [SparkContext](api/python/reference/api/pyspark.SparkContext.html#pyspark.SparkContext) object.

{% highlight python %}
from pyspark import SparkContext
from pyspark.streaming import StreamingContext

sc = SparkContext(master, appName)
ssc = StreamingContext(sc, 1)
{% endhighlight %}

The `appName` parameter is a name for your application to show on the cluster UI.
<<<<<<< HEAD
`master` is a [Spark, Mesos or YARN cluster URL](submitting-applications.html#master-urls),
=======
`master` is a [Spark or YARN cluster URL](submitting-applications.html#master-urls),
>>>>>>> 54d5087c
or a special __"local[\*]"__ string to run in local mode. In practice, when running on a cluster,
you will not want to hardcode `master` in the program,
but rather [launch the application with `spark-submit`](submitting-applications.html) and
receive it there. However, for local testing and unit tests, you can pass "local[\*]" to run Spark Streaming
in-process (detects the number of cores in the local system).

The batch interval must be set based on the latency requirements of your application
and available cluster resources. See the [Performance Tuning](#setting-the-right-batch-interval)
section for more details.
</div>

<div data-lang="scala" markdown="1">

A [StreamingContext](api/scala/org/apache/spark/streaming/StreamingContext.html) object can be created from a [SparkConf](api/scala/org/apache/spark/SparkConf.html) object.

{% highlight scala %}
import org.apache.spark._
import org.apache.spark.streaming._

val conf = new SparkConf().setAppName(appName).setMaster(master)
val ssc = new StreamingContext(conf, Seconds(1))
{% endhighlight %}

The `appName` parameter is a name for your application to show on the cluster UI.
`master` is a [Spark, Kubernetes or YARN cluster URL](submitting-applications.html#master-urls),
or a special __"local[\*]"__ string to run in local mode. In practice, when running on a cluster,
you will not want to hardcode `master` in the program,
but rather [launch the application with `spark-submit`](submitting-applications.html) and
receive it there. However, for local testing and unit tests, you can pass "local[\*]" to run Spark Streaming
in-process (detects the number of cores in the local system). Note that this internally creates a [SparkContext](api/scala/org/apache/spark/SparkContext.html) (starting point of all Spark functionality) which can be accessed as `ssc.sparkContext`.

The batch interval must be set based on the latency requirements of your application
and available cluster resources. See the [Performance Tuning](#setting-the-right-batch-interval)
section for more details.

A `StreamingContext` object can also be created from an existing `SparkContext` object.

{% highlight scala %}
import org.apache.spark.streaming._

val sc = ...                // existing SparkContext
val ssc = new StreamingContext(sc, Seconds(1))
{% endhighlight %}


</div>

<div data-lang="java" markdown="1">

A [JavaStreamingContext](api/java/index.html?org/apache/spark/streaming/api/java/JavaStreamingContext.html) object can be created from a [SparkConf](api/java/index.html?org/apache/spark/SparkConf.html) object.

{% highlight java %}
import org.apache.spark.*;
import org.apache.spark.streaming.api.java.*;

SparkConf conf = new SparkConf().setAppName(appName).setMaster(master);
JavaStreamingContext ssc = new JavaStreamingContext(conf, new Duration(1000));
{% endhighlight %}

The `appName` parameter is a name for your application to show on the cluster UI.
`master` is a [Spark or YARN cluster URL](submitting-applications.html#master-urls),
or a special __"local[\*]"__ string to run in local mode. In practice, when running on a cluster,
you will not want to hardcode `master` in the program,
but rather [launch the application with `spark-submit`](submitting-applications.html) and
receive it there. However, for local testing and unit tests, you can pass "local[*]" to run Spark Streaming
in-process. Note that this internally creates a [JavaSparkContext](api/java/index.html?org/apache/spark/api/java/JavaSparkContext.html) (starting point of all Spark functionality) which can be accessed as `ssc.sparkContext`.

The batch interval must be set based on the latency requirements of your application
and available cluster resources. See the [Performance Tuning](#setting-the-right-batch-interval)
section for more details.

A `JavaStreamingContext` object can also be created from an existing `JavaSparkContext`.

{% highlight java %}
import org.apache.spark.streaming.api.java.*;

JavaSparkContext sc = ...   //existing JavaSparkContext
JavaStreamingContext ssc = new JavaStreamingContext(sc, Durations.seconds(1));
{% endhighlight %}
</div>

</div>

After a context is defined, you have to do the following.

1. Define the input sources by creating input DStreams.
1. Define the streaming computations by applying transformation and output operations to DStreams.
1. Start receiving data and processing it using `streamingContext.start()`.
1. Wait for the processing to be stopped (manually or due to any error) using `streamingContext.awaitTermination()`.
1. The processing can be manually stopped using `streamingContext.stop()`.

##### Points to remember:
{:.no_toc}
- Once a context has been started, no new streaming computations can be set up or added to it.
- Once a context has been stopped, it cannot be restarted.
- Only one StreamingContext can be active in a JVM at the same time.
- stop() on StreamingContext also stops the SparkContext. To stop only the StreamingContext, set the optional parameter of `stop()` called `stopSparkContext` to false.
- A SparkContext can be re-used to create multiple StreamingContexts, as long as the previous StreamingContext is stopped (without stopping the SparkContext) before the next StreamingContext is created.

***

## Discretized Streams (DStreams)
**Discretized Stream** or **DStream** is the basic abstraction provided by Spark Streaming.
It represents a continuous stream of data, either the input data stream received from source,
or the processed data stream generated by transforming the input stream. Internally,
a DStream is represented by a continuous series of RDDs, which is Spark's abstraction of an immutable,
distributed dataset (see [Spark Programming Guide](rdd-programming-guide.html#resilient-distributed-datasets-rdds) for more details). Each RDD in a DStream contains data from a certain interval,
as shown in the following figure.

<p style="text-align: center;">
  <img src="img/streaming-dstream.png"
       title="Spark Streaming data flow"
       alt="Spark Streaming"
       width="70%" />
</p>

Any operation applied on a DStream translates to operations on the underlying RDDs. For example,
in the [earlier example](#a-quick-example) of converting a stream of lines to words,
the `flatMap` operation is applied on each RDD in the `lines` DStream to generate the RDDs of the
 `words` DStream. This is shown in the following figure.

<p style="text-align: center;">
  <img src="img/streaming-dstream-ops.png"
       title="Spark Streaming data flow"
       alt="Spark Streaming"
       width="70%" />
</p>


These underlying RDD transformations are computed by the Spark engine. The DStream operations
hide most of these details and provide the developer with a higher-level API for convenience.
These operations are discussed in detail in later sections.

***

## Input DStreams and Receivers
Input DStreams are DStreams representing the stream of input data received from streaming
sources. In the [quick example](#a-quick-example), `lines` was an input DStream as it represented
the stream of data received from the netcat server. Every input DStream
(except file stream, discussed later in this section) is associated with a **Receiver**
([Scala doc](api/scala/org/apache/spark/streaming/receiver/Receiver.html),
[Java doc](api/java/org/apache/spark/streaming/receiver/Receiver.html)) object which receives the
data from a source and stores it in Spark's memory for processing.

Spark Streaming provides two categories of built-in streaming sources.

- *Basic sources*: Sources directly available in the StreamingContext API.
  Examples: file systems, and socket connections.
- *Advanced sources*: Sources like Kafka, Kinesis, etc. are available through
  extra utility classes. These require linking against extra dependencies as discussed in the
  [linking](#linking) section.

We are going to discuss some of the sources present in each category later in this section.

Note that, if you want to receive multiple streams of data in parallel in your streaming
application, you can create multiple input DStreams (discussed
further in the [Performance Tuning](#level-of-parallelism-in-data-receiving) section). This will
create multiple receivers which will simultaneously receive multiple data streams. But note that a
Spark worker/executor is a long-running task, hence it occupies one of the cores allocated to the
Spark Streaming application. Therefore, it is important to remember that a Spark Streaming application
needs to be allocated enough cores (or threads, if running locally) to process the received data,
as well as to run the receiver(s).

##### Points to remember
{:.no_toc}

- When running a Spark Streaming program locally, do not use "local" or "local[1]" as the master URL.
  Either of these means that only one thread will be used for running tasks locally. If you are using
  an input DStream based on a receiver (e.g. sockets, Kafka, etc.), then the single thread will
  be used to run the receiver, leaving no thread for processing the received data. Hence, when
  running locally, always use "local[*n*]" as the master URL, where *n* > number of receivers to run
  (see [Spark Properties](configuration.html#spark-properties) for information on how to set
  the master).

- Extending the logic to running on a cluster, the number of cores allocated to the Spark Streaming
  application must be more than the number of receivers. Otherwise the system will receive data, but
  not be able to process it.

### Basic Sources
{:.no_toc}

We have already taken a look at the `ssc.socketTextStream(...)` in the [quick example](#a-quick-example)
which creates a DStream from text
data received over a TCP socket connection. Besides sockets, the StreamingContext API provides
methods for creating DStreams from files as input sources.

#### File Streams
{:.no_toc}

For reading data from files on any file system compatible with the HDFS API (that is, HDFS, S3, NFS, etc.), a DStream can be created as
via `StreamingContext.fileStream[KeyClass, ValueClass, InputFormatClass]`.

File streams do not require running a receiver so there is no need to allocate any cores for receiving file data.

For simple text files, the easiest method is `StreamingContext.textFileStream(dataDirectory)`.

<div class="codetabs">

<div data-lang="python" markdown="1">
`fileStream` is not available in the Python API; only `textFileStream` is available.
{% highlight python %}
streamingContext.textFileStream(dataDirectory)
{% endhighlight %}
</div>

<div data-lang="scala" markdown="1">

{% highlight scala %}
streamingContext.fileStream[KeyClass, ValueClass, InputFormatClass](dataDirectory)
{% endhighlight %}
For text files

{% highlight scala %}
streamingContext.textFileStream(dataDirectory)
{% endhighlight %}
</div>

<div data-lang="java" markdown="1">
{% highlight java %}
streamingContext.fileStream<KeyClass, ValueClass, InputFormatClass>(dataDirectory);
{% endhighlight %}
For text files

{% highlight java %}
streamingContext.textFileStream(dataDirectory);
{% endhighlight %}
</div>

</div>

##### How Directories are Monitored
{:.no_toc}

Spark Streaming will monitor the directory `dataDirectory` and process any files created in that directory.

   * A simple directory can be monitored, such as `"hdfs://namenode:8040/logs/"`.
     All files directly under such a path will be processed as they are discovered.
   + A [POSIX glob pattern](http://pubs.opengroup.org/onlinepubs/009695399/utilities/xcu_chap02.html#tag_02_13_02) can be supplied, such as
     `"hdfs://namenode:8040/logs/2017/*"`.
     Here, the DStream will consist of all files in the directories
     matching the pattern.
     That is: it is a pattern of directories, not of files in directories.
   + All files must be in the same data format.
   * A file is considered part of a time period based on its modification time,
     not its creation time.
   + Once processed, changes to a file within the current window will not cause the file to be reread.
     That is: *updates are ignored*.
   + The more files under a directory, the longer it will take to
     scan for changes — even if no files have been modified.
   * If a wildcard is used to identify directories, such as `"hdfs://namenode:8040/logs/2016-*"`,
     renaming an entire directory to match the path will add the directory to the list of
     monitored directories. Only the files in the directory whose modification time is
     within the current window will be included in the stream.
   + Calling [`FileSystem.setTimes()`](https://hadoop.apache.org/docs/current/api/org/apache/hadoop/fs/FileSystem.html#setTimes-org.apache.hadoop.fs.Path-long-long-)
     to fix the timestamp is a way to have the file picked up in a later window, even if its contents have not changed.


##### Using Object Stores as a source of data
{:.no_toc}

"Full" Filesystems such as HDFS tend to set the modification time on their files as soon
as the output stream is created.
When a file is opened, even before data has been completely written,
it may be included in the `DStream` - after which updates to the file within the same window
will be ignored. That is: changes may be missed, and data omitted from the stream.

To guarantee that changes are picked up in a window, write the file
to an unmonitored directory, then, immediately after the output stream is closed,
rename it into the destination directory.
Provided the renamed file appears in the scanned destination directory during the window
of its creation, the new data will be picked up.

In contrast, Object Stores such as Amazon S3 and Azure Storage usually have slow rename operations, as the
data is actually copied.
Furthermore, a renamed object may have the time of the `rename()` operation as its modification time, so
may not be considered part of the window which the original create time implied they were.

Careful testing is needed against the target object store to verify that the timestamp behavior
of the store is consistent with that expected by Spark Streaming. It may be
that writing directly into a destination directory is the appropriate strategy for
streaming data via the chosen object store.

For more details on this topic, consult the [Hadoop Filesystem Specification](https://hadoop.apache.org/docs/stable3/hadoop-project-dist/hadoop-common/filesystem/introduction.html).

#### Streams based on Custom Receivers
{:.no_toc}

DStreams can be created with data streams received through custom receivers. See the [Custom Receiver
  Guide](streaming-custom-receivers.html) for more details.

#### Queue of RDDs as a Stream
{:.no_toc}

For testing a Spark Streaming application with test data, one can also create a DStream based on a queue of RDDs, using `streamingContext.queueStream(queueOfRDDs)`. Each RDD pushed into the queue will be treated as a batch of data in the DStream, and processed like a stream.

For more details on streams from sockets and files, see the API documentations of the relevant functions in
[StreamingContext](api/python/reference/api/pyspark.streaming.StreamingContext.html#pyspark.streaming.StreamingContext) for Python,
[StreamingContext](api/scala/org/apache/spark/streaming/StreamingContext.html) for Scala,
and [JavaStreamingContext](api/java/index.html?org/apache/spark/streaming/api/java/JavaStreamingContext.html) for Java.

### Advanced Sources
{:.no_toc}

<span class="badge" style="background-color: grey">Python API</span> As of Spark {{site.SPARK_VERSION_SHORT}},
out of these sources, Kafka and Kinesis are available in the Python API.

This category of sources requires interfacing with external non-Spark libraries, some of them with
complex dependencies (e.g., Kafka). Hence, to minimize issues related to version conflicts
of dependencies, the functionality to create DStreams from these sources has been moved to separate
libraries that can be [linked](#linking) to explicitly when necessary.

Note that these advanced sources are not available in the Spark shell, hence applications based on
these advanced sources cannot be tested in the shell. If you really want to use them in the Spark
shell you will have to download the corresponding Maven artifact's JAR along with its dependencies
and add it to the classpath.

Some of these advanced sources are as follows.

- **Kafka:** Spark Streaming {{site.SPARK_VERSION_SHORT}} is compatible with Kafka broker versions 0.10 or higher. See the [Kafka Integration Guide](streaming-kafka-0-10-integration.html) for more details.

- **Kinesis:** Spark Streaming {{site.SPARK_VERSION_SHORT}} is compatible with Kinesis Client Library 1.2.1. See the [Kinesis Integration Guide](streaming-kinesis-integration.html) for more details.

### Custom Sources
{:.no_toc}

<span class="badge" style="background-color: grey">Python API</span> This is not yet supported in Python.

Input DStreams can also be created out of custom data sources. All you have to do is implement a
user-defined **receiver** (see next section to understand what that is) that can receive data from
the custom sources and push it into Spark. See the [Custom Receiver
Guide](streaming-custom-receivers.html) for details.

### Receiver Reliability
{:.no_toc}

There can be two kinds of data sources based on their *reliability*. Sources
(like Kafka) allow the transferred data to be acknowledged. If the system receiving
data from these *reliable* sources acknowledges the received data correctly, it can be ensured
that no data will be lost due to any kind of failure. This leads to two kinds of receivers:

1. *Reliable Receiver* - A *reliable receiver* correctly sends acknowledgment to a reliable
  source when the data has been received and stored in Spark with replication.
1. *Unreliable Receiver* - An *unreliable receiver* does *not* send acknowledgment to a source. This can be used for sources that do not support acknowledgment, or even for reliable sources when one does not want or need to go into the complexity of acknowledgment.

The details of how to write a reliable receiver are discussed in the
[Custom Receiver Guide](streaming-custom-receivers.html).

***

## Transformations on DStreams
Similar to that of RDDs, transformations allow the data from the input DStream to be modified.
DStreams support many of the transformations available on normal Spark RDD's.
Some of the common ones are as follows.

<table class="table table-striped">
<thead><tr><th style="width:25%">Transformation</th><th>Meaning</th></tr></thead>
<tr>
  <td> <b>map</b>(<i>func</i>) </td>
  <td> Return a new DStream by passing each element of the source DStream through a
  function <i>func</i>. </td>
</tr>
<tr>
  <td> <b>flatMap</b>(<i>func</i>) </td>
  <td> Similar to map, but each input item can be mapped to 0 or more output items. </td>
</tr>
<tr>
  <td> <b>filter</b>(<i>func</i>) </td>
  <td> Return a new DStream by selecting only the records of the source DStream on which
  <i>func</i> returns true. </td>
</tr>
<tr>
  <td> <b>repartition</b>(<i>numPartitions</i>) </td>
  <td> Changes the level of parallelism in this DStream by creating more or fewer partitions. </td>
</tr>
<tr>
  <td> <b>union</b>(<i>otherStream</i>) </td>
  <td> Return a new DStream that contains the union of the elements in the source DStream and
  <i>otherDStream</i>. </td>
</tr>
<tr>
  <td> <b>count</b>() </td>
  <td> Return a new DStream of single-element RDDs by counting the number of elements in each RDD
   of the source DStream. </td>
</tr>
<tr>
  <td> <b>reduce</b>(<i>func</i>) </td>
  <td> Return a new DStream of single-element RDDs by aggregating the elements in each RDD of the
  source DStream using a function <i>func</i> (which takes two arguments and returns one).
  The function should be associative and commutative so that it can be computed in parallel. </td>
</tr>
<tr>
  <td> <b>countByValue</b>() </td>
  <td> When called on a DStream of elements of type K, return a new DStream of (K, Long) pairs
  where the value of each key is its frequency in each RDD of the source DStream.  </td>
</tr>
<tr>
  <td> <b>reduceByKey</b>(<i>func</i>, [<i>numTasks</i>]) </td>
  <td> When called on a DStream of (K, V) pairs, return a new DStream of (K, V) pairs where the
  values for each key are aggregated using the given reduce function. <b>Note:</b> By default,
  this uses Spark's default number of parallel tasks (2 for local mode, and in cluster mode the number
  is determined by the config property <code>spark.default.parallelism</code>) to do the grouping.
  You can pass an optional <code>numTasks</code> argument to set a different number of tasks.</td>
</tr>
<tr>
  <td> <b>join</b>(<i>otherStream</i>, [<i>numTasks</i>]) </td>
  <td> When called on two DStreams of (K, V) and (K, W) pairs, return a new DStream of (K, (V, W))
  pairs with all pairs of elements for each key. </td>
</tr>
<tr>
  <td> <b>cogroup</b>(<i>otherStream</i>, [<i>numTasks</i>]) </td>
  <td> When called on a DStream of (K, V) and (K, W) pairs, return a new DStream of
  (K, Seq[V], Seq[W]) tuples.</td>
</tr>
<tr>
  <td> <b>transform</b>(<i>func</i>) </td>
  <td> Return a new DStream by applying a RDD-to-RDD function to every RDD of the source DStream.
  This can be used to do arbitrary RDD operations on the DStream. </td>
</tr>
<tr>
  <td> <b>updateStateByKey</b>(<i>func</i>) </td>
  <td> Return a new "state" DStream where the state for each key is updated by applying the
  given function on the previous state of the key and the new values for the key. This can be
  used to maintain arbitrary state data for each key.</td>
</tr>
<tr><td></td><td></td></tr>
</table>

A few of these transformations are worth discussing in more detail.

#### UpdateStateByKey Operation
{:.no_toc}
The `updateStateByKey` operation allows you to maintain arbitrary state while continuously updating
it with new information. To use this, you will have to do two steps.

1. Define the state - The state can be an arbitrary data type.
1. Define the state update function - Specify with a function how to update the state using the
previous state and the new values from an input stream.

In every batch, Spark will apply the state  update function for all existing keys, regardless of whether they have new data in a batch or not. If the update function returns `None` then the key-value pair will be eliminated.

Let's illustrate this with an example. Say you want to maintain a running count of each word
seen in a text data stream. Here, the running count is the state and it is an integer. We
define the update function as:

<div class="codetabs">

<div data-lang="python" markdown="1">

{% highlight python %}
def updateFunction(newValues, runningCount):
    if runningCount is None:
        runningCount = 0
    return sum(newValues, runningCount)  # add the new values with the previous running count to get the new count
{% endhighlight %}

This is applied on a DStream containing words (say, the `pairs` DStream containing `(word,
1)` pairs in the [earlier example](#a-quick-example)).

{% highlight python %}
runningCounts = pairs.updateStateByKey(updateFunction)
{% endhighlight %}

The update function will be called for each word, with `newValues` having a sequence of 1's (from
the `(word, 1)` pairs) and the `runningCount` having the previous count. For the complete
Python code, take a look at the example
[stateful_network_wordcount.py]({{site.SPARK_GITHUB_URL}}/blob/v{{site.SPARK_VERSION_SHORT}}/examples/src/main/python/streaming/stateful_network_wordcount.py).

</div>

<div data-lang="scala" markdown="1">

{% highlight scala %}
def updateFunction(newValues: Seq[Int], runningCount: Option[Int]): Option[Int] = {
    val newCount = ...  // add the new values with the previous running count to get the new count
    Some(newCount)
}
{% endhighlight %}

This is applied on a DStream containing words (say, the `pairs` DStream containing `(word,
1)` pairs in the [earlier example](#a-quick-example)).

{% highlight scala %}
val runningCounts = pairs.updateStateByKey[Int](updateFunction _)
{% endhighlight %}

The update function will be called for each word, with `newValues` having a sequence of 1's (from
the `(word, 1)` pairs) and the `runningCount` having the previous count.

</div>

<div data-lang="java" markdown="1">

{% highlight java %}
Function2<List<Integer>, Optional<Integer>, Optional<Integer>> updateFunction =
  (values, state) -> {
    Integer newSum = ...  // add the new values with the previous running count to get the new count
    return Optional.of(newSum);
  };
{% endhighlight %}

This is applied on a DStream containing words (say, the `pairs` DStream containing `(word,
1)` pairs in the [quick example](#a-quick-example)).

{% highlight java %}
JavaPairDStream<String, Integer> runningCounts = pairs.updateStateByKey(updateFunction);
{% endhighlight %}

The update function will be called for each word, with `newValues` having a sequence of 1's (from
the `(word, 1)` pairs) and the `runningCount` having the previous count. For the complete
Java code, take a look at the example
[JavaStatefulNetworkWordCount.java]({{site.SPARK_GITHUB_URL}}/blob/v{{site.SPARK_VERSION_SHORT}}/examples/src/main/java/org/apache/spark/examples/streaming/JavaStatefulNetworkWordCount.java).

</div>

</div>

Note that using `updateStateByKey` requires the checkpoint directory to be configured, which is
discussed in detail in the [checkpointing](#checkpointing) section.


#### Transform Operation
{:.no_toc}
The `transform` operation (along with its variations like `transformWith`) allows
arbitrary RDD-to-RDD functions to be applied on a DStream. It can be used to apply any RDD
operation that is not exposed in the DStream API.
For example, the functionality of joining every batch in a data stream
with another dataset is not directly exposed in the DStream API. However,
you can easily use `transform` to do this. This enables very powerful possibilities. For example,
one can do real-time data cleaning by joining the input data stream with precomputed
spam information (maybe generated with Spark as well) and then filtering based on it.

<div class="codetabs">

<div data-lang="python" markdown="1">

{% highlight python %}
spamInfoRDD = sc.pickleFile(...)  # RDD containing spam information

# join data stream with spam information to do data cleaning
cleanedDStream = wordCounts.transform(lambda rdd: rdd.join(spamInfoRDD).filter(...))
{% endhighlight %}
</div>

<div data-lang="scala" markdown="1">

{% highlight scala %}
val spamInfoRDD = ssc.sparkContext.newAPIHadoopRDD(...) // RDD containing spam information

val cleanedDStream = wordCounts.transform { rdd =>
  rdd.join(spamInfoRDD).filter(...) // join data stream with spam information to do data cleaning
  ...
}
{% endhighlight %}

</div>

<div data-lang="java" markdown="1">

{% highlight java %}
import org.apache.spark.streaming.api.java.*;
// RDD containing spam information
JavaPairRDD<String, Double> spamInfoRDD = jssc.sparkContext().newAPIHadoopRDD(...);

JavaPairDStream<String, Integer> cleanedDStream = wordCounts.transform(rdd -> {
  rdd.join(spamInfoRDD).filter(...); // join data stream with spam information to do data cleaning
  ...
});
{% endhighlight %}

</div>

</div>

Note that the supplied function gets called in every batch interval. This allows you to do
time-varying RDD operations, that is, RDD operations, number of partitions, broadcast variables,
etc. can be changed between batches.

#### Window Operations
{:.no_toc}
Spark Streaming also provides *windowed computations*, which allow you to apply
transformations over a sliding window of data. The following figure illustrates this sliding
window.

<p style="text-align: center;">
  <img src="img/streaming-dstream-window.png"
       title="Spark Streaming data flow"
       alt="Spark Streaming"
       width="60%" />
</p>

As shown in the figure, every time the window *slides* over a source DStream,
the source RDDs that fall within the window are combined and operated upon to produce the
RDDs of the windowed DStream. In this specific case, the operation is applied over the last 3 time
units of data, and slides by 2 time units. This shows that any window operation needs to
specify two parameters.

 * <i>window length</i> - The duration of the window (3 in the figure).
 * <i>sliding interval</i> - The interval at which the window operation is performed (2 in
 the figure).

These two parameters must be multiples of the batch interval of the source DStream (1 in the
figure).

Let's illustrate the window operations with an example. Say, you want to extend the
[earlier example](#a-quick-example) by generating word counts over the last 30 seconds of data,
every 10 seconds. To do this, we have to apply the `reduceByKey` operation on the `pairs` DStream of
`(word, 1)` pairs over the last 30 seconds of data. This is done using the
operation `reduceByKeyAndWindow`.

<div class="codetabs">

<div data-lang="python" markdown="1">

{% highlight python %}
# Reduce last 30 seconds of data, every 10 seconds
windowedWordCounts = pairs.reduceByKeyAndWindow(lambda x, y: x + y, lambda x, y: x - y, 30, 10)
{% endhighlight %}

</div>

<div data-lang="scala" markdown="1">

{% highlight scala %}
// Reduce last 30 seconds of data, every 10 seconds
val windowedWordCounts = pairs.reduceByKeyAndWindow((a:Int,b:Int) => (a + b), Seconds(30), Seconds(10))
{% endhighlight %}

</div>

<div data-lang="java" markdown="1">

{% highlight java %}
// Reduce last 30 seconds of data, every 10 seconds
JavaPairDStream<String, Integer> windowedWordCounts = pairs.reduceByKeyAndWindow((i1, i2) -> i1 + i2, Durations.seconds(30), Durations.seconds(10));
{% endhighlight %}

</div>

</div>

Some of the common window operations are as follows. All of these operations take the
said two parameters - <i>windowLength</i> and <i>slideInterval</i>.

<table class="table table-striped">
<thead><tr><th style="width:25%">Transformation</th><th>Meaning</th></tr></thead>
<tr>
  <td> <b>window</b>(<i>windowLength</i>, <i>slideInterval</i>) </td>
  <td> Return a new DStream which is computed based on windowed batches of the source DStream.
  </td>
</tr>
<tr>
  <td> <b>countByWindow</b>(<i>windowLength</i>, <i>slideInterval</i>) </td>
  <td> Return a sliding window count of elements in the stream.
  </td>
</tr>
<tr>
  <td> <b>reduceByWindow</b>(<i>func</i>, <i>windowLength</i>, <i>slideInterval</i>) </td>
  <td> Return a new single-element stream, created by aggregating elements in the stream over a
  sliding interval using <i>func</i>. The function should be associative and commutative so that it can be computed
  correctly in parallel.
  </td>
</tr>
<tr>
  <td> <b>reduceByKeyAndWindow</b>(<i>func</i>, <i>windowLength</i>, <i>slideInterval</i>,
  [<i>numTasks</i>]) </td>
  <td> When called on a DStream of (K, V) pairs, returns a new DStream of (K, V)
  pairs where the values for each key are aggregated using the given reduce function <i>func</i>
  over batches in a sliding window. <b>Note:</b> By default, this uses Spark's default number of
  parallel tasks (2 for local mode, and in cluster mode the number is determined by the config
  property <code>spark.default.parallelism</code>) to do the grouping. You can pass an optional
  <code>numTasks</code> argument to set a different number of tasks.
  </td>
</tr>
<tr>
  <td> <b>reduceByKeyAndWindow</b>(<i>func</i>, <i>invFunc</i>, <i>windowLength</i>,
  <i>slideInterval</i>, [<i>numTasks</i>]) </td>
  <td markdown="1"> A more efficient version of the above <code>reduceByKeyAndWindow()</code> where the reduce
  value of each window is calculated incrementally using the reduce values of the previous window.
  This is done by reducing the new data that enters the sliding window, and "inverse reducing" the
  old data that leaves the window. An example would be that of "adding" and "subtracting" counts
  of keys as the window slides. However, it is applicable only to "invertible reduce functions",
  that is, those reduce functions which have a corresponding "inverse reduce" function (taken as
  parameter <i>invFunc</i>). Like in <code>reduceByKeyAndWindow</code>, the number of reduce tasks
  is configurable through an optional argument. Note that [checkpointing](#checkpointing) must be
  enabled for using this operation.
</td>
</tr>
<tr>
  <td> <b>countByValueAndWindow</b>(<i>windowLength</i>,
  <i>slideInterval</i>, [<i>numTasks</i>]) </td>
  <td> When called on a DStream of (K, V) pairs, returns a new DStream of (K, Long) pairs where the
  value of each key is its frequency within a sliding window. Like in
  <code>reduceByKeyAndWindow</code>, the number of reduce tasks is configurable through an
  optional argument.
</td>
</tr>
<tr><td></td><td></td></tr>
</table>

#### Join Operations
{:.no_toc}
Finally, it's worth highlighting how easily you can perform different kinds of joins in Spark Streaming.


##### Stream-stream joins
{:.no_toc}
Streams can be very easily joined with other streams.

<div class="codetabs">

<div data-lang="python" markdown="1">
{% highlight python %}
stream1 = ...
stream2 = ...
joinedStream = stream1.join(stream2)
{% endhighlight %}
</div>

<div data-lang="scala" markdown="1">
{% highlight scala %}
val stream1: DStream[String, String] = ...
val stream2: DStream[String, String] = ...
val joinedStream = stream1.join(stream2)
{% endhighlight %}
</div>

<div data-lang="java" markdown="1">
{% highlight java %}
JavaPairDStream<String, String> stream1 = ...
JavaPairDStream<String, String> stream2 = ...
JavaPairDStream<String, Tuple2<String, String>> joinedStream = stream1.join(stream2);
{% endhighlight %}
</div>

</div>
Here, in each batch interval, the RDD generated by `stream1` will be joined with the RDD generated by `stream2`. You can also do `leftOuterJoin`, `rightOuterJoin`, `fullOuterJoin`. Furthermore, it is often very useful to do joins over windows of the streams. That is pretty easy as well.

<div class="codetabs">

<div data-lang="python" markdown="1">
{% highlight python %}
windowedStream1 = stream1.window(20)
windowedStream2 = stream2.window(60)
joinedStream = windowedStream1.join(windowedStream2)
{% endhighlight %}
</div>

<div data-lang="scala" markdown="1">
{% highlight scala %}
val windowedStream1 = stream1.window(Seconds(20))
val windowedStream2 = stream2.window(Minutes(1))
val joinedStream = windowedStream1.join(windowedStream2)
{% endhighlight %}
</div>

<div data-lang="java" markdown="1">
{% highlight java %}
JavaPairDStream<String, String> windowedStream1 = stream1.window(Durations.seconds(20));
JavaPairDStream<String, String> windowedStream2 = stream2.window(Durations.minutes(1));
JavaPairDStream<String, Tuple2<String, String>> joinedStream = windowedStream1.join(windowedStream2);
{% endhighlight %}
</div>

</div>

##### Stream-dataset joins
{:.no_toc}
This has already been shown earlier while explain `DStream.transform` operation. Here is yet another example of joining a windowed stream with a dataset.

<div class="codetabs">

<div data-lang="python" markdown="1">
{% highlight python %}
dataset = ... # some RDD
windowedStream = stream.window(20)
joinedStream = windowedStream.transform(lambda rdd: rdd.join(dataset))
{% endhighlight %}
</div>

<div data-lang="scala" markdown="1">
{% highlight scala %}
val dataset: RDD[String, String] = ...
val windowedStream = stream.window(Seconds(20))...
val joinedStream = windowedStream.transform { rdd => rdd.join(dataset) }
{% endhighlight %}
</div>

<div data-lang="java" markdown="1">
{% highlight java %}
JavaPairRDD<String, String> dataset = ...
JavaPairDStream<String, String> windowedStream = stream.window(Durations.seconds(20));
JavaPairDStream<String, String> joinedStream = windowedStream.transform(rdd -> rdd.join(dataset));
{% endhighlight %}
</div>

</div>

In fact, you can also dynamically change the dataset you want to join against. The function provided to `transform` is evaluated every batch interval and therefore will use the current dataset that `dataset` reference points to.

The complete list of DStream transformations is available in the API documentation. For the Python API,
see [DStream](api/python/reference/api/pyspark.streaming.DStream.html#pyspark.streaming.DStream).
For the Scala API, see [DStream](api/scala/org/apache/spark/streaming/dstream/DStream.html)
and [PairDStreamFunctions](api/scala/org/apache/spark/streaming/dstream/PairDStreamFunctions.html).
For the Java API, see [JavaDStream](api/java/index.html?org/apache/spark/streaming/api/java/JavaDStream.html)
and [JavaPairDStream](api/java/index.html?org/apache/spark/streaming/api/java/JavaPairDStream.html).

***

## Output Operations on DStreams
Output operations allow DStream's data to be pushed out to external systems like a database or a file system.
Since the output operations actually allow the transformed data to be consumed by external systems,
they trigger the actual execution of all the DStream transformations (similar to actions for RDDs).
Currently, the following output operations are defined:

<table class="table table-striped">
<thead><tr><th style="width:30%">Output Operation</th><th>Meaning</th></tr></thead>
<tr>
  <td> <b>print</b>()</td>
  <td> Prints the first ten elements of every batch of data in a DStream on the driver node running
  the streaming application. This is useful for development and debugging.
  <br/>
  <span class="badge" style="background-color: grey">Python API</span> This is called
  <b>pprint()</b> in the Python API.
  </td>
</tr>
<tr>
  <td> <b>saveAsTextFiles</b>(<i>prefix</i>, [<i>suffix</i>]) </td>
  <td> Save this DStream's contents as text files. The file name at each batch interval is
  generated based on <i>prefix</i> and <i>suffix</i>: <i>"prefix-TIME_IN_MS[.suffix]"</i>. </td>
</tr>
<tr>
  <td> <b>saveAsObjectFiles</b>(<i>prefix</i>, [<i>suffix</i>]) </td>
  <td> Save this DStream's contents as <code>SequenceFiles</code> of serialized Java objects. The file
  name at each batch interval is generated based on <i>prefix</i> and
  <i>suffix</i>: <i>"prefix-TIME_IN_MS[.suffix]"</i>.
  <br/>
  <span class="badge" style="background-color: grey">Python API</span> This is not available in
  the Python API.
  </td>
</tr>
<tr>
  <td> <b>saveAsHadoopFiles</b>(<i>prefix</i>, [<i>suffix</i>]) </td>
  <td> Save this DStream's contents as Hadoop files. The file name at each batch interval is
  generated based on <i>prefix</i> and <i>suffix</i>: <i>"prefix-TIME_IN_MS[.suffix]"</i>.
  <br>
  <span class="badge" style="background-color: grey">Python API</span> This is not available in
  the Python API.
  </td>
</tr>
<tr>
  <td> <b>foreachRDD</b>(<i>func</i>) </td>
  <td> The most generic output operator that applies a function, <i>func</i>, to each RDD generated from
  the stream. This function should push the data in each RDD to an external system, such as saving the RDD to
  files, or writing it over the network to a database. Note that the function <i>func</i> is executed
  in the driver process running the streaming application, and will usually have RDD actions in it
  that will force the computation of the streaming RDDs.</td>
</tr>
<tr><td></td><td></td></tr>
</table>

### Design Patterns for using foreachRDD
{:.no_toc}
`dstream.foreachRDD` is a powerful primitive that allows data to be sent out to external systems.
However, it is important to understand how to use this primitive correctly and efficiently.
Some of the common mistakes to avoid are as follows.

Often writing data to external systems requires creating a connection object
(e.g. TCP connection to a remote server) and using it to send data to a remote system.
For this purpose, a developer may inadvertently try creating a connection object at
the Spark driver, and then try to use it in a Spark worker to save records in the RDDs.
For example (in Scala),

<div class="codetabs">

<div data-lang="python" markdown="1">
{% highlight python %}
def sendRecord(rdd):
    connection = createNewConnection()  # executed at the driver
    rdd.foreach(lambda record: connection.send(record))
    connection.close()

dstream.foreachRDD(sendRecord)
{% endhighlight %}
</div>

<div data-lang="scala" markdown="1">
{% highlight scala %}
dstream.foreachRDD { rdd =>
  val connection = createNewConnection()  // executed at the driver
  rdd.foreach { record =>
    connection.send(record) // executed at the worker
  }
}
{% endhighlight %}
</div>

<div data-lang="java" markdown="1">
{% highlight java %}
dstream.foreachRDD(rdd -> {
  Connection connection = createNewConnection(); // executed at the driver
  rdd.foreach(record -> {
    connection.send(record); // executed at the worker
  });
});
{% endhighlight %}
</div>

</div>

This is incorrect as this requires the connection object to be serialized and sent from the
driver to the worker. Such connection objects are rarely transferable across machines. This
error may manifest as serialization errors (connection object not serializable), initialization
errors (connection object needs to be initialized at the workers), etc. The correct solution is
to create the connection object at the worker.

However, this can lead to another common mistake - creating a new connection for every record.
For example,

<div class="codetabs">

<div data-lang="python" markdown="1">
{% highlight python %}
def sendRecord(record):
    connection = createNewConnection()
    connection.send(record)
    connection.close()

dstream.foreachRDD(lambda rdd: rdd.foreach(sendRecord))
{% endhighlight %}
</div>

<div data-lang="scala" markdown="1">
{% highlight scala %}
dstream.foreachRDD { rdd =>
  rdd.foreach { record =>
    val connection = createNewConnection()
    connection.send(record)
    connection.close()
  }
}
{% endhighlight %}
</div>

<div data-lang="java" markdown="1">
{% highlight java %}
dstream.foreachRDD(rdd -> {
  rdd.foreach(record -> {
    Connection connection = createNewConnection();
    connection.send(record);
    connection.close();
  });
});
{% endhighlight %}
</div>

</div>

Typically, creating a connection object has time and resource overheads. Therefore, creating and
destroying a connection object for each record can incur unnecessarily high overheads and can
significantly reduce the overall throughput of the system. A better solution is to use
`rdd.foreachPartition` - create a single connection object and send all the records in a RDD
partition using that connection.

<div class="codetabs">

<div data-lang="python" markdown="1">
{% highlight python %}
def sendPartition(iter):
    connection = createNewConnection()
    for record in iter:
        connection.send(record)
    connection.close()

dstream.foreachRDD(lambda rdd: rdd.foreachPartition(sendPartition))
{% endhighlight %}
</div>

<div data-lang="scala" markdown="1">
{% highlight scala %}
dstream.foreachRDD { rdd =>
  rdd.foreachPartition { partitionOfRecords =>
    val connection = createNewConnection()
    partitionOfRecords.foreach(record => connection.send(record))
    connection.close()
  }
}
{% endhighlight %}
</div>

<div data-lang="java" markdown="1">
{% highlight java %}
dstream.foreachRDD(rdd -> {
  rdd.foreachPartition(partitionOfRecords -> {
    Connection connection = createNewConnection();
    while (partitionOfRecords.hasNext()) {
      connection.send(partitionOfRecords.next());
    }
    connection.close();
  });
});
{% endhighlight %}
</div>

</div>

  This amortizes the connection creation overheads over many records.

Finally, this can be further optimized by reusing connection objects across multiple RDDs/batches.
One can maintain a static pool of connection objects than can be reused as
RDDs of multiple batches are pushed to the external system, thus further reducing the overheads.

<div class="codetabs">

<div data-lang="python" markdown="1">
{% highlight python %}
def sendPartition(iter):
    # ConnectionPool is a static, lazily initialized pool of connections
    connection = ConnectionPool.getConnection()
    for record in iter:
        connection.send(record)
    # return to the pool for future reuse
    ConnectionPool.returnConnection(connection)

dstream.foreachRDD(lambda rdd: rdd.foreachPartition(sendPartition))
{% endhighlight %}
</div>

<div data-lang="scala" markdown="1">
{% highlight scala %}
dstream.foreachRDD { rdd =>
  rdd.foreachPartition { partitionOfRecords =>
    // ConnectionPool is a static, lazily initialized pool of connections
    val connection = ConnectionPool.getConnection()
    partitionOfRecords.foreach(record => connection.send(record))
    ConnectionPool.returnConnection(connection)  // return to the pool for future reuse
  }
}
{% endhighlight %}
</div>

<div data-lang="java" markdown="1">
{% highlight java %}
dstream.foreachRDD(rdd -> {
  rdd.foreachPartition(partitionOfRecords -> {
    // ConnectionPool is a static, lazily initialized pool of connections
    Connection connection = ConnectionPool.getConnection();
    while (partitionOfRecords.hasNext()) {
      connection.send(partitionOfRecords.next());
    }
    ConnectionPool.returnConnection(connection); // return to the pool for future reuse
  });
});
{% endhighlight %}
</div>

</div>

Note that the connections in the pool should be lazily created on demand and timed out if not used for a while. This achieves the most efficient sending of data to external systems.


##### Other points to remember:
{:.no_toc}
- DStreams are executed lazily by the output operations, just like RDDs are lazily executed by RDD actions. Specifically, RDD actions inside the DStream output operations force the processing of the received data. Hence, if your application does not have any output operation, or has output operations like `dstream.foreachRDD()` without any RDD action inside them, then nothing will get executed. The system will simply receive the data and discard it.

- By default, output operations are executed one-at-a-time. And they are executed in the order they are defined in the application.

***

## DataFrame and SQL Operations
You can easily use [DataFrames and SQL](sql-programming-guide.html) operations on streaming data. You have to create a SparkSession using the SparkContext that the StreamingContext is using. Furthermore, this has to be done such that it can be restarted on driver failures. This is done by creating a lazily instantiated singleton instance of SparkSession. This is shown in the following example. It modifies the earlier [word count example](#a-quick-example) to generate word counts using DataFrames and SQL. Each RDD is converted to a DataFrame, registered as a temporary table and then queried using SQL.

<div class="codetabs">

<div data-lang="python" markdown="1">
{% highlight python %}

# Lazily instantiated global instance of SparkSession
def getSparkSessionInstance(sparkConf):
    if ("sparkSessionSingletonInstance" not in globals()):
        globals()["sparkSessionSingletonInstance"] = SparkSession \
            .builder \
            .config(conf=sparkConf) \
            .getOrCreate()
    return globals()["sparkSessionSingletonInstance"]

...

# DataFrame operations inside your streaming program

words = ... # DStream of strings

def process(time, rdd):
    print("========= %s =========" % str(time))
    try:
        # Get the singleton instance of SparkSession
        spark = getSparkSessionInstance(rdd.context.getConf())

        # Convert RDD[String] to RDD[Row] to DataFrame
        rowRdd = rdd.map(lambda w: Row(word=w))
        wordsDataFrame = spark.createDataFrame(rowRdd)

        # Creates a temporary view using the DataFrame
        wordsDataFrame.createOrReplaceTempView("words")

        # Do word count on table using SQL and print it
        wordCountsDataFrame = spark.sql("select word, count(*) as total from words group by word")
        wordCountsDataFrame.show()
    except:
        pass

words.foreachRDD(process)
{% endhighlight %}

See the full [source code]({{site.SPARK_GITHUB_URL}}/blob/v{{site.SPARK_VERSION_SHORT}}/examples/src/main/python/streaming/sql_network_wordcount.py).

</div>

<div data-lang="scala" markdown="1">
{% highlight scala %}

/** DataFrame operations inside your streaming program */

val words: DStream[String] = ...

words.foreachRDD { rdd =>

  // Get the singleton instance of SparkSession
  val spark = SparkSession.builder.config(rdd.sparkContext.getConf).getOrCreate()
  import spark.implicits._

  // Convert RDD[String] to DataFrame
  val wordsDataFrame = rdd.toDF("word")

  // Create a temporary view
  wordsDataFrame.createOrReplaceTempView("words")

  // Do word count on DataFrame using SQL and print it
  val wordCountsDataFrame =
    spark.sql("select word, count(*) as total from words group by word")
  wordCountsDataFrame.show()
}

{% endhighlight %}

See the full [source code]({{site.SPARK_GITHUB_URL}}/blob/v{{site.SPARK_VERSION_SHORT}}/examples/src/main/scala/org/apache/spark/examples/streaming/SqlNetworkWordCount.scala).
</div>

<div data-lang="java" markdown="1">
{% highlight java %}

/** Java Bean class for converting RDD to DataFrame */
public class JavaRow implements java.io.Serializable {
  private String word;

  public String getWord() {
    return word;
  }

  public void setWord(String word) {
    this.word = word;
  }
}

...

/** DataFrame operations inside your streaming program */

JavaDStream<String> words = ...

words.foreachRDD((rdd, time) -> {
  // Get the singleton instance of SparkSession
  SparkSession spark = SparkSession.builder().config(rdd.sparkContext().getConf()).getOrCreate();

  // Convert RDD[String] to RDD[case class] to DataFrame
  JavaRDD<JavaRow> rowRDD = rdd.map(word -> {
    JavaRow record = new JavaRow();
    record.setWord(word);
    return record;
  });
  DataFrame wordsDataFrame = spark.createDataFrame(rowRDD, JavaRow.class);

  // Creates a temporary view using the DataFrame
  wordsDataFrame.createOrReplaceTempView("words");

  // Do word count on table using SQL and print it
  DataFrame wordCountsDataFrame =
    spark.sql("select word, count(*) as total from words group by word");
  wordCountsDataFrame.show();
});
{% endhighlight %}

See the full [source code]({{site.SPARK_GITHUB_URL}}/blob/v{{site.SPARK_VERSION_SHORT}}/examples/src/main/java/org/apache/spark/examples/streaming/JavaSqlNetworkWordCount.java).
</div>

</div>

You can also run SQL queries on tables defined on streaming data from a different thread (that is, asynchronous to the running StreamingContext). Just make sure that you set the StreamingContext to remember a sufficient amount of streaming data such that the query can run. Otherwise the StreamingContext, which is unaware of any of the asynchronous SQL queries, will delete off old streaming data before the query can complete. For example, if you want to query the last batch, but your query can take 5 minutes to run, then call `streamingContext.remember(Minutes(5))` (in Scala, or equivalent in other languages).

See the [DataFrames and SQL](sql-programming-guide.html) guide to learn more about DataFrames.

***

## MLlib Operations
You can also easily use machine learning algorithms provided by [MLlib](ml-guide.html). First of all, there are streaming machine learning algorithms (e.g. [Streaming Linear Regression](mllib-linear-methods.html#streaming-linear-regression), [Streaming KMeans](mllib-clustering.html#streaming-k-means), etc.) which can simultaneously learn from the streaming data as well as apply the model on the streaming data. Beyond these, for a much larger class of machine learning algorithms, you can learn a learning model offline (i.e. using historical data) and then apply the model online on streaming data. See the [MLlib](ml-guide.html) guide for more details.

***

## Caching / Persistence
Similar to RDDs, DStreams also allow developers to persist the stream's data in memory. That is,
using the `persist()` method on a DStream will automatically persist every RDD of that DStream in
memory. This is useful if the data in the DStream will be computed multiple times (e.g., multiple
operations on the same data). For window-based operations like `reduceByWindow` and
`reduceByKeyAndWindow` and state-based operations like `updateStateByKey`, this is implicitly true.
Hence, DStreams generated by window-based operations are automatically persisted in memory, without
the developer calling `persist()`.

For input streams that receive data over the network (such as, Kafka, sockets, etc.), the
default persistence level is set to replicate the data to two nodes for fault-tolerance.

Note that, unlike RDDs, the default persistence level of DStreams keeps the data serialized in
memory. This is further discussed in the [Performance Tuning](#memory-tuning) section. More
information on different persistence levels can be found in the [Spark Programming Guide](rdd-programming-guide.html#rdd-persistence).

***

## Checkpointing
A streaming application must operate 24/7 and hence must be resilient to failures unrelated
to the application logic (e.g., system failures, JVM crashes, etc.). For this to be possible,
Spark Streaming needs to *checkpoint* enough information to a fault-
tolerant storage system such that it can recover from failures. There are two types of data
that are checkpointed.

- *Metadata checkpointing* - Saving of the information defining the streaming computation to
  fault-tolerant storage like HDFS. This is used to recover from failure of the node running the
  driver of the streaming application (discussed in detail later). Metadata includes:
  +  *Configuration* - The configuration that was used to create the streaming application.
  +  *DStream operations* - The set of DStream operations that define the streaming application.
  +  *Incomplete batches* - Batches whose jobs are queued but have not completed yet.
- *Data checkpointing* - Saving of the generated RDDs to reliable storage. This is necessary
  in some *stateful* transformations that combine data across multiple batches. In such
  transformations, the generated RDDs depend on RDDs of previous batches, which causes the length
  of the dependency chain to keep increasing with time. To avoid such unbounded increases in recovery
   time (proportional to dependency chain), intermediate RDDs of stateful transformations are periodically
  *checkpointed* to reliable storage (e.g. HDFS) to cut off the dependency chains.

To summarize, metadata checkpointing is primarily needed for recovery from driver failures,
whereas data or RDD checkpointing is necessary even for basic functioning if stateful
transformations are used.

#### When to enable Checkpointing
{:.no_toc}

Checkpointing must be enabled for applications with any of the following requirements:

- *Usage of stateful transformations* - If either `updateStateByKey` or `reduceByKeyAndWindow` (with
  inverse function) is used in the application, then the checkpoint directory must be provided to
  allow for periodic RDD checkpointing.
- *Recovering from failures of the driver running the application* - Metadata checkpoints are used
   to recover with progress information.

Note that simple streaming applications without the aforementioned stateful transformations can be
run without enabling checkpointing. The recovery from driver failures will also be partial in
that case (some received but unprocessed data may be lost). This is often acceptable and many run
Spark Streaming applications in this way. Support for non-Hadoop environments is expected
to improve in the future.

#### How to configure Checkpointing
{:.no_toc}

Checkpointing can be enabled by setting a directory in a fault-tolerant,
reliable file system (e.g., HDFS, S3, etc.) to which the checkpoint information will be saved.
This is done by using `streamingContext.checkpoint(checkpointDirectory)`. This will allow you to
use the aforementioned stateful transformations. Additionally,
if you want to make the application recover from driver failures, you should rewrite your
streaming application to have the following behavior.

  + When the program is being started for the first time, it will create a new StreamingContext,
    set up all the streams and then call start().
  + When the program is being restarted after failure, it will re-create a StreamingContext
    from the checkpoint data in the checkpoint directory.

<div class="codetabs">

<div data-lang="python" markdown="1">

This behavior is made simple by using `StreamingContext.getOrCreate`. This is used as follows.

{% highlight python %}
# Function to create and setup a new StreamingContext
def functionToCreateContext():
    sc = SparkContext(...)  # new context
    ssc = StreamingContext(...)
    lines = ssc.socketTextStream(...)  # create DStreams
    ...
    ssc.checkpoint(checkpointDirectory)  # set checkpoint directory
    return ssc

# Get StreamingContext from checkpoint data or create a new one
context = StreamingContext.getOrCreate(checkpointDirectory, functionToCreateContext)

# Do additional setup on context that needs to be done,
# irrespective of whether it is being started or restarted
context. ...

# Start the context
context.start()
context.awaitTermination()
{% endhighlight %}

If the `checkpointDirectory` exists, then the context will be recreated from the checkpoint data.
If the directory does not exist (i.e., running for the first time),
then the function `functionToCreateContext` will be called to create a new
context and set up the DStreams. See the Python example
[recoverable_network_wordcount.py]({{site.SPARK_GITHUB_URL}}/tree/master/examples/src/main/python/streaming/recoverable_network_wordcount.py).
This example appends the word counts of network data into a file.

You can also explicitly create a `StreamingContext` from the checkpoint data and start the
 computation by using `StreamingContext.getOrCreate(checkpointDirectory, None)`.

</div>

<div data-lang="scala" markdown="1">

This behavior is made simple by using `StreamingContext.getOrCreate`. This is used as follows.

{% highlight scala %}
// Function to create and setup a new StreamingContext
def functionToCreateContext(): StreamingContext = {
  val ssc = new StreamingContext(...)   // new context
  val lines = ssc.socketTextStream(...) // create DStreams
  ...
  ssc.checkpoint(checkpointDirectory)   // set checkpoint directory
  ssc
}

// Get StreamingContext from checkpoint data or create a new one
val context = StreamingContext.getOrCreate(checkpointDirectory, functionToCreateContext _)

// Do additional setup on context that needs to be done,
// irrespective of whether it is being started or restarted
context. ...

// Start the context
context.start()
context.awaitTermination()
{% endhighlight %}

If the `checkpointDirectory` exists, then the context will be recreated from the checkpoint data.
If the directory does not exist (i.e., running for the first time),
then the function `functionToCreateContext` will be called to create a new
context and set up the DStreams. See the Scala example
[RecoverableNetworkWordCount]({{site.SPARK_GITHUB_URL}}/tree/master/examples/src/main/scala/org/apache/spark/examples/streaming/RecoverableNetworkWordCount.scala).
This example appends the word counts of network data into a file.

</div>

<div data-lang="java" markdown="1">

This behavior is made simple by using `JavaStreamingContext.getOrCreate`. This is used as follows.

{% highlight java %}
// Create a factory object that can create and setup a new JavaStreamingContext
JavaStreamingContextFactory contextFactory = new JavaStreamingContextFactory() {
  @Override public JavaStreamingContext create() {
    JavaStreamingContext jssc = new JavaStreamingContext(...);  // new context
    JavaDStream<String> lines = jssc.socketTextStream(...);     // create DStreams
    ...
    jssc.checkpoint(checkpointDirectory);                       // set checkpoint directory
    return jssc;
  }
};

// Get JavaStreamingContext from checkpoint data or create a new one
JavaStreamingContext context = JavaStreamingContext.getOrCreate(checkpointDirectory, contextFactory);

// Do additional setup on context that needs to be done,
// irrespective of whether it is being started or restarted
context. ...

// Start the context
context.start();
context.awaitTermination();
{% endhighlight %}

If the `checkpointDirectory` exists, then the context will be recreated from the checkpoint data.
If the directory does not exist (i.e., running for the first time),
then the function `contextFactory` will be called to create a new
context and set up the DStreams. See the Java example
[JavaRecoverableNetworkWordCount]({{site.SPARK_GITHUB_URL}}/tree/master/examples/src/main/java/org/apache/spark/examples/streaming/JavaRecoverableNetworkWordCount.java).
This example appends the word counts of network data into a file.

</div>

</div>

In addition to using `getOrCreate` one also needs to ensure that the driver process gets
restarted automatically on failure. This can only be done by the deployment infrastructure that is
used to run the application. This is further discussed in the
[Deployment](#deploying-applications) section.

Note that checkpointing of RDDs incurs the cost of saving to reliable storage.
This may cause an increase in the processing time of those batches where RDDs get checkpointed.
Hence, the interval of
checkpointing needs to be set carefully. At small batch sizes (say 1 second), checkpointing every
batch may significantly reduce operation throughput. Conversely, checkpointing too infrequently
causes the lineage and task sizes to grow, which may have detrimental effects. For stateful
transformations that require RDD checkpointing, the default interval is a multiple of the
batch interval that is at least 10 seconds. It can be set by using
`dstream.checkpoint(checkpointInterval)`. Typically, a checkpoint interval of 5 - 10 sliding intervals of a DStream is a good setting to try.

***

## Accumulators, Broadcast Variables, and Checkpoints

[Accumulators](rdd-programming-guide.html#accumulators) and [Broadcast variables](rdd-programming-guide.html#broadcast-variables)
cannot be recovered from checkpoint in Spark Streaming. If you enable checkpointing and use
[Accumulators](rdd-programming-guide.html#accumulators) or [Broadcast variables](rdd-programming-guide.html#broadcast-variables)
as well, you'll have to create lazily instantiated singleton instances for
[Accumulators](rdd-programming-guide.html#accumulators) and [Broadcast variables](rdd-programming-guide.html#broadcast-variables)
so that they can be re-instantiated after the driver restarts on failure.
This is shown in the following example.

<div class="codetabs">

<div data-lang="python" markdown="1">
{% highlight python %}
def getWordExcludeList(sparkContext):
    if ("wordExcludeList" not in globals()):
        globals()["wordExcludeList"] = sparkContext.broadcast(["a", "b", "c"])
    return globals()["wordExcludeList"]

def getDroppedWordsCounter(sparkContext):
    if ("droppedWordsCounter" not in globals()):
        globals()["droppedWordsCounter"] = sparkContext.accumulator(0)
    return globals()["droppedWordsCounter"]

def echo(time, rdd):
    # Get or register the excludeList Broadcast
    excludeList = getWordExcludeList(rdd.context)
    # Get or register the droppedWordsCounter Accumulator
    droppedWordsCounter = getDroppedWordsCounter(rdd.context)

    # Use excludeList to drop words and use droppedWordsCounter to count them
    def filterFunc(wordCount):
        if wordCount[0] in excludeList.value:
            droppedWordsCounter.add(wordCount[1])
            False
        else:
            True

    counts = "Counts at time %s %s" % (time, rdd.filter(filterFunc).collect())

wordCounts.foreachRDD(echo)

{% endhighlight %}

See the full [source code]({{site.SPARK_GITHUB_URL}}/blob/v{{site.SPARK_VERSION_SHORT}}/examples/src/main/python/streaming/recoverable_network_wordcount.py).

</div>

<div data-lang="scala" markdown="1">
{% highlight scala %}

object WordExcludeList {

  @volatile private var instance: Broadcast[Seq[String]] = null

  def getInstance(sc: SparkContext): Broadcast[Seq[String]] = {
    if (instance == null) {
      synchronized {
        if (instance == null) {
          val wordExcludeList = Seq("a", "b", "c")
          instance = sc.broadcast(wordExcludeList)
        }
      }
    }
    instance
  }
}

object DroppedWordsCounter {

  @volatile private var instance: LongAccumulator = null

  def getInstance(sc: SparkContext): LongAccumulator = {
    if (instance == null) {
      synchronized {
        if (instance == null) {
          instance = sc.longAccumulator("DroppedWordsCounter")
        }
      }
    }
    instance
  }
}

wordCounts.foreachRDD { (rdd: RDD[(String, Int)], time: Time) =>
  // Get or register the excludeList Broadcast
  val excludeList = WordExcludeList.getInstance(rdd.sparkContext)
  // Get or register the droppedWordsCounter Accumulator
  val droppedWordsCounter = DroppedWordsCounter.getInstance(rdd.sparkContext)
  // Use excludeList to drop words and use droppedWordsCounter to count them
  val counts = rdd.filter { case (word, count) =>
    if (excludeList.value.contains(word)) {
      droppedWordsCounter.add(count)
      false
    } else {
      true
    }
  }.collect().mkString("[", ", ", "]")
  val output = "Counts at time " + time + " " + counts
})

{% endhighlight %}

See the full [source code]({{site.SPARK_GITHUB_URL}}/blob/v{{site.SPARK_VERSION_SHORT}}/examples/src/main/scala/org/apache/spark/examples/streaming/RecoverableNetworkWordCount.scala).
</div>

<div data-lang="java" markdown="1">
{% highlight java %}

class JavaWordExcludeList {

  private static volatile Broadcast<List<String>> instance = null;

  public static Broadcast<List<String>> getInstance(JavaSparkContext jsc) {
    if (instance == null) {
      synchronized (JavaWordExcludeList.class) {
        if (instance == null) {
          List<String> wordExcludeList = Arrays.asList("a", "b", "c");
          instance = jsc.broadcast(wordExcludeList);
        }
      }
    }
    return instance;
  }
}

class JavaDroppedWordsCounter {

  private static volatile LongAccumulator instance = null;

  public static LongAccumulator getInstance(JavaSparkContext jsc) {
    if (instance == null) {
      synchronized (JavaDroppedWordsCounter.class) {
        if (instance == null) {
          instance = jsc.sc().longAccumulator("DroppedWordsCounter");
        }
      }
    }
    return instance;
  }
}

wordCounts.foreachRDD((rdd, time) -> {
  // Get or register the excludeList Broadcast
  Broadcast<List<String>> excludeList = JavaWordExcludeList.getInstance(new JavaSparkContext(rdd.context()));
  // Get or register the droppedWordsCounter Accumulator
  LongAccumulator droppedWordsCounter = JavaDroppedWordsCounter.getInstance(new JavaSparkContext(rdd.context()));
  // Use excludeList to drop words and use droppedWordsCounter to count them
  String counts = rdd.filter(wordCount -> {
    if (excludeList.value().contains(wordCount._1())) {
      droppedWordsCounter.add(wordCount._2());
      return false;
    } else {
      return true;
    }
  }).collect().toString();
  String output = "Counts at time " + time + " " + counts;
}

{% endhighlight %}

See the full [source code]({{site.SPARK_GITHUB_URL}}/blob/v{{site.SPARK_VERSION_SHORT}}/examples/src/main/java/org/apache/spark/examples/streaming/JavaRecoverableNetworkWordCount.java).
</div>

</div>

***

## Deploying Applications
This section discusses the steps to deploy a Spark Streaming application.

### Requirements
{:.no_toc}

To run Spark Streaming applications, you need to have the following.

- *Cluster with a cluster manager* - This is the general requirement of any Spark application,
  and discussed in detail in the [deployment guide](cluster-overview.html).

- *Package the application JAR* - You have to compile your streaming application into a JAR.
  If you are using [`spark-submit`](submitting-applications.html) to start the
  application, then you will not need to provide Spark and Spark Streaming in the JAR. However,
  if your application uses [advanced sources](#advanced-sources) (e.g. Kafka),
  then you will have to package the extra artifact they link to, along with their dependencies,
  in the JAR that is used to deploy the application. For example, an application using `KafkaUtils`
  will have to include `spark-streaming-kafka-0-10_{{site.SCALA_BINARY_VERSION}}` and all its
  transitive dependencies in the application JAR.

- *Configuring sufficient memory for the executors* - Since the received data must be stored in
  memory, the executors must be configured with sufficient memory to hold the received data. Note
  that if you are doing 10 minute window operations, the system has to keep at least last 10 minutes
  of data in memory. So the memory requirements for the application depends on the operations
  used in it.

- *Configuring checkpointing* - If the stream application requires it, then a directory in the
  Hadoop API compatible fault-tolerant storage (e.g. HDFS, S3, etc.) must be configured as the
  checkpoint directory and the streaming application written in a way that checkpoint
  information can be used for failure recovery. See the [checkpointing](#checkpointing) section
  for more details.

- *Configuring automatic restart of the application driver* - To automatically recover from a
  driver failure, the deployment infrastructure that is
  used to run the streaming application must monitor the driver process and relaunch the driver
  if it fails. Different [cluster managers](cluster-overview.html#cluster-manager-types)
  have different tools to achieve this.
    + *Spark Standalone* - A Spark application driver can be submitted to run within the Spark
      Standalone cluster (see
      [cluster deploy mode](spark-standalone.html#launching-spark-applications)), that is, the
      application driver itself runs on one of the worker nodes. Furthermore, the
      Standalone cluster manager can be instructed to *supervise* the driver,
      and relaunch it if the driver fails either due to non-zero exit code,
      or due to failure of the node running the driver. See *cluster mode* and *supervise* in the
      [Spark Standalone guide](spark-standalone.html) for more details.
    + *YARN* - Yarn supports a similar mechanism for automatically restarting an application.
      Please refer to YARN documentation for more details.

- *Configuring write-ahead logs* - Since Spark 1.2,
  we have introduced _write-ahead logs_ for achieving strong
  fault-tolerance guarantees. If enabled,  all the data received from a receiver gets written into
  a write-ahead log in the configuration checkpoint directory. This prevents data loss on driver
  recovery, thus ensuring zero data loss (discussed in detail in the
  [Fault-tolerance Semantics](#fault-tolerance-semantics) section). This can be enabled by setting
  the [configuration parameter](configuration.html#spark-streaming)
  `spark.streaming.receiver.writeAheadLog.enable` to `true`. However, these stronger semantics may
  come at the cost of the receiving throughput of individual receivers. This can be corrected by
  running [more receivers in parallel](#level-of-parallelism-in-data-receiving)
  to increase aggregate throughput. Additionally, it is recommended that the replication of the
  received data within Spark be disabled when the write-ahead log is enabled as the log is already
  stored in a replicated storage system. This can be done by setting the storage level for the
  input stream to `StorageLevel.MEMORY_AND_DISK_SER`. While using S3 (or any file system that
  does not support flushing) for _write-ahead logs_, please remember to enable
  `spark.streaming.driver.writeAheadLog.closeFileAfterWrite` and
  `spark.streaming.receiver.writeAheadLog.closeFileAfterWrite`. See
  [Spark Streaming Configuration](configuration.html#spark-streaming) for more details.
  Note that Spark will not encrypt data written to the write-ahead log when I/O encryption is
  enabled. If encryption of the write-ahead log data is desired, it should be stored in a file
  system that supports encryption natively.

- *Setting the max receiving rate* - If the cluster resources are not large enough for the streaming
  application to process data as fast as it is being received, the receivers can be rate limited
  by setting a maximum rate limit in terms of records / sec.
  See the [configuration parameters](configuration.html#spark-streaming)
  `spark.streaming.receiver.maxRate` for receivers and `spark.streaming.kafka.maxRatePerPartition`
  for Direct Kafka approach. In Spark 1.5, we have introduced a feature called *backpressure* that
  eliminates the need to set this rate limit, as Spark Streaming automatically figures out the
  rate limits and dynamically adjusts them if the processing conditions change. This backpressure
  can be enabled by setting the [configuration parameter](configuration.html#spark-streaming)
  `spark.streaming.backpressure.enabled` to `true`.

### Upgrading Application Code
{:.no_toc}

If a running Spark Streaming application needs to be upgraded with new
application code, then there are two possible mechanisms.

- The upgraded Spark Streaming application is started and run in parallel to the existing application.
Once the new one (receiving the same data as the old one) has been warmed up and is ready
for prime time, the old one can be brought down. Note that this can be done for data sources that support
sending the data to two destinations (i.e., the earlier and upgraded applications).

- The existing application is shutdown gracefully (see
[`StreamingContext.stop(...)`](api/scala/org/apache/spark/streaming/StreamingContext.html)
or [`JavaStreamingContext.stop(...)`](api/java/index.html?org/apache/spark/streaming/api/java/JavaStreamingContext.html)
for graceful shutdown options) which ensure data that has been received is completely
processed before shutdown. Then the
upgraded application can be started, which will start processing from the same point where the earlier
application left off. Note that this can be done only with input sources that support source-side buffering
(like Kafka) as data needs to be buffered while the previous application was down and
the upgraded application is not yet up. And restarting from earlier checkpoint
information of pre-upgrade code cannot be done. The checkpoint information essentially
contains serialized Scala/Java/Python objects and trying to deserialize objects with new,
modified classes may lead to errors. In this case, either start the upgraded app with a different
checkpoint directory, or delete the previous checkpoint directory.

***

## Monitoring Applications
Beyond Spark's [monitoring capabilities](monitoring.html), there are additional capabilities
specific to Spark Streaming. When a StreamingContext is used, the
[Spark web UI](monitoring.html#web-interfaces) shows
an additional `Streaming` tab which shows statistics about running receivers (whether
receivers are active, number of records received, receiver error, etc.)
and completed batches (batch processing times, queueing delays, etc.). This can be used to
monitor the progress of the streaming application.

The following two metrics in web UI are particularly important:

- *Processing Time* - The time to process each batch of data.
- *Scheduling Delay* - the time a batch waits in a queue for the processing of previous batches
  to finish.

If the batch processing time is consistently more than the batch interval and/or the queueing
delay keeps increasing, then it indicates that the system is
not able to process the batches as fast they are being generated and is falling behind.
In that case, consider
[reducing](#reducing-the-batch-processing-times) the batch processing time.

The progress of a Spark Streaming program can also be monitored using the
[StreamingListener](api/scala/org/apache/spark/streaming/scheduler/StreamingListener.html) interface,
which allows you to get receiver status and processing times. Note that this is a developer API
and it is likely to be improved upon (i.e., more information reported) in the future.

***************************************************************************************************
***************************************************************************************************

# Performance Tuning
Getting the best performance out of a Spark Streaming application on a cluster requires a bit of
tuning. This section explains a number of the parameters and configurations that can be tuned to
improve the performance of your application. At a high level, you need to consider two things:

1. Reducing the processing time of each batch of data by efficiently using cluster resources.

2. Setting the right batch size such that the batches of data can be processed as fast as they
  	are received (that is, data processing keeps up with the data ingestion).

## Reducing the Batch Processing Times
There are a number of optimizations that can be done in Spark to minimize the processing time of
each batch. These have been discussed in detail in the [Tuning Guide](tuning.html). This section
highlights some of the most important ones.

### Level of Parallelism in Data Receiving
{:.no_toc}
Receiving data over the network (like Kafka, socket, etc.) requires the data to be deserialized
and stored in Spark. If the data receiving becomes a bottleneck in the system, then consider
parallelizing the data receiving. Note that each input DStream
creates a single receiver (running on a worker machine) that receives a single stream of data.
Receiving multiple data streams can therefore be achieved by creating multiple input DStreams
and configuring them to receive different partitions of the data stream from the source(s).
For example, a single Kafka input DStream receiving two topics of data can be split into two
Kafka input streams, each receiving only one topic. This would run two receivers,
allowing data to be received in parallel, thus increasing overall throughput. These multiple
DStreams can be unioned together to create a single DStream. Then the transformations that were
being applied on a single input DStream can be applied on the unified stream. This is done as follows.

<div class="codetabs">

<div data-lang="python" markdown="1">
{% highlight python %}
numStreams = 5
kafkaStreams = [KafkaUtils.createStream(...) for _ in range (numStreams)]
unifiedStream = streamingContext.union(*kafkaStreams)
unifiedStream.pprint()
{% endhighlight %}
</div>

<div data-lang="scala" markdown="1">
{% highlight scala %}
val numStreams = 5
val kafkaStreams = (1 to numStreams).map { i => KafkaUtils.createStream(...) }
val unifiedStream = streamingContext.union(kafkaStreams)
unifiedStream.print()
{% endhighlight %}
</div>

<div data-lang="java" markdown="1">
{% highlight java %}
int numStreams = 5;
List<JavaPairDStream<String, String>> kafkaStreams = new ArrayList<>(numStreams);
for (int i = 0; i < numStreams; i++) {
  kafkaStreams.add(KafkaUtils.createStream(...));
}
JavaPairDStream<String, String> unifiedStream = streamingContext.union(kafkaStreams.get(0), kafkaStreams.subList(1, kafkaStreams.size()));
unifiedStream.print();
{% endhighlight %}
</div>

</div>

Another parameter that should be considered is the receiver's block interval,
which is determined by the [configuration parameter](configuration.html#spark-streaming)
`spark.streaming.blockInterval`. For most receivers, the received data is coalesced together into
blocks of data before storing inside Spark's memory. The number of blocks in each batch
determines the number of tasks that will be used to process
the received data in a map-like transformation. The number of tasks per receiver per batch will be
approximately (batch interval / block interval). For example, a block interval of 200 ms will
create 10 tasks per 2 second batches. If the number of tasks is too low (that is, less than the number
of cores per machine), then it will be inefficient as all available cores will not be used to
process the data. To increase the number of tasks for a given batch interval, reduce the
block interval. However, the recommended minimum value of block interval is about 50 ms,
below which the task launching overheads may be a problem.

An alternative to receiving data with multiple input streams / receivers is to explicitly repartition
the input data stream (using `inputStream.repartition(<number of partitions>)`).
This distributes the received batches of data across the specified number of machines in the cluster
before further processing.

For direct stream, please refer to [Spark Streaming + Kafka Integration Guide](streaming-kafka-0-10-integration.html)

### Level of Parallelism in Data Processing
{:.no_toc}
Cluster resources can be under-utilized if the number of parallel tasks used in any stage of the
computation is not high enough. For example, for distributed reduce operations like `reduceByKey`
and `reduceByKeyAndWindow`, the default number of parallel tasks is controlled by
the `spark.default.parallelism` [configuration property](configuration.html#spark-properties). You
can pass the level of parallelism as an argument (see
[`PairDStreamFunctions`](api/scala/org/apache/spark/streaming/dstream/PairDStreamFunctions.html)
documentation), or set the `spark.default.parallelism`
[configuration property](configuration.html#spark-properties) to change the default.

### Data Serialization
{:.no_toc}
The overheads of data serialization can be reduced by tuning the serialization formats. In the case of streaming, there are two types of data that are being serialized.

* **Input data**: By default, the input data received through Receivers is stored in the executors' memory with [StorageLevel.MEMORY_AND_DISK_SER_2](api/scala/org/apache/spark/storage/StorageLevel$.html). That is, the data is serialized into bytes to reduce GC overheads, and replicated for tolerating executor failures. Also, the data is kept first in memory, and spilled over to disk only if the memory is insufficient to hold all of the input data necessary for the streaming computation. This serialization obviously has overheads -- the receiver must deserialize the received data and re-serialize it using Spark's serialization format.

* **Persisted RDDs generated by Streaming Operations**: RDDs generated by streaming computations may be persisted in memory. For example, window operations persist data in memory as they would be processed multiple times. However, unlike the Spark Core default of [StorageLevel.MEMORY_ONLY](api/scala/org/apache/spark/storage/StorageLevel$.html), persisted RDDs generated by streaming computations are persisted with [StorageLevel.MEMORY_ONLY_SER](api/scala/org/apache/spark/storage/StorageLevel.html$) (i.e. serialized) by default to minimize GC overheads.

In both cases, using Kryo serialization can reduce both CPU and memory overheads. See the [Spark Tuning Guide](tuning.html#data-serialization) for more details. For Kryo, consider registering custom classes, and disabling object reference tracking (see Kryo-related configurations in the [Configuration Guide](configuration.html#compression-and-serialization)).

In specific cases where the amount of data that needs to be retained for the streaming application is not large, it may be feasible to persist data (both types) as deserialized objects without incurring excessive GC overheads. For example, if you are using batch intervals of a few seconds and no window operations, then you can try disabling serialization in persisted data by explicitly setting the storage level accordingly. This would reduce the CPU overheads due to serialization, potentially improving performance without too much GC overheads.

***

## Setting the Right Batch Interval
For a Spark Streaming application running on a cluster to be stable, the system should be able to
process data as fast as it is being received. In other words, batches of data should be processed
as fast as they are being generated. Whether this is true for an application can be found by
[monitoring](#monitoring-applications) the processing times in the streaming web UI, where the batch
processing time should be less than the batch interval.

Depending on the nature of the streaming
computation, the batch interval used may have significant impact on the data rates that can be
sustained by the application on a fixed set of cluster resources. For example, let us
consider the earlier WordCountNetwork example. For a particular data rate, the system may be able
to keep up with reporting word counts every 2 seconds (i.e., batch interval of 2 seconds), but not
every 500 milliseconds. So the batch interval needs to be set such that the expected data rate in
production can be sustained.

A good approach to figure out the right batch size for your application is to test it with a
conservative batch interval (say, 5-10 seconds) and a low data rate. To verify whether the system
is able to keep up with the data rate, you can check the value of the end-to-end delay experienced
by each processed batch (either look for "Total delay" in Spark driver log4j logs, or use the
[StreamingListener](api/scala/org/apache/spark/streaming/scheduler/StreamingListener.html)
interface).
If the delay is maintained to be comparable to the batch size, then the system is stable. Otherwise,
if the delay is continuously increasing, it means that the system is unable to keep up and it is
therefore unstable. Once you have an idea of a stable configuration, you can try increasing the
data rate and/or reducing the batch size. Note that a momentary increase in the delay due to
temporary data rate increases may be fine as long as the delay reduces back to a low value
(i.e., less than batch size).

***

## Memory Tuning
Tuning the memory usage and GC behavior of Spark applications has been discussed in great detail
in the [Tuning Guide](tuning.html#memory-tuning). It is strongly recommended that you read that. In this section, we discuss a few tuning parameters specifically in the context of Spark Streaming applications.

The amount of cluster memory required by a Spark Streaming application depends heavily on the type of transformations used. For example, if you want to use a window operation on the last 10 minutes of data, then your cluster should have sufficient memory to hold 10 minutes worth of data in memory. Or if you want to use `updateStateByKey` with a large number of keys, then the necessary memory  will be high. On the contrary, if you want to do a simple map-filter-store operation, then the necessary memory will be low.

In general, since the data received through receivers is stored with StorageLevel.MEMORY_AND_DISK_SER_2, the data that does not fit in memory will spill over to the disk. This may reduce the performance of the streaming application, and hence it is advised to provide sufficient memory as required by your streaming application. Its best to try and see the memory usage on a small scale and estimate accordingly.

Another aspect of memory tuning is garbage collection. For a streaming application that requires low latency, it is undesirable to have large pauses caused by JVM Garbage Collection.

There are a few parameters that can help you tune the memory usage and GC overheads:

* **Persistence Level of DStreams**: As mentioned earlier in the [Data Serialization](#data-serialization) section, the input data and RDDs are by default persisted as serialized bytes. This reduces both the memory usage and GC overheads, compared to deserialized persistence. Enabling Kryo serialization further reduces serialized sizes and memory usage. Further reduction in memory usage can be achieved with compression (see the Spark configuration `spark.rdd.compress`), at the cost of CPU time.

* **Clearing old data**: By default, all input data and persisted RDDs generated by DStream transformations are automatically cleared. Spark Streaming decides when to clear the data based on the transformations that are used. For example, if you are using a window operation of 10 minutes, then Spark Streaming will keep around the last 10 minutes of data, and actively throw away older data.
Data can be retained for a longer duration (e.g. interactively querying older data) by setting `streamingContext.remember`.

* **CMS Garbage Collector**: Use of the concurrent mark-and-sweep GC is strongly recommended for keeping GC-related pauses consistently low. Even though concurrent GC is known to reduce the
overall processing throughput of the system, its use is still recommended to achieve more
consistent batch processing times. Make sure you set the CMS GC on both the driver (using `--driver-java-options` in `spark-submit`) and the executors (using [Spark configuration](configuration.html#runtime-environment) `spark.executor.extraJavaOptions`).

* **Other tips**: To further reduce GC overheads, here are some more tips to try.
    - Persist RDDs using the `OFF_HEAP` storage level. See more detail in the [Spark Programming Guide](rdd-programming-guide.html#rdd-persistence).
    - Use more executors with smaller heap sizes. This will reduce the GC pressure within each JVM heap.

***

##### Important points to remember:
{:.no_toc}
- A DStream is associated with a single receiver. For attaining read parallelism multiple receivers i.e. multiple DStreams need to be created. A receiver is run within an executor. It occupies one core. Ensure that there are enough cores for processing after receiver slots are booked i.e. `spark.cores.max` should take the receiver slots into account. The receivers are allocated to executors in a round robin fashion.

- When data is received from a stream source, the receiver creates blocks of data.  A new block of data is generated every blockInterval milliseconds. N blocks of data are created during the batchInterval where N = batchInterval/blockInterval. These blocks are distributed by the BlockManager of the current executor to the block managers of other executors. After that, the Network Input Tracker running on the driver is informed about the block locations for further processing.

- An RDD is created on the driver for the blocks created during the batchInterval. The blocks generated during the batchInterval are partitions of the RDD. Each partition is a task in spark. blockInterval== batchinterval would mean that a single partition is created and probably it is processed locally.

- The map tasks on the blocks are processed in the executors (one that received the block, and another where the block was replicated) that has the blocks irrespective of block interval, unless non-local scheduling kicks in.
Having a bigger blockinterval means bigger blocks. A high value of `spark.locality.wait` increases the chance of processing a block on the local node. A balance needs to be found out between these two parameters to ensure that the bigger blocks are processed locally.

- Instead of relying on batchInterval and blockInterval, you can define the number of partitions by calling `inputDstream.repartition(n)`. This reshuffles the data in RDD randomly to create n number of partitions. Yes, for greater parallelism. Though comes at the cost of a shuffle. An RDD's processing is scheduled by the driver's jobscheduler as a job. At a given point of time only one job is active. So, if one job is executing the other jobs are queued.

- If you have two dstreams there will be two RDDs formed and there will be two jobs created which will be scheduled one after the another. To avoid this, you can union two dstreams. This will ensure that a single unionRDD is formed for the two RDDs of the dstreams. This unionRDD is then considered as a single job. However, the partitioning of the RDDs is not impacted.

- If the batch processing time is more than batchinterval then obviously the receiver's memory will start filling up and will end up in throwing exceptions (most probably BlockNotFoundException). Currently, there is  no way to pause the receiver. Using SparkConf configuration `spark.streaming.receiver.maxRate`, rate of receiver can be limited.


***************************************************************************************************
***************************************************************************************************

# Fault-tolerance Semantics
In this section, we will discuss the behavior of Spark Streaming applications in the event
of failures.

## Background
{:.no_toc}
To understand the semantics provided by Spark Streaming, let us remember the basic fault-tolerance semantics of Spark's RDDs.

1. An RDD is an immutable, deterministically re-computable, distributed dataset. Each RDD
remembers the lineage of deterministic operations that were used on a fault-tolerant input
dataset to create it.
1. If any partition of an RDD is lost due to a worker node failure, then that partition can be
re-computed from the original fault-tolerant dataset using the lineage of operations.
1. Assuming that all of the RDD transformations are deterministic, the data in the final transformed
   RDD will always be the same irrespective of failures in the Spark cluster.

Spark operates on data in fault-tolerant file systems like HDFS or S3. Hence,
all of the RDDs generated from the fault-tolerant data are also fault-tolerant. However, this is not
the case for Spark Streaming as the data in most cases is received over the network (except when
`fileStream` is used). To achieve the same fault-tolerance properties for all of the generated RDDs,
the received data is replicated among multiple Spark executors in worker nodes in the cluster
(default replication factor is 2). This leads to two kinds of data in the
system that need to be recovered in the event of failures:

1. *Data received and replicated* - This data survives failure of a single worker node as a copy
  of it exists on one of the other nodes.
1. *Data received but buffered for replication* - Since this is not replicated,
   the only way to recover this data is to get it again from the source.

Furthermore, there are two kinds of failures that we should be concerned about:

1. *Failure of a Worker Node* - Any of the worker nodes running executors can fail,
   and all in-memory data on those nodes will be lost. If any receivers were running on failed
   nodes, then their buffered data will be lost.
1. *Failure of the Driver Node* - If the driver node running the Spark Streaming application
   fails, then obviously the SparkContext is lost, and all executors with their in-memory
   data are lost.

With this basic knowledge, let us understand the fault-tolerance semantics of Spark Streaming.

## Definitions
{:.no_toc}
The semantics of streaming systems are often captured in terms of how many times each record can be processed by the system. There are three types of guarantees that a system can provide under all possible operating conditions (despite failures, etc.)

1. *At most once*: Each record will be either processed once or not processed at all.
2. *At least once*: Each record will be processed one or more times. This is stronger than *at-most once* as it ensures that no data will be lost. But there may be duplicates.
3. *Exactly once*: Each record will be processed exactly once - no data will be lost and no data will be processed multiple times. This is obviously the strongest guarantee of the three.

## Basic Semantics
{:.no_toc}
In any stream processing system, broadly speaking, there are three steps in processing the data.

1. *Receiving the data*: The data is received from sources using Receivers or otherwise.

1. *Transforming the data*: The received data is transformed using DStream and RDD transformations.

1. *Pushing out the data*: The final transformed data is pushed out to external systems like file systems, databases, dashboards, etc.

If a streaming application has to achieve end-to-end exactly-once guarantees, then each step has to provide an exactly-once guarantee. That is, each record must be received exactly once, transformed exactly once, and pushed to downstream systems exactly once. Let's understand the semantics of these steps in the context of Spark Streaming.

1. *Receiving the data*: Different input sources provide different guarantees. This is discussed in detail in the next subsection.

1. *Transforming the data*: All data that has been received will be processed _exactly once_, thanks to the guarantees that RDDs provide. Even if there are failures, as long as the received input data is accessible, the final transformed RDDs will always have the same contents.

1. *Pushing out the data*: Output operations by default ensure _at-least once_ semantics because it depends on the type of output operation (idempotent, or not) and the semantics of the downstream system (supports transactions or not). But users can implement their own transaction mechanisms to achieve _exactly-once_ semantics. This is discussed in more details later in the section.

## Semantics of Received Data
{:.no_toc}
Different input sources provide different guarantees, ranging from _at-least once_ to _exactly once_. Read for more details.

### With Files
{:.no_toc}
If all of the input data is already present in a fault-tolerant file system like
HDFS, Spark Streaming can always recover from any failure and process all of the data. This gives
*exactly-once* semantics, meaning all of the data will be processed exactly once no matter what fails.

### With Receiver-based Sources
{:.no_toc}
For input sources based on receivers, the fault-tolerance semantics depend on both the failure
scenario and the type of receiver.
As we discussed [earlier](#receiver-reliability), there are two types of receivers:

1. *Reliable Receiver* - These receivers acknowledge reliable sources only after ensuring that
  the received data has been replicated. If such a receiver fails, the source will not receive
  acknowledgment for the buffered (unreplicated) data. Therefore, if the receiver is
  restarted, the source will resend the data, and no data will be lost due to the failure.
1. *Unreliable Receiver* - Such receivers do *not* send acknowledgment and therefore *can* lose
  data when they fail due to worker or driver failures.

Depending on what type of receivers are used we achieve the following semantics.
If a worker node fails, then there is no data loss with reliable receivers. With unreliable
receivers, data received but not replicated can get lost. If the driver node fails,
then besides these losses, all of the past data that was received and replicated in memory will be
lost. This will affect the results of the stateful transformations.

To avoid this loss of past received data, Spark 1.2 introduced _write
ahead logs_ which save the received data to fault-tolerant storage. With the [write-ahead logs
enabled](#deploying-applications) and reliable receivers, there is zero data loss. In terms of semantics, it provides an at-least once guarantee.

The following table summarizes the semantics under failures:

<table class="table table-striped">
  <thead>
  <tr>
    <th style="width:30%">Deployment Scenario</th>
    <th>Worker Failure</th>
    <th>Driver Failure</th>
  </tr>
  </thead>
  <tr>
    <td>
      <i>Spark 1.1 or earlier,</i> OR<br/>
      <i>Spark 1.2 or later without write-ahead logs</i>
    </td>
    <td>
      Buffered data lost with unreliable receivers<br/>
      Zero data loss with reliable receivers<br/>
      At-least once semantics
    </td>
    <td>
      Buffered data lost with unreliable receivers<br/>
      Past data lost with all receivers<br/>
      Undefined semantics
    </td>
  </tr>
  <tr>
    <td><i>Spark 1.2 or later with write-ahead logs</i></td>
    <td>
        Zero data loss with reliable receivers<br/>
        At-least once semantics
    </td>
    <td>
        Zero data loss with reliable receivers and files<br/>
        At-least once semantics
    </td>
  </tr>
  <tr>
    <td></td>
    <td></td>
    <td></td>
  </tr>
</table>

### With Kafka Direct API
{:.no_toc}
In Spark 1.3, we have introduced a new Kafka Direct API, which can ensure that all the Kafka data is received by Spark Streaming exactly once. Along with this, if you implement exactly-once output operation, you can achieve end-to-end exactly-once guarantees. This approach is further discussed in the [Kafka Integration Guide](streaming-kafka-0-10-integration.html).

## Semantics of output operations
{:.no_toc}
Output operations (like `foreachRDD`) have _at-least once_ semantics, that is,
the transformed data may get written to an external entity more than once in
the event of a worker failure. While this is acceptable for saving to file systems using the
`saveAs***Files` operations (as the file will simply get overwritten with the same data),
additional effort may be necessary to achieve exactly-once semantics. There are two approaches.

- *Idempotent updates*: Multiple attempts always write the same data. For example, `saveAs***Files` always writes the same data to the generated files.

- *Transactional updates*: All updates are made transactionally so that updates are made exactly once atomically. One way to do this would be the following.

    - Use the batch time (available in `foreachRDD`) and the partition index of the RDD to create an identifier. This identifier uniquely identifies a blob data in the streaming application.
    - Update external system with this blob transactionally (that is, exactly once, atomically) using the identifier. That is, if the identifier is not already committed, commit the partition data and the identifier atomically. Else, if this was already committed, skip the update.

          dstream.foreachRDD { (rdd, time) =>
            rdd.foreachPartition { partitionIterator =>
              val partitionId = TaskContext.get.partitionId()
              val uniqueId = generateUniqueId(time.milliseconds, partitionId)
              // use this uniqueId to transactionally commit the data in partitionIterator
            }
          }

***************************************************************************************************
***************************************************************************************************

# Where to Go from Here
* Additional guides
    - [Kafka Integration Guide](streaming-kafka-0-10-integration.html)
    - [Kinesis Integration Guide](streaming-kinesis-integration.html)
    - [Custom Receiver Guide](streaming-custom-receivers.html)
* Third-party DStream data sources can be found in [Third Party Projects](https://spark.apache.org/third-party-projects.html)
* API documentation
  - Python docs
    * [StreamingContext](api/python/reference/api/pyspark.streaming.StreamingContext.html#pyspark.streaming.StreamingContext) and [DStream](api/python/reference/api/pyspark.streaming.DStream.html#pyspark.streaming.DStream)
  - Scala docs
    * [StreamingContext](api/scala/org/apache/spark/streaming/StreamingContext.html) and
  [DStream](api/scala/org/apache/spark/streaming/dstream/DStream.html)
    * [KafkaUtils](api/scala/org/apache/spark/streaming/kafka/KafkaUtils$.html),
    [KinesisUtils](api/scala/org/apache/spark/streaming/kinesis/KinesisInputDStream.html)
  - Java docs
    * [JavaStreamingContext](api/java/index.html?org/apache/spark/streaming/api/java/JavaStreamingContext.html),
    [JavaDStream](api/java/index.html?org/apache/spark/streaming/api/java/JavaDStream.html) and
    [JavaPairDStream](api/java/index.html?org/apache/spark/streaming/api/java/JavaPairDStream.html)
    * [KafkaUtils](api/java/index.html?org/apache/spark/streaming/kafka/KafkaUtils.html),
    [KinesisUtils](api/java/index.html?org/apache/spark/streaming/kinesis/KinesisInputDStream.html)

* More examples in [Python]({{site.SPARK_GITHUB_URL}}/tree/master/examples/src/main/python/streaming)
  and [Scala]({{site.SPARK_GITHUB_URL}}/tree/master/examples/src/main/scala/org/apache/spark/examples/streaming)
  and [Java]({{site.SPARK_GITHUB_URL}}/tree/master/examples/src/main/java/org/apache/spark/examples/streaming)
* [Paper](http://www.eecs.berkeley.edu/Pubs/TechRpts/2012/EECS-2012-259.pdf) and [video](http://youtu.be/g171ndOHgJ0) describing Spark Streaming.<|MERGE_RESOLUTION|>--- conflicted
+++ resolved
@@ -465,11 +465,7 @@
 {% endhighlight %}
 
 The `appName` parameter is a name for your application to show on the cluster UI.
-<<<<<<< HEAD
-`master` is a [Spark, Mesos or YARN cluster URL](submitting-applications.html#master-urls),
-=======
 `master` is a [Spark or YARN cluster URL](submitting-applications.html#master-urls),
->>>>>>> 54d5087c
 or a special __"local[\*]"__ string to run in local mode. In practice, when running on a cluster,
 you will not want to hardcode `master` in the program,
 but rather [launch the application with `spark-submit`](submitting-applications.html) and
