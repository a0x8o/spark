--- conflicted
+++ resolved
@@ -188,11 +188,7 @@
     Amount of non-heap memory to be allocated per driver process in cluster mode, in MiB unless
     otherwise specified. This is memory that accounts for things like VM overheads, interned strings,
     other native overheads, etc. This tends to grow with the container size (typically 6-10%).
-<<<<<<< HEAD
-    This option is currently supported on YARN, Mesos and Kubernetes.
-=======
     This option is currently supported on YARN and Kubernetes.
->>>>>>> 54d5087c
     <em>Note:</em> Non-heap memory includes off-heap memory
     (when <code>spark.memory.offHeap.enabled=true</code>) and memory used by other driver processes
     (e.g. python process that goes with a PySpark driver) and memory used by other non-driver
@@ -1284,15 +1280,9 @@
 </tr>
 <tr>
   <td><code>spark.shuffle.service.db.backend</code></td>
-<<<<<<< HEAD
-  <td>LEVELDB</td>
-  <td>
-    Specifies a disk-based store used in shuffle service local db. Setting as LEVELDB or ROCKSDB.
-=======
   <td>ROCKSDB</td>
   <td>
     Specifies a disk-based store used in shuffle service local db. Setting as ROCKSDB or LEVELDB (deprecated).
->>>>>>> 54d5087c
   </td>
   <td>3.4.0</td>
 </tr>
@@ -3678,11 +3668,7 @@
 # Stage Level Scheduling Overview
 
 The stage level scheduling feature allows users to specify task and executor resource requirements at the stage level. This allows for different stages to run with executors that have different resources. A prime example of this is one ETL stage runs with executors with just CPUs, the next stage is an ML stage that needs GPUs. Stage level scheduling allows for user to request different executors that have GPUs when the ML stage runs rather then having to acquire executors with GPUs at the start of the application and them be idle while the ETL stage is being run.
-<<<<<<< HEAD
-This is only available for the RDD API in Scala, Java, and Python.  It is available on YARN, Kubernetes and Standalone when dynamic allocation is enabled. When dynamic allocation is disabled, it allows users to specify different task resource requirements at stage level, and this is supported on Standalone cluster right now. See the [YARN](running-on-yarn.html#stage-level-scheduling-overview) page or [Kubernetes](running-on-kubernetes.html#stage-level-scheduling-overview) page or [Standalone](spark-standalone.html#stage-level-scheduling-overview) page for more implementation details.
-=======
 This is only available for the RDD API in Scala, Java, and Python.  It is available on YARN, Kubernetes and Standalone when dynamic allocation is enabled. When dynamic allocation is disabled, it allows users to specify different task resource requirements at stage level, and this is supported on YARN and Standalone cluster right now. See the [YARN](running-on-yarn.html#stage-level-scheduling-overview) page or [Kubernetes](running-on-kubernetes.html#stage-level-scheduling-overview) page or [Standalone](spark-standalone.html#stage-level-scheduling-overview) page for more implementation details.
->>>>>>> 54d5087c
 
 See the `RDD.withResources` and `ResourceProfileBuilder` API's for using this feature. When dynamic allocation is disabled, tasks with different task resource requirements will share executors with `DEFAULT_RESOURCE_PROFILE`. While when dynamic allocation is enabled, the current implementation acquires new executors for each `ResourceProfile`  created and currently has to be an exact match. Spark does not try to fit tasks into an executor that require a different ResourceProfile than the executor was created with. Executors that are not in use will idle timeout with the dynamic allocation logic. The default configuration for this feature is to only allow one ResourceProfile per stage. If the user associates more then 1 ResourceProfile to an RDD, Spark will throw an exception by default. See config `spark.scheduler.resource.profileMergeConflicts` to control that behavior. The current merge strategy Spark implements when `spark.scheduler.resource.profileMergeConflicts` is enabled is a simple max of each resource within the conflicting ResourceProfiles. Spark will create a new ResourceProfile with the max of each of the resources.
 
