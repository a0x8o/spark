---
layout: global
title: Cluster Mode Overview
license: |
  Licensed to the Apache Software Foundation (ASF) under one or more
  contributor license agreements.  See the NOTICE file distributed with
  this work for additional information regarding copyright ownership.
  The ASF licenses this file to You under the Apache License, Version 2.0
  (the "License"); you may not use this file except in compliance with
  the License.  You may obtain a copy of the License at

     http://www.apache.org/licenses/LICENSE-2.0

  Unless required by applicable law or agreed to in writing, software
  distributed under the License is distributed on an "AS IS" BASIS,
  WITHOUT WARRANTIES OR CONDITIONS OF ANY KIND, either express or implied.
  See the License for the specific language governing permissions and
  limitations under the License.
---

This document gives a short overview of how Spark runs on clusters, to make it easier to understand
the components involved. Read through the [application submission guide](submitting-applications.html)
to learn about launching applications on a cluster.

# Components

Spark applications run as independent sets of processes on a cluster, coordinated by the `SparkContext`
object in your main program (called the _driver program_).

Specifically, to run on a cluster, the SparkContext can connect to several types of _cluster managers_
(either Spark's own standalone cluster manager, YARN or Kubernetes), which allocate resources across
applications. Once connected, Spark acquires *executors* on nodes in the cluster, which are
processes that run computations and store data for your application.
Next, it sends your application code (defined by JAR or Python files passed to SparkContext) to
the executors. Finally, SparkContext sends *tasks* to the executors to run.

<p style="text-align: center;">
  <img src="img/cluster-overview.png" title="Spark cluster components" alt="Spark cluster components" />
</p>

There are several useful things to note about this architecture:

1. Each application gets its own executor processes, which stay up for the duration of the whole
   application and run tasks in multiple threads. This has the benefit of isolating applications
   from each other, on both the scheduling side (each driver schedules its own tasks) and executor
   side (tasks from different applications run in different JVMs). However, it also means that
   data cannot be shared across different Spark applications (instances of SparkContext) without
   writing it to an external storage system.
2. Spark is agnostic to the underlying cluster manager. As long as it can acquire executor
   processes, and these communicate with each other, it is relatively easy to run it even on a
   cluster manager that also supports other applications (e.g. YARN/Kubernetes).
3. The driver program must listen for and accept incoming connections from its executors throughout
   its lifetime (e.g., see [spark.driver.port in the network config
   section](configuration.html#networking)). As such, the driver program must be network
   addressable from the worker nodes.
4. Because the driver schedules tasks on the cluster, it should be run close to the worker
   nodes, preferably on the same local area network. If you'd like to send requests to the
   cluster remotely, it's better to open an RPC to the driver and have it submit operations
   from nearby than to run a driver far away from the worker nodes.

# Cluster Manager Types

The system currently supports several cluster managers:

* [Standalone](spark-standalone.html) -- a simple cluster manager included with Spark that makes it
  easy to set up a cluster.
<<<<<<< HEAD
* [Apache Mesos](running-on-mesos.html) -- a general cluster manager that can also run Hadoop MapReduce
  and service applications. (Deprecated)
=======
>>>>>>> 54d5087c
* [Hadoop YARN](running-on-yarn.html) -- the resource manager in Hadoop 3.
* [Kubernetes](running-on-kubernetes.html) -- an open-source system for automating deployment, scaling,
  and management of containerized applications.

# Submitting Applications

Applications can be submitted to a cluster of any type using the `spark-submit` script.
The [application submission guide](submitting-applications.html) describes how to do this.

# Monitoring

Each driver program has a web UI, typically on port 4040, that displays information about running
tasks, executors, and storage usage. Simply go to `http://<driver-node>:4040` in a web browser to
access this UI. The [monitoring guide](monitoring.html) also describes other monitoring options.

# Job Scheduling

Spark gives control over resource allocation both _across_ applications (at the level of the cluster
manager) and _within_ applications (if multiple computations are happening on the same SparkContext).
The [job scheduling overview](job-scheduling.html) describes this in more detail.

# Glossary

The following table summarizes terms you'll see used to refer to cluster concepts:

<table class="table table-striped">
  <thead>
    <tr><th style="width: 130px;">Term</th><th>Meaning</th></tr>
  </thead>
  <tbody>
    <tr>
      <td>Application</td>
      <td>User program built on Spark. Consists of a <em>driver program</em> and <em>executors</em> on the cluster.</td>
    </tr>
    <tr>
      <td>Application jar</td>
      <td>
        A jar containing the user's Spark application. In some cases users will want to create
        an "uber jar" containing their application along with its dependencies. The user's jar
        should never include Hadoop or Spark libraries, however, these will be added at runtime.
      </td>
    </tr>
    <tr>
      <td>Driver program</td>
      <td>The process running the main() function of the application and creating the SparkContext</td>
    </tr>
    <tr>
      <td>Cluster manager</td>
      <td>An external service for acquiring resources on the cluster (e.g. standalone manager, YARN, Kubernetes)</td>
    </tr>
    <tr>
      <td>Deploy mode</td>
      <td>Distinguishes where the driver process runs. In "cluster" mode, the framework launches
        the driver inside of the cluster. In "client" mode, the submitter launches the driver
        outside of the cluster.</td>
    </tr>
    <tr>
      <td>Worker node</td>
      <td>Any node that can run application code in the cluster</td>
    </tr>
    <tr>
      <td>Executor</td>
      <td>A process launched for an application on a worker node, that runs tasks and keeps data in memory
        or disk storage across them. Each application has its own executors.</td>
    </tr>
    <tr>
      <td>Task</td>
      <td>A unit of work that will be sent to one executor</td>
    </tr>
    <tr>
      <td>Job</td>
      <td>A parallel computation consisting of multiple tasks that gets spawned in response to a Spark action
        (e.g. <code>save</code>, <code>collect</code>); you'll see this term used in the driver's logs.</td>
    </tr>
    <tr>
      <td>Stage</td>
      <td>Each job gets divided into smaller sets of tasks called <em>stages</em> that depend on each other
        (similar to the map and reduce stages in MapReduce); you'll see this term used in the driver's logs.</td>
    </tr>
  </tbody>
</table><|MERGE_RESOLUTION|>--- conflicted
+++ resolved
@@ -64,11 +64,6 @@
 
 * [Standalone](spark-standalone.html) -- a simple cluster manager included with Spark that makes it
   easy to set up a cluster.
-<<<<<<< HEAD
-* [Apache Mesos](running-on-mesos.html) -- a general cluster manager that can also run Hadoop MapReduce
-  and service applications. (Deprecated)
-=======
->>>>>>> 54d5087c
 * [Hadoop YARN](running-on-yarn.html) -- the resource manager in Hadoop 3.
 * [Kubernetes](running-on-kubernetes.html) -- an open-source system for automating deployment, scaling,
   and management of containerized applications.
