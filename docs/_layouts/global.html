--- conflicted
+++ resolved
@@ -32,8 +32,6 @@
         <link rel="stylesheet" href="https://cdn.jsdelivr.net/npm/docsearch.js@2/dist/cdn/docsearch.min.css" />
         <link rel="stylesheet" href="css/docsearch.css">
 
-<<<<<<< HEAD
-=======
         {% production %}
         <!-- Matomo -->
         <script>
@@ -53,7 +51,6 @@
         <!-- End Matomo Code -->
         {% endproduction %}
 
->>>>>>> 54d5087c
     </head>
     <body class="global">
         <!--[if lt IE 7]>
@@ -108,10 +105,6 @@
                             <a class="dropdown-item" href="submitting-applications.html">Submitting Applications</a>
                             <div class="dropdown-divider"></div>
                             <a class="dropdown-item" href="spark-standalone.html">Spark Standalone</a>
-<<<<<<< HEAD
-                            <a class="dropdown-item" href="running-on-mesos.html">Mesos</a>
-=======
->>>>>>> 54d5087c
                             <a class="dropdown-item" href="running-on-yarn.html">YARN</a>
                             <a class="dropdown-item" href="running-on-kubernetes.html">Kubernetes</a>
                         </div>
