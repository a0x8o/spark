---
layout: global
title: "Migration Guide: SQL, Datasets and DataFrame"
displayTitle: "Migration Guide: SQL, Datasets and DataFrame"
license: |
  Licensed to the Apache Software Foundation (ASF) under one or more
  contributor license agreements.  See the NOTICE file distributed with
  this work for additional information regarding copyright ownership.
  The ASF licenses this file to You under the Apache License, Version 2.0
  (the "License"); you may not use this file except in compliance with
  the License.  You may obtain a copy of the License at

     http://www.apache.org/licenses/LICENSE-2.0

  Unless required by applicable law or agreed to in writing, software
  distributed under the License is distributed on an "AS IS" BASIS,
  WITHOUT WARRANTIES OR CONDITIONS OF ANY KIND, either express or implied.
  See the License for the specific language governing permissions and
  limitations under the License.
---

* Table of contents
{:toc}

## Upgrading from Spark SQL 3.5 to 4.0

- Since Spark 4.0, the default value of `spark.sql.maxSinglePartitionBytes` is changed from `Long.MaxValue` to `128m`. To restore the previous behavior, set `spark.sql.maxSinglePartitionBytes` to `9223372036854775807`(`Long.MaxValue`).
- Since Spark 4.0, any read of SQL tables takes into consideration the SQL configs `spark.sql.files.ignoreCorruptFiles`/`spark.sql.files.ignoreMissingFiles` instead of the core config `spark.files.ignoreCorruptFiles`/`spark.files.ignoreMissingFiles`.
- Since Spark 4.0, `spark.sql.hive.metastore` drops the support of Hive prior to 2.0.0 as they require JDK 8 that Spark does not support anymore. Users should migrate to higher versions.
<<<<<<< HEAD
=======
- Since Spark 4.0, `spark.sql.parquet.compression.codec` drops the support of codec name `lz4raw`, please use `lz4_raw` instead.
>>>>>>> ecee7133

## Upgrading from Spark SQL 3.4 to 3.5

- Since Spark 3.5, the JDBC options related to DS V2 pushdown are `true` by default. These options include: `pushDownAggregate`, `pushDownLimit`, `pushDownOffset` and `pushDownTableSample`. To restore the legacy behavior, please set them to `false`. e.g. set `spark.sql.catalog.your_catalog_name.pushDownAggregate` to `false`.
- Since Spark 3.5, Spark thrift server will interrupt task when canceling a running statement. To restore the previous behavior, set `spark.sql.thriftServer.interruptOnCancel` to `false`.
- Since Spark 3.5, Row's json and prettyJson methods are moved to `ToJsonUtil`.
- Since Spark 3.5, the `plan` field is moved from `AnalysisException` to `EnhancedAnalysisException`.
- Since Spark 3.5, `spark.sql.optimizer.canChangeCachedPlanOutputPartitioning` is enabled by default. To restore the previous behavior, set `spark.sql.optimizer.canChangeCachedPlanOutputPartitioning` to `false`.
- Since Spark 3.5, the `array_insert` function is 1-based for negative indexes. It inserts new element at the end of input arrays for the index -1. To restore the previous behavior, set `spark.sql.legacy.negativeIndexInArrayInsert` to `true`.
- Since Spark 3.5, the Avro will throw `AnalysisException` when reading Interval types as Date or Timestamp types, or reading Decimal types with lower precision. To restore the legacy behavior, set `spark.sql.legacy.avro.allowIncompatibleSchema` to `true`

## Upgrading from Spark SQL 3.3 to 3.4

  - Since Spark 3.4, INSERT INTO commands with explicit column lists comprising fewer columns than the target table will automatically add the corresponding default values for the remaining columns (or NULL for any column lacking an explicitly-assigned default value). In Spark 3.3 or earlier, these commands would have failed returning errors reporting that the number of provided columns does not match the number of columns in the target table. Note that disabling `spark.sql.defaultColumn.useNullsForMissingDefaultValues` will restore the previous behavior.
  - Since Spark 3.4, Number or Number(\*) from Teradata will be treated as Decimal(38,18). In Spark 3.3 or earlier, Number or Number(\*) from Teradata will be treated as Decimal(38, 0), in which case the fractional part will be removed.
  - Since Spark 3.4, v1 database, table, permanent view and function identifier will include 'spark_catalog' as the catalog name if database is defined, e.g. a table identifier will be: `spark_catalog.default.t`. To restore the legacy behavior, set `spark.sql.legacy.v1IdentifierNoCatalog` to `true`.
  - Since Spark 3.4, when ANSI SQL mode(configuration `spark.sql.ansi.enabled`) is on, Spark SQL always returns NULL result on getting a map value with a non-existing key. In Spark 3.3 or earlier, there will be an error.
  - Since Spark 3.4, the SQL CLI `spark-sql` does not print the prefix `Error in query:` before the error message of `AnalysisException`.
  - Since Spark 3.4, `split` function ignores trailing empty strings when `regex` parameter is empty.
  - Since Spark 3.4, the `to_binary` function throws error for a malformed `str` input. Use `try_to_binary` to tolerate malformed input and return NULL instead.
    - Valid Base64 string should include symbols from in base64 alphabet (A-Za-z0-9+/), optional padding (`=`), and optional whitespaces. Whitespaces are skipped in conversion except when they are preceded by padding symbol(s). If padding is present it should conclude the string and follow rules described in RFC 4648 § 4.
    - Valid hexadecimal strings should include only allowed symbols (0-9A-Fa-f).
    - Valid values for `fmt` are case-insensitive `hex`, `base64`, `utf-8`, `utf8`.
  - Since Spark 3.4, Spark throws only `PartitionsAlreadyExistException` when it creates partitions but some of them exist already. In Spark 3.3 or earlier, Spark can throw either `PartitionsAlreadyExistException` or `PartitionAlreadyExistsException`.
  - Since Spark 3.4, Spark will do validation for partition spec in ALTER PARTITION to follow the behavior of `spark.sql.storeAssignmentPolicy` which may cause an exception if type conversion fails, e.g. `ALTER TABLE .. ADD PARTITION(p='a')` if column `p` is int type. To restore the legacy behavior, set `spark.sql.legacy.skipTypeValidationOnAlterPartition` to `true`.
  - Since Spark 3.4, vectorized readers are enabled by default for the nested data types (array, map and struct). To restore the legacy behavior, set `spark.sql.orc.enableNestedColumnVectorizedReader` and `spark.sql.parquet.enableNestedColumnVectorizedReader` to `false`.
  - Since Spark 3.4, `BinaryType` is not supported in CSV datasource. In Spark 3.3 or earlier, users can write binary columns in CSV datasource, but the output content in CSV files is `Object.toString()` which is meaningless; meanwhile, if users read CSV tables with binary columns, Spark will throw an `Unsupported type: binary` exception.
  - Since Spark 3.4, bloom filter joins are enabled by default. To restore the legacy behavior, set `spark.sql.optimizer.runtime.bloomFilter.enabled` to `false`.

## Upgrading from Spark SQL 3.2 to 3.3

  - Since Spark 3.3, the `histogram_numeric` function in Spark SQL returns an output type of an array of structs (x, y), where the type of the 'x' field in the return value is propagated from the input values consumed in the aggregate function. In Spark 3.2 or earlier, 'x' always had double type. Optionally, use the configuration `spark.sql.legacy.histogramNumericPropagateInputType` since Spark 3.3 to revert back to the previous behavior.

  - Since Spark 3.3, `DayTimeIntervalType` in Spark SQL is mapped to Arrow's `Duration` type in `ArrowWriter` and `ArrowColumnVector` developer APIs. Previously, `DayTimeIntervalType` was mapped to Arrow's `Interval` type which does not match with the types of other languages Spark SQL maps. For example, `DayTimeIntervalType` is mapped to `java.time.Duration` in Java.

  - Since Spark 3.3, the functions `lpad` and `rpad` have been overloaded to support byte sequences. When the first argument is a byte sequence, the optional padding pattern must also be a byte sequence and the result is a BINARY value. The default padding pattern in this case is the zero byte. To restore the legacy behavior of always returning string types, set `spark.sql.legacy.lpadRpadAlwaysReturnString` to `true`.

  - Since Spark 3.3, Spark turns a non-nullable schema into nullable for API `DataFrameReader.schema(schema: StructType).json(jsonDataset: Dataset[String])` and `DataFrameReader.schema(schema: StructType).csv(csvDataset: Dataset[String])` when the schema is specified by the user and contains non-nullable fields. To restore the legacy behavior of respecting the nullability, set `spark.sql.legacy.respectNullabilityInTextDatasetConversion` to `true`.

  - Since Spark 3.3, when the date or timestamp pattern is not specified, Spark converts an input string to a date/timestamp using the `CAST` expression approach. The changes affect CSV/JSON datasources and parsing of partition values. In Spark 3.2 or earlier, when the date or timestamp pattern is not set, Spark uses the default patterns: `yyyy-MM-dd` for dates and `yyyy-MM-dd HH:mm:ss` for timestamps. After the changes, Spark still recognizes the pattern together with

    Date patterns:
      * `[+-]yyyy*`
      * `[+-]yyyy*-[m]m`
      * `[+-]yyyy*-[m]m-[d]d`
      * `[+-]yyyy*-[m]m-[d]d `
      * `[+-]yyyy*-[m]m-[d]d *`
      * `[+-]yyyy*-[m]m-[d]dT*`

    Timestamp patterns:
      * `[+-]yyyy*`
      * `[+-]yyyy*-[m]m`
      * `[+-]yyyy*-[m]m-[d]d`
      * `[+-]yyyy*-[m]m-[d]d `
      * `[+-]yyyy*-[m]m-[d]d [h]h:[m]m:[s]s.[ms][ms][ms][us][us][us][zone_id]`
      * `[+-]yyyy*-[m]m-[d]dT[h]h:[m]m:[s]s.[ms][ms][ms][us][us][us][zone_id]`
      * `[h]h:[m]m:[s]s.[ms][ms][ms][us][us][us][zone_id]`
      * `T[h]h:[m]m:[s]s.[ms][ms][ms][us][us][us][zone_id]`

  - Since Spark 3.3, the `strfmt` in `format_string(strfmt, obj, ...)` and `printf(strfmt, obj, ...)` will no longer support to use "0$" to specify the first argument, the first argument should always reference by "1$" when use argument index to indicating the position of the argument in the argument list.

  - Since Spark 3.3, nulls are written as empty strings in CSV data source by default. In Spark 3.2 or earlier, nulls were written as empty strings as quoted empty strings, `""`. To restore the previous behavior, set `nullValue` to `""`, or set the configuration `spark.sql.legacy.nullValueWrittenAsQuotedEmptyStringCsv` to `true`.

  - Since Spark 3.3, DESCRIBE FUNCTION fails if the function does not exist. In Spark 3.2 or earlier, DESCRIBE FUNCTION can still run and print "Function: func_name not found".

  - Since Spark 3.3, the table property `external` becomes reserved. Certain commands will fail if you specify the `external` property, such as `CREATE TABLE ... TBLPROPERTIES` and `ALTER TABLE ... SET TBLPROPERTIES`. In Spark 3.2 and earlier, the table property `external` is silently ignored. You can set `spark.sql.legacy.notReserveProperties` to `true` to restore the old behavior.

  - Since Spark 3.3, DROP FUNCTION fails if the function name matches one of the built-in functions' name and is not qualified. In Spark 3.2 or earlier, DROP FUNCTION can still drop a persistent function even if the name is not qualified and is the same as a built-in function's name.

  - Since Spark 3.3, when reading values from a JSON attribute defined as `FloatType` or `DoubleType`, the strings `"+Infinity"`, `"+INF"`, and `"-INF"` are now parsed to the appropriate values, in addition to the already supported `"Infinity"` and `"-Infinity"` variations. This change was made to improve consistency with Jackson's parsing of the unquoted versions of these values. Also, the `allowNonNumericNumbers` option is now respected so these strings will now be considered invalid if this option is disabled.

  - Since Spark 3.3, Spark will try to use built-in data source writer instead of Hive serde in `INSERT OVERWRITE DIRECTORY`. This behavior is effective only if `spark.sql.hive.convertMetastoreParquet` or `spark.sql.hive.convertMetastoreOrc` is enabled respectively for Parquet and ORC formats. To restore the behavior before Spark 3.3, you can set `spark.sql.hive.convertMetastoreInsertDir` to `false`.

  - Since Spark 3.3, the precision of the return type of round-like functions has been fixed. This may cause Spark throw `AnalysisException` of the `CANNOT_UP_CAST_DATATYPE` error class when using views created by prior versions. In such cases, you need to recreate the views using ALTER VIEW AS or CREATE OR REPLACE VIEW AS with newer Spark versions.

  - Since Spark 3.3, the `unbase64` function throws error for a malformed `str` input. Use `try_to_binary(<str>, 'base64')` to tolerate malformed input and return NULL instead. In Spark 3.2 and earlier, the `unbase64` function returns a best-efforts result for a malformed `str` input.

  - Since Spark 3.3.1 and 3.2.3, for `SELECT ... GROUP BY a GROUPING SETS (b)`-style SQL statements, `grouping__id` returns different values from Apache Spark 3.2.0, 3.2.1, 3.2.2, and 3.3.0. It computes based on user-given group-by expressions plus grouping set columns. To restore the behavior before 3.3.1 and 3.2.3, you can set `spark.sql.legacy.groupingIdWithAppendedUserGroupBy`. For details, see [SPARK-40218](https://issues.apache.org/jira/browse/SPARK-40218) and [SPARK-40562](https://issues.apache.org/jira/browse/SPARK-40562).

## Upgrading from Spark SQL 3.1 to 3.2

  - Since Spark 3.2, ADD FILE/JAR/ARCHIVE commands require each path to be enclosed by `"` or `'` if the path contains whitespaces.

  - Since Spark 3.2, all the supported JDBC dialects use StringType for ROWID. In Spark 3.1 or earlier, Oracle dialect uses StringType and the other dialects use LongType.

  - In Spark 3.2, PostgreSQL JDBC dialect uses StringType for MONEY and MONEY[] is not supported due to the JDBC driver for PostgreSQL can't handle those types properly. In Spark 3.1 or earlier, DoubleType and ArrayType of DoubleType are used respectively.

  - In Spark 3.2, `spark.sql.adaptive.enabled` is enabled by default. To restore the behavior before Spark 3.2, you can set `spark.sql.adaptive.enabled` to `false`.

  - In Spark 3.2, the following meta-characters are escaped in the `show()` action. In Spark 3.1 or earlier, the following metacharacters are output as it is.
    * `\n` (new line)
    * `\r` (carriage ret)
    * `\t` (horizontal tab)
    * `\f` (form feed)
    * `\b` (backspace)
    * `\u000B` (vertical tab)
    * `\u0007` (bell)

  - In Spark 3.2, `ALTER TABLE .. RENAME TO PARTITION` throws `PartitionAlreadyExistsException` instead of `AnalysisException` for tables from Hive external when the target partition already exists.

  - In Spark 3.2, script transform default FIELD DELIMIT is `\u0001` for no serde mode, serde property `field.delim` is `\t` for Hive serde mode when user specifies serde. In Spark 3.1 or earlier, the default FIELD DELIMIT is `\t`, serde property `field.delim` is `\u0001` for Hive serde mode when user specifies serde.

  - In Spark 3.2, the auto-generated `Cast` (such as those added by type coercion rules) will be stripped when generating column alias names. E.g., `sql("SELECT floor(1)").columns` will be `FLOOR(1)` instead of `FLOOR(CAST(1 AS DOUBLE))`.

  - In Spark 3.2, the output schema of `SHOW TABLES` becomes `namespace: string, tableName: string, isTemporary: boolean`. In Spark 3.1 or earlier, the `namespace` field was named `database` for the builtin catalog, and there is no `isTemporary` field for v2 catalogs. To restore the old schema with the builtin catalog, you can set `spark.sql.legacy.keepCommandOutputSchema` to `true`.

  - In Spark 3.2, the output schema of `SHOW TABLE EXTENDED` becomes `namespace: string, tableName: string, isTemporary: boolean, information: string`. In Spark 3.1 or earlier, the `namespace` field was named `database` for the builtin catalog, and no change for the v2 catalogs. To restore the old schema with the builtin catalog, you can set `spark.sql.legacy.keepCommandOutputSchema` to `true`.

  - In Spark 3.2, the output schema of `SHOW TBLPROPERTIES` becomes `key: string, value: string` whether you specify the table property key or not. In Spark 3.1 and earlier, the output schema of `SHOW TBLPROPERTIES` is `value: string` when you specify the table property key. To restore the old schema with the builtin catalog, you can set `spark.sql.legacy.keepCommandOutputSchema` to `true`.

  - In Spark 3.2, the output schema of `DESCRIBE NAMESPACE` becomes `info_name: string, info_value: string`. In Spark 3.1 or earlier, the `info_name` field was named `database_description_item` and the `info_value` field was named `database_description_value` for the builtin catalog. To restore the old schema with the builtin catalog, you can set `spark.sql.legacy.keepCommandOutputSchema` to `true`.

  - In Spark 3.2, table refreshing clears cached data of the table as well as of all its dependents such as views while keeping the dependents cached. The following commands perform table refreshing:
    * `ALTER TABLE .. ADD PARTITION`
    * `ALTER TABLE .. RENAME PARTITION`
    * `ALTER TABLE .. DROP PARTITION`
    * `ALTER TABLE .. RECOVER PARTITIONS`
    * `MSCK REPAIR TABLE`
    * `LOAD DATA`
    * `REFRESH TABLE`
    * `TRUNCATE TABLE`
    * and the method `spark.catalog.refreshTable`
  In Spark 3.1 and earlier, table refreshing leaves dependents uncached.

  - In Spark 3.2, the usage of `count(tblName.*)` is blocked to avoid producing ambiguous results. Because `count(*)` and `count(tblName.*)` will output differently if there is any null values. To restore the behavior before Spark 3.2, you can set `spark.sql.legacy.allowStarWithSingleTableIdentifierInCount` to `true`.

  - In Spark 3.2, we support typed literals in the partition spec of INSERT and ADD/DROP/RENAME PARTITION. For example, `ADD PARTITION(dt = date'2020-01-01')` adds a partition with date value `2020-01-01`. In Spark 3.1 and earlier, the partition value will be parsed as string value `date '2020-01-01'`, which is an illegal date value, and we add a partition with null value at the end.

  - In Spark 3.2, `DataFrameNaFunctions.replace()` no longer uses exact string match for the input column names, to match the SQL syntax and support qualified column names. Input column name having a dot in the name (not nested) needs to be escaped with backtick \`. Now, it throws `AnalysisException` if the column is not found in the data frame schema. It also throws `IllegalArgumentException` if the input column name is a nested column. In Spark 3.1 and earlier, it used to ignore invalid input column name and nested column name.

  - In Spark 3.2, the dates subtraction expression such as `date1 - date2` returns values of `DayTimeIntervalType`. In Spark 3.1 and earlier, the returned type is `CalendarIntervalType`. To restore the behavior before Spark 3.2, you can set `spark.sql.legacy.interval.enabled` to `true`.

  - In Spark 3.2, the timestamps subtraction expression such as `timestamp '2021-03-31 23:48:00' - timestamp '2021-01-01 00:00:00'` returns values of `DayTimeIntervalType`. In Spark 3.1 and earlier, the type of the same expression is `CalendarIntervalType`. To restore the behavior before Spark 3.2, you can set `spark.sql.legacy.interval.enabled` to `true`.

  - In Spark 3.2, `CREATE TABLE .. LIKE ..` command can not use reserved properties. You need their specific clauses to specify them, for example, `CREATE TABLE test1 LIKE test LOCATION 'some path'`. You can set `spark.sql.legacy.notReserveProperties` to `true` to ignore the `ParseException`, in this case, these properties will be silently removed, for example: `TBLPROPERTIES('owner'='yao')` will have no effect. In Spark version 3.1 and below, the reserved properties can be used in `CREATE TABLE .. LIKE ..` command but have no side effects, for example, `TBLPROPERTIES('location'='/tmp')` does not change the location of the table but only create a headless property just like `'a'='b'`.

  - In Spark 3.2, `TRANSFORM` operator can't support alias in inputs. In Spark 3.1 and earlier, we can write script transform like `SELECT TRANSFORM(a AS c1, b AS c2) USING 'cat' FROM TBL`.

  - In Spark 3.2, `TRANSFORM` operator can support `ArrayType/MapType/StructType` without Hive SerDe, in this mode, we use `StructsToJson` to convert `ArrayType/MapType/StructType` column to `STRING` and use `JsonToStructs` to parse `STRING` to `ArrayType/MapType/StructType`. In Spark 3.1, Spark just support case `ArrayType/MapType/StructType` column as `STRING` but can't support parse `STRING` to `ArrayType/MapType/StructType` output columns.

  - In Spark 3.2, the unit-to-unit interval literals like `INTERVAL '1-1' YEAR TO MONTH` and the unit list interval literals like `INTERVAL '3' DAYS '1' HOUR` are converted to ANSI interval types: `YearMonthIntervalType` or `DayTimeIntervalType`. In Spark 3.1 and earlier, such interval literals are converted to `CalendarIntervalType`. To restore the behavior before Spark 3.2, you can set `spark.sql.legacy.interval.enabled` to `true`.

  - In Spark 3.2, the unit list interval literals can not mix year-month fields (YEAR and MONTH) and day-time fields (WEEK, DAY, ..., MICROSECOND). For example, `INTERVAL 1 month 1 hour` is invalid in Spark 3.2. In Spark 3.1 and earlier, there is no such limitation and the literal returns value of `CalendarIntervalType`. To restore the behavior before Spark 3.2, you can set `spark.sql.legacy.interval.enabled` to `true`.

  - In Spark 3.2, Spark supports `DayTimeIntervalType` and `YearMonthIntervalType` as inputs and outputs of `TRANSFORM` clause in Hive `SERDE` mode, the behavior is different between Hive `SERDE` mode and `ROW FORMAT DELIMITED` mode when these two types are used as inputs. In Hive `SERDE` mode, `DayTimeIntervalType` column is converted to `HiveIntervalDayTime`, its string format is `[-]?d h:m:s.n`, but in `ROW FORMAT DELIMITED` mode the format is `INTERVAL '[-]?d h:m:s.n' DAY TO TIME`. In Hive `SERDE` mode, `YearMonthIntervalType` column is converted to `HiveIntervalYearMonth`, its string format is `[-]?y-m`, but in `ROW FORMAT DELIMITED` mode the format is `INTERVAL '[-]?y-m' YEAR TO MONTH`.

  - In Spark 3.2, `hash(0) == hash(-0)` for floating point types. Previously, different values were generated.

  - In Spark 3.2, `CREATE TABLE AS SELECT` with non-empty `LOCATION` will throw `AnalysisException`. To restore the behavior before Spark 3.2, you can set `spark.sql.legacy.allowNonEmptyLocationInCTAS` to `true`.

  - In Spark 3.2, special datetime values such as `epoch`, `today`, `yesterday`, `tomorrow`, and `now` are supported in typed literals or in cast of foldable strings only, for instance, `select timestamp'now'` or `select cast('today' as date)`. In Spark 3.1 and 3.0, such special values are supported in any casts of strings to dates/timestamps. To keep these special values as dates/timestamps in Spark 3.1 and 3.0, you should replace them manually, e.g. `if (c in ('now', 'today'), current_date(), cast(c as date))`.

  - In Spark 3.2, `FloatType` is mapped to `FLOAT` in MySQL. Prior to this, it used to be mapped to `REAL`, which is by default a synonym to `DOUBLE PRECISION` in MySQL.

  - In Spark 3.2, the query executions triggered by `DataFrameWriter` are always named `command` when being sent to `QueryExecutionListener`. In Spark 3.1 and earlier, the name is one of `save`, `insertInto`, `saveAsTable`.

  - In Spark 3.2, `Dataset.unionByName` with `allowMissingColumns` set to true will add missing nested fields to the end of structs. In Spark 3.1, nested struct fields are sorted alphabetically.

  - In Spark 3.2, create/alter view will fail if the input query output columns contain auto-generated alias. This is necessary to make sure the query output column names are stable across different spark versions. To restore the behavior before Spark 3.2, set `spark.sql.legacy.allowAutoGeneratedAliasForView` to `true`.

  - In Spark 3.2, date +/- interval with only day-time fields such as `date '2011-11-11' + interval 12 hours` returns timestamp. In Spark 3.1 and earlier, the same expression returns date. To restore the behavior before Spark 3.2, you can use `cast` to convert timestamp as date.

## Upgrading from Spark SQL 3.0 to 3.1

  - In Spark 3.1, statistical aggregation function includes `std`, `stddev`, `stddev_samp`, `variance`, `var_samp`, `skewness`, `kurtosis`, `covar_samp`, `corr` will return `NULL` instead of `Double.NaN` when `DivideByZero` occurs during expression evaluation, for example, when `stddev_samp` applied on a single element set. In Spark version 3.0 and earlier, it will return `Double.NaN` in such case. To restore the behavior before Spark 3.1, you can set `spark.sql.legacy.statisticalAggregate` to `true`.

  - In Spark 3.1, grouping_id() returns long values. In Spark version 3.0 and earlier, this function returns int values. To restore the behavior before Spark 3.1, you can set `spark.sql.legacy.integerGroupingId` to `true`.

  - In Spark 3.1, SQL UI data adopts the `formatted` mode for the query plan explain results. To restore the behavior before Spark 3.1, you can set `spark.sql.ui.explainMode` to `extended`.

  - In Spark 3.1, `from_unixtime`, `unix_timestamp`,`to_unix_timestamp`, `to_timestamp` and `to_date` will fail if the specified datetime pattern is invalid. In Spark 3.0 or earlier, they result `NULL`.

  - In Spark 3.1, the Parquet, ORC, Avro and JSON datasources throw the exception `org.apache.spark.sql.AnalysisException: Found duplicate column(s) in the data schema` in read if they detect duplicate names in top-level columns as well in nested structures. The datasources take into account the SQL config `spark.sql.caseSensitive` while detecting column name duplicates.

  - In Spark 3.1, structs and maps are wrapped by the `{}` brackets in casting them to strings. For instance, the `show()` action and the `CAST` expression use such brackets. In Spark 3.0 and earlier, the `[]` brackets are used for the same purpose. To restore the behavior before Spark 3.1, you can set `spark.sql.legacy.castComplexTypesToString.enabled` to `true`.

  - In Spark 3.1, NULL elements of structures, arrays and maps are converted to "null" in casting them to strings. In Spark 3.0 or earlier, NULL elements are converted to empty strings. To restore the behavior before Spark 3.1, you can set `spark.sql.legacy.castComplexTypesToString.enabled` to `true`.

  - In Spark 3.1, when `spark.sql.ansi.enabled` is false, Spark always returns null if the sum of decimal type column overflows. In Spark 3.0 or earlier, in the case, the sum of decimal type column may return null or incorrect result, or even fails at runtime (depending on the actual query plan execution).

  - In Spark 3.1, `path` option cannot coexist when the following methods are called with path parameter(s): `DataFrameReader.load()`, `DataFrameWriter.save()`, `DataStreamReader.load()`, or `DataStreamWriter.start()`. In addition, `paths` option cannot coexist for `DataFrameReader.load()`. For example, `spark.read.format("csv").option("path", "/tmp").load("/tmp2")` or `spark.read.option("path", "/tmp").csv("/tmp2")` will throw `org.apache.spark.sql.AnalysisException`. In Spark version 3.0 and below, `path` option is overwritten if one path parameter is passed to above methods; `path` option is added to the overall paths if multiple path parameters are passed to `DataFrameReader.load()`. To restore the behavior before Spark 3.1, you can set `spark.sql.legacy.pathOptionBehavior.enabled` to `true`.

  - In Spark 3.1, `IllegalArgumentException` is returned for the incomplete interval literals, e.g. `INTERVAL '1'`, `INTERVAL '1 DAY 2'`, which are invalid. In Spark 3.0, these literals result in `NULL`s.

  - In Spark 3.1, we remove the built-in Hive 1.2. You need to migrate your custom SerDes to Hive 2.3. See [HIVE-15167](https://issues.apache.org/jira/browse/HIVE-15167) for more details.

  - In Spark 3.1, loading and saving of timestamps from/to parquet files fails if the timestamps are before 1900-01-01 00:00:00Z, and loaded (saved) as the INT96 type. In Spark 3.0, the actions don't fail but might lead to shifting of the input timestamps due to rebasing from/to Julian to/from Proleptic Gregorian calendar. To restore the behavior before Spark 3.1, you can set `spark.sql.legacy.parquet.int96RebaseModeInRead` or/and `spark.sql.legacy.parquet.int96RebaseModeInWrite` to `LEGACY`.

  - In Spark 3.1, the `schema_of_json` and `schema_of_csv` functions return the schema in the SQL format in which field names are quoted. In Spark 3.0, the function returns a catalog string without field quoting and in lower case.

  - In Spark 3.1, refreshing a table will trigger an uncache operation for all other caches that reference the table, even if the table itself is not cached. In Spark 3.0 the operation will only be triggered if the table itself is cached.

  - In Spark 3.1, creating or altering a permanent view will capture runtime SQL configs and store them as view properties. These configs will be applied during the parsing and analysis phases of the view resolution. To restore the behavior before Spark 3.1, you can set `spark.sql.legacy.useCurrentConfigsForView` to `true`.

  - In Spark 3.1, the temporary view will have same behaviors with the permanent view, i.e. capture and store runtime SQL configs, SQL text, catalog and namespace. The captured view properties will be applied during the parsing and analysis phases of the view resolution. To restore the behavior before Spark 3.1, you can set `spark.sql.legacy.storeAnalyzedPlanForView` to `true`.

  - In Spark 3.1, temporary view created via `CACHE TABLE ... AS SELECT` will also have the same behavior with permanent view. In particular, when the temporary view is dropped, Spark will invalidate all its cache dependents, as well as the cache for the temporary view itself. This is different from Spark 3.0 and below, which only does the latter. To restore the previous behavior, you can set `spark.sql.legacy.storeAnalyzedPlanForView` to `true`.

  - Since Spark 3.1, CHAR/CHARACTER and VARCHAR types are supported in the table schema. Table scan/insertion will respect the char/varchar semantic. If char/varchar is used in places other than table schema, an exception will be thrown (CAST is an exception that simply treats char/varchar as string like before). To restore the behavior before Spark 3.1, which treats them as STRING types and ignores a length parameter, e.g. `CHAR(4)`, you can set `spark.sql.legacy.charVarcharAsString` to `true`.

  - In Spark 3.1, `AnalysisException` is replaced by its sub-classes that are thrown for tables from Hive external catalog in the following situations:
    * `ALTER TABLE .. ADD PARTITION` throws `PartitionsAlreadyExistException` if new partition exists already
    * `ALTER TABLE .. DROP PARTITION` throws `NoSuchPartitionsException` for not existing partitions

## Upgrading from Spark SQL 3.0.1 to 3.0.2

  - In Spark 3.0.2, `AnalysisException` is replaced by its sub-classes that are thrown for tables from Hive external catalog in the following situations:
    * `ALTER TABLE .. ADD PARTITION` throws `PartitionsAlreadyExistException` if new partition exists already
    * `ALTER TABLE .. DROP PARTITION` throws `NoSuchPartitionsException` for not existing partitions

  - In Spark 3.0.2, `PARTITION(col=null)` is always parsed as a null literal in the partition spec. In Spark 3.0.1 or earlier, it is parsed as a string literal of its text representation, e.g., string "null", if the partition column is string type. To restore the legacy behavior, you can set `spark.sql.legacy.parseNullPartitionSpecAsStringLiteral` as true.

  - In Spark 3.0.2, the output schema of `SHOW DATABASES` becomes `namespace: string`. In Spark version 3.0.1 and earlier, the schema was `databaseName: string`. Since Spark 3.0.2, you can restore the old schema by setting `spark.sql.legacy.keepCommandOutputSchema` to `true`.

## Upgrading from Spark SQL 3.0 to 3.0.1

- In Spark 3.0, JSON datasource and JSON function `schema_of_json` infer TimestampType from string values if they match to the pattern defined by the JSON option `timestampFormat`. Since version 3.0.1, the timestamp type inference is disabled by default. Set the JSON option `inferTimestamp` to `true` to enable such type inference.

- In Spark 3.0, when casting string to integral types(tinyint, smallint, int and bigint), datetime types(date, timestamp and interval) and boolean type, the leading and trailing characters (<= ASCII 32) will be trimmed. For example, `cast('\b1\b' as int)` results `1`. Since Spark 3.0.1, only the leading and trailing whitespace ASCII characters will be trimmed. For example, `cast('\t1\t' as int)` results `1` but `cast('\b1\b' as int)` results `NULL`.

## Upgrading from Spark SQL 2.4 to 3.0

### Dataset/DataFrame APIs

  - In Spark 3.0, the Dataset and DataFrame API `unionAll` is no longer deprecated. It is an alias for `union`.

  - In Spark 2.4 and below, `Dataset.groupByKey` results to a grouped dataset with key attribute is wrongly named as "value", if the key is non-struct type, for example, int, string, array, etc. This is counterintuitive and makes the schema of aggregation queries unexpected. For example, the schema of `ds.groupByKey(...).count()` is `(value, count)`. Since Spark 3.0, we name the grouping attribute to "key". The old behavior is preserved under a newly added configuration `spark.sql.legacy.dataset.nameNonStructGroupingKeyAsValue` with a default value of `false`.

  - In Spark 3.0, the column metadata will always be propagated in the API `Column.name` and `Column.as`. In Spark version 2.4 and earlier, the metadata of `NamedExpression` is set as the `explicitMetadata` for the new column at the time the API is called, it won't change even if the underlying `NamedExpression` changes metadata. To restore the behavior before Spark 3.0, you can use the API `as(alias: String, metadata: Metadata)` with explicit metadata.

### DDL Statements

  - In Spark 3.0, when inserting a value into a table column with a different data type, the type coercion is performed as per ANSI SQL standard. Certain unreasonable type conversions such as converting `string` to `int` and `double` to `boolean` are disallowed. A runtime exception is thrown if the value is out-of-range for the data type of the column. In Spark version 2.4 and below, type conversions during table insertion are allowed as long as they are valid `Cast`. When inserting an out-of-range value to an integral field, the low-order bits of the value is inserted(the same as Java/Scala numeric type casting). For example, if 257 is inserted to a field of byte type, the result is 1. The behavior is controlled by the option `spark.sql.storeAssignmentPolicy`, with a default value as "ANSI". Setting the option as "Legacy" restores the previous behavior.

  - The `ADD JAR` command previously returned a result set with the single value 0. It now returns an empty result set.

  - Spark 2.4 and below: the `SET` command works without any warnings even if the specified key is for `SparkConf` entries and it has no effect because the command does not update `SparkConf`, but the behavior might confuse users. In 3.0, the command fails if a `SparkConf` key is used. You can disable such a check by setting `spark.sql.legacy.setCommandRejectsSparkCoreConfs` to `false`.

  - Refreshing a cached table would trigger a table uncache operation and then a table cache (lazily) operation. In Spark version 2.4 and below, the cache name and storage level are not preserved before the uncache operation. Therefore, the cache name and storage level could be changed unexpectedly. In Spark 3.0, cache name and storage level are first preserved for cache recreation. It helps to maintain a consistent cache behavior upon table refreshing.

  - In Spark 3.0, the properties listing below become reserved; commands fail if you specify reserved properties in places like `CREATE DATABASE ... WITH DBPROPERTIES` and `ALTER TABLE ... SET TBLPROPERTIES`. You need their specific clauses to specify them, for example, `CREATE DATABASE test COMMENT 'any comment' LOCATION 'some path'`. You can set `spark.sql.legacy.notReserveProperties` to `true` to ignore the `ParseException`, in this case, these properties will be silently removed, for example: `SET DBPROPERTIES('location'='/tmp')` will have no effect. In Spark version 2.4 and below, these properties are neither reserved nor have side effects, for example, `SET DBPROPERTIES('location'='/tmp')` do not change the location of the database but only create a headless property just like `'a'='b'`.

    | Property (case sensitive) | Database Reserved | Table Reserved | Remarks |
    | ------------------------- | ----------------- | -------------- | ------- |
    | provider                 | no                | yes            | For tables, use the `USING` clause to specify it. Once set, it can't be changed. |
    | location                 | yes               | yes            | For databases and tables, use the `LOCATION` clause to specify it. |
    | owner                    | yes               | yes            | For databases and tables, it is determined by the user who runs spark and create the table. |


  - In Spark 3.0, you can use `ADD FILE` to add file directories as well. Earlier you could add only single files using this command. To restore the behavior of earlier versions, set `spark.sql.legacy.addSingleFileInAddFile` to `true`.

  - In Spark 3.0, `SHOW TBLPROPERTIES` throws `AnalysisException` if the table does not exist. In Spark version 2.4 and below, this scenario caused `NoSuchTableException`.

  - In Spark 3.0, `SHOW CREATE TABLE table_identifier` always returns Spark DDL, even when the given table is a Hive SerDe table. For generating Hive DDL, use `SHOW CREATE TABLE table_identifier AS SERDE` command instead.

  - In Spark 3.0, column of CHAR type is not allowed in non-Hive-Serde tables, and CREATE/ALTER TABLE commands will fail if CHAR type is detected. Please use STRING type instead. In Spark version 2.4 and below, CHAR type is treated as STRING type and the length parameter is simply ignored.

### UDFs and Built-in Functions

  - In Spark 3.0, the `date_add` and `date_sub` functions accepts only int, smallint, tinyint as the 2nd argument; fractional and non-literal strings are not valid anymore, for example: `date_add(cast('1964-05-23' as date), '12.34')` causes `AnalysisException`. Note that, string literals are still allowed, but Spark will throw `AnalysisException` if the string content is not a valid integer. In Spark version 2.4 and below, if the 2nd argument is fractional or string value, it is coerced to int value, and the result is a date value of `1964-06-04`.

  - In Spark 3.0, the function `percentile_approx` and its alias `approx_percentile` only accept integral value with range in `[1, 2147483647]` as its 3rd argument `accuracy`, fractional and string types are disallowed, for example, `percentile_approx(10.0, 0.2, 1.8D)` causes `AnalysisException`. In Spark version 2.4 and below, if `accuracy` is fractional or string value, it is coerced to an int value, `percentile_approx(10.0, 0.2, 1.8D)` is operated as `percentile_approx(10.0, 0.2, 1)` which results in `10.0`.

  - In Spark 3.0, an analysis exception is thrown when hash expressions are applied on elements of `MapType`. To restore the behavior before Spark 3.0, set `spark.sql.legacy.allowHashOnMapType` to `true`.

  - In Spark 3.0, when the `array`/`map` function is called without any parameters, it returns an empty collection with `NullType` as element type. In Spark version 2.4 and below, it returns an empty collection with `StringType` as element type. To restore the behavior before Spark 3.0, you can set `spark.sql.legacy.createEmptyCollectionUsingStringType` to `true`.

  - In Spark 3.0, the `from_json` functions supports two modes - `PERMISSIVE` and `FAILFAST`. The modes can be set via the `mode` option. The default mode became `PERMISSIVE`. In previous versions, behavior of `from_json` did not conform to either `PERMISSIVE` nor `FAILFAST`, especially in processing of malformed JSON records. For example, the JSON string `{"a" 1}` with the schema `a INT` is converted to `null` by previous versions but Spark 3.0 converts it to `Row(null)`.

  - In Spark version 2.4 and below, you can create map values with map type key via built-in function such as `CreateMap`, `MapFromArrays`, etc. In Spark 3.0, it's not allowed to create map values with map type key with these built-in functions. Users can use `map_entries` function to convert map to array<struct<key, value>> as a workaround. In addition, users can still read map values with map type key from data source or Java/Scala collections, though it is discouraged.

  - In Spark version 2.4 and below, you can create a map with duplicated keys via built-in functions like `CreateMap`, `StringToMap`, etc. The behavior of map with duplicated keys is undefined, for example, map look up respects the duplicated key appears first, `Dataset.collect` only keeps the duplicated key appears last, `MapKeys` returns duplicated keys, etc. In Spark 3.0, Spark throws `RuntimeException` when duplicated keys are found. You can set `spark.sql.mapKeyDedupPolicy` to `LAST_WIN` to deduplicate map keys with last wins policy. Users may still read map values with duplicated keys from data sources which do not enforce it (for example, Parquet), the behavior is undefined.

  - In Spark 3.0, using `org.apache.spark.sql.functions.udf(AnyRef, DataType)` is not allowed by default. Remove the return type parameter to automatically switch to typed Scala udf is recommended, or set `spark.sql.legacy.allowUntypedScalaUDF` to true to keep using it. In Spark version 2.4 and below, if `org.apache.spark.sql.functions.udf(AnyRef, DataType)` gets a Scala closure with primitive-type argument, the returned UDF returns null if the input values is null. However, in Spark 3.0, the UDF returns the default value of the Java type if the input value is null. For example, `val f = udf((x: Int) => x, IntegerType)`, `f($"x")` returns null in Spark 2.4 and below if column `x` is null, and return 0 in Spark 3.0. This behavior change is introduced because Spark 3.0 is built with Scala 2.12 by default.

  - In Spark 3.0, a higher-order function `exists` follows the three-valued boolean logic, that is, if the `predicate` returns any `null`s and no `true` is obtained, then `exists` returns `null` instead of `false`. For example, `exists(array(1, null, 3), x -> x % 2 == 0)` is `null`. The previous behavior can be restored by setting `spark.sql.legacy.followThreeValuedLogicInArrayExists` to `false`.

  - In Spark 3.0, the `add_months` function does not adjust the resulting date to a last day of month if the original date is a last day of months. For example, `select add_months(DATE'2019-02-28', 1)` results `2019-03-28`. In Spark version 2.4 and below, the resulting date is adjusted when the original date is a last day of months. For example, adding a month to `2019-02-28` results in `2019-03-31`.

  - In Spark version 2.4 and below, the `current_timestamp` function returns a timestamp with millisecond resolution only. In Spark 3.0, the function can return the result with microsecond resolution if the underlying clock available on the system offers such resolution.

  - In Spark 3.0, a 0-argument Java UDF is executed in the executor side identically with other UDFs. In Spark version 2.4 and below, the 0-argument Java UDF alone was executed in the driver side, and the result was propagated to executors, which might be more performant in some cases but caused inconsistency with a correctness issue in some cases.

  - The result of `java.lang.Math`'s `log`, `log1p`, `exp`, `expm1`, and `pow` may vary across platforms. In Spark 3.0, the result of the equivalent SQL functions (including related SQL functions like `LOG10`) return values consistent with `java.lang.StrictMath`. In virtually all cases this makes no difference in the return value, and the difference is very small, but may not exactly match `java.lang.Math` on x86 platforms in cases like, for example, `log(3.0)`, whose value varies between `Math.log()` and `StrictMath.log()`.

  - In Spark 3.0, the `cast` function processes string literals such as 'Infinity', '+Infinity', '-Infinity', 'NaN', 'Inf', '+Inf', '-Inf' in a case-insensitive manner when casting the literals to `Double` or `Float` type to ensure greater compatibility with other database systems. This behavior change is illustrated in the table below:

    | Operation | Result before Spark 3.0 | Result in Spark 3.0 |
    | --------- | ----------------------- | ------------------- |
    | CAST('infinity' AS DOUBLE) | NULL | Double.PositiveInfinity |
    | CAST('+infinity' AS DOUBLE) | NULL | Double.PositiveInfinity |
    | CAST('inf' AS DOUBLE) | NULL | Double.PositiveInfinity |
    | CAST('inf' AS DOUBLE) | NULL | Double.PositiveInfinity |
    | CAST('-infinity' AS DOUBLE) | NULL | Double.NegativeInfinity |
    | CAST('-inf' AS DOUBLE) | NULL | Double.NegativeInfinity |
    | CAST('infinity' AS FLOAT) | NULL | Float.PositiveInfinity |
    | CAST('+infinity' AS FLOAT) | NULL | Float.PositiveInfinity |
    | CAST('inf' AS FLOAT) | NULL | Float.PositiveInfinity |
    | CAST('+inf' AS FLOAT) | NULL | Float.PositiveInfinity |
    | CAST('-infinity' AS FLOAT) | NULL | Float.NegativeInfinity |
    | CAST('-inf' AS FLOAT) | NULL | Float.NegativeInfinity |
    | CAST('nan' AS DOUBLE) | NULL | Double.NaN |
    | CAST('nan' AS FLOAT) | NULL | Float.NaN |

  - In Spark 3.0, when casting interval values to string type, there is no "interval" prefix, for example, `1 days 2 hours`. In Spark version 2.4 and below, the string contains the "interval" prefix like `interval 1 days 2 hours`.

  - In Spark 3.0, when casting string value to integral types(tinyint, smallint, int and bigint), datetime types(date, timestamp and interval) and boolean type, the leading and trailing whitespaces (<= ASCII 32) will be trimmed before converted to these type values, for example, `cast(' 1\t' as int)` results `1`, `cast(' 1\t' as boolean)` results `true`, `cast('2019-10-10\t as date)` results the date value `2019-10-10`. In Spark version 2.4 and below, when casting string to integrals and booleans, it does not trim the whitespaces from both ends; the foregoing results is `null`, while to datetimes, only the trailing spaces (= ASCII 32) are removed.

### Query Engine

  - In Spark version 2.4 and below, SQL queries such as `FROM <table>` or `FROM <table> UNION ALL FROM <table>` are supported by accident. In hive-style `FROM <table> SELECT <expr>`, the `SELECT` clause is not negligible. Neither Hive nor Presto support this syntax. These queries are treated as invalid in Spark 3.0.

  - In Spark 3.0, the interval literal syntax does not allow multiple from-to units anymore. For example, `SELECT INTERVAL '1-1' YEAR TO MONTH '2-2' YEAR TO MONTH'` throws parser exception.

  - In Spark 3.0, numbers written in scientific notation(for example, `1E2`) would be parsed as Double. In Spark version 2.4 and below, they're parsed as Decimal. To restore the behavior before Spark 3.0, you can set `spark.sql.legacy.exponentLiteralAsDecimal.enabled` to `true`.

  - In Spark 3.0, day-time interval strings are converted to intervals with respect to the `from` and `to` bounds. If an input string does not match to the pattern defined by specified bounds, the `ParseException` exception is thrown. For example, `interval '2 10:20' hour to minute` raises the exception because the expected format is `[+|-]h[h]:[m]m`. In Spark version 2.4, the `from` bound was not taken into account, and the `to` bound was used to truncate the resulted interval. For instance, the day-time interval string from the showed example is converted to `interval 10 hours 20 minutes`. To restore the behavior before Spark 3.0, you can set `spark.sql.legacy.fromDayTimeString.enabled` to `true`.

  - In Spark 3.0, negative scale of decimal is not allowed by default, for example, data type of literal like `1E10BD` is `DecimalType(11, 0)`. In Spark version 2.4 and below, it was `DecimalType(2, -9)`. To restore the behavior before Spark 3.0, you can set `spark.sql.legacy.allowNegativeScaleOfDecimal` to `true`.

  - In Spark 3.0, the unary arithmetic operator plus(`+`) only accepts string, numeric and interval type values as inputs. Besides, `+` with an integral string representation is coerced to a double value, for example, `+'1'` returns `1.0`. In Spark version 2.4 and below, this operator is ignored. There is no type checking for it, thus, all type values with a `+` prefix are valid, for example, `+ array(1, 2)` is valid and results `[1, 2]`. Besides, there is no type coercion for it at all, for example, in Spark 2.4, the result of `+'1'` is string `1`.

  - In Spark 3.0, Dataset query fails if it contains ambiguous column reference that is caused by self join. A typical example: `val df1 = ...; val df2 = df1.filter(...);`, then `df1.join(df2, df1("a") > df2("a"))` returns an empty result which is quite confusing. This is because Spark cannot resolve Dataset column references that point to tables being self joined, and `df1("a")` is exactly the same as `df2("a")` in Spark. To restore the behavior before Spark 3.0, you can set `spark.sql.analyzer.failAmbiguousSelfJoin` to `false`.

  - In Spark 3.0, `spark.sql.legacy.ctePrecedencePolicy` is introduced to control the behavior for name conflicting in the nested WITH clause. By default value `EXCEPTION`, Spark throws an AnalysisException, it forces users to choose the specific substitution order they wanted. If set to `CORRECTED` (which is recommended), inner CTE definitions take precedence over outer definitions. For example, set the config to `false`, `WITH t AS (SELECT 1), t2 AS (WITH t AS (SELECT 2) SELECT * FROM t) SELECT * FROM t2` returns `2`, while setting it to `LEGACY`, the result is `1` which is the behavior in version 2.4 and below.

  - In Spark 3.0, configuration `spark.sql.crossJoin.enabled` become internal configuration, and is true by default, so by default spark won't raise exception on sql with implicit cross join.

  - In Spark version 2.4 and below, float/double -0.0 is semantically equal to 0.0, but -0.0 and 0.0 are considered as different values when used in aggregate grouping keys, window partition keys, and join keys. In Spark 3.0, this bug is fixed. For example, `Seq(-0.0, 0.0).toDF("d").groupBy("d").count()` returns `[(0.0, 2)]` in Spark 3.0, and `[(0.0, 1), (-0.0, 1)]` in Spark 2.4 and below.

  - In Spark version 2.4 and below, invalid time zone ids are silently ignored and replaced by GMT time zone, for example, in the from_utc_timestamp function. In Spark 3.0, such time zone ids are rejected, and Spark throws `java.time.DateTimeException`.

  - In Spark 3.0, Proleptic Gregorian calendar is used in parsing, formatting, and converting dates and timestamps as well as in extracting sub-components like years, days and so on. Spark 3.0 uses Java 8 API classes from the `java.time` packages that are based on [ISO chronology](https://docs.oracle.com/javase/8/docs/api/java/time/chrono/IsoChronology.html). In Spark version 2.4 and below, those operations are performed using the hybrid calendar ([Julian + Gregorian](https://docs.oracle.com/javase/7/docs/api/java/util/GregorianCalendar.html). The changes impact on the results for dates before October 15, 1582 (Gregorian) and affect on the following Spark 3.0 API:

    * Parsing/formatting of timestamp/date strings. This effects on CSV/JSON datasources and on the `unix_timestamp`, `date_format`, `to_unix_timestamp`, `from_unixtime`, `to_date`, `to_timestamp` functions when patterns specified by users is used for parsing and formatting. In Spark 3.0, we define our own pattern strings in [Datetime Patterns for Formatting and Parsing](sql-ref-datetime-pattern.html),
     which is implemented via [DateTimeFormatter](https://docs.oracle.com/javase/8/docs/api/java/time/format/DateTimeFormatter.html) under the hood. New implementation performs strict checking of its input. For example, the `2015-07-22 10:00:00` timestamp cannot be parse if pattern is `yyyy-MM-dd` because the parser does not consume whole input. Another example is the `31/01/2015 00:00` input cannot be parsed by the `dd/MM/yyyy hh:mm` pattern because `hh` supposes hours in the range `1-12`. In Spark version 2.4 and below, `java.text.SimpleDateFormat` is used for timestamp/date string conversions, and the supported patterns are described in [SimpleDateFormat](https://docs.oracle.com/javase/7/docs/api/java/text/SimpleDateFormat.html). The old behavior can be restored by setting `spark.sql.legacy.timeParserPolicy` to `LEGACY`.

    * The `weekofyear`, `weekday`, `dayofweek`, `date_trunc`, `from_utc_timestamp`, `to_utc_timestamp`, and `unix_timestamp` functions use java.time API for calculation week number of year, day number of week as well for conversion from/to TimestampType values in UTC time zone.

    * The JDBC options `lowerBound` and `upperBound` are converted to TimestampType/DateType values in the same way as casting strings to TimestampType/DateType values. The conversion is based on Proleptic Gregorian calendar, and time zone defined by the SQL config `spark.sql.session.timeZone`. In Spark version 2.4 and below, the conversion is based on the hybrid calendar (Julian + Gregorian) and on default system time zone.

    * Formatting `TIMESTAMP` and `DATE` literals.

    * Creating typed `TIMESTAMP` and `DATE` literals from strings. In Spark 3.0, string conversion to typed `TIMESTAMP`/`DATE` literals is performed via casting to `TIMESTAMP`/`DATE` values. For example, `TIMESTAMP '2019-12-23 12:59:30'` is semantically equal to `CAST('2019-12-23 12:59:30' AS TIMESTAMP)`. When the input string does not contain information about time zone, the time zone from the SQL config `spark.sql.session.timeZone` is used in that case. In Spark version 2.4 and below, the conversion is based on JVM system time zone. The different sources of the default time zone may change the behavior of typed `TIMESTAMP` and `DATE` literals.

  - In Spark 3.0, `TIMESTAMP` literals are converted to strings using the SQL config `spark.sql.session.timeZone`. In Spark version 2.4 and below, the conversion uses the default time zone of the Java virtual machine.

  - In Spark 3.0, Spark casts `String` to `Date/Timestamp` in binary comparisons with dates/timestamps. The previous behavior of casting `Date/Timestamp` to `String` can be restored by setting `spark.sql.legacy.typeCoercion.datetimeToString.enabled` to `true`.

  - In Spark 3.0, special values are supported in conversion from strings to dates and timestamps. Those values are simply notational shorthands that are converted to ordinary date or timestamp values when read. The following string values are supported for dates:
    * `epoch [zoneId]` - 1970-01-01
    * `today [zoneId]` - the current date in the time zone specified by `spark.sql.session.timeZone`
    * `yesterday [zoneId]` - the current date - 1
    * `tomorrow [zoneId]` - the current date + 1
    * `now` - the date of running the current query. It has the same notion as today

    For example `SELECT date 'tomorrow' - date 'yesterday';` should output `2`. Here are special timestamp values:
    * `epoch [zoneId]` - 1970-01-01 00:00:00+00 (Unix system time zero)
    * `today [zoneId]` - midnight today
    * `yesterday [zoneId]` - midnight yesterday
    * `tomorrow [zoneId]` - midnight tomorrow
    * `now` - current query start time

    For example `SELECT timestamp 'tomorrow';`.

  - Since Spark 3.0, when using `EXTRACT` expression to extract the second field from date/timestamp values, the result will be a `DecimalType(8, 6)` value with 2 digits for second part, and 6 digits for the fractional part with microsecond precision. e.g. `extract(second from to_timestamp('2019-09-20 10:10:10.1'))` results `10.100000`.  In Spark version 2.4 and earlier, it returns an `IntegerType` value and the result for the former example is `10`.

  - In Spark 3.0, datetime pattern letter `F` is **aligned day of week in month** that represents the concept of the count of days within the period of a week where the weeks are aligned to the start of the month. In Spark version 2.4 and earlier, it is **week of month** that represents the concept of the count of weeks within the month where weeks start on a fixed day-of-week, e.g. `2020-07-30` is 30 days (4 weeks and 2 days) after the first day of the month, so `date_format(date '2020-07-30', 'F')` returns 2 in Spark 3.0, but as a week count in Spark 2.x, it returns 5 because it locates in the 5th week of July 2020, where week one is 2020-07-01 to 07-04.

  - In Spark 3.0, Spark will try to use built-in data source writer instead of Hive serde in `CTAS`. This behavior is effective only if `spark.sql.hive.convertMetastoreParquet` or `spark.sql.hive.convertMetastoreOrc` is enabled respectively for Parquet and ORC formats. To restore the behavior before Spark 3.0, you can set `spark.sql.hive.convertMetastoreCtas` to `false`.

  - In Spark 3.0, Spark will try to use built-in data source writer instead of Hive serde to process inserting into partitioned ORC/Parquet tables created by using the HiveSQL syntax. This behavior is effective only if `spark.sql.hive.convertMetastoreParquet` or `spark.sql.hive.convertMetastoreOrc` is enabled respectively for Parquet and ORC formats. To restore the behavior before Spark 3.0, you can set `spark.sql.hive.convertInsertingPartitionedTable` to `false`.

### Data Sources

  - In Spark version 2.4 and below, when reading a Hive SerDe table with Spark native data sources(parquet/orc), Spark infers the actual file schema and update the table schema in metastore. In Spark 3.0, Spark doesn't infer the schema anymore. This should not cause any problems to end users, but if it does, set `spark.sql.hive.caseSensitiveInferenceMode` to `INFER_AND_SAVE`.

  - In Spark version 2.4 and below, partition column value is converted as null if it can't be casted to corresponding user provided schema. In 3.0, partition column value is validated with user provided schema. An exception is thrown if the validation fails. You can disable such validation by setting  `spark.sql.sources.validatePartitionColumns` to `false`.

  - In Spark 3.0, if files or subdirectories disappear during recursive directory listing (that is, they appear in an intermediate listing but then cannot be read or listed during later phases of the recursive directory listing, due to either concurrent file deletions or object store consistency issues) then the listing will fail with an exception unless `spark.sql.files.ignoreMissingFiles` is `true` (default `false`). In previous versions, these missing files or subdirectories would be ignored. Note that this change of behavior only applies during initial table file listing (or during `REFRESH TABLE`), not during query execution: the net change is that `spark.sql.files.ignoreMissingFiles` is now obeyed during table file listing / query planning, not only at query execution time.

  - In Spark version 2.4 and below, the parser of JSON data source treats empty strings as null for some data types such as `IntegerType`. For `FloatType`, `DoubleType`, `DateType` and `TimestampType`, it fails on empty strings and throws exceptions. Spark 3.0 disallows empty strings and will throw an exception for data types except for `StringType` and `BinaryType`. The previous behavior of allowing an empty string can be restored by setting `spark.sql.legacy.json.allowEmptyString.enabled` to `true`.

  - In Spark version 2.4 and below, JSON datasource and JSON functions like `from_json` convert a bad JSON record to a row with all `null`s in the PERMISSIVE mode when specified schema is `StructType`. In Spark 3.0, the returned row can contain non-`null` fields if some of JSON column values were parsed and converted to desired types successfully.

  - In Spark 3.0, JSON datasource and JSON function `schema_of_json` infer TimestampType from string values if they match to the pattern defined by the JSON option `timestampFormat`. Set JSON option `inferTimestamp` to `false` to disable such type inference.

  - In Spark version 2.4 and below, CSV datasource converts a malformed CSV string to a row with all `null`s in the PERMISSIVE mode. In Spark 3.0, the returned row can contain non-`null` fields if some of CSV column values were parsed and converted to desired types successfully.

  - In Spark 3.0, when Avro files are written with user provided schema, the fields are matched by field names between catalyst schema and Avro schema instead of positions.

  - In Spark 3.0, when Avro files are written with user provided non-nullable schema, even the catalyst schema is nullable, Spark is still able to write the files. However, Spark throws runtime NullPointerException if any of the records contains null.

  - In Spark version 2.4 and below, CSV datasource can detect encoding of input files automatically when the files have BOM at the beginning. For instance, CSV datasource can recognize UTF-8, UTF-16BE, UTF-16LE, UTF-32BE and UTF-32LE in the multi-line mode (the CSV option `multiLine` is set to `true`). In Spark 3.0, CSV datasource reads input files in encoding specified via the CSV option `encoding` which has the default value of UTF-8. In this way, if file encoding doesn't match to the encoding specified via the CSV option, Spark loads the file incorrectly. To solve the issue, users should either set correct encoding via the CSV option `encoding` or set the option to `null` which fallbacks to encoding auto-detection as in Spark versions before 3.0.

### Others

  - In Spark version 2.4, when a Spark session is created via `cloneSession()`, the newly created Spark session inherits its configuration from its parent `SparkContext` even though the same configuration may exist with a different value in its parent Spark session. In Spark 3.0, the configurations of a parent `SparkSession` have a higher precedence over the parent `SparkContext`. You can restore the old behavior by setting `spark.sql.legacy.sessionInitWithConfigDefaults` to `true`.

  - In Spark 3.0, if `hive.default.fileformat` is not found in `Spark SQL configuration` then it falls back to the `hive-site.xml` file present in the `Hadoop configuration` of `SparkContext`.

  - In Spark 3.0, we pad decimal numbers with trailing zeros to the scale of the column for `spark-sql` interface, for example:

    | Query | Spark 2.4 | Spark 3.0 |
    | ----- | --------- | --------- |
    |`SELECT CAST(1 AS decimal(38, 18));` | 1 | 1.000000000000000000 |

  - In Spark 3.0, we upgraded the built-in Hive from 1.2 to 2.3 and it brings following impacts:

    * You may need to set `spark.sql.hive.metastore.version` and `spark.sql.hive.metastore.jars` according to the version of the Hive metastore you want to connect to. For example: set `spark.sql.hive.metastore.version` to `1.2.1` and `spark.sql.hive.metastore.jars` to `maven` if your Hive metastore version is 1.2.1.

    * You need to migrate your custom SerDes to Hive 2.3 or build your own Spark with `hive-1.2` profile. See [HIVE-15167](https://issues.apache.org/jira/browse/HIVE-15167) for more details.

    * The decimal string representation can be different between Hive 1.2 and Hive 2.3 when using `TRANSFORM` operator in SQL for script transformation, which depends on hive's behavior. In Hive 1.2, the string representation omits trailing zeroes. But in Hive 2.3, it is always padded to 18 digits with trailing zeroes if necessary.

## Upgrading from Spark SQL 2.4.7 to 2.4.8

  - In Spark 2.4.8, `AnalysisException` is replaced by its sub-classes that are thrown for tables from Hive external catalog in the following situations:
    * `ALTER TABLE .. ADD PARTITION` throws `PartitionsAlreadyExistException` if new partition exists already
    * `ALTER TABLE .. DROP PARTITION` throws `NoSuchPartitionsException` for not existing partitions

## Upgrading from Spark SQL 2.4.5 to 2.4.6

  - In Spark 2.4.6, the `RESET` command does not reset the static SQL configuration values to the default. It only clears the runtime SQL configuration values.

## Upgrading from Spark SQL 2.4.4 to 2.4.5

  - Since Spark 2.4.5, `TRUNCATE TABLE` command tries to set back original permission and ACLs during re-creating the table/partition paths. To restore the behaviour of earlier versions, set `spark.sql.truncateTable.ignorePermissionAcl.enabled` to `true`.

  - Since Spark 2.4.5, `spark.sql.legacy.mssqlserver.numericMapping.enabled` configuration is added in order to support the legacy MsSQLServer dialect mapping behavior using IntegerType and DoubleType for SMALLINT and REAL JDBC types, respectively. To restore the behaviour of 2.4.3 and earlier versions, set `spark.sql.legacy.mssqlserver.numericMapping.enabled` to `true`.

## Upgrading from Spark SQL 2.4.3 to 2.4.4

  - Since Spark 2.4.4, according to [MsSqlServer Guide](https://docs.microsoft.com/en-us/sql/connect/jdbc/using-basic-data-types?view=sql-server-2017), MsSQLServer JDBC Dialect uses ShortType and FloatType for SMALLINT and REAL, respectively. Previously, IntegerType and DoubleType is used.

## Upgrading from Spark SQL 2.4 to 2.4.1

  - The value of `spark.executor.heartbeatInterval`, when specified without units like "30" rather than "30s", was
    inconsistently interpreted as both seconds and milliseconds in Spark 2.4.0 in different parts of the code.
    Unitless values are now consistently interpreted as milliseconds. Applications that set values like "30"
    need to specify a value with units like "30s" now, to avoid being interpreted as milliseconds; otherwise,
    the extremely short interval that results will likely cause applications to fail.

  - When turning a Dataset to another Dataset, Spark will up cast the fields in the original Dataset to the type of corresponding fields in the target DataSet. In version 2.4 and earlier, this up cast is not very strict, e.g. `Seq("str").toDS.as[Int]` fails, but `Seq("str").toDS.as[Boolean]` works and throw NPE during execution. In Spark 3.0, the up cast is stricter and turning String into something else is not allowed, i.e. `Seq("str").toDS.as[Boolean]` will fail during analysis. To restore the behavior before 2.4.1, set `spark.sql.legacy.looseUpcast` to `true`.

## Upgrading from Spark SQL 2.3 to 2.4

  - In Spark version 2.3 and earlier, the second parameter to array_contains function is implicitly promoted to the element type of first array type parameter. This type promotion can be lossy and may cause `array_contains` function to return wrong result. This problem has been addressed in 2.4 by employing a safer type promotion mechanism. This can cause some change in behavior and are illustrated in the table below.
    <table class="table table-striped">
        <thead>
          <tr>
            <th>
              <b>Query</b>
            </th>
            <th>
              <b>Spark 2.3 or Prior</b>
            </th>
            <th>
              <b>Spark 2.4</b>
            </th>
            <th>
              <b>Remarks</b>
            </th>
          </tr>
        </thead>
        <tr>
          <td>
            <code>SELECT array_contains(array(1), 1.34D);</code>
          </td>
          <td>
            <code>true</code>
          </td>
          <td>
            <code>false</code>
          </td>
          <td>
            In Spark 2.4, left and right parameters are promoted to array type of double type and double type respectively.
          </td>
        </tr>
        <tr>
          <td>
            <code>SELECT array_contains(array(1), '1');</code>
          </td>
          <td>
            <code>true</code>
          </td>
          <td>
            <code>AnalysisException</code> is thrown.
          </td>
          <td>
            Explicit cast can be used in arguments to avoid the exception. In Spark 2.4, <code>AnalysisException</code> is thrown since integer type can not be promoted to string type in a loss-less manner.
          </td>
        </tr>
        <tr>
          <td>
            <code>SELECT array_contains(array(1), 'anystring');</code>
          </td>
          <td>
            <code>null</code>
          </td>
          <td>
            <code>AnalysisException</code> is thrown.
          </td>
          <td>
            Explicit cast can be used in arguments to avoid the exception. In Spark 2.4, <code>AnalysisException</code> is thrown since integer type can not be promoted to string type in a loss-less manner.
          </td>
        </tr>
    </table>

  - Since Spark 2.4, when there is a struct field in front of the IN operator before a subquery, the inner query must contain a struct field as well. In previous versions, instead, the fields of the struct were compared to the output of the inner query. For example, if `a` is a `struct(a string, b int)`, in Spark 2.4 `a in (select (1 as a, 'a' as b) from range(1))` is a valid query, while `a in (select 1, 'a' from range(1))` is not. In previous version it was the opposite.

  - In versions 2.2.1+ and 2.3, if `spark.sql.caseSensitive` is set to true, then the `CURRENT_DATE` and `CURRENT_TIMESTAMP` functions incorrectly became case-sensitive and would resolve to columns (unless typed in lower case). In Spark 2.4 this has been fixed and the functions are no longer case-sensitive.

  - Since Spark 2.4, Spark will evaluate the set operations referenced in a query by following a precedence rule as per the SQL standard. If the order is not specified by parentheses, set operations are performed from left to right with the exception that all INTERSECT operations are performed before any UNION, EXCEPT or MINUS operations. The old behaviour of giving equal precedence to all the set operations are preserved under a newly added configuration `spark.sql.legacy.setopsPrecedence.enabled` with a default value of `false`. When this property is set to `true`, spark will evaluate the set operators from left to right as they appear in the query given no explicit ordering is enforced by usage of parenthesis.

  - Since Spark 2.4, Spark will display table description column Last Access value as UNKNOWN when the value was Jan 01 1970.

  - Since Spark 2.4, Spark maximizes the usage of a vectorized ORC reader for ORC files by default. To do that, `spark.sql.orc.impl` and `spark.sql.orc.filterPushdown` change their default values to `native` and `true` respectively. ORC files created by native ORC writer cannot be read by some old Apache Hive releases. Use `spark.sql.orc.impl=hive` to create the files shared with Hive 2.1.1 and older.

  - Since Spark 2.4, writing an empty dataframe to a directory launches at least one write task, even if physically the dataframe has no partition. This introduces a small behavior change that for self-describing file formats like Parquet and Orc, Spark creates a metadata-only file in the target directory when writing a 0-partition dataframe, so that schema inference can still work if users read that directory later. The new behavior is more reasonable and more consistent regarding writing empty dataframe.

  - Since Spark 2.4, expression IDs in UDF arguments do not appear in column names. For example, a column name in Spark 2.4 is not `UDF:f(col0 AS colA#28)` but ``UDF:f(col0 AS `colA`)``.

  - Since Spark 2.4, writing a dataframe with an empty or nested empty schema using any file formats (parquet, orc, json, text, csv etc.) is not allowed. An exception is thrown when attempting to write dataframes with empty schema.

  - Since Spark 2.4, Spark compares a DATE type with a TIMESTAMP type after promotes both sides to TIMESTAMP. To set `false` to `spark.sql.legacy.compareDateTimestampInTimestamp` restores the previous behavior. This option will be removed in Spark 3.0.

  - Since Spark 2.4, creating a managed table with nonempty location is not allowed. An exception is thrown when attempting to create a managed table with nonempty location. To set `true` to `spark.sql.legacy.allowCreatingManagedTableUsingNonemptyLocation` restores the previous behavior. This option will be removed in Spark 3.0.

  - Since Spark 2.4, renaming a managed table to existing location is not allowed. An exception is thrown when attempting to rename a managed table to existing location.

  - Since Spark 2.4, the type coercion rules can automatically promote the argument types of the variadic SQL functions (e.g., IN/COALESCE) to the widest common type, no matter how the input arguments order. In prior Spark versions, the promotion could fail in some specific orders (e.g., TimestampType, IntegerType and StringType) and throw an exception.

  - Since Spark 2.4, Spark has enabled non-cascading SQL cache invalidation in addition to the traditional cache invalidation mechanism. The non-cascading cache invalidation mechanism allows users to remove a cache without impacting its dependent caches. This new cache invalidation mechanism is used in scenarios where the data of the cache to be removed is still valid, e.g., calling unpersist() on a Dataset, or dropping a temporary view. This allows users to free up memory and keep the desired caches valid at the same time.

  - In version 2.3 and earlier, Spark converts Parquet Hive tables by default but ignores table properties like `TBLPROPERTIES (parquet.compression 'NONE')`. This happens for ORC Hive table properties like `TBLPROPERTIES (orc.compress 'NONE')` in case of `spark.sql.hive.convertMetastoreOrc=true`, too. Since Spark 2.4, Spark respects Parquet/ORC specific table properties while converting Parquet/ORC Hive tables. As an example, `CREATE TABLE t(id int) STORED AS PARQUET TBLPROPERTIES (parquet.compression 'NONE')` would generate Snappy parquet files during insertion in Spark 2.3, and in Spark 2.4, the result would be uncompressed parquet files.

  - Since Spark 2.0, Spark converts Parquet Hive tables by default for better performance. Since Spark 2.4, Spark converts ORC Hive tables by default, too. It means Spark uses its own ORC support by default instead of Hive SerDe. As an example, `CREATE TABLE t(id int) STORED AS ORC` would be handled with Hive SerDe in Spark 2.3, and in Spark 2.4, it would be converted into Spark's ORC data source table and ORC vectorization would be applied. To set `false` to `spark.sql.hive.convertMetastoreOrc` restores the previous behavior.

  - In version 2.3 and earlier, CSV rows are considered as malformed if at least one column value in the row is malformed. CSV parser dropped such rows in the DROPMALFORMED mode or outputs an error in the FAILFAST mode. Since Spark 2.4, CSV row is considered as malformed only when it contains malformed column values requested from CSV datasource, other values can be ignored. As an example, CSV file contains the "id,name" header and one row "1234". In Spark 2.4, selection of the id column consists of a row with one column value 1234 but in Spark 2.3 and earlier it is empty in the DROPMALFORMED mode. To restore the previous behavior, set `spark.sql.csv.parser.columnPruning.enabled` to `false`.

  - Since Spark 2.4, File listing for compute statistics is done in parallel by default. This can be disabled by setting `spark.sql.statistics.parallelFileListingInStatsComputation.enabled` to `False`.

  - Since Spark 2.4, Metadata files (e.g. Parquet summary files) and temporary files are not counted as data files when calculating table size during Statistics computation.

  - Since Spark 2.4, empty strings are saved as quoted empty strings `""`. In version 2.3 and earlier, empty strings are equal to `null` values and do not reflect to any characters in saved CSV files. For example, the row of `"a", null, "", 1` was written as `a,,,1`. Since Spark 2.4, the same row is saved as `a,,"",1`. To restore the previous behavior, set the CSV option `emptyValue` to empty (not quoted) string.

  - Since Spark 2.4, The LOAD DATA command supports wildcard `?` and `*`, which match any one character, and zero or more characters, respectively. Example: `LOAD DATA INPATH '/tmp/folder*/'` or `LOAD DATA INPATH '/tmp/part-?'`. Special Characters like `space` also now work in paths. Example: `LOAD DATA INPATH '/tmp/folder name/'`.

  - In Spark version 2.3 and earlier, HAVING without GROUP BY is treated as WHERE. This means, `SELECT 1 FROM range(10) HAVING true` is executed as `SELECT 1 FROM range(10) WHERE true`  and returns 10 rows. This violates SQL standard, and has been fixed in Spark 2.4. Since Spark 2.4, HAVING without GROUP BY is treated as a global aggregate, which means `SELECT 1 FROM range(10) HAVING true` will return only one row. To restore the previous behavior, set `spark.sql.legacy.parser.havingWithoutGroupByAsWhere` to `true`.

  - In version 2.3 and earlier, when reading from a Parquet data source table, Spark always returns null for any column whose column names in Hive metastore schema and Parquet schema are in different letter cases, no matter whether `spark.sql.caseSensitive` is set to `true` or `false`. Since 2.4, when `spark.sql.caseSensitive` is set to `false`, Spark does case insensitive column name resolution between Hive metastore schema and Parquet schema, so even column names are in different letter cases, Spark returns corresponding column values. An exception is thrown if there is ambiguity, i.e. more than one Parquet column is matched. This change also applies to Parquet Hive tables when `spark.sql.hive.convertMetastoreParquet` is set to `true`.

## Upgrading from Spark SQL 2.2 to 2.3

  - Since Spark 2.3, the queries from raw JSON/CSV files are disallowed when the referenced columns only include the internal corrupt record column (named `_corrupt_record` by default). For example, `spark.read.schema(schema).json(file).filter($"_corrupt_record".isNotNull).count()` and `spark.read.schema(schema).json(file).select("_corrupt_record").show()`. Instead, you can cache or save the parsed results and then send the same query. For example, `val df = spark.read.schema(schema).json(file).cache()` and then `df.filter($"_corrupt_record".isNotNull).count()`.

  - The `percentile_approx` function previously accepted numeric type input and output double type results. Now it supports date type, timestamp type and numeric types as input types. The result type is also changed to be the same as the input type, which is more reasonable for percentiles.

  - Since Spark 2.3, the Join/Filter's deterministic predicates that are after the first non-deterministic predicates are also pushed down/through the child operators, if possible. In prior Spark versions, these filters are not eligible for predicate pushdown.

  - Partition column inference previously found incorrect common type for different inferred types, for example, previously it ended up with double type as the common type for double type and date type. Now it finds the correct common type for such conflicts. The conflict resolution follows the table below:
    <table class="table table-striped">
    <thead>
      <tr>
        <th>
          <b>InputA \ InputB</b>
        </th>
        <th>
          <b>NullType</b>
        </th>
        <th>
          <b>IntegerType</b>
        </th>
        <th>
          <b>LongType</b>
        </th>
        <th>
          <b>DecimalType(38,0)*</b>
        </th>
        <th>
          <b>DoubleType</b>
        </th>
        <th>
          <b>DateType</b>
        </th>
        <th>
          <b>TimestampType</b>
        </th>
        <th>
          <b>StringType</b>
        </th>
      </tr>
   </thead>
      <tr>
        <td>
          <b>NullType</b>
        </td>
        <td>NullType</td>
        <td>IntegerType</td>
        <td>LongType</td>
        <td>DecimalType(38,0)</td>
        <td>DoubleType</td>
        <td>DateType</td>
        <td>TimestampType</td>
        <td>StringType</td>
      </tr>
      <tr>
        <td>
          <b>IntegerType</b>
        </td>
        <td>IntegerType</td>
        <td>IntegerType</td>
        <td>LongType</td>
        <td>DecimalType(38,0)</td>
        <td>DoubleType</td>
        <td>StringType</td>
        <td>StringType</td>
        <td>StringType</td>
      </tr>
      <tr>
        <td>
          <b>LongType</b>
        </td>
        <td>LongType</td>
        <td>LongType</td>
        <td>LongType</td>
        <td>DecimalType(38,0)</td>
        <td>StringType</td>
        <td>StringType</td>
        <td>StringType</td>
        <td>StringType</td>
      </tr>
      <tr>
        <td>
          <b>DecimalType(38,0)*</b>
        </td>
        <td>DecimalType(38,0)</td>
        <td>DecimalType(38,0)</td>
        <td>DecimalType(38,0)</td>
        <td>DecimalType(38,0)</td>
        <td>StringType</td>
        <td>StringType</td>
        <td>StringType</td>
        <td>StringType</td>
      </tr>
      <tr>
        <td>
          <b>DoubleType</b>
        </td>
        <td>DoubleType</td>
        <td>DoubleType</td>
        <td>StringType</td>
        <td>StringType</td>
        <td>DoubleType</td>
        <td>StringType</td>
        <td>StringType</td>
        <td>StringType</td>
      </tr>
      <tr>
        <td>
          <b>DateType</b>
        </td>
        <td>DateType</td>
        <td>StringType</td>
        <td>StringType</td>
        <td>StringType</td>
        <td>StringType</td>
        <td>DateType</td>
        <td>TimestampType</td>
        <td>StringType</td>
      </tr>
      <tr>
        <td>
          <b>TimestampType</b>
        </td>
        <td>TimestampType</td>
        <td>StringType</td>
        <td>StringType</td>
        <td>StringType</td>
        <td>StringType</td>
        <td>TimestampType</td>
        <td>TimestampType</td>
        <td>StringType</td>
      </tr>
      <tr>
        <td>
          <b>StringType</b>
        </td>
        <td>StringType</td>
        <td>StringType</td>
        <td>StringType</td>
        <td>StringType</td>
        <td>StringType</td>
        <td>StringType</td>
        <td>StringType</td>
        <td>StringType</td>
      </tr>
    </table>

    Note that, for <b>DecimalType(38,0)*</b>, the table above intentionally does not cover all other combinations of scales and precisions because currently we only infer decimal type like `BigInteger`/`BigInt`. For example, 1.1 is inferred as double type.

  - Since Spark 2.3, when either broadcast hash join or broadcast nested loop join is applicable, we prefer to broadcasting the table that is explicitly specified in a broadcast hint. For details, see the section [Join Strategy Hints for SQL Queries](sql-performance-tuning.html#join-strategy-hints-for-sql-queries) and [SPARK-22489](https://issues.apache.org/jira/browse/SPARK-22489).

  - Since Spark 2.3, when all inputs are binary, `functions.concat()` returns an output as binary. Otherwise, it returns as a string. Until Spark 2.3, it always returns as a string despite of input types. To keep the old behavior, set `spark.sql.function.concatBinaryAsString` to `true`.

  - Since Spark 2.3, when all inputs are binary, SQL `elt()` returns an output as binary. Otherwise, it returns as a string. Until Spark 2.3, it always returns as a string despite of input types. To keep the old behavior, set `spark.sql.function.eltOutputAsString` to `true`.

 - Since Spark 2.3, by default arithmetic operations between decimals return a rounded value if an exact representation is not possible (instead of returning NULL). This is compliant with SQL ANSI 2011 specification and Hive's new behavior introduced in Hive 2.2 (HIVE-15331). This involves the following changes

    - The rules to determine the result type of an arithmetic operation have been updated. In particular, if the precision / scale needed are out of the range of available values, the scale is reduced up to 6, in order to prevent the truncation of the integer part of the decimals. All the arithmetic operations are affected by the change, i.e. addition (`+`), subtraction (`-`), multiplication (`*`), division (`/`), remainder (`%`) and positive modulus (`pmod`).

    - Literal values used in SQL operations are converted to DECIMAL with the exact precision and scale needed by them.

    - The configuration `spark.sql.decimalOperations.allowPrecisionLoss` has been introduced. It defaults to `true`, which means the new behavior described here; if set to `false`, Spark uses previous rules, i.e. it doesn't adjust the needed scale to represent the values and it returns NULL if an exact representation of the value is not possible.

  - Un-aliased subquery's semantic has not been well defined with confusing behaviors. Since Spark 2.3, we invalidate such confusing cases, for example: `SELECT v.i from (SELECT i FROM v)`, Spark will throw an analysis exception in this case because users should not be able to use the qualifier inside a subquery. See [SPARK-20690](https://issues.apache.org/jira/browse/SPARK-20690) and [SPARK-21335](https://issues.apache.org/jira/browse/SPARK-21335) for more details.

  - When creating a `SparkSession` with `SparkSession.builder.getOrCreate()`, if there is an existing `SparkContext`, the builder was trying to update the `SparkConf` of the existing `SparkContext` with configurations specified to the builder, but the `SparkContext` is shared by all `SparkSession`s, so we should not update them. Since 2.3, the builder comes to not update the configurations. If you want to update them, you need to update them prior to creating a `SparkSession`.

## Upgrading from Spark SQL 2.1 to 2.2

  - Spark 2.1.1 introduced a new configuration key: `spark.sql.hive.caseSensitiveInferenceMode`. It had a default setting of `NEVER_INFER`, which kept behavior identical to 2.1.0. However, Spark 2.2.0 changes this setting's default value to `INFER_AND_SAVE` to restore compatibility with reading Hive metastore tables whose underlying file schema have mixed-case column names. With the `INFER_AND_SAVE` configuration value, on first access Spark will perform schema inference on any Hive metastore table for which it has not already saved an inferred schema. Note that schema inference can be a very time-consuming operation for tables with thousands of partitions. If compatibility with mixed-case column names is not a concern, you can safely set `spark.sql.hive.caseSensitiveInferenceMode` to `NEVER_INFER` to avoid the initial overhead of schema inference. Note that with the new default `INFER_AND_SAVE` setting, the results of the schema inference are saved as a metastore key for future use. Therefore, the initial schema inference occurs only at a table's first access.

  - Since Spark 2.2.1 and 2.3.0, the schema is always inferred at runtime when the data source tables have the columns that exist in both partition schema and data schema. The inferred schema does not have the partitioned columns. When reading the table, Spark respects the partition values of these overlapping columns instead of the values stored in the data source files. In 2.2.0 and 2.1.x release, the inferred schema is partitioned but the data of the table is invisible to users (i.e., the result set is empty).

  - Since Spark 2.2, view definitions are stored in a different way from prior versions. This may cause Spark unable to read views created by prior versions. In such cases, you need to recreate the views using `ALTER VIEW AS` or `CREATE OR REPLACE VIEW AS` with newer Spark versions.

## Upgrading from Spark SQL 2.0 to 2.1

 - Datasource tables now store partition metadata in the Hive metastore. This means that Hive DDLs such as `ALTER TABLE PARTITION ... SET LOCATION` are now available for tables created with the Datasource API.

    - Legacy datasource tables can be migrated to this format via the `MSCK REPAIR TABLE` command. Migrating legacy tables is recommended to take advantage of Hive DDL support and improved planning performance.

    - To determine if a table has been migrated, look for the `PartitionProvider: Catalog` attribute when issuing `DESCRIBE FORMATTED` on the table.
 - Changes to `INSERT OVERWRITE TABLE ... PARTITION ...` behavior for Datasource tables.

    - In prior Spark versions `INSERT OVERWRITE` overwrote the entire Datasource table, even when given a partition specification. Now only partitions matching the specification are overwritten.

    - Note that this still differs from the behavior of Hive tables, which is to overwrite only partitions overlapping with newly inserted data.

## Upgrading from Spark SQL 1.6 to 2.0

 - `SparkSession` is now the new entry point of Spark that replaces the old `SQLContext` and

   `HiveContext`. Note that the old SQLContext and HiveContext are kept for backward compatibility. A new `catalog` interface is accessible from `SparkSession` - existing API on databases and tables access such as `listTables`, `createExternalTable`, `dropTempView`, `cacheTable` are moved here.

 - Dataset API and DataFrame API are unified. In Scala, `DataFrame` becomes a type alias for
   `Dataset[Row]`, while Java API users must replace `DataFrame` with `Dataset<Row>`. Both the typed
   transformations (e.g., `map`, `filter`, and `groupByKey`) and untyped transformations (e.g.,
   `select` and `groupBy`) are available on the Dataset class. Since compile-time type-safety in
   Python and R is not a language feature, the concept of Dataset does not apply to these languages’
   APIs. Instead, `DataFrame` remains the primary programming abstraction, which is analogous to the
   single-node data frame notion in these languages.

 - Dataset and DataFrame API `unionAll` has been deprecated and replaced by `union`

 - Dataset and DataFrame API `explode` has been deprecated, alternatively, use `functions.explode()` with `select` or `flatMap`

 - Dataset and DataFrame API `registerTempTable` has been deprecated and replaced by `createOrReplaceTempView`

 - Changes to `CREATE TABLE ... LOCATION` behavior for Hive tables.

    - From Spark 2.0, `CREATE TABLE ... LOCATION` is equivalent to `CREATE EXTERNAL TABLE ... LOCATION`
      in order to prevent accidental dropping the existing data in the user-provided locations.
      That means, a Hive table created in Spark SQL with the user-specified location is always a Hive external table.
      Dropping external tables will not remove the data. Users are not allowed to specify the location for Hive managed tables.
      Note that this is different from the Hive behavior.

    - As a result, `DROP TABLE` statements on those tables will not remove the data.

 - `spark.sql.parquet.cacheMetadata` is no longer used.
   See [SPARK-13664](https://issues.apache.org/jira/browse/SPARK-13664) for details.

## Upgrading from Spark SQL 1.5 to 1.6

 - From Spark 1.6, by default, the Thrift server runs in multi-session mode. Which means each JDBC/ODBC
   connection owns a copy of their own SQL configuration and temporary function registry. Cached
   tables are still shared though. If you prefer to run the Thrift server in the old single-session
   mode, please set option `spark.sql.hive.thriftServer.singleSession` to `true`. You may either add
   this option to `spark-defaults.conf`, or pass it to `start-thriftserver.sh` via `--conf`:

   {% highlight bash %}
   ./sbin/start-thriftserver.sh \
     --conf spark.sql.hive.thriftServer.singleSession=true \
     ...
   {% endhighlight %}

 - From Spark 1.6, LongType casts to TimestampType expect seconds instead of microseconds. This
   change was made to match the behavior of Hive 1.2 for more consistent type casting to TimestampType
   from numeric types. See [SPARK-11724](https://issues.apache.org/jira/browse/SPARK-11724) for
   details.

## Upgrading from Spark SQL 1.4 to 1.5

 - Optimized execution using manually managed memory (Tungsten) is now enabled by default, along with
   code generation for expression evaluation. These features can both be disabled by setting
   `spark.sql.tungsten.enabled` to `false`.

 - Parquet schema merging is no longer enabled by default. It can be re-enabled by setting
   `spark.sql.parquet.mergeSchema` to `true`.

 - In-memory columnar storage partition pruning is on by default. It can be disabled by setting
   `spark.sql.inMemoryColumnarStorage.partitionPruning` to `false`.

 - Unlimited precision decimal columns are no longer supported, instead Spark SQL enforces a maximum
   precision of 38. When inferring schema from `BigDecimal` objects, a precision of (38, 18) is now
   used. When no precision is specified in DDL then the default remains `Decimal(10, 0)`.

 - Timestamps are now stored at a precision of 1us, rather than 1ns

 - In the `sql` dialect, floating point numbers are now parsed as decimal. HiveQL parsing remains
   unchanged.

 - The canonical name of SQL/DataFrame functions are now lower case (e.g., sum vs SUM).

 - JSON data source will not automatically load new files that are created by other applications
   (i.e. files that are not inserted to the dataset through Spark SQL).
   For a JSON persistent table (i.e. the metadata of the table is stored in Hive Metastore),
   users can use `REFRESH TABLE` SQL command or `HiveContext`'s `refreshTable` method
   to include those new files to the table. For a DataFrame representing a JSON dataset, users need to recreate
   the DataFrame and the new DataFrame will include new files.

## Upgrading from Spark SQL 1.3 to 1.4

#### DataFrame data reader/writer interface
{:.no_toc}

Based on user feedback, we created a new, more fluid API for reading data in (`SQLContext.read`)
and writing data out (`DataFrame.write`),
and deprecated the old APIs (e.g., `SQLContext.parquetFile`, `SQLContext.jsonFile`).

See the API docs for `SQLContext.read` (
  <a href="api/scala/org/apache/spark/sql/SQLContext.html#read:DataFrameReader">Scala</a>,
  <a href="api/java/org/apache/spark/sql/SQLContext.html#read()">Java</a>,
  <a href="api/python/reference/pyspark.sql/api/pyspark.sql.SparkSession.read.html#pyspark.sql.SparkSession.read">Python</a>
) and `DataFrame.write` (
  <a href="api/scala/org/apache/spark/sql/DataFrame.html#write:DataFrameWriter">Scala</a>,
  <a href="api/java/org/apache/spark/sql/Dataset.html#write()">Java</a>,
  <a href="api/python/reference/pyspark.sql/api/pyspark.sql.DataFrame.write.html#pyspark.sql.DataFrame.write">Python</a>
) more information.


#### DataFrame.groupBy retains grouping columns
{:.no_toc}

Based on user feedback, we changed the default behavior of `DataFrame.groupBy().agg()` to retain the
grouping columns in the resulting `DataFrame`. To keep the behavior in 1.3, set `spark.sql.retainGroupColumns` to `false`.

<div class="codetabs">

<div data-lang="python"  markdown="1">
{% highlight python %}

import pyspark.sql.functions as func

# In 1.3.x, in order for the grouping column "department" to show up,
# it must be included explicitly as part of the agg function call.
df.groupBy("department").agg(df["department"], func.max("age"), func.sum("expense"))

# In 1.4+, grouping column "department" is included automatically.
df.groupBy("department").agg(func.max("age"), func.sum("expense"))

# Revert to 1.3.x behavior (not retaining grouping column) by:
sqlContext.setConf("spark.sql.retainGroupColumns", "false")

{% endhighlight %}
</div>

<div data-lang="scala"  markdown="1">
{% highlight scala %}

// In 1.3.x, in order for the grouping column "department" to show up,
// it must be included explicitly as part of the agg function call.
df.groupBy("department").agg($"department", max("age"), sum("expense"))

// In 1.4+, grouping column "department" is included automatically.
df.groupBy("department").agg(max("age"), sum("expense"))

// Revert to 1.3 behavior (not retaining grouping column) by:
sqlContext.setConf("spark.sql.retainGroupColumns", "false")

{% endhighlight %}
</div>

<div data-lang="java"  markdown="1">
{% highlight java %}

// In 1.3.x, in order for the grouping column "department" to show up,
// it must be included explicitly as part of the agg function call.
df.groupBy("department").agg(col("department"), max("age"), sum("expense"));

// In 1.4+, grouping column "department" is included automatically.
df.groupBy("department").agg(max("age"), sum("expense"));

// Revert to 1.3 behavior (not retaining grouping column) by:
sqlContext.setConf("spark.sql.retainGroupColumns", "false");

{% endhighlight %}
</div>

</div>


#### Behavior change on DataFrame.withColumn
{:.no_toc}

Prior to 1.4, DataFrame.withColumn() supports adding a column only. The column will always be added
as a new column with its specified name in the result DataFrame even if there may be any existing
columns of the same name. Since 1.4, DataFrame.withColumn() supports adding a column of a different
name from names of all existing columns or replacing existing columns of the same name.

Note that this change is only for Scala API, not for PySpark and SparkR.


## Upgrading from Spark SQL 1.0-1.2 to 1.3

In Spark 1.3 we removed the "Alpha" label from Spark SQL and as part of this did a cleanup of the
available APIs. From Spark 1.3 onwards, Spark SQL will provide binary compatibility with other
releases in the 1.X series. This compatibility guarantee excludes APIs that are explicitly marked
as unstable (i.e., DeveloperAPI or Experimental).

#### Rename of SchemaRDD to DataFrame
{:.no_toc}

The largest change that users will notice when upgrading to Spark SQL 1.3 is that `SchemaRDD` has
been renamed to `DataFrame`. This is primarily because DataFrames no longer inherit from RDD
directly, but instead provide most of the functionality that RDDs provide though their own
implementation. DataFrames can still be converted to RDDs by calling the `.rdd` method.

In Scala, there is a type alias from `SchemaRDD` to `DataFrame` to provide source compatibility for
some use cases. It is still recommended that users update their code to use `DataFrame` instead.
Java and Python users will need to update their code.

#### Unification of the Java and Scala APIs
{:.no_toc}

Prior to Spark 1.3 there were separate Java compatible classes (`JavaSQLContext` and `JavaSchemaRDD`)
that mirrored the Scala API. In Spark 1.3 the Java API and Scala API have been unified. Users
of either language should use `SQLContext` and `DataFrame`. In general these classes try to
use types that are usable from both languages (i.e. `Array` instead of language-specific collections).
In some cases where no common type exists (e.g., for passing in closures or Maps) function overloading
is used instead.

Additionally, the Java specific types API has been removed. Users of both Scala and Java should
use the classes present in `org.apache.spark.sql.types` to describe schema programmatically.


#### Isolation of Implicit Conversions and Removal of dsl Package (Scala-only)
{:.no_toc}

Many of the code examples prior to Spark 1.3 started with `import sqlContext._`, which brought
all of the functions from sqlContext into scope. In Spark 1.3 we have isolated the implicit
conversions for converting `RDD`s into `DataFrame`s into an object inside of the `SQLContext`.
Users should now write `import sqlContext.implicits._`.

Additionally, the implicit conversions now only augment RDDs that are composed of `Product`s (i.e.,
case classes or tuples) with a method `toDF`, instead of applying automatically.

When using function inside of the DSL (now replaced with the `DataFrame` API) users used to import
`org.apache.spark.sql.catalyst.dsl`. Instead the public dataframe functions API should be used:
`import org.apache.spark.sql.functions._`.

#### Removal of the type aliases in org.apache.spark.sql for DataType (Scala-only)
{:.no_toc}

Spark 1.3 removes the type aliases that were present in the base sql package for `DataType`. Users
should instead import the classes in `org.apache.spark.sql.types`

#### UDF Registration Moved to `sqlContext.udf` (Java & Scala)
{:.no_toc}

Functions that are used to register UDFs, either for use in the DataFrame DSL or SQL, have been
moved into the udf object in `SQLContext`.

<div class="codetabs">
<div data-lang="scala"  markdown="1">
{% highlight scala %}

sqlContext.udf.register("strLen", (s: String) => s.length())

{% endhighlight %}
</div>

<div data-lang="java"  markdown="1">
{% highlight java %}

sqlContext.udf().register("strLen", (String s) -> s.length(), DataTypes.IntegerType);

{% endhighlight %}
</div>

</div>

Python UDF registration is unchanged.



## Compatibility with Apache Hive

Spark SQL is designed to be compatible with the Hive Metastore, SerDes and UDFs.
Currently, Hive SerDes and UDFs are based on built-in Hive,
and Spark SQL can be connected to different versions of Hive Metastore
(from 0.12.0 to 2.3.9 and 3.0.0 to 3.1.3. Also see [Interacting with Different Versions of Hive Metastore](sql-data-sources-hive-tables.html#interacting-with-different-versions-of-hive-metastore)).

#### Deploying in Existing Hive Warehouses
{:.no_toc}

The Spark SQL Thrift JDBC server is designed to be "out of the box" compatible with existing Hive
installations. You do not need to modify your existing Hive Metastore or change the data placement
or partitioning of your tables.

### Supported Hive Features
{:.no_toc}

Spark SQL supports the vast majority of Hive features, such as:

* Hive query statements, including:
  * `SELECT`
  * `GROUP BY`
  * `ORDER BY`
  * `DISTRIBUTE BY`
  * `CLUSTER BY`
  * `SORT BY`
* All Hive operators, including:
  * Relational operators (`=`, `<=>`, `==`, `<>`, `<`, `>`, `>=`, `<=`, etc)
  * Arithmetic operators (`+`, `-`, `*`, `/`, `%`, etc)
  * Logical operators (`AND`, `OR`, etc)
  * Complex type constructors
  * Mathematical functions (`sign`, `ln`, `cos`, etc)
  * String functions (`instr`, `length`, `printf`, etc)
* User defined functions (UDF)
* User defined aggregation functions (UDAF)
* User defined serialization formats (SerDes)
* Window functions
* Joins
  * `JOIN`
  * `{LEFT|RIGHT|FULL} OUTER JOIN`
  * `LEFT SEMI JOIN`
  * `LEFT ANTI JOIN`
  * `CROSS JOIN`
* Unions
* Sub-queries
  * Sub-queries in the FROM Clause

    ```SELECT col FROM (SELECT a + b AS col FROM t1) t2```
  * Sub-queries in WHERE Clause
    * Correlated or non-correlated IN and NOT IN statement in WHERE Clause

      ```
      SELECT col FROM t1 WHERE col IN (SELECT a FROM t2 WHERE t1.a = t2.a)
      SELECT col FROM t1 WHERE col IN (SELECT a FROM t2)
      ```
    * Correlated or non-correlated EXISTS and NOT EXISTS statement in WHERE Clause

      ```
      SELECT col FROM t1 WHERE EXISTS (SELECT t2.a FROM t2 WHERE t1.a = t2.a AND t2.a > 10)
      SELECT col FROM t1 WHERE EXISTS (SELECT t2.a FROM t2 WHERE t2.a > 10)
      ```
    * Non-correlated IN and NOT IN statement in JOIN Condition

      ```SELECT t1.col FROM t1 JOIN t2 ON t1.a = t2.a AND t1.a IN (SELECT a FROM t3)```

    * Non-correlated EXISTS and NOT EXISTS statement in JOIN Condition

      ```SELECT t1.col FROM t1 JOIN t2 ON t1.a = t2.a AND EXISTS (SELECT * FROM t3 WHERE t3.a > 10)```

* Sampling
* Explain
* Partitioned tables including dynamic partition insertion
* View
  * If column aliases are not specified in view definition queries, both Spark and Hive will
    generate alias names, but in different ways. In order for Spark to be able to read views created
    by Hive, users should explicitly specify column aliases in view definition queries. As an
    example, Spark cannot read `v1` created as below by Hive.

    ```
    CREATE VIEW v1 AS SELECT * FROM (SELECT c + 1 FROM (SELECT 1 c) t1) t2;
    ```

    Instead, you should create `v1` as below with column aliases explicitly specified.

    ```
    CREATE VIEW v1 AS SELECT * FROM (SELECT c + 1 AS inc_c FROM (SELECT 1 c) t1) t2;
    ```

* All Hive DDL Functions, including:
  * `CREATE TABLE`
  * `CREATE TABLE AS SELECT`
  * `CREATE TABLE LIKE`
  * `ALTER TABLE`
* Most Hive Data types, including:
  * `TINYINT`
  * `SMALLINT`
  * `INT`
  * `BIGINT`
  * `BOOLEAN`
  * `FLOAT`
  * `DOUBLE`
  * `STRING`
  * `BINARY`
  * `TIMESTAMP`
  * `DATE`
  * `ARRAY<>`
  * `MAP<>`
  * `STRUCT<>`

### Unsupported Hive Functionality
{:.no_toc}

Below is a list of Hive features that we don't support yet. Most of these features are rarely used
in Hive deployments.

**Esoteric Hive Features**

* `UNION` type
* Unique join
* Column statistics collecting: Spark SQL does not piggyback scans to collect column statistics at
  the moment and only supports populating the sizeInBytes field of the hive metastore.

**Hive Input/Output Formats**

* File format for CLI: For results showing back to the CLI, Spark SQL only supports TextOutputFormat.
* Hadoop archive

**Hive Optimizations**

A handful of Hive optimizations are not yet included in Spark. Some of these (such as indexes) are
less important due to Spark SQL's in-memory computational model. Others are slotted for future
releases of Spark SQL.

* Block-level bitmap indexes and virtual columns (used to build indexes)
* Automatically determine the number of reducers for joins and groupbys: Currently, in Spark SQL, you
  need to control the degree of parallelism post-shuffle using "`SET spark.sql.shuffle.partitions=[num_tasks];`".
* Meta-data only query: For queries that can be answered by using only metadata, Spark SQL still
  launches tasks to compute the result.
* Skew data flag: Spark SQL does not follow the skew data flags in Hive.
* `STREAMTABLE` hint in join: Spark SQL does not follow the `STREAMTABLE` hint.
* Merge multiple small files for query results: if the result output contains multiple small files,
  Hive can optionally merge the small files into fewer large files to avoid overflowing the HDFS
  metadata. Spark SQL does not support that.

**Hive UDF/UDTF/UDAF**

Not all the APIs of the Hive UDF/UDTF/UDAF are supported by Spark SQL. Below are the unsupported APIs:

* `getRequiredJars` and `getRequiredFiles` (`UDF` and `GenericUDF`) are functions to automatically
  include additional resources required by this UDF.
* `initialize(StructObjectInspector)` in `GenericUDTF` is not supported yet. Spark SQL currently uses
  a deprecated interface `initialize(ObjectInspector[])` only.
* `configure` (`GenericUDF`, `GenericUDTF`, and `GenericUDAFEvaluator`) is a function to initialize
  functions with `MapredContext`, which is inapplicable to Spark.
* `close` (`GenericUDF` and `GenericUDAFEvaluator`) is a function to release associated resources.
  Spark SQL does not call this function when tasks finish.
* `reset` (`GenericUDAFEvaluator`) is a function to re-initialize aggregation for reusing the same aggregation.
  Spark SQL currently does not support the reuse of aggregation.
* `getWindowingEvaluator` (`GenericUDAFEvaluator`) is a function to optimize aggregation by evaluating
  an aggregate over a fixed window.

### Incompatible Hive UDF
{:.no_toc}

Below are the scenarios in which Hive and Spark generate different results:

* `SQRT(n)` If n < 0, Hive returns null, Spark SQL returns NaN.
* `ACOS(n)` If n < -1 or n > 1, Hive returns null, Spark SQL returns NaN.
* `ASIN(n)` If n < -1 or n > 1, Hive returns null, Spark SQL returns NaN.
* `CAST(n AS TIMESTAMP)` If n is integral numbers, Hive treats n as milliseconds, Spark SQL treats n as seconds.<|MERGE_RESOLUTION|>--- conflicted
+++ resolved
@@ -27,10 +27,7 @@
 - Since Spark 4.0, the default value of `spark.sql.maxSinglePartitionBytes` is changed from `Long.MaxValue` to `128m`. To restore the previous behavior, set `spark.sql.maxSinglePartitionBytes` to `9223372036854775807`(`Long.MaxValue`).
 - Since Spark 4.0, any read of SQL tables takes into consideration the SQL configs `spark.sql.files.ignoreCorruptFiles`/`spark.sql.files.ignoreMissingFiles` instead of the core config `spark.files.ignoreCorruptFiles`/`spark.files.ignoreMissingFiles`.
 - Since Spark 4.0, `spark.sql.hive.metastore` drops the support of Hive prior to 2.0.0 as they require JDK 8 that Spark does not support anymore. Users should migrate to higher versions.
-<<<<<<< HEAD
-=======
 - Since Spark 4.0, `spark.sql.parquet.compression.codec` drops the support of codec name `lz4raw`, please use `lz4_raw` instead.
->>>>>>> ecee7133
 
 ## Upgrading from Spark SQL 3.4 to 3.5
 
