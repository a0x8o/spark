---
layout: global
displayTitle: Structured Streaming Programming Guide
title: Structured Streaming Programming Guide
license: |
  Licensed to the Apache Software Foundation (ASF) under one or more
  contributor license agreements.  See the NOTICE file distributed with
  this work for additional information regarding copyright ownership.
  The ASF licenses this file to You under the Apache License, Version 2.0
  (the "License"); you may not use this file except in compliance with
  the License.  You may obtain a copy of the License at

     http://www.apache.org/licenses/LICENSE-2.0

  Unless required by applicable law or agreed to in writing, software
  distributed under the License is distributed on an "AS IS" BASIS,
  WITHOUT WARRANTIES OR CONDITIONS OF ANY KIND, either express or implied.
  See the License for the specific language governing permissions and
  limitations under the License.
---

* This will become a table of contents (this text will be scraped).
{:toc}

# Overview
Structured Streaming is a scalable and fault-tolerant stream processing engine built on the Spark SQL engine. You can express your streaming computation the same way you would express a batch computation on static data. The Spark SQL engine will take care of running it incrementally and continuously and updating the final result as streaming data continues to arrive. You can use the [Dataset/DataFrame API](sql-programming-guide.html) in Scala, Java, Python or R to express streaming aggregations, event-time windows, stream-to-batch joins, etc. The computation is executed on the same optimized Spark SQL engine. Finally, the system ensures end-to-end exactly-once fault-tolerance guarantees through checkpointing and Write-Ahead Logs. In short, *Structured Streaming provides fast, scalable, fault-tolerant, end-to-end exactly-once stream processing without the user having to reason about streaming.*

Internally, by default, Structured Streaming queries are processed using a *micro-batch processing* engine, which processes data streams as a series of small batch jobs thereby achieving end-to-end latencies as low as 100 milliseconds and exactly-once fault-tolerance guarantees. However, since Spark 2.3, we have introduced a new low-latency processing mode called **Continuous Processing**, which can achieve end-to-end latencies as low as 1 millisecond with at-least-once guarantees. Without changing the Dataset/DataFrame operations in your queries, you will be able to choose the mode based on your application requirements.

In this guide, we are going to walk you through the programming model and the APIs. We are going to explain the concepts mostly using the default micro-batch processing model, and then [later](#continuous-processing) discuss Continuous Processing model. First, let's start with a simple example of a Structured Streaming query - a streaming word count.

# Quick Example
Let’s say you want to maintain a running word count of text data received from a data server listening on a TCP socket. Let’s see how you can express this using Structured Streaming. You can see the full code in
[Python]({{site.SPARK_GITHUB_URL}}/blob/v{{site.SPARK_VERSION_SHORT}}/examples/src/main/python/sql/streaming/structured_network_wordcount.py)/[Scala]({{site.SPARK_GITHUB_URL}}/blob/v{{site.SPARK_VERSION_SHORT}}/examples/src/main/scala/org/apache/spark/examples/sql/streaming/StructuredNetworkWordCount.scala)/[Java]({{site.SPARK_GITHUB_URL}}/blob/v{{site.SPARK_VERSION_SHORT}}/examples/src/main/java/org/apache/spark/examples/sql/streaming/JavaStructuredNetworkWordCount.java)/[R]({{site.SPARK_GITHUB_URL}}/blob/v{{site.SPARK_VERSION_SHORT}}/examples/src/main/r/streaming/structured_network_wordcount.R).
And if you [download Spark](https://spark.apache.org/downloads.html), you can directly [run the example](index.html#running-the-examples-and-shell). In any case, let’s walk through the example step-by-step and understand how it works. First, we have to import the necessary classes and create a local SparkSession, the starting point of all functionalities related to Spark.

<div class="codetabs">

<div data-lang="python"  markdown="1">

{% highlight python %}
from pyspark.sql import SparkSession
from pyspark.sql.functions import explode
from pyspark.sql.functions import split

spark = SparkSession \
    .builder \
    .appName("StructuredNetworkWordCount") \
    .getOrCreate()
{% endhighlight %}

</div>

<div data-lang="scala"  markdown="1">

{% highlight scala %}
import org.apache.spark.sql.functions._
import org.apache.spark.sql.SparkSession

val spark = SparkSession
  .builder
  .appName("StructuredNetworkWordCount")
  .getOrCreate()

import spark.implicits._
{% endhighlight %}

</div>

<div data-lang="java"  markdown="1">

{% highlight java %}
import org.apache.spark.api.java.function.FlatMapFunction;
import org.apache.spark.sql.*;
import org.apache.spark.sql.streaming.StreamingQuery;

import java.util.Arrays;
import java.util.Iterator;

SparkSession spark = SparkSession
  .builder()
  .appName("JavaStructuredNetworkWordCount")
  .getOrCreate();
{% endhighlight %}

</div>

<div data-lang="r"  markdown="1">

{% highlight r %}
sparkR.session(appName = "StructuredNetworkWordCount")
{% endhighlight %}

</div>
</div>

Next, let’s create a streaming DataFrame that represents text data received from a server listening on localhost:9999, and transform the DataFrame to calculate word counts.

<div class="codetabs">

<div data-lang="python"  markdown="1">

{% highlight python %}
# Create DataFrame representing the stream of input lines from connection to localhost:9999
lines = spark \
    .readStream \
    .format("socket") \
    .option("host", "localhost") \
    .option("port", 9999) \
    .load()

# Split the lines into words
words = lines.select(
   explode(
       split(lines.value, " ")
   ).alias("word")
)

# Generate running word count
wordCounts = words.groupBy("word").count()
{% endhighlight %}

This `lines` DataFrame represents an unbounded table containing the streaming text data. This table contains one column of strings named "value", and each line in the streaming text data becomes a row in the table. Note, that this is not currently receiving any data as we are just setting up the transformation, and have not yet started it. Next, we have used two built-in SQL functions - split and explode, to split each line into multiple rows with a word each. In addition, we use the function `alias` to name the new column as "word". Finally, we have defined the `wordCounts` DataFrame by grouping by the unique values in the Dataset and counting them. Note that this is a streaming DataFrame which represents the running word counts of the stream.

</div>

<div data-lang="scala"  markdown="1">

{% highlight scala %}
// Create DataFrame representing the stream of input lines from connection to localhost:9999
val lines = spark.readStream
  .format("socket")
  .option("host", "localhost")
  .option("port", 9999)
  .load()

// Split the lines into words
val words = lines.as[String].flatMap(_.split(" "))

// Generate running word count
val wordCounts = words.groupBy("value").count()
{% endhighlight %}

This `lines` DataFrame represents an unbounded table containing the streaming text data. This table contains one column of strings named "value", and each line in the streaming text data becomes a row in the table. Note, that this is not currently receiving any data as we are just setting up the transformation, and have not yet started it. Next, we have converted the DataFrame to a  Dataset of String using `.as[String]`, so that we can apply the `flatMap` operation to split each line into multiple words. The resultant `words` Dataset contains all the words. Finally, we have defined the `wordCounts` DataFrame by grouping by the unique values in the Dataset and counting them. Note that this is a streaming DataFrame which represents the running word counts of the stream.

</div>

<div data-lang="java"  markdown="1">

{% highlight java %}
// Create DataFrame representing the stream of input lines from connection to localhost:9999
Dataset<Row> lines = spark
  .readStream()
  .format("socket")
  .option("host", "localhost")
  .option("port", 9999)
  .load();

// Split the lines into words
Dataset<String> words = lines
  .as(Encoders.STRING())
  .flatMap((FlatMapFunction<String, String>) x -> Arrays.asList(x.split(" ")).iterator(), Encoders.STRING());

// Generate running word count
Dataset<Row> wordCounts = words.groupBy("value").count();
{% endhighlight %}

This `lines` DataFrame represents an unbounded table containing the streaming text data. This table contains one column of strings named "value", and each line in the streaming text data becomes a row in the table. Note, that this is not currently receiving any data as we are just setting up the transformation, and have not yet started it. Next, we have converted the DataFrame to a  Dataset of String using `.as(Encoders.STRING())`, so that we can apply the `flatMap` operation to split each line into multiple words. The resultant `words` Dataset contains all the words. Finally, we have defined the `wordCounts` DataFrame by grouping by the unique values in the Dataset and counting them. Note that this is a streaming DataFrame which represents the running word counts of the stream.

</div>

<div data-lang="r"  markdown="1">

{% highlight r %}
# Create DataFrame representing the stream of input lines from connection to localhost:9999
lines <- read.stream("socket", host = "localhost", port = 9999)

# Split the lines into words
words <- selectExpr(lines, "explode(split(value, ' ')) as word")

# Generate running word count
wordCounts <- count(group_by(words, "word"))
{% endhighlight %}

This `lines` SparkDataFrame represents an unbounded table containing the streaming text data. This table contains one column of strings named "value", and each line in the streaming text data becomes a row in the table. Note, that this is not currently receiving any data as we are just setting up the transformation, and have not yet started it. Next, we have a SQL expression with two SQL functions - split and explode, to split each line into multiple rows with a word each. In addition, we name the new column as "word". Finally, we have defined the `wordCounts` SparkDataFrame by grouping by the unique values in the SparkDataFrame and counting them. Note that this is a streaming SparkDataFrame which represents the running word counts of the stream.

</div>

</div>

We have now set up the query on the streaming data. All that is left is to actually start receiving data and computing the counts. To do this, we set it up to print the complete set of counts (specified by `outputMode("complete")`) to the console every time they are updated. And then start the streaming computation using `start()`.

<div class="codetabs">

<div data-lang="python"  markdown="1">

{% highlight python %}
 # Start running the query that prints the running counts to the console
query = wordCounts \
    .writeStream \
    .outputMode("complete") \
    .format("console") \
    .start()

query.awaitTermination()
{% endhighlight %}

</div>

<div data-lang="scala"  markdown="1">

{% highlight scala %}
// Start running the query that prints the running counts to the console
val query = wordCounts.writeStream
  .outputMode("complete")
  .format("console")
  .start()

query.awaitTermination()
{% endhighlight %}

</div>

<div data-lang="java"  markdown="1">

{% highlight java %}
// Start running the query that prints the running counts to the console
StreamingQuery query = wordCounts.writeStream()
  .outputMode("complete")
  .format("console")
  .start();

query.awaitTermination();
{% endhighlight %}

</div>

<div data-lang="r"  markdown="1">

{% highlight r %}
# Start running the query that prints the running counts to the console
query <- write.stream(wordCounts, "console", outputMode = "complete")

awaitTermination(query)
{% endhighlight %}

</div>

</div>

After this code is executed, the streaming computation will have started in the background. The `query` object is a handle to that active streaming query, and we have decided to wait for the termination of the query using `awaitTermination()` to prevent the process from exiting while the query is active.

To actually execute this example code, you can either compile the code in your own
[Spark application](quick-start.html#self-contained-applications), or simply
[run the example](index.html#running-the-examples-and-shell) once you have downloaded Spark. We are showing the latter. You will first need to run Netcat (a small utility found in most Unix-like systems) as a data server by using


    $ nc -lk 9999

Then, in a different terminal, you can start the example by using

<div class="codetabs">

<div data-lang="python"  markdown="1">
{% highlight bash %}
$ ./bin/spark-submit examples/src/main/python/sql/streaming/structured_network_wordcount.py localhost 9999
{% endhighlight %}
</div>

<div data-lang="scala"  markdown="1">
{% highlight bash %}
$ ./bin/run-example org.apache.spark.examples.sql.streaming.StructuredNetworkWordCount localhost 9999
{% endhighlight %}
</div>

<div data-lang="java"  markdown="1">
{% highlight bash %}
$ ./bin/run-example org.apache.spark.examples.sql.streaming.JavaStructuredNetworkWordCount localhost 9999
{% endhighlight %}
</div>

<div data-lang="r"  markdown="1">
{% highlight bash %}
$ ./bin/spark-submit examples/src/main/r/streaming/structured_network_wordcount.R localhost 9999
{% endhighlight %}
</div>

</div>

Then, any lines typed in the terminal running the netcat server will be counted and printed on screen every second. It will look something like the following.

<table width="100%">
    <td>
{% highlight bash %}
# TERMINAL 1:
# Running Netcat

$ nc -lk 9999
apache spark
apache hadoop



















...
{% endhighlight %}
    </td>
    <td width="2%"></td>
    <td>
<div class="codetabs">

<div data-lang="python" markdown="1">
{% highlight bash %}
# TERMINAL 2: RUNNING structured_network_wordcount.py

$ ./bin/spark-submit examples/src/main/python/sql/streaming/structured_network_wordcount.py localhost 9999

-------------------------------------------
Batch: 0
-------------------------------------------
+------+-----+
| value|count|
+------+-----+
|apache|    1|
| spark|    1|
+------+-----+

-------------------------------------------
Batch: 1
-------------------------------------------
+------+-----+
| value|count|
+------+-----+
|apache|    2|
| spark|    1|
|hadoop|    1|
+------+-----+
...
{% endhighlight %}
</div>

<div data-lang="scala" markdown="1">
{% highlight bash %}
# TERMINAL 2: RUNNING StructuredNetworkWordCount

$ ./bin/run-example org.apache.spark.examples.sql.streaming.StructuredNetworkWordCount localhost 9999

-------------------------------------------
Batch: 0
-------------------------------------------
+------+-----+
| value|count|
+------+-----+
|apache|    1|
| spark|    1|
+------+-----+

-------------------------------------------
Batch: 1
-------------------------------------------
+------+-----+
| value|count|
+------+-----+
|apache|    2|
| spark|    1|
|hadoop|    1|
+------+-----+
...
{% endhighlight %}
</div>

<div data-lang="java" markdown="1">
{% highlight bash %}
# TERMINAL 2: RUNNING JavaStructuredNetworkWordCount

$ ./bin/run-example org.apache.spark.examples.sql.streaming.JavaStructuredNetworkWordCount localhost 9999

-------------------------------------------
Batch: 0
-------------------------------------------
+------+-----+
| value|count|
+------+-----+
|apache|    1|
| spark|    1|
+------+-----+

-------------------------------------------
Batch: 1
-------------------------------------------
+------+-----+
| value|count|
+------+-----+
|apache|    2|
| spark|    1|
|hadoop|    1|
+------+-----+
...
{% endhighlight %}
</div>

<div data-lang="r" markdown="1">
{% highlight bash %}
# TERMINAL 2: RUNNING structured_network_wordcount.R

$ ./bin/spark-submit examples/src/main/r/streaming/structured_network_wordcount.R localhost 9999

-------------------------------------------
Batch: 0
-------------------------------------------
+------+-----+
| value|count|
+------+-----+
|apache|    1|
| spark|    1|
+------+-----+

-------------------------------------------
Batch: 1
-------------------------------------------
+------+-----+
| value|count|
+------+-----+
|apache|    2|
| spark|    1|
|hadoop|    1|
+------+-----+
...
{% endhighlight %}
</div>
</div>
    </td>
</table>


# Programming Model

The key idea in Structured Streaming is to treat a live data stream as a
table that is being continuously appended. This leads to a new stream
processing model that is very similar to a batch processing model. You will
express your streaming computation as standard batch-like query as on a static
table, and Spark runs it as an *incremental* query on the *unbounded* input
table. Let’s understand this model in more detail.

## Basic Concepts
Consider the input data stream as the "Input Table". Every data item that is
arriving on the stream is like a new row being appended to the Input Table.

![Stream as a Table](img/structured-streaming-stream-as-a-table.png "Stream as a Table")

A query on the input will generate the "Result Table". Every trigger interval (say, every 1 second), new rows get appended to the Input Table, which eventually updates the Result Table. Whenever the result table gets updated, we would want to write the changed result rows to an external sink.

![Model](img/structured-streaming-model.png)

The "Output" is defined as what gets written out to the external storage. The output can be defined in a different mode:

  - *Complete Mode* - The entire updated Result Table will be written to the external storage. It is up to the storage connector to decide how to handle writing of the entire table.

  - *Append Mode* - Only the new rows appended in the Result Table since the last trigger will be written to the external storage. This is applicable only on the queries where existing rows in the Result Table are not expected to change.

  - *Update Mode* - Only the rows that were updated in the Result Table since the last trigger will be written to the external storage (available since Spark 2.1.1). Note that this is different from the Complete Mode in that this mode only outputs the rows that have changed since the last trigger. If the query doesn't contain aggregations, it will be equivalent to Append mode.

Note that each mode is applicable on certain types of queries. This is discussed in detail [later](#output-modes).

To illustrate the use of this model, let’s understand the model in context of
the [Quick Example](#quick-example) above. The first `lines` DataFrame is the input table, and
the final `wordCounts` DataFrame is the result table. Note that the query on
streaming `lines` DataFrame to generate `wordCounts` is *exactly the same* as
it would be a static DataFrame. However, when this query is started, Spark
will continuously check for new data from the socket connection. If there is
new data, Spark will run an "incremental" query that combines the previous
running counts with the new data to compute updated counts, as shown below.

![Model](img/structured-streaming-example-model.png)

**Note that Structured Streaming does not materialize the entire table**. It reads the latest
available data from the streaming data source, processes it incrementally to update the result,
and then discards the source data. It only keeps around the minimal intermediate *state* data as
required to update the result (e.g. intermediate counts in the earlier example).

This model is significantly different from many other stream processing
engines. Many streaming systems require the user to maintain running
aggregations themselves, thus having to reason about fault-tolerance, and
data consistency (at-least-once, or at-most-once, or exactly-once). In this
model, Spark is responsible for updating the Result Table when there is new
data, thus relieving the users from reasoning about it. As an example, let’s
see how this model handles event-time based processing and late arriving data.

## Handling Event-time and Late Data
Event-time is the time embedded in the data itself. For many applications, you may want to operate on this event-time. For example, if you want to get the number of events generated by IoT devices every minute, then you probably want to use the time when the data was generated (that is, event-time in the data), rather than the time Spark receives them. This event-time is very naturally expressed in this model -- each event from the devices is a row in the table, and event-time is a column value in the row. This allows window-based aggregations (e.g. number of events every minute) to be just a special type of grouping and aggregation on the event-time column -- each time window is a group and each row can belong to multiple windows/groups. Therefore, such event-time-window-based aggregation queries can be defined consistently on both a static dataset (e.g. from collected device events logs) as well as on a data stream, making the life of the user much easier.

Furthermore, this model naturally handles data that has arrived later than
expected based on its event-time. Since Spark is updating the Result Table,
it has full control over updating old aggregates when there is late data,
as well as cleaning up old aggregates to limit the size of intermediate
state data. Since Spark 2.1, we have support for watermarking which
allows the user to specify the threshold of late data, and allows the engine
to accordingly clean up old state. These are explained later in more
detail in the [Window Operations](#window-operations-on-event-time) section.

## Fault Tolerance Semantics
Delivering end-to-end exactly-once semantics was one of key goals behind the design of Structured Streaming. To achieve that, we have designed the Structured Streaming sources, the sinks and the execution engine to reliably track the exact progress of the processing so that it can handle any kind of failure by restarting and/or reprocessing. Every streaming source is assumed to have offsets (similar to Kafka offsets, or Kinesis sequence numbers)
to track the read position in the stream. The engine uses checkpointing and write-ahead logs to record the offset range of the data being processed in each trigger. The streaming sinks are designed to be idempotent for handling reprocessing. Together, using replayable sources and idempotent sinks, Structured Streaming can ensure **end-to-end exactly-once semantics** under any failure.

# API using Datasets and DataFrames
Since Spark 2.0, DataFrames and Datasets can represent static, bounded data, as well as streaming, unbounded data. Similar to static Datasets/DataFrames, you can use the common entry point `SparkSession`
([Python](api/python/reference/pyspark.sql/api/pyspark.sql.SparkSession.html#pyspark.sql.SparkSession)/[Scala](api/scala/org/apache/spark/sql/SparkSession.html)/[Java](api/java/org/apache/spark/sql/SparkSession.html)/[R](api/R/reference/sparkR.session.html) docs)
to create streaming DataFrames/Datasets from streaming sources, and apply the same operations on them as static DataFrames/Datasets. If you are not familiar with Datasets/DataFrames, you are strongly advised to familiarize yourself with them using the
[DataFrame/Dataset Programming Guide](sql-programming-guide.html).

## Creating streaming DataFrames and streaming Datasets
Streaming DataFrames can be created through the `DataStreamReader` interface
([Python](api/python/reference/pyspark.ss/api/pyspark.sql.streaming.DataStreamReader.html#pyspark.sql.streaming.DataStreamReader)/[Scala](api/scala/org/apache/spark/sql/streaming/DataStreamReader.html)/[Java](api/java/org/apache/spark/sql/streaming/DataStreamReader.html) docs)
returned by `SparkSession.readStream()`. In [R](api/R/reference/read.stream.html), with the `read.stream()` method. Similar to the read interface for creating static DataFrame, you can specify the details of the source – data format, schema, options, etc.

#### Input Sources
There are a few built-in sources.

  - **File source** - Reads files written in a directory as a stream of data. Files will be processed in the order of file modification time. If `latestFirst` is set, order will be reversed. Supported file formats are text, CSV, JSON, ORC, Parquet. See the docs of the DataStreamReader interface for a more up-to-date list, and supported options for each file format. Note that the files must be atomically placed in the given directory, which in most file systems, can be achieved by file move operations.
  - **Kafka source** - Reads data from Kafka. It's compatible with Kafka broker versions 0.10.0 or higher. See the [Kafka Integration Guide](structured-streaming-kafka-integration.html) for more details.

  - **Socket source (for testing)** - Reads UTF8 text data from a socket connection. The listening server socket is at the driver. Note that this should be used only for testing as this does not provide end-to-end fault-tolerance guarantees.

  - **Rate source (for testing)** - Generates data at the specified number of rows per second, each output row contains a `timestamp` and `value`. Where `timestamp` is a `Timestamp` type containing the time of message dispatch, and `value` is of `Long` type containing the message count, starting from 0 as the first row. This source is intended for testing and benchmarking.

  - **Rate Per Micro-Batch source (for testing)** - Generates data at the specified number of rows per micro-batch, each output row contains a `timestamp` and `value`. Where `timestamp` is a `Timestamp` type containing the time of message dispatch, and `value` is of `Long` type containing the message count, starting from 0 as the first row. Unlike `rate` data source, this data source provides a consistent set of input rows per micro-batch regardless of query execution (configuration of trigger, query being lagging, etc.), say, batch 0 will produce 0~999 and batch 1 will produce 1000~1999, and so on. Same applies to the generated time. This source is intended for testing and benchmarking.

Some sources are not fault-tolerant because they do not guarantee that data can be replayed using
checkpointed offsets after a failure. See the earlier section on
[fault-tolerance semantics](#fault-tolerance-semantics).
Here are the details of all the sources in Spark.

<table class="table table-striped">
  <thead>
  <tr>
    <th>Source</th>
    <th>Options</th>
    <th>Fault-tolerant</th>
    <th>Notes</th>
  </tr>
  </thead>
  <tr>
    <td><b>File source</b></td>
    <td>
        <code>path</code>: path to the input directory, and common to all file formats.
        <br/>
        <code>maxFilesPerTrigger</code>: maximum number of new files to be considered in every trigger (default: no max)
        <br/>
        <code>latestFirst</code>: whether to process the latest new files first, useful when there is a large backlog of files (default: false)
        <br/>
        <code>fileNameOnly</code>: whether to check new files based on only the filename instead of on the full path (default: false). With this set to `true`, the following files would be considered as the same file, because their filenames, "dataset.txt", are the same:
        <br/>
        "file:///dataset.txt"<br/>
        "s3://a/dataset.txt"<br/>
        "s3n://a/b/dataset.txt"<br/>
        "s3a://a/b/c/dataset.txt"
        <br/>
        <code>maxFileAge</code>: Maximum age of a file that can be found in this directory, before it is ignored. For the first batch all files will be considered valid. If <code>latestFirst</code> is set to `true` and <code>maxFilesPerTrigger</code> is set, then this parameter will be ignored, because old files that are valid, and should be processed, may be ignored. The max age is specified with respect to the timestamp of the latest file, and not the timestamp of the current system.(default: 1 week)
        <br/>
        <code>cleanSource</code>: option to clean up completed files after processing.<br/>
        Available options are "archive", "delete", "off". If the option is not provided, the default value is "off".<br/>
        When "archive" is provided, additional option <code>sourceArchiveDir</code> must be provided as well. The value of "sourceArchiveDir" must not match with source pattern in depth (the number of directories from the root directory), where the depth is minimum of depth on both paths. This will ensure archived files are never included as new source files.<br/>
        For example, suppose you provide '/hello?/spark/*' as source pattern, '/hello1/spark/archive/dir' cannot be used as the value of "sourceArchiveDir", as '/hello?/spark/*' and '/hello1/spark/archive' will be matched. '/hello1/spark' cannot be also used as the value of "sourceArchiveDir", as '/hello?/spark' and '/hello1/spark' will be matched. '/archived/here' would be OK as it doesn't match.<br/>
        Spark will move source files respecting their own path. For example, if the path of source file is <code>/a/b/dataset.txt</code> and the path of archive directory is <code>/archived/here</code>, file will be moved to <code>/archived/here/a/b/dataset.txt</code>.<br/>
        NOTE: Both archiving (via moving) or deleting completed files will introduce overhead (slow down, even if it's happening in separate thread) in each micro-batch, so you need to understand the cost for each operation in your file system before enabling this option. On the other hand, enabling this option will reduce the cost to list source files which can be an expensive operation.<br/>
        Number of threads used in completed file cleaner can be configured with <code>spark.sql.streaming.fileSource.cleaner.numThreads</code> (default: 1).<br/>
        NOTE 2: The source path should not be used from multiple sources or queries when enabling this option. Similarly, you must ensure the source path doesn't match to any files in output directory of file stream sink.<br/>
        NOTE 3: Both delete and move actions are best effort. Failing to delete or move files will not fail the streaming query. Spark may not clean up some source files in some circumstances - e.g. the application doesn't shut down gracefully, too many files are queued to clean up.
        <br/><br/>
        For file-format-specific options, see the related methods in <code>DataStreamReader</code>
        (<a href="api/python/reference/pyspark.sql/api/pyspark.sql.streaming.DataStreamReader.html#pyspark.sql.streaming.DataStreamReader">Python</a>/<a href="api/scala/org/apache/spark/sql/streaming/DataStreamReader.html">Scala</a>/<a href="api/java/org/apache/spark/sql/streaming/DataStreamReader.html">Java</a>/<a
        href="api/R/read.stream.html">R</a>).
        E.g. for "parquet" format options see <code>DataStreamReader.parquet()</code>.
        <br/><br/>
        In addition, there are session configurations that affect certain file-formats. See the <a href="sql-programming-guide.html">SQL Programming Guide</a> for more details. E.g., for "parquet", see <a href="sql-data-sources-parquet.html#configuration">Parquet configuration</a> section.
        </td>
    <td>Yes</td>
    <td>Supports glob paths, but does not support multiple comma-separated paths/globs.</td>
  </tr>
  <tr>
    <td><b>Socket Source</b></td>
    <td>
        <code>host</code>: host to connect to, must be specified<br/>
        <code>port</code>: port to connect to, must be specified
    </td>
    <td>No</td>
    <td></td>
  </tr>
  <tr>
    <td><b>Rate Source</b></td>
    <td>
        <code>rowsPerSecond</code> (e.g. 100, default: 1): How many rows should be generated per second.<br/><br/>
        <code>rampUpTime</code> (e.g. 5s, default: 0s): How long to ramp up before the generating speed becomes <code>rowsPerSecond</code>. Using finer granularities than seconds will be truncated to integer seconds. <br/><br/>
        <code>numPartitions</code> (e.g. 10, default: Spark's default parallelism): The partition number for the generated rows. <br/><br/>

        The source will try its best to reach <code>rowsPerSecond</code>, but the query may be resource constrained, and <code>numPartitions</code> can be tweaked to help reach the desired speed.
    </td>
    <td>Yes</td>
    <td></td>
  </tr>
  <tr>
    <td><b>Rate Per Micro-Batch Source</b> (format: <b>rate-micro-batch</b>)</td>
    <td>
        <code>rowsPerBatch</code> (e.g. 100): How many rows should be generated per micro-batch.<br/><br/>
        <code>numPartitions</code> (e.g. 10, default: Spark's default parallelism): The partition number for the generated rows. <br/><br/>
        <code>startTimestamp</code> (e.g. 1000, default: 0): starting value of generated time. <br/><br/>
        <code>advanceMillisPerBatch</code> (e.g. 1000, default: 1000): the amount of time being advanced in generated time on each micro-batch. <br/><br/>
    </td>
    <td>Yes</td>
    <td></td>
  </tr>

  <tr>
    <td><b>Kafka Source</b></td>
    <td>
        See the <a href="structured-streaming-kafka-integration.html">Kafka Integration Guide</a>.
    </td>
    <td>Yes</td>
    <td></td>
  </tr>
  <tr>
    <td></td>
    <td></td>
    <td></td>
    <td></td>
  </tr>
</table>

Here are some examples.

<div class="codetabs">

<div data-lang="python"  markdown="1">

{% highlight python %}
spark = SparkSession. ...

# Read text from socket
socketDF = spark \
    .readStream \
    .format("socket") \
    .option("host", "localhost") \
    .option("port", 9999) \
    .load()

socketDF.isStreaming()    # Returns True for DataFrames that have streaming sources

socketDF.printSchema()

# Read all the csv files written atomically in a directory
userSchema = StructType().add("name", "string").add("age", "integer")
csvDF = spark \
    .readStream \
    .option("sep", ";") \
    .schema(userSchema) \
    .csv("/path/to/directory")  # Equivalent to format("csv").load("/path/to/directory")
{% endhighlight %}

</div>

<div data-lang="scala"  markdown="1">

{% highlight scala %}
val spark: SparkSession = ...

// Read text from socket
val socketDF = spark
  .readStream
  .format("socket")
  .option("host", "localhost")
  .option("port", 9999)
  .load()

socketDF.isStreaming    // Returns True for DataFrames that have streaming sources

socketDF.printSchema

// Read all the csv files written atomically in a directory
val userSchema = new StructType().add("name", "string").add("age", "integer")
val csvDF = spark
  .readStream
  .option("sep", ";")
  .schema(userSchema)      // Specify schema of the csv files
  .csv("/path/to/directory")    // Equivalent to format("csv").load("/path/to/directory")
{% endhighlight %}

</div>

<div data-lang="java"  markdown="1">

{% highlight java %}
SparkSession spark = ...

// Read text from socket
Dataset<Row> socketDF = spark
  .readStream()
  .format("socket")
  .option("host", "localhost")
  .option("port", 9999)
  .load();

socketDF.isStreaming();    // Returns True for DataFrames that have streaming sources

socketDF.printSchema();

// Read all the csv files written atomically in a directory
StructType userSchema = new StructType().add("name", "string").add("age", "integer");
Dataset<Row> csvDF = spark
  .readStream()
  .option("sep", ";")
  .schema(userSchema)      // Specify schema of the csv files
  .csv("/path/to/directory");    // Equivalent to format("csv").load("/path/to/directory")
{% endhighlight %}

</div>

<div data-lang="r"  markdown="1">

{% highlight r %}
sparkR.session(...)

# Read text from socket
socketDF <- read.stream("socket", host = hostname, port = port)

isStreaming(socketDF)    # Returns TRUE for SparkDataFrames that have streaming sources

printSchema(socketDF)

# Read all the csv files written atomically in a directory
schema <- structType(structField("name", "string"),
                     structField("age", "integer"))
csvDF <- read.stream("csv", path = "/path/to/directory", schema = schema, sep = ";")
{% endhighlight %}

</div>
</div>

These examples generate streaming DataFrames that are untyped, meaning that the schema of the DataFrame is not checked at compile time, only checked at runtime when the query is submitted. Some operations like `map`, `flatMap`, etc. need the type to be known at compile time. To do those, you can convert these untyped streaming DataFrames to typed streaming Datasets using the same methods as static DataFrame. See the [SQL Programming Guide](sql-programming-guide.html) for more details. Additionally, more details on the supported streaming sources are discussed later in the document.

Since Spark 3.1, you can also create streaming DataFrames from tables with `DataStreamReader.table()`. See [Streaming Table APIs](#streaming-table-apis) for more details.

### Schema inference and partition of streaming DataFrames/Datasets

By default, Structured Streaming from file based sources requires you to specify the schema, rather than rely on Spark to infer it automatically. This restriction ensures a consistent schema will be used for the streaming query, even in the case of failures. For ad-hoc use cases, you can reenable schema inference by setting `spark.sql.streaming.schemaInference` to `true`.

Partition discovery does occur when subdirectories that are named `/key=value/` are present and listing will automatically recurse into these directories. If these columns appear in the user-provided schema, they will be filled in by Spark based on the path of the file being read. The directories that make up the partitioning scheme must be present when the query starts and must remain static. For example, it is okay to add `/data/year=2016/` when `/data/year=2015/` was present, but it is invalid to change the partitioning column (i.e. by creating the directory `/data/date=2016-04-17/`).

## Operations on streaming DataFrames/Datasets
You can apply all kinds of operations on streaming DataFrames/Datasets – ranging from untyped, SQL-like operations (e.g. `select`, `where`, `groupBy`), to typed RDD-like operations (e.g. `map`, `filter`, `flatMap`). See the [SQL programming guide](sql-programming-guide.html) for more details. Let’s take a look at a few example operations that you can use.

### Basic Operations - Selection, Projection, Aggregation
Most of the common operations on DataFrame/Dataset are supported for streaming. The few operations that are not supported are [discussed later](#unsupported-operations) in this section.

<div class="codetabs">

<div data-lang="python"  markdown="1">

{% highlight python %}
df = ...  # streaming DataFrame with IOT device data with schema { device: string, deviceType: string, signal: double, time: DateType }

# Select the devices which have signal more than 10
df.select("device").where("signal > 10")

# Running count of the number of updates for each device type
df.groupBy("deviceType").count()
{% endhighlight %}
</div>

<div data-lang="scala"  markdown="1">

{% highlight scala %}
case class DeviceData(device: String, deviceType: String, signal: Double, time: DateTime)

val df: DataFrame = ... // streaming DataFrame with IOT device data with schema { device: string, deviceType: string, signal: double, time: string }
val ds: Dataset[DeviceData] = df.as[DeviceData]    // streaming Dataset with IOT device data

// Select the devices which have signal more than 10
df.select("device").where("signal > 10")      // using untyped APIs
ds.filter(_.signal > 10).map(_.device)         // using typed APIs

// Running count of the number of updates for each device type
df.groupBy("deviceType").count()                          // using untyped API

// Running average signal for each device type
import org.apache.spark.sql.expressions.scalalang.typed
ds.groupByKey(_.deviceType).agg(typed.avg(_.signal))    // using typed API
{% endhighlight %}

</div>

<div data-lang="java"  markdown="1">

{% highlight java %}
import org.apache.spark.api.java.function.*;
import org.apache.spark.sql.*;
import org.apache.spark.sql.expressions.javalang.typed;
import org.apache.spark.sql.catalyst.encoders.ExpressionEncoder;

public class DeviceData {
  private String device;
  private String deviceType;
  private Double signal;
  private java.sql.Date time;
  ...
  // Getter and setter methods for each field
}

Dataset<Row> df = ...;    // streaming DataFrame with IOT device data with schema { device: string, type: string, signal: double, time: DateType }
Dataset<DeviceData> ds = df.as(ExpressionEncoder.javaBean(DeviceData.class)); // streaming Dataset with IOT device data

// Select the devices which have signal more than 10
df.select("device").where("signal > 10"); // using untyped APIs
ds.filter((FilterFunction<DeviceData>) value -> value.getSignal() > 10)
  .map((MapFunction<DeviceData, String>) value -> value.getDevice(), Encoders.STRING());

// Running count of the number of updates for each device type
df.groupBy("deviceType").count(); // using untyped API

// Running average signal for each device type
ds.groupByKey((MapFunction<DeviceData, String>) value -> value.getDeviceType(), Encoders.STRING())
  .agg(typed.avg((MapFunction<DeviceData, Double>) value -> value.getSignal()));
{% endhighlight %}


</div>

<div data-lang="r"  markdown="1">

{% highlight r %}
df <- ...  # streaming DataFrame with IOT device data with schema { device: string, deviceType: string, signal: double, time: DateType }

# Select the devices which have signal more than 10
select(where(df, "signal > 10"), "device")

# Running count of the number of updates for each device type
count(groupBy(df, "deviceType"))
{% endhighlight %}
</div>

</div>

You can also register a streaming DataFrame/Dataset as a temporary view and then apply SQL commands on it.

<div class="codetabs">

<div data-lang="python"  markdown="1">
{% highlight python %}
df.createOrReplaceTempView("updates")
spark.sql("select count(*) from updates")  # returns another streaming DF
{% endhighlight %}
</div>

<div data-lang="scala"  markdown="1">
{% highlight scala %}
df.createOrReplaceTempView("updates")
spark.sql("select count(*) from updates")  // returns another streaming DF
{% endhighlight %}
</div>

<div data-lang="java"  markdown="1">
{% highlight java %}
df.createOrReplaceTempView("updates");
spark.sql("select count(*) from updates");  // returns another streaming DF
{% endhighlight %}
</div>

<div data-lang="r"  markdown="1">
{% highlight r %}
createOrReplaceTempView(df, "updates")
sql("select count(*) from updates")
{% endhighlight %}
</div>

</div>

Note, you can identify whether a DataFrame/Dataset has streaming data or not by using `df.isStreaming`.

<div class="codetabs">

<div data-lang="python"  markdown="1">
{% highlight python %}
df.isStreaming()
{% endhighlight %}
</div>

<div data-lang="scala"  markdown="1">
{% highlight scala %}
df.isStreaming
{% endhighlight %}
</div>

<div data-lang="java"  markdown="1">
{% highlight java %}
df.isStreaming()
{% endhighlight %}
</div>

<div data-lang="r"  markdown="1">
{% highlight r %}
isStreaming(df)
{% endhighlight %}
</div>

</div>

You may want to check the query plan of the query, as Spark could inject stateful operations during interpret of SQL statement against streaming dataset. Once stateful operations are injected in the query plan, you may need to check your query with considerations in stateful operations. (e.g. output mode, watermark, state store size maintenance, etc.)

### Window Operations on Event Time
Aggregations over a sliding event-time window are straightforward with Structured Streaming and are very similar to grouped aggregations. In a grouped aggregation, aggregate values (e.g. counts) are maintained for each unique value in the user-specified grouping column. In case of window-based aggregations, aggregate values are maintained for each window the event-time of a row falls into. Let's understand this with an illustration.

Imagine our [quick example](#quick-example) is modified and the stream now contains lines along with the time when the line was generated. Instead of running word counts, we want to count words within 10 minute windows, updating every 5 minutes. That is, word counts in words received between 10 minute windows 12:00 - 12:10, 12:05 - 12:15, 12:10 - 12:20, etc. Note that 12:00 - 12:10 means data that arrived after 12:00 but before 12:10. Now, consider a word that was received at 12:07. This word should increment the counts corresponding to two windows 12:00 - 12:10 and 12:05 - 12:15. So the counts will be indexed by both, the grouping key (i.e. the word) and the window (can be calculated from the event-time).

The result tables would look something like the following.

![Window Operations](img/structured-streaming-window.png)

Since this windowing is similar to grouping, in code, you can use `groupBy()` and `window()` operations to express windowed aggregations. You can see the full code for the below examples in
[Python]({{site.SPARK_GITHUB_URL}}/blob/v{{site.SPARK_VERSION_SHORT}}/examples/src/main/python/sql/streaming/structured_network_wordcount_windowed.py)/[Scala]({{site.SPARK_GITHUB_URL}}/blob/v{{site.SPARK_VERSION_SHORT}}/examples/src/main/scala/org/apache/spark/examples/sql/streaming/StructuredNetworkWordCountWindowed.scala)/[Java]({{site.SPARK_GITHUB_URL}}/blob/v{{site.SPARK_VERSION_SHORT}}/examples/src/main/java/org/apache/spark/examples/sql/streaming/JavaStructuredNetworkWordCountWindowed.java).

<div class="codetabs">

<div data-lang="python"  markdown="1">
{% highlight python %}
words = ...  # streaming DataFrame of schema { timestamp: Timestamp, word: String }

# Group the data by window and word and compute the count of each group
windowedCounts = words.groupBy(
    window(words.timestamp, "10 minutes", "5 minutes"),
    words.word
).count()
{% endhighlight %}

</div>

<div data-lang="scala"  markdown="1">

{% highlight scala %}
import spark.implicits._

val words = ... // streaming DataFrame of schema { timestamp: Timestamp, word: String }

// Group the data by window and word and compute the count of each group
val windowedCounts = words.groupBy(
  window($"timestamp", "10 minutes", "5 minutes"),
  $"word"
).count()
{% endhighlight %}

</div>

<div data-lang="java"  markdown="1">

{% highlight java %}
Dataset<Row> words = ... // streaming DataFrame of schema { timestamp: Timestamp, word: String }

// Group the data by window and word and compute the count of each group
Dataset<Row> windowedCounts = words.groupBy(
  functions.window(words.col("timestamp"), "10 minutes", "5 minutes"),
  words.col("word")
).count();
{% endhighlight %}

</div>

<div data-lang="r"  markdown="1">
{% highlight r %}
words <- ...  # streaming DataFrame of schema { timestamp: Timestamp, word: String }

# Group the data by window and word and compute the count of each group
windowedCounts <- count(
                    groupBy(
                      words,
                      window(words$timestamp, "10 minutes", "5 minutes"),
                      words$word))
{% endhighlight %}

</div>

</div>


#### Handling Late Data and Watermarking
Now consider what happens if one of the events arrives late to the application.
For example, say, a word generated at 12:04 (i.e. event time) could be received by
the application at 12:11. The application should use the time 12:04 instead of 12:11
to update the older counts for the window `12:00 - 12:10`. This occurs
naturally in our window-based grouping – Structured Streaming can maintain the intermediate state
for partial aggregates for a long period of time such that late data can update aggregates of
old windows correctly, as illustrated below.

![Handling Late Data](img/structured-streaming-late-data.png)

However, to run this query for days, it's necessary for the system to bound the amount of
intermediate in-memory state it accumulates. This means the system needs to know when an old
aggregate can be dropped from the in-memory state because the application is not going to receive
late data for that aggregate any more. To enable this, in Spark 2.1, we have introduced
**watermarking**, which lets the engine automatically track the current event time in the data
and attempt to clean up old state accordingly. You can define the watermark of a query by
specifying the event time column and the threshold on how late the data is expected to be in terms of
event time. For a specific window ending at time `T`, the engine will maintain state and allow late
data to update the state until `(max event time seen by the engine - late threshold > T)`.
In other words, late data within the threshold will be aggregated,
but data later than the threshold will start getting dropped
(see [later](#semantic-guarantees-of-aggregation-with-watermarking)
in the section for the exact guarantees). Let's understand this with an example. We can
easily define watermarking on the previous example using `withWatermark()` as shown below.

<div class="codetabs">

<div data-lang="python"  markdown="1">
{% highlight python %}
words = ...  # streaming DataFrame of schema { timestamp: Timestamp, word: String }

# Group the data by window and word and compute the count of each group
windowedCounts = words \
    .withWatermark("timestamp", "10 minutes") \
    .groupBy(
        window(words.timestamp, "10 minutes", "5 minutes"),
        words.word) \
    .count()
{% endhighlight %}

</div>

<div data-lang="scala"  markdown="1">

{% highlight scala %}
import spark.implicits._

val words = ... // streaming DataFrame of schema { timestamp: Timestamp, word: String }

// Group the data by window and word and compute the count of each group
val windowedCounts = words
    .withWatermark("timestamp", "10 minutes")
    .groupBy(
        window($"timestamp", "10 minutes", "5 minutes"),
        $"word")
    .count()
{% endhighlight %}

</div>

<div data-lang="java"  markdown="1">

{% highlight java %}
Dataset<Row> words = ... // streaming DataFrame of schema { timestamp: Timestamp, word: String }

// Group the data by window and word and compute the count of each group
Dataset<Row> windowedCounts = words
    .withWatermark("timestamp", "10 minutes")
    .groupBy(
        window(col("timestamp"), "10 minutes", "5 minutes"),
        col("word"))
    .count();
{% endhighlight %}

</div>

<div data-lang="r"  markdown="1">
{% highlight r %}
words <- ...  # streaming DataFrame of schema { timestamp: Timestamp, word: String }

# Group the data by window and word and compute the count of each group

words <- withWatermark(words, "timestamp", "10 minutes")
windowedCounts <- count(
                    groupBy(
                      words,
                      window(words$timestamp, "10 minutes", "5 minutes"),
                      words$word))
{% endhighlight %}

</div>

</div>

In this example, we are defining the watermark of the query on the value of the column "timestamp",
and also defining "10 minutes" as the threshold of how late is the data allowed to be. If this query
is run in Update output mode (discussed later in [Output Modes](#output-modes) section),
the engine will keep updating counts of a window in the Result Table until the window is older
than the watermark, which lags behind the current event time in column "timestamp" by 10 minutes.
Here is an illustration.

![Watermarking in Update Mode](img/structured-streaming-watermark-update-mode.png)

As shown in the illustration, the maximum event time tracked by the engine is the
*blue dashed line*, and the watermark set as `(max event time - '10 mins')`
at the beginning of every trigger is the red line. For example, when the engine observes the data
`(12:14, dog)`, it sets the watermark for the next trigger as `12:04`.
This watermark lets the engine maintain intermediate state for additional 10 minutes to allow late
data to be counted. For example, the data `(12:09, cat)` is out of order and late, and it falls in
windows `12:00 - 12:10` and `12:05 - 12:15`. Since, it is still ahead of the watermark `12:04` in
the trigger, the engine still maintains the intermediate counts as state and correctly updates the
counts of the related windows. However, when the watermark is updated to `12:11`, the intermediate
state for window `(12:00 - 12:10)` is cleared, and all subsequent data (e.g. `(12:04, donkey)`)
is considered "too late" and therefore ignored. Note that after every trigger,
the updated counts (i.e. purple rows) are written to sink as the trigger output, as dictated by
the Update mode.

Some sinks (e.g. files) may not supported fine-grained updates that Update Mode requires. To work
with them, we have also support Append Mode, where only the *final counts* are written to sink.
This is illustrated below.

Note that using `withWatermark` on a non-streaming Dataset is no-op. As the watermark should not affect
any batch query in any way, we will ignore it directly.

![Watermarking in Append Mode](img/structured-streaming-watermark-append-mode.png)

Similar to the Update Mode earlier, the engine maintains intermediate counts for each window.
However, the partial counts are not updated to the Result Table and not written to sink. The engine
waits for "10 mins" for late date to be counted,
then drops intermediate state of a window < watermark, and appends the final
counts to the Result Table/sink. For example, the final counts of window `12:00 - 12:10` is
appended to the Result Table only after the watermark is updated to `12:11`.

#### Types of time windows

Spark supports three types of time windows: tumbling (fixed), sliding and session.

![The types of time windows](img/structured-streaming-time-window-types.jpg)

Tumbling windows are a series of fixed-sized, non-overlapping and contiguous time intervals. An input
can only be bound to a single window.

Sliding windows are similar to the tumbling windows from the point of being "fixed-sized", but windows
can overlap if the duration of slide is smaller than the duration of window, and in this case an input
can be bound to the multiple windows.

Tumbling and sliding window use `window` function, which has been described on above examples.

Session windows have different characteristic compared to the previous two types. Session window has a dynamic size
of the window length, depending on the inputs. A session window starts with an input, and expands itself
if following input has been received within gap duration. For static gap duration, a session window closes when
there's no input received within gap duration after receiving the latest input.

Session window uses `session_window` function. The usage of the function is similar to the `window` function.

<div class="codetabs">

<div data-lang="python"  markdown="1">
{% highlight python %}
events = ...  # streaming DataFrame of schema { timestamp: Timestamp, userId: String }

# Group the data by session window and userId, and compute the count of each group
sessionizedCounts = events \
    .withWatermark("timestamp", "10 minutes") \
    .groupBy(
        session_window(events.timestamp, "5 minutes"),
        events.userId) \
    .count()
{% endhighlight %}

</div>

<div data-lang="scala"  markdown="1">

{% highlight scala %}
import spark.implicits._

val events = ... // streaming DataFrame of schema { timestamp: Timestamp, userId: String }

// Group the data by session window and userId, and compute the count of each group
val sessionizedCounts = events
    .withWatermark("timestamp", "10 minutes")
    .groupBy(
        session_window($"timestamp", "5 minutes"),
        $"userId")
    .count()
{% endhighlight %}

</div>

<div data-lang="java"  markdown="1">

{% highlight java %}
Dataset<Row> events = ... // streaming DataFrame of schema { timestamp: Timestamp, userId: String }

// Group the data by session window and userId, and compute the count of each group
Dataset<Row> sessionizedCounts = events
    .withWatermark("timestamp", "10 minutes")
    .groupBy(
        session_window(col("timestamp"), "5 minutes"),
        col("userId"))
    .count();
{% endhighlight %}

</div>

</div>

Instead of static value, we can also provide an expression to specify gap duration dynamically
based on the input row. Note that the rows with negative or zero gap duration will be filtered
out from the aggregation.

With dynamic gap duration, the closing of a session window does not depend on the latest input
anymore. A session window's range is the union of all events' ranges which are determined by
event start time and evaluated gap duration during the query execution.

<div class="codetabs">

<div data-lang="python"  markdown="1">
{% highlight python %}
from pyspark.sql import functions as sf

events = ...  # streaming DataFrame of schema { timestamp: Timestamp, userId: String }

session_window = session_window(events.timestamp, \
    sf.when(events.userId == "user1", "5 seconds") \
    .when(events.userId == "user2", "20 seconds").otherwise("5 minutes"))

# Group the data by session window and userId, and compute the count of each group
sessionizedCounts = events \
    .withWatermark("timestamp", "10 minutes") \
    .groupBy(
        session_window,
        events.userId) \
    .count()
{% endhighlight %}

</div>

<div data-lang="scala"  markdown="1">

{% highlight scala %}
import spark.implicits._

val events = ... // streaming DataFrame of schema { timestamp: Timestamp, userId: String }

val sessionWindow = session_window($"timestamp", when($"userId" === "user1", "5 seconds")
  .when($"userId" === "user2", "20 seconds")
  .otherwise("5 minutes"))

// Group the data by session window and userId, and compute the count of each group
val sessionizedCounts = events
    .withWatermark("timestamp", "10 minutes")
    .groupBy(
        Column(sessionWindow),
        $"userId")
    .count()
{% endhighlight %}

</div>

<div data-lang="java"  markdown="1">

{% highlight java %}
Dataset<Row> events = ... // streaming DataFrame of schema { timestamp: Timestamp, userId: String }

SessionWindow sessionWindow = session_window(col("timestamp"), when(col("userId").equalTo("user1"), "5 seconds")
  .when(col("userId").equalTo("user2"), "20 seconds")
  .otherwise("5 minutes"))

// Group the data by session window and userId, and compute the count of each group
Dataset<Row> sessionizedCounts = events
    .withWatermark("timestamp", "10 minutes")
    .groupBy(
        new Column(sessionWindow),
        col("userId"))
    .count();
{% endhighlight %}

</div>

</div>

Note that there are some restrictions when you use session window in streaming query, like below:

- "Update mode" as output mode is not supported.
- There should be at least one column in addition to `session_window` in grouping key.

For batch query, global window (only having `session_window` in grouping key) is supported.

By default, Spark does not perform partial aggregation for session window aggregation, since it requires additional
sort in local partitions before grouping. It works better for the case there are only few number of input rows in
same group key for each local partition, but for the case there are numerous input rows having same group key in
local partition, doing partial aggregation can still increase the performance significantly despite additional sort.

You can enable `spark.sql.streaming.sessionWindow.merge.sessions.in.local.partition` to indicate Spark to perform partial aggregation.

#### Representation of the time for time window

In some use cases, it is necessary to extract the representation of the time for time window, to apply operations requiring timestamp to the time windowed data.
One example is chained time window aggregations, where users want to define another time window against the time window. Say, someone wants to aggregate 5 minutes time windows as 1 hour tumble time window.

There are two ways to achieve this, like below:

1. Use `window_time` SQL function with time window column as parameter
2. Use `window` SQL function with time window column as parameter

`window_time` function will produce a timestamp which represents the time for time window.
User can pass the result to the parameter of `window` function (or anywhere requiring timestamp) to perform operation(s) with time window which requires timestamp.

<div class="codetabs">

<div data-lang="python"  markdown="1">
{% highlight python %}
words = ...  # streaming DataFrame of schema { timestamp: Timestamp, word: String }

# Group the data by window and word and compute the count of each group
windowedCounts = words.groupBy(
    window(words.timestamp, "10 minutes", "5 minutes"),
    words.word
).count()

# Group the windowed data by another window and word and compute the count of each group
anotherWindowedCounts = windowedCounts.groupBy(
    window(window_time(windowedCounts.window), "1 hour"),
    windowedCounts.word
).count()
{% endhighlight %}

</div>

<div data-lang="scala"  markdown="1">

{% highlight scala %}
import spark.implicits._

val words = ... // streaming DataFrame of schema { timestamp: Timestamp, word: String }

// Group the data by window and word and compute the count of each group
val windowedCounts = words.groupBy(
  window($"timestamp", "10 minutes", "5 minutes"),
  $"word"
).count()

// Group the windowed data by another window and word and compute the count of each group
val anotherWindowedCounts = windowedCounts.groupBy(
  window(window_time($"window"), "1 hour"),
  $"word"
).count()
{% endhighlight %}

</div>

<div data-lang="java"  markdown="1">

{% highlight java %}
Dataset<Row> words = ... // streaming DataFrame of schema { timestamp: Timestamp, word: String }

// Group the data by window and word and compute the count of each group
Dataset<Row> windowedCounts = words.groupBy(
  functions.window(words.col("timestamp"), "10 minutes", "5 minutes"),
  words.col("word")
).count();

// Group the windowed data by another window and word and compute the count of each group
Dataset<Row> anotherWindowedCounts = windowedCounts.groupBy(
  functions.window(functions.window_time("window"), "1 hour"),
  windowedCounts.col("word")
).count();
{% endhighlight %}

</div>

</div>

`window` function does not only take timestamp column, but also take the time window column. This is specifically useful for cases where users want to apply chained time window aggregations.

<div class="codetabs">

<div data-lang="python"  markdown="1">
{% highlight python %}
words = ...  # streaming DataFrame of schema { timestamp: Timestamp, word: String }

# Group the data by window and word and compute the count of each group
windowedCounts = words.groupBy(
    window(words.timestamp, "10 minutes", "5 minutes"),
    words.word
).count()

# Group the windowed data by another window and word and compute the count of each group
anotherWindowedCounts = windowedCounts.groupBy(
    window(windowedCounts.window, "1 hour"),
    windowedCounts.word
).count()
{% endhighlight %}

</div>

<div data-lang="scala"  markdown="1">

{% highlight scala %}
import spark.implicits._

val words = ... // streaming DataFrame of schema { timestamp: Timestamp, word: String }

// Group the data by window and word and compute the count of each group
val windowedCounts = words.groupBy(
  window($"timestamp", "10 minutes", "5 minutes"),
  $"word"
).count()

// Group the windowed data by another window and word and compute the count of each group
val anotherWindowedCounts = windowedCounts.groupBy(
  window($"window", "1 hour"),
  $"word"
).count()
{% endhighlight %}

</div>

<div data-lang="java"  markdown="1">

{% highlight java %}
Dataset<Row> words = ... // streaming DataFrame of schema { timestamp: Timestamp, word: String }

// Group the data by window and word and compute the count of each group
Dataset<Row> windowedCounts = words.groupBy(
  functions.window(words.col("timestamp"), "10 minutes", "5 minutes"),
  words.col("word")
).count();

// Group the windowed data by another window and word and compute the count of each group
Dataset<Row> anotherWindowedCounts = windowedCounts.groupBy(
  functions.window("window", "1 hour"),
  windowedCounts.col("word")
).count();
{% endhighlight %}

</div>

</div>

##### Conditions for watermarking to clean aggregation state
{:.no_toc}

It is important to note that the following conditions must be satisfied for the watermarking to
clean the state in aggregation queries *(as of Spark 2.1.1, subject to change in the future)*.

- **Output mode must be Append or Update.** Complete mode requires all aggregate data to be preserved,
and hence cannot use watermarking to drop intermediate state. See the [Output Modes](#output-modes)
section for detailed explanation of the semantics of each output mode.

- The aggregation must have either the event-time column, or a `window` on the event-time column.

- `withWatermark` must be called on the
same column as the timestamp column used in the aggregate. For example,
`df.withWatermark("time", "1 min").groupBy("time2").count()` is invalid
in Append output mode, as watermark is defined on a different column
from the aggregation column.

- `withWatermark` must be called before the aggregation for the watermark details to be used.
For example, `df.groupBy("time").count().withWatermark("time", "1 min")` is invalid in Append
output mode.

##### Semantic Guarantees of Aggregation with Watermarking
{:.no_toc}

- A watermark delay (set with `withWatermark`) of "2 hours" guarantees that the engine will never
drop any data that is less than 2 hours delayed. In other words, any data less than 2 hours behind
(in terms of event-time) the latest data processed till then is guaranteed to be aggregated.

- However, the guarantee is strict only in one direction. Data delayed by more than 2 hours is
not guaranteed to be dropped; it may or may not get aggregated. More delayed is the data, less
likely is the engine going to process it.

### Join Operations
Structured Streaming supports joining a streaming Dataset/DataFrame with a static Dataset/DataFrame
as well as another streaming Dataset/DataFrame. The result of the streaming join is generated
incrementally, similar to the results of streaming aggregations in the previous section. In this
section we will explore what type of joins (i.e. inner, outer, semi, etc.) are supported in the above
cases. Note that in all the supported join types, the result of the join with a streaming
Dataset/DataFrame will be the exactly the same as if it was with a static Dataset/DataFrame
containing the same data in the stream.


#### Stream-static Joins

Since the introduction in Spark 2.0, Structured Streaming has supported joins (inner join and some
type of outer joins) between a streaming and a static DataFrame/Dataset. Here is a simple example.

<div class="codetabs">

<div data-lang="python"  markdown="1">

{% highlight python %}
staticDf = spark.read. ...
streamingDf = spark.readStream. ...
streamingDf.join(staticDf, "type")  # inner equi-join with a static DF
streamingDf.join(staticDf, "type", "left_outer")  # left outer join with a static DF
{% endhighlight %}

</div>

<div data-lang="scala"  markdown="1">

{% highlight scala %}
val staticDf = spark.read. ...
val streamingDf = spark.readStream. ...

streamingDf.join(staticDf, "type")          // inner equi-join with a static DF
streamingDf.join(staticDf, "type", "left_outer")  // left outer join with a static DF

{% endhighlight %}

</div>

<div data-lang="java"  markdown="1">

{% highlight java %}
Dataset<Row> staticDf = spark.read(). ...;
Dataset<Row> streamingDf = spark.readStream(). ...;
streamingDf.join(staticDf, "type");         // inner equi-join with a static DF
streamingDf.join(staticDf, "type", "left_outer");  // left outer join with a static DF
{% endhighlight %}


</div>

<div data-lang="r"  markdown="1">

{% highlight r %}
staticDf <- read.df(...)
streamingDf <- read.stream(...)
joined <- merge(streamingDf, staticDf, sort = FALSE)  # inner equi-join with a static DF
joined <- join(
            streamingDf,
            staticDf,
            streamingDf$value == staticDf$value,
            "left_outer")  # left outer join with a static DF
{% endhighlight %}

</div>

</div>

Note that stream-static joins are not stateful, so no state management is necessary.
However, a few types of stream-static outer joins are not yet supported.
These are listed at the [end of this Join section](#support-matrix-for-joins-in-streaming-queries).

#### Stream-stream Joins
In Spark 2.3, we have added support for stream-stream joins, that is, you can join two streaming
Datasets/DataFrames. The challenge of generating join results between two data streams is that,
at any point of time, the view of the dataset is incomplete for both sides of the join making
it much harder to find matches between inputs. Any row received from one input stream can match
with any future, yet-to-be-received row from the other input stream. Hence, for both the input
streams, we buffer past input as streaming state, so that we can match every future input with
past input and accordingly generate joined results. Furthermore, similar to streaming aggregations,
we automatically handle late, out-of-order data and can limit the state using watermarks.
Let’s discuss the different types of supported stream-stream joins and how to use them.

##### Inner Joins with optional Watermarking
Inner joins on any kind of columns along with any kind of join conditions are supported.
However, as the stream runs, the size of streaming state will keep growing indefinitely as
*all* past input must be saved as any new input can match with any input from the past.
To avoid unbounded state, you have to define additional join conditions such that indefinitely
old inputs cannot match with future inputs and therefore can be cleared from the state.
In other words, you will have to do the following additional steps in the join.

1. Define watermark delays on both inputs such that the engine knows how delayed the input can be
(similar to streaming aggregations)

1. Define a constraint on event-time across the two inputs such that the engine can figure out when
old rows of one input is not going to be required (i.e. will not satisfy the time constraint) for
matches with the other input. This constraint can be defined in one of the two ways.

    1. Time range join conditions (e.g. `...JOIN ON leftTime BETWEEN rightTime AND rightTime + INTERVAL 1 HOUR`),

    1. Join on event-time windows (e.g. `...JOIN ON leftTimeWindow = rightTimeWindow`).

Let’s understand this with an example.

Let’s say we want to join a stream of advertisement impressions (when an ad was shown) with
another stream of user clicks on advertisements to correlate when impressions led to
monetizable clicks. To allow the state cleanup in this stream-stream join, you will have to
specify the watermarking delays and the time constraints as follows.

1. Watermark delays: Say, the impressions and the corresponding clicks can be late/out-of-order
in event-time by at most 2 and 3 hours, respectively.

1. Event-time range condition: Say, a click can occur within a time range of 0 seconds to 1 hour
after the corresponding impression.

The code would look like this.

<div class="codetabs">

<div data-lang="python"  markdown="1">

{% highlight python %}
from pyspark.sql.functions import expr

impressions = spark.readStream. ...
clicks = spark.readStream. ...

# Apply watermarks on event-time columns
impressionsWithWatermark = impressions.withWatermark("impressionTime", "2 hours")
clicksWithWatermark = clicks.withWatermark("clickTime", "3 hours")

# Join with event-time constraints
impressionsWithWatermark.join(
  clicksWithWatermark,
  expr("""
    clickAdId = impressionAdId AND
    clickTime >= impressionTime AND
    clickTime <= impressionTime + interval 1 hour
    """)
)

{% endhighlight %}

</div>

<div data-lang="scala"  markdown="1">

{% highlight scala %}
import org.apache.spark.sql.functions.expr

val impressions = spark.readStream. ...
val clicks = spark.readStream. ...

// Apply watermarks on event-time columns
val impressionsWithWatermark = impressions.withWatermark("impressionTime", "2 hours")
val clicksWithWatermark = clicks.withWatermark("clickTime", "3 hours")

// Join with event-time constraints
impressionsWithWatermark.join(
  clicksWithWatermark,
  expr("""
    clickAdId = impressionAdId AND
    clickTime >= impressionTime AND
    clickTime <= impressionTime + interval 1 hour
    """)
)

{% endhighlight %}

</div>

<div data-lang="java"  markdown="1">

{% highlight java %}
import static org.apache.spark.sql.functions.expr

Dataset<Row> impressions = spark.readStream(). ...
Dataset<Row> clicks = spark.readStream(). ...

// Apply watermarks on event-time columns
Dataset<Row> impressionsWithWatermark = impressions.withWatermark("impressionTime", "2 hours");
Dataset<Row> clicksWithWatermark = clicks.withWatermark("clickTime", "3 hours");

// Join with event-time constraints
impressionsWithWatermark.join(
  clicksWithWatermark,
  expr(
    "clickAdId = impressionAdId AND " +
    "clickTime >= impressionTime AND " +
    "clickTime <= impressionTime + interval 1 hour ")
);

{% endhighlight %}


</div>

<div data-lang="r"  markdown="1">

{% highlight r %}
impressions <- read.stream(...)
clicks <- read.stream(...)

# Apply watermarks on event-time columns
impressionsWithWatermark <- withWatermark(impressions, "impressionTime", "2 hours")
clicksWithWatermark <- withWatermark(clicks, "clickTime", "3 hours")

# Join with event-time constraints
joined <- join(
  impressionsWithWatermark,
  clicksWithWatermark,
  expr(
    paste(
      "clickAdId = impressionAdId AND",
      "clickTime >= impressionTime AND",
      "clickTime <= impressionTime + interval 1 hour"
)))

{% endhighlight %}

</div>

</div>

###### Semantic Guarantees of Stream-stream Inner Joins with Watermarking
{:.no_toc}
This is similar to the [guarantees provided by watermarking on aggregations](#semantic-guarantees-of-aggregation-with-watermarking).
A watermark delay of "2 hours" guarantees that the engine will never drop any data that is less than
 2 hours delayed. But data delayed by more than 2 hours may or may not get processed.

##### Outer Joins with Watermarking
While the watermark + event-time constraints is optional for inner joins, for outer joins
they must be specified. This is because for generating the NULL results in outer join, the
engine must know when an input row is not going to match with anything in future. Hence, the
watermark + event-time constraints must be specified for generating correct results. Therefore,
a query with outer-join will look quite like the ad-monetization example earlier, except that
there will be an additional parameter specifying it to be an outer-join.

<div class="codetabs">

<div data-lang="python"  markdown="1">

{% highlight python %}
impressionsWithWatermark.join(
  clicksWithWatermark,
  expr("""
    clickAdId = impressionAdId AND
    clickTime >= impressionTime AND
    clickTime <= impressionTime + interval 1 hour
    """),
  "leftOuter"                 # can be "inner", "leftOuter", "rightOuter", "fullOuter", "leftSemi"
)

{% endhighlight %}

</div>

<div data-lang="scala"  markdown="1">

{% highlight scala %}

impressionsWithWatermark.join(
  clicksWithWatermark,
  expr("""
    clickAdId = impressionAdId AND
    clickTime >= impressionTime AND
    clickTime <= impressionTime + interval 1 hour
    """),
  joinType = "leftOuter"      // can be "inner", "leftOuter", "rightOuter", "fullOuter", "leftSemi"
 )

{% endhighlight %}

</div>

<div data-lang="java"  markdown="1">

{% highlight java %}
impressionsWithWatermark.join(
  clicksWithWatermark,
  expr(
    "clickAdId = impressionAdId AND " +
    "clickTime >= impressionTime AND " +
    "clickTime <= impressionTime + interval 1 hour "),
  "leftOuter"                 // can be "inner", "leftOuter", "rightOuter", "fullOuter", "leftSemi"
);

{% endhighlight %}


</div>

<div data-lang="r"  markdown="1">

{% highlight r %}
joined <- join(
  impressionsWithWatermark,
  clicksWithWatermark,
  expr(
    paste(
      "clickAdId = impressionAdId AND",
      "clickTime >= impressionTime AND",
      "clickTime <= impressionTime + interval 1 hour"),
  "left_outer"                 # can be "inner", "left_outer", "right_outer", "full_outer", "left_semi"
))

{% endhighlight %}

</div>

</div>


###### Semantic Guarantees of Stream-stream Outer Joins with Watermarking
{:.no_toc}
Outer joins have the same guarantees as [inner joins](#semantic-guarantees-of-stream-stream-inner-joins-with-watermarking)
regarding watermark delays and whether data will be dropped or not.

###### Caveats
{:.no_toc}
There are a few important characteristics to note regarding how the outer results are generated.

- *The outer NULL results will be generated with a delay that depends on the specified watermark
delay and the time range condition.* This is because the engine has to wait for that long to ensure
there were no matches and there will be no more matches in future.

- In the current implementation in the micro-batch engine, watermarks are advanced at the end of a
micro-batch, and the next micro-batch uses the updated watermark to clean up state and output
outer results. Since we trigger a micro-batch only when there is new data to be processed, the
generation of the outer result may get delayed if there no new data being received in the stream.
*In short, if any of the two input streams being joined does not receive data for a while, the
outer (both cases, left or right) output may get delayed.*

##### Semi Joins with Watermarking
A semi join returns values from the left side of the relation that has a match with the right.
It is also referred to as a left semi join. Similar to outer joins, watermark + event-time
constraints must be specified for semi join. This is to evict unmatched input rows on left side,
the engine must know when an input row on left side is not going to match with anything on right
side in future.

###### Semantic Guarantees of Stream-stream Semi Joins with Watermarking
{:.no_toc}
Semi joins have the same guarantees as [inner joins](#semantic-guarantees-of-stream-stream-inner-joins-with-watermarking)
regarding watermark delays and whether data will be dropped or not.

##### Support matrix for joins in streaming queries

<table class="table table-striped">
<thead>
  <tr>
    <th>Left Input</th>
    <th>Right Input</th>
    <th>Join Type</th>
    <th></th>
  </tr>
</thead>
  <tr>
      <td style="vertical-align: middle;">Static</td>
      <td style="vertical-align: middle;">Static</td>
      <td style="vertical-align: middle;">All types</td>
      <td style="vertical-align: middle;">
        Supported, since its not on streaming data even though it
        can be present in a streaming query
      </td>
  </tr>
  <tr>
    <td rowspan="5" style="vertical-align: middle;">Stream</td>
    <td rowspan="5" style="vertical-align: middle;">Static</td>
    <td style="vertical-align: middle;">Inner</td>
    <td style="vertical-align: middle;">Supported, not stateful</td>
  </tr>
  <tr>
    <td style="vertical-align: middle;">Left Outer</td>
    <td style="vertical-align: middle;">Supported, not stateful</td>
  </tr>
  <tr>
    <td style="vertical-align: middle;">Right Outer</td>
    <td style="vertical-align: middle;">Not supported</td>
  </tr>
  <tr>
    <td style="vertical-align: middle;">Full Outer</td>
    <td style="vertical-align: middle;">Not supported</td>
  </tr>
  <tr>
    <td style="vertical-align: middle;">Left Semi</td>
    <td style="vertical-align: middle;">Supported, not stateful</td>
  </tr>
  <tr>
    <td rowspan="5" style="vertical-align: middle;">Static</td>
    <td rowspan="5" style="vertical-align: middle;">Stream</td>
    <td style="vertical-align: middle;">Inner</td>
    <td style="vertical-align: middle;">Supported, not stateful</td>
  </tr>
  <tr>
    <td style="vertical-align: middle;">Left Outer</td>
    <td style="vertical-align: middle;">Not supported</td>
  </tr>
  <tr>
    <td style="vertical-align: middle;">Right Outer</td>
    <td style="vertical-align: middle;">Supported, not stateful</td>
  </tr>
  <tr>
    <td style="vertical-align: middle;">Full Outer</td>
    <td style="vertical-align: middle;">Not supported</td>
  </tr>
  <tr>
    <td style="vertical-align: middle;">Left Semi</td>
    <td style="vertical-align: middle;">Not supported</td>
  </tr>
  <tr>
    <td rowspan="5" style="vertical-align: middle;">Stream</td>
    <td rowspan="5" style="vertical-align: middle;">Stream</td>
    <td style="vertical-align: middle;">Inner</td>
    <td style="vertical-align: middle;">
      Supported, optionally specify watermark on both sides +
      time constraints for state cleanup
    </td>
  </tr>
  <tr>
    <td style="vertical-align: middle;">Left Outer</td>
    <td style="vertical-align: middle;">
      Conditionally supported, must specify watermark on right + time constraints for correct
      results, optionally specify watermark on left for all state cleanup
    </td>
  </tr>
  <tr>
    <td style="vertical-align: middle;">Right Outer</td>
    <td style="vertical-align: middle;">
      Conditionally supported, must specify watermark on left + time constraints for correct
      results, optionally specify watermark on right for all state cleanup
    </td>
  </tr>
  <tr>
    <td style="vertical-align: middle;">Full Outer</td>
    <td style="vertical-align: middle;">
      Conditionally supported, must specify watermark on one side + time constraints for correct
      results, optionally specify watermark on the other side for all state cleanup
    </td>
  </tr>
  <tr>
    <td style="vertical-align: middle;">Left Semi</td>
    <td style="vertical-align: middle;">
      Conditionally supported, must specify watermark on right + time constraints for correct
      results, optionally specify watermark on left for all state cleanup
    </td>
  </tr>
  <tr>
    <td></td>
    <td></td>
    <td></td>
    <td></td>
  </tr>
</table>

Additional details on supported joins:

- Joins can be cascaded, that is, you can do `df1.join(df2, ...).join(df3, ...).join(df4, ....)`.

- As of Spark 2.4, you can use joins only when the query is in Append output mode. Other output modes are not yet supported.

- You cannot use mapGroupsWithState and flatMapGroupsWithState before and after joins.

In append output mode, you can construct a query having non-map-like operations e.g. aggregation, deduplication, stream-stream join before/after join.

For example, here's an example of time window aggregation in both streams followed by stream-stream join with event time window:

<div class="codetabs">
<div data-lang="python"  markdown="1">

{% highlight python %}
clicksWindow = clicksWithWatermark.groupBy(
  clicksWithWatermark.clickAdId,
  window(clicksWithWatermark.clickTime, "1 hour")
).count()

impressionsWindow = impressionsWithWatermark.groupBy(
  impressionsWithWatermark.impressionAdId,
  window(impressionsWithWatermark.impressionTime, "1 hour")
).count()

clicksWindow.join(impressionsWindow, "window", "inner")

{% endhighlight %}

</div>
<div data-lang="scala"  markdown="1">

{% highlight scala %}

val clicksWindow = clicksWithWatermark
  .groupBy(window("clickTime", "1 hour"))
  .count()

val impressionsWindow = impressionsWithWatermark
  .groupBy(window("impressionTime", "1 hour"))
  .count()

clicksWindow.join(impressionsWindow, "window", "inner")

{% endhighlight %}

</div>
<div data-lang="java"  markdown="1">

{% highlight java %}

Dataset<Row> clicksWindow = clicksWithWatermark
  .groupBy(functions.window(clicksWithWatermark.col("clickTime"), "1 hour"))
  .count();

Dataset<Row> impressionsWindow = impressionsWithWatermark
  .groupBy(functions.window(impressionsWithWatermark.col("impressionTime"), "1 hour"))
  .count();

clicksWindow.join(impressionsWindow, "window", "inner");

{% endhighlight %}


</div>
</div>

Here's another example of stream-stream join with time range join condition followed by time window aggregation:

<div class="codetabs">
<div data-lang="python"  markdown="1">

{% highlight python %}
joined = impressionsWithWatermark.join(
  clicksWithWatermark,
  expr("""
    clickAdId = impressionAdId AND
    clickTime >= impressionTime AND
    clickTime <= impressionTime + interval 1 hour
    """),
  "leftOuter"                 # can be "inner", "leftOuter", "rightOuter", "fullOuter", "leftSemi"
)

joined.groupBy(
  joined.clickAdId,
  window(joined.clickTime, "1 hour")
).count()

{% endhighlight %}

</div>
<div data-lang="scala"  markdown="1">

{% highlight scala %}

val joined = impressionsWithWatermark.join(
  clicksWithWatermark,
  expr("""
    clickAdId = impressionAdId AND
    clickTime >= impressionTime AND
    clickTime <= impressionTime + interval 1 hour
  """),
  joinType = "leftOuter"      // can be "inner", "leftOuter", "rightOuter", "fullOuter", "leftSemi"
)

joined
  .groupBy($"clickAdId", window($"clickTime", "1 hour"))
  .count()

{% endhighlight %}

</div>
<div data-lang="java"  markdown="1">

{% highlight java %}
Dataset<Row> joined = impressionsWithWatermark.join(
  clicksWithWatermark,
  expr(
    "clickAdId = impressionAdId AND " +
    "clickTime >= impressionTime AND " +
    "clickTime <= impressionTime + interval 1 hour "),
  "leftOuter"                 // can be "inner", "leftOuter", "rightOuter", "fullOuter", "leftSemi"
);

joined
  .groupBy(joined.col("clickAdId"), functions.window(joined.col("clickTime"), "1 hour"))
  .count();

{% endhighlight %}


</div>
</div>

### Streaming Deduplication
You can deduplicate records in data streams using a unique identifier in the events. This is exactly same as deduplication on static using a unique identifier column. The query will store the necessary amount of data from previous records such that it can filter duplicate records. Similar to aggregations, you can use deduplication with or without watermarking.

- *With watermark* - If there is an upper bound on how late a duplicate record may arrive, then you can define a watermark on an event time column and deduplicate using both the guid and the event time columns. The query will use the watermark to remove old state data from past records that are not expected to get any duplicates any more. This bounds the amount of the state the query has to maintain.

- *Without watermark* - Since there are no bounds on when a duplicate record may arrive, the query stores the data from all the past records as state.

<div class="codetabs">

<div data-lang="python"  markdown="1">

{% highlight python %}
streamingDf = spark.readStream. ...

# Without watermark using guid column
streamingDf.dropDuplicates("guid")

# With watermark using guid and eventTime columns
streamingDf \
  .withWatermark("eventTime", "10 seconds") \
  .dropDuplicates("guid", "eventTime")
{% endhighlight %}

</div>

<div data-lang="scala"  markdown="1">

{% highlight scala %}
val streamingDf = spark.readStream. ...  // columns: guid, eventTime, ...

// Without watermark using guid column
streamingDf.dropDuplicates("guid")

// With watermark using guid and eventTime columns
streamingDf
  .withWatermark("eventTime", "10 seconds")
  .dropDuplicates("guid", "eventTime")
{% endhighlight %}

</div>

<div data-lang="java"  markdown="1">

{% highlight java %}
Dataset<Row> streamingDf = spark.readStream(). ...;  // columns: guid, eventTime, ...

// Without watermark using guid column
streamingDf.dropDuplicates("guid");

// With watermark using guid and eventTime columns
streamingDf
  .withWatermark("eventTime", "10 seconds")
  .dropDuplicates("guid", "eventTime");
{% endhighlight %}


</div>

<div data-lang="r"  markdown="1">

{% highlight r %}
streamingDf <- read.stream(...)

# Without watermark using guid column
streamingDf <- dropDuplicates(streamingDf, "guid")

# With watermark using guid and eventTime columns
streamingDf <- withWatermark(streamingDf, "eventTime", "10 seconds")
streamingDf <- dropDuplicates(streamingDf, "guid", "eventTime")
{% endhighlight %}

</div>

</div>

Specifically for streaming, you can deduplicate records in data streams using a unique identifier in the events, within the time range of watermark.
For example, if you set the delay threshold of watermark as "1 hour", duplicated events which occurred within 1 hour can be correctly deduplicated.
(For more details, please refer to the API doc of [dropDuplicatesWithinWatermark](/api/scala/org/apache/spark/sql/Dataset.html#dropDuplicatesWithinWatermark():org.apache.spark.sql.Dataset[T]).)

This can be used to deal with use case where event time column cannot be a part of unique identifier, mostly due to the case
where event times are somehow different for the same records. (E.g. non-idempotent writer where issuing event time happens at write)

Users are encouraged to set the delay threshold of watermark longer than max timestamp differences among duplicated events.

This feature requires watermark with delay threshold to be set in streaming DataFrame/Dataset.

<div class="codetabs">

<div data-lang="python"  markdown="1">

{% highlight python %}
streamingDf = spark.readStream. ...

# deduplicate using guid column with watermark based on eventTime column
streamingDf \
  .withWatermark("eventTime", "10 hours") \
  .dropDuplicatesWithinWatermark("guid")
{% endhighlight %}

</div>

<div data-lang="scala"  markdown="1">

{% highlight scala %}
val streamingDf = spark.readStream. ...  // columns: guid, eventTime, ...

// deduplicate using guid column with watermark based on eventTime column
streamingDf
  .withWatermark("eventTime", "10 hours")
  .dropDuplicatesWithinWatermark("guid")
{% endhighlight %}

</div>

<div data-lang="java"  markdown="1">

{% highlight java %}
Dataset<Row> streamingDf = spark.readStream(). ...;  // columns: guid, eventTime, ...

// deduplicate using guid column with watermark based on eventTime column
streamingDf
  .withWatermark("eventTime", "10 hours")
  .dropDuplicatesWithinWatermark("guid");
{% endhighlight %}


</div>

</div>

### Policy for handling multiple watermarks
A streaming query can have multiple input streams that are unioned or joined together.
Each of the input streams can have a different threshold of late data that needs to
be tolerated for stateful operations. You specify these thresholds using
``withWatermarks("eventTime", delay)`` on each of the input streams. For example, consider
a query with stream-stream joins between `inputStream1` and `inputStream2`.

<div class="codetabs">
<div data-lang="scala"  markdown="1">

{% highlight scala %}
inputStream1.withWatermark("eventTime1", "1 hour")
  .join(
    inputStream2.withWatermark("eventTime2", "2 hours"),
    joinCondition)
{% endhighlight %}

</div>
</div>

While executing the query, Structured Streaming individually tracks the maximum
event time seen in each input stream, calculates watermarks based on the corresponding delay,
and chooses a single global watermark with them to be used for stateful operations. By default,
the minimum is chosen as the global watermark because it ensures that no data is
accidentally dropped as too late if one of the streams falls behind the others
(for example, one of the streams stops receiving data due to upstream failures). In other words,
the global watermark will safely move at the pace of the slowest stream and the query output will
be delayed accordingly.

However, in some cases, you may want to get faster results even if it means dropping data from the
slowest stream. Since Spark 2.4, you can set the multiple watermark policy to choose
the maximum value as the global watermark by setting the SQL configuration
``spark.sql.streaming.multipleWatermarkPolicy`` to ``max`` (default is ``min``).
This lets the global watermark move at the pace of the fastest stream.
However, as a side effect, data from the slower streams will be aggressively dropped. Hence, use
this configuration judiciously.

### Arbitrary Stateful Operations
Many usecases require more advanced stateful operations than aggregations. For example, in many usecases, you have to track sessions from data streams of events. For doing such sessionization, you will have to save arbitrary types of data as state, and perform arbitrary operations on the state using the data stream events in every trigger. Since Spark 2.2, this can be done using the operation `mapGroupsWithState` and the more powerful operation `flatMapGroupsWithState`. Both operations allow you to apply user-defined code on grouped Datasets to update user-defined state. For more concrete details, take a look at the API documentation ([Scala](api/scala/org/apache/spark/sql/streaming/GroupState.html)/[Java](api/java/org/apache/spark/sql/streaming/GroupState.html)) and the examples ([Scala]({{site.SPARK_GITHUB_URL}}/blob/v{{site.SPARK_VERSION_SHORT}}/examples/src/main/scala/org/apache/spark/examples/sql/streaming/StructuredComplexSessionization.scala)/[Java]({{site.SPARK_GITHUB_URL}}/blob/v{{site.SPARK_VERSION_SHORT}}/examples/src/main/java/org/apache/spark/examples/sql/streaming/JavaStructuredComplexSessionization.java)).

Though Spark cannot check and force it, the state function should be implemented with respect to the semantics of the output mode. For example, in Update mode Spark doesn't expect that the state function will emit rows which are older than current watermark plus allowed late record delay, whereas in Append mode the state function can emit these rows.

### Unsupported Operations
There are a few DataFrame/Dataset operations that are not supported with streaming DataFrames/Datasets.
Some of them are as follows.

- Limit and take the first N rows are not supported on streaming Datasets.

- Distinct operations on streaming Datasets are not supported.

- Sorting operations are supported on streaming Datasets only after an aggregation and in Complete Output Mode.

- Few types of outer joins on streaming Datasets are not supported. See the
  <a href="#support-matrix-for-joins-in-streaming-queries">support matrix in the Join Operations section</a>
  for more details.

- Chaining multiple stateful operations on streaming Datasets is not supported with Update and Complete mode.
  - In addition, mapGroupsWithState/flatMapGroupsWithState operation followed by other stateful operation is not supported in Append mode.
  - A known workaround is to split your streaming query into multiple queries having a single stateful operation per each query,
    and ensure end-to-end exactly once per query. Ensuring end-to-end exactly once for the last query is optional.

In addition, there are some Dataset methods that will not work on streaming Datasets. They are actions that will immediately run queries and return results, which does not make sense on a streaming Dataset. Rather, those functionalities can be done by explicitly starting a streaming query (see the next section regarding that).

- `count()` - Cannot return a single count from a streaming Dataset. Instead, use `ds.groupBy().count()` which returns a streaming Dataset containing a running count.

- `foreach()` - Instead use `ds.writeStream.foreach(...)` (see next section).

- `show()` - Instead use the console sink (see next section).

If you try any of these operations, you will see an `AnalysisException` like "operation XYZ is not supported with streaming DataFrames/Datasets".
While some of them may be supported in future releases of Spark,
there are others which are fundamentally hard to implement on streaming data efficiently.
For example, sorting on the input stream is not supported, as it requires keeping
track of all the data received in the stream. This is therefore fundamentally hard to execute
efficiently.

### State Store

State store is a versioned key-value store which provides both read and write operations. In
Structured Streaming, we use the state store provider to handle the stateful operations across
batches. There are two built-in state store provider implementations. End users can also implement
their own state store provider by extending StateStoreProvider interface.

#### HDFS state store provider

The HDFS backend state store provider is the default implementation of [[StateStoreProvider]] and
[[StateStore]] in which all the data is stored in memory map in the first stage, and then backed
by files in an HDFS-compatible file system. All updates to the store have to be done in sets
transactionally, and each set of updates increments the store's version. These versions can be
used to re-execute the updates (by retries in RDD operations) on the correct version of the store,
and regenerate the store version.

#### RocksDB state store implementation

As of Spark 3.2, we add a new built-in state store implementation, RocksDB state store provider.

If you have stateful operations in your streaming query (for example, streaming aggregation,
streaming dropDuplicates, stream-stream joins, mapGroupsWithState, or flatMapGroupsWithState)
and you want to maintain millions of keys in the state, then you may face issues related to large
JVM garbage collection (GC) pauses causing high variations in the micro-batch processing times.
This occurs because, by the implementation of HDFSBackedStateStore, the state data is maintained
in the JVM memory of the executors and large number of state objects puts memory pressure on the
JVM causing high GC pauses.

In such cases, you can choose to use a more optimized state management solution based on
[RocksDB](https://rocksdb.org/). Rather than keeping the state in the JVM memory, this solution
uses RocksDB to efficiently manage the state in the native memory and the local disk. Furthermore,
any changes to this state are automatically saved by Structured Streaming to the checkpoint
location you have provided, thus providing full fault-tolerance guarantees (the same as default
state management).

To enable the new build-in state store implementation, set `spark.sql.streaming.stateStore.providerClass`
to `org.apache.spark.sql.execution.streaming.state.RocksDBStateStoreProvider`.

Here are the configs regarding to RocksDB instance of the state store provider:

<table class="table table-striped">
  <thead>
  <tr>
    <th>Config Name</th>
    <th>Description</th>
    <th>Default Value</th>
  </tr>
  </thead>
  <tr>
    <td>spark.sql.streaming.stateStore.rocksdb.compactOnCommit</td>
    <td>Whether we perform a range compaction of RocksDB instance for commit operation</td>
    <td>False</td>
  </tr>
  <tr>
    <td>spark.sql.streaming.stateStore.rocksdb.changelogCheckpointing.enabled</td>
    <td>Whether to upload changelog instead of snapshot during RocksDB StateStore commit</td>
    <td>False</td>
  </tr>
  <tr>
    <td>spark.sql.streaming.stateStore.rocksdb.blockSizeKB</td>
    <td>Approximate size in KB of user data packed per block for a RocksDB BlockBasedTable, which is a RocksDB's default SST file format.</td>
    <td>4</td>
  </tr>
  <tr>
    <td>spark.sql.streaming.stateStore.rocksdb.blockCacheSizeMB</td>
    <td>The size capacity in MB for a cache of blocks.</td>
    <td>8</td>
  </tr>
  <tr>
    <td>spark.sql.streaming.stateStore.rocksdb.lockAcquireTimeoutMs</td>
    <td>The waiting time in millisecond for acquiring lock in the load operation for RocksDB instance.</td>
    <td>60000</td>
  </tr>
  <tr>
    <td>spark.sql.streaming.stateStore.rocksdb.maxOpenFiles</td>
    <td>The number of open files that can be used by the RocksDB instance. Value of -1 means that files opened are always kept open. If the open file limit is reached, RocksDB will evict entries from the open file cache and close those file descriptors and remove the entries from the cache.</td>
    <td>-1</td>
  </tr>
  <tr>
    <td>spark.sql.streaming.stateStore.rocksdb.resetStatsOnLoad</td>
    <td>Whether we resets all ticker and histogram stats for RocksDB on load.</td>
    <td>True</td>
  </tr>
  <tr>
    <td>spark.sql.streaming.stateStore.rocksdb.trackTotalNumberOfRows</td>
    <td>Whether we track the total number of rows in state store. Please refer the details in <a href="#performance-aspect-considerations">Performance-aspect considerations</a>.</td>
    <td>True</td>
  </tr>
  <tr>
    <td>spark.sql.streaming.stateStore.rocksdb.writeBufferSizeMB</td>
    <td>The maximum size of MemTable in RocksDB. Value of -1 means that RocksDB internal default values will be used</td>
    <td>-1</td>
  </tr>
  <tr>
    <td>spark.sql.streaming.stateStore.rocksdb.maxWriteBufferNumber</td>
    <td>The maximum number of MemTables in RocksDB, both active and immutable. Value of -1 means that RocksDB internal default values will be used</td>
    <td>-1</td>
  </tr>
  <tr>
    <td>spark.sql.streaming.stateStore.rocksdb.boundedMemoryUsage</td>
    <td>Whether total memory usage for RocksDB state store instances on a single node is bounded.</td>
    <td>false</td>
  </tr>
  <tr>
    <td>spark.sql.streaming.stateStore.rocksdb.maxMemoryUsageMB</td>
    <td>Total memory limit in MB for RocksDB state store instances on a single node.</td>
    <td>500</td>
  </tr>
  <tr>
    <td>spark.sql.streaming.stateStore.rocksdb.writeBufferCacheRatio</td>
    <td>Total memory to be occupied by write buffers as a fraction of memory allocated across all RocksDB instances on a single node using maxMemoryUsageMB.</td>
    <td>0.5</td>
  </tr>
  <tr>
    <td>spark.sql.streaming.stateStore.rocksdb.highPriorityPoolRatio</td>
    <td>Total memory to be occupied by blocks in high priority pool as a fraction of memory allocated across all RocksDB instances on a single node using maxMemoryUsageMB.</td>
    <td>0.1</td>
  </tr>
<<<<<<< HEAD
=======
  <tr>
    <td>spark.sql.streaming.stateStore.rocksdb.allowFAllocate</td>
    <td>Allow the rocksdb runtime to use fallocate to pre-allocate disk space for logs, etc...  Disable for apps that have many smaller state stores to trade off disk space for write performance.</td>
    <td>true</td>
  </tr>
>>>>>>> 54d5087c
</table>

##### RocksDB State Store Memory Management
RocksDB allocates memory for different objects such as memtables, block cache and filter/index blocks. If left unbounded, RocksDB memory usage across multiple instances could grow indefinitely and potentially cause OOM (out-of-memory) issues.
RocksDB provides a way to limit the memory usage for all DB instances running on a single node by using the write buffer manager functionality.
If you want to cap RocksDB memory usage in your Spark Structured Streaming deployment, this feature can be enabled by setting the `spark.sql.streaming.stateStore.rocksdb.boundedMemoryUsage` config to `true`.
You can also determine the max allowed memory for RocksDB instances by setting the `spark.sql.streaming.stateStore.rocksdb.maxMemoryUsageMB` value to a static number or as a fraction of the physical memory available on the node.
Limits for individual RocksDB instances can also be configured by setting `spark.sql.streaming.stateStore.rocksdb.writeBufferSizeMB` and `spark.sql.streaming.stateStore.rocksdb.maxWriteBufferNumber` to the required values. By default, RocksDB internal defaults are used for these settings.

Note that the `boundedMemoryUsage` config will enable a soft limit on the total memory usage for RocksDB.
So the total memory used by RocksDB can temporarily exceed this value if all blocks allocated to higher level readers are in use.
Enabling a strict limit is not possible at this time since it will cause query failures and we do not support re-balancing of the state across additional nodes.

##### RocksDB State Store Changelog Checkpointing
In newer version of Spark, changelog checkpointing is introduced for RocksDB state store. The traditional checkpointing mechanism for RocksDB State Store is incremental snapshot checkpointing, where the manifest files and newly generated RocksDB SST files of RocksDB instances are uploaded to a durable storage.
Instead of uploading data files of RocksDB instances, changelog checkpointing uploads changes made to the state since the last checkpoint for durability.
Snapshots are persisted periodically in the background for predictable failure recovery and changelog trimming.
Changelog checkpointing avoids cost of capturing and uploading snapshots of RocksDB instances and significantly reduce streaming query latency.

Changelog checkpointing is disabled by default. You can enable RocksDB State Store changelog checkpointing by setting `spark.sql.streaming.stateStore.rocksdb.changelogCheckpointing.enabled` config to `true`.
Changelog checkpointing is designed to be backward compatible with traditional checkpointing mechanism.
RocksDB state store provider offers seamless support for transitioning between two checkpointing mechanisms in both directions. This allows you to leverage the performance benefits of changelog checkpointing without discarding the old state checkpoint.
In a version of spark that supports changelog checkpointing, you can migrate streaming queries from older versions of Spark to changelog checkpointing by enabling changelog checkpointing in the spark session.
Vice versa, you can disable changelog checkpointing safely in newer version of Spark, then any query that already run with changelog checkpointing will switch back to traditional checkpointing.
You would need to restart you streaming queries for change in checkpointing mechanism to be applied, but you won't observe any performance degrade in the process.

##### Performance-aspect considerations

1. You may want to disable the track of total number of rows to aim the better performance on RocksDB state store.

Tracking the number of rows brings additional lookup on write operations - you're encouraged to try turning off the config on tuning RocksDB state store, especially the values of metrics for state operator are big - `numRowsUpdated`, `numRowsRemoved`.

You can change the config during restarting the query, which enables you to change the trade-off decision on "observability vs performance".
If the config is disabled, the number of rows in state (`numTotalStateRows`) will be reported as 0.

#### State Store and task locality

The stateful operations store states for events in state stores of executors. State stores occupy resources such as memory and disk space to store the states.
So it is more efficient to keep a state store provider running in the same executor across different streaming batches.
Changing the location of a state store provider requires the extra overhead of loading checkpointed states. The overhead of loading state from checkpoint depends
on the external storage and the size of the state, which tends to hurt the latency of micro-batch run. For some use cases such as processing very large state data,
loading new state store providers from checkpointed states can be very time-consuming and inefficient.

The stateful operations in Structured Streaming queries rely on the preferred location feature of Spark's RDD to run the state store provider on the same executor.
If in the next batch the corresponding state store provider is scheduled on this executor again, it could reuse the previous states and save the time of loading checkpointed states.

However, generally the preferred location is not a hard requirement and it is still possible that Spark schedules tasks to the executors other than the preferred ones.
In this case, Spark will load state store providers from checkpointed states on new executors. The state store providers run in the previous batch will not be unloaded immediately.
Spark runs a maintenance task which checks and unloads the state store providers that are inactive on the executors.

By changing the Spark configurations related to task scheduling, for example `spark.locality.wait`, users can configure Spark how long to wait to launch a data-local task.
For stateful operations in Structured Streaming, it can be used to let state store providers running on the same executors across batches.

Specifically for built-in HDFS state store provider, users can check the state store metrics such as `loadedMapCacheHitCount` and `loadedMapCacheMissCount`. Ideally,
it is best if cache missing count is minimized that means Spark won't waste too much time on loading checkpointed state.
User can increase Spark locality waiting configurations to avoid loading state store providers in different executors across batches.

## Starting Streaming Queries
Once you have defined the final result DataFrame/Dataset, all that is left is for you to start the streaming computation. To do that, you have to use the `DataStreamWriter`
([Python](api/python/reference/pyspark.ss/api/pyspark.sql.streaming.DataStreamWriter.html#pyspark.sql.streaming.DataStreamWriter)/[Scala](api/scala/org/apache/spark/sql/streaming/DataStreamWriter.html)/[Java](api/java/org/apache/spark/sql/streaming/DataStreamWriter.html) docs)
returned through `Dataset.writeStream()`. You will have to specify one or more of the following in this interface.

- *Details of the output sink:* Data format, location, etc.

- *Output mode:* Specify what gets written to the output sink.

- *Query name:* Optionally, specify a unique name of the query for identification.

- *Trigger interval:* Optionally, specify the trigger interval. If it is not specified, the system will check for availability of new data as soon as the previous processing has been completed. If a trigger time is missed because the previous processing has not been completed, then the system will trigger processing immediately.

- *Checkpoint location:* For some output sinks where the end-to-end fault-tolerance can be guaranteed, specify the location where the system will write all the checkpoint information. This should be a directory in an HDFS-compatible fault-tolerant file system. The semantics of checkpointing is discussed in more detail in the next section.

#### Output Modes
There are a few types of output modes.

- **Append mode (default)** - This is the default mode, where only the
new rows added to the Result Table since the last trigger will be
outputted to the sink. This is supported for only those queries where
rows added to the Result Table is never going to change. Hence, this mode
guarantees that each row will be output only once (assuming
fault-tolerant sink). For example, queries with only `select`,
`where`, `map`, `flatMap`, `filter`, `join`, etc. will support Append mode.

- **Complete mode** - The whole Result Table will be outputted to the sink after every trigger.
 This is supported for aggregation queries.

- **Update mode** - (*Available since Spark 2.1.1*) Only the rows in the Result Table that were
updated since the last trigger will be outputted to the sink.
More information to be added in future releases.

Different types of streaming queries support different output modes.
Here is the compatibility matrix.

<table class="table table-striped">
  <thead>
  <tr>
    <th>Query Type</th>
    <th></th>
    <th>Supported Output Modes</th>
    <th>Notes</th>
  </tr>
  </thead>
  <tr>
    <td rowspan="2" style="vertical-align: middle;">Queries with aggregation</td>
    <td style="vertical-align: middle;">Aggregation on event-time with watermark</td>
    <td style="vertical-align: middle;">Append, Update, Complete</td>
    <td>
        Append mode uses watermark to drop old aggregation state. But the output of a
        windowed aggregation is delayed the late threshold specified in <code>withWatermark()</code> as by
        the modes semantics, rows can be added to the Result Table only once after they are
        finalized (i.e. after watermark is crossed). See the
        <a href="#handling-late-data-and-watermarking">Late Data</a> section for more details.
        <br/><br/>
        Update mode uses watermark to drop old aggregation state.
        <br/><br/>
        Complete mode does not drop old aggregation state since by definition this mode
        preserves all data in the Result Table.
    </td>
  </tr>
  <tr>
    <td style="vertical-align: middle;">Other aggregations</td>
    <td style="vertical-align: middle;">Complete, Update</td>
    <td>
        Since no watermark is defined (only defined in other category),
        old aggregation state is not dropped.
        <br/><br/>
        Append mode is not supported as aggregates can update thus violating the semantics of
        this mode.
    </td>
  </tr>
  <tr>
    <td colspan="2" style="vertical-align: middle;">Queries with <code>mapGroupsWithState</code></td>
    <td style="vertical-align: middle;">Update</td>
    <td style="vertical-align: middle;">
      Aggregations not allowed in a query with <code>mapGroupsWithState</code>.
    </td>
  </tr>
  <tr>
    <td rowspan="2" style="vertical-align: middle;">Queries with <code>flatMapGroupsWithState</code></td>
    <td style="vertical-align: middle;">Append operation mode</td>
    <td style="vertical-align: middle;">Append</td>
    <td style="vertical-align: middle;">
      Aggregations are allowed after <code>flatMapGroupsWithState</code>.
    </td>
  </tr>
  <tr>
    <td style="vertical-align: middle;">Update operation mode</td>
    <td style="vertical-align: middle;">Update</td>
    <td style="vertical-align: middle;">
      Aggregations not allowed in a query with <code>flatMapGroupsWithState</code>.
    </td>
  </tr>
  <tr>
      <td colspan="2" style="vertical-align: middle;">Queries with <code>joins</code></td>
      <td style="vertical-align: middle;">Append</td>
      <td style="vertical-align: middle;">
        Update and Complete mode not supported yet. See the
        <a href="#support-matrix-for-joins-in-streaming-queries">support matrix in the Join Operations section</a>
         for more details on what types of joins are supported.
      </td>
    </tr>
  <tr>
    <td colspan="2" style="vertical-align: middle;">Other queries</td>
    <td style="vertical-align: middle;">Append, Update</td>
    <td style="vertical-align: middle;">
      Complete mode not supported as it is infeasible to keep all unaggregated data in the Result Table.
    </td>
  </tr>
  <tr>
    <td></td>
    <td></td>
    <td></td>
    <td></td>
  </tr>
</table>


#### Output Sinks
There are a few types of built-in output sinks.

- **File sink** - Stores the output to a directory.

{% highlight scala %}
writeStream
    .format("parquet")        // can be "orc", "json", "csv", etc.
    .option("path", "path/to/destination/dir")
    .start()
{% endhighlight %}

- **Kafka sink** - Stores the output to one or more topics in Kafka.

{% highlight scala %}
writeStream
    .format("kafka")
    .option("kafka.bootstrap.servers", "host1:port1,host2:port2")
    .option("topic", "updates")
    .start()
{% endhighlight %}

- **Foreach sink** - Runs arbitrary computation on the records in the output. See later in the section for more details.

{% highlight scala %}
writeStream
    .foreach(...)
    .start()
{% endhighlight %}

- **Console sink (for debugging)** - Prints the output to the console/stdout every time there is a trigger. Both, Append and Complete output modes, are supported. This should be used for debugging purposes on low data volumes as the entire output is collected and stored in the driver's memory after every trigger.

{% highlight scala %}
writeStream
    .format("console")
    .start()
{% endhighlight %}

- **Memory sink (for debugging)** - The output is stored in memory as an in-memory table.
Both, Append and Complete output modes, are supported. This should be used for debugging purposes
on low data volumes as the entire output is collected and stored in the driver's memory.
Hence, use it with caution.

{% highlight scala %}
writeStream
    .format("memory")
    .queryName("tableName")
    .start()
{% endhighlight %}

Some sinks are not fault-tolerant because they do not guarantee persistence of the output and are
meant for debugging purposes only. See the earlier section on
[fault-tolerance semantics](#fault-tolerance-semantics).
Here are the details of all the sinks in Spark.

<table class="table table-striped">
  <thead>
  <tr>
    <th>Sink</th>
    <th>Supported Output Modes</th>
    <th>Options</th>
    <th>Fault-tolerant</th>
    <th>Notes</th>
  </tr>
  </thead>
  <tr>
    <td><b>File Sink</b></td>
    <td>Append</td>
    <td>
        <code>path</code>: path to the output directory, must be specified.<br/>
        <code>retention</code>: time to live (TTL) for output files. Output files which batches were
        committed older than TTL will be eventually excluded in metadata log. This means reader queries which read
        the sink's output directory may not process them. You can provide the value as string format of the time. (like "12h", "7d", etc.)
        By default it's disabled.
        <br/><br/>
        For file-format-specific options, see the related methods in DataFrameWriter
        (<a href="api/python/reference/pyspark.ss/api/pyspark.sql.streaming.DataStreamWriter.html#pyspark.sql.streaming.DataStreamWriter">Python</a>/<a href="api/scala/org/apache/spark/sql/DataFrameWriter.html">Scala</a>/<a href="api/java/org/apache/spark/sql/DataFrameWriter.html">Java</a>/<a
        href="api/R/write.stream.html">R</a>).
        E.g. for "parquet" format options see <code>DataFrameWriter.parquet()</code>
    </td>
    <td>Yes (exactly-once)</td>
    <td>Supports writes to partitioned tables. Partitioning by time may be useful.</td>
  </tr>
  <tr>
    <td><b>Kafka Sink</b></td>
    <td>Append, Update, Complete</td>
    <td>See the <a href="structured-streaming-kafka-integration.html">Kafka Integration Guide</a></td>
    <td>Yes (at-least-once)</td>
    <td>More details in the <a href="structured-streaming-kafka-integration.html">Kafka Integration Guide</a></td>
  </tr>
  <tr>
    <td><b>Foreach Sink</b></td>
    <td>Append, Update, Complete</td>
    <td>None</td>
    <td>Yes (at-least-once)</td>
    <td>More details in the <a href="#using-foreach-and-foreachbatch">next section</a></td>
  </tr>
  <tr>
      <td><b>ForeachBatch Sink</b></td>
      <td>Append, Update, Complete</td>
      <td>None</td>
      <td>Depends on the implementation</td>
      <td>More details in the <a href="#using-foreach-and-foreachbatch">next section</a></td>
    </tr>

  <tr>
    <td><b>Console Sink</b></td>
    <td>Append, Update, Complete</td>
    <td>
        <code>numRows</code>: Number of rows to print every trigger (default: 20)
        <br/>
        <code>truncate</code>: Whether to truncate the output if too long (default: true)
    </td>
    <td>No</td>
    <td></td>
  </tr>
  <tr>
    <td><b>Memory Sink</b></td>
    <td>Append, Complete</td>
    <td>None</td>
    <td>No. But in Complete Mode, restarted query will recreate the full table.</td>
    <td>Table name is the query name.</td>
  </tr>
  <tr>
    <td></td>
    <td></td>
    <td></td>
    <td></td>
    <td></td>
  </tr>
</table>

Note that you have to call `start()` to actually start the execution of the query. This returns a StreamingQuery object which is a handle to the continuously running execution. You can use this object to manage the query, which we will discuss in the next subsection. For now, let’s understand all this with a few examples.


<div class="codetabs">

<div data-lang="python"  markdown="1">

{% highlight python %}
# ========== DF with no aggregations ==========
noAggDF = deviceDataDf.select("device").where("signal > 10")

# Print new data to console
noAggDF \
    .writeStream \
    .format("console") \
    .start()

# Write new data to Parquet files
noAggDF \
    .writeStream \
    .format("parquet") \
    .option("checkpointLocation", "path/to/checkpoint/dir") \
    .option("path", "path/to/destination/dir") \
    .start()

# ========== DF with aggregation ==========
aggDF = df.groupBy("device").count()

# Print updated aggregations to console
aggDF \
    .writeStream \
    .outputMode("complete") \
    .format("console") \
    .start()

# Have all the aggregates in an in-memory table. The query name will be the table name
aggDF \
    .writeStream \
    .queryName("aggregates") \
    .outputMode("complete") \
    .format("memory") \
    .start()

spark.sql("select * from aggregates").show()   # interactively query in-memory table
{% endhighlight %}

</div>

<div data-lang="scala"  markdown="1">

{% highlight scala %}
// ========== DF with no aggregations ==========
val noAggDF = deviceDataDf.select("device").where("signal > 10")

// Print new data to console
noAggDF
  .writeStream
  .format("console")
  .start()

// Write new data to Parquet files
noAggDF
  .writeStream
  .format("parquet")
  .option("checkpointLocation", "path/to/checkpoint/dir")
  .option("path", "path/to/destination/dir")
  .start()

// ========== DF with aggregation ==========
val aggDF = df.groupBy("device").count()

// Print updated aggregations to console
aggDF
  .writeStream
  .outputMode("complete")
  .format("console")
  .start()

// Have all the aggregates in an in-memory table
aggDF
  .writeStream
  .queryName("aggregates")    // this query name will be the table name
  .outputMode("complete")
  .format("memory")
  .start()

spark.sql("select * from aggregates").show()   // interactively query in-memory table
{% endhighlight %}

</div>

<div data-lang="java"  markdown="1">

{% highlight java %}
// ========== DF with no aggregations ==========
Dataset<Row> noAggDF = deviceDataDf.select("device").where("signal > 10");

// Print new data to console
noAggDF
  .writeStream()
  .format("console")
  .start();

// Write new data to Parquet files
noAggDF
  .writeStream()
  .format("parquet")
  .option("checkpointLocation", "path/to/checkpoint/dir")
  .option("path", "path/to/destination/dir")
  .start();

// ========== DF with aggregation ==========
Dataset<Row> aggDF = df.groupBy("device").count();

// Print updated aggregations to console
aggDF
  .writeStream()
  .outputMode("complete")
  .format("console")
  .start();

// Have all the aggregates in an in-memory table
aggDF
  .writeStream()
  .queryName("aggregates")    // this query name will be the table name
  .outputMode("complete")
  .format("memory")
  .start();

spark.sql("select * from aggregates").show();   // interactively query in-memory table
{% endhighlight %}

</div>

<div data-lang="r"  markdown="1">

{% highlight r %}
# ========== DF with no aggregations ==========
noAggDF <- select(where(deviceDataDf, "signal > 10"), "device")

# Print new data to console
write.stream(noAggDF, "console")

# Write new data to Parquet files
write.stream(noAggDF,
             "parquet",
             path = "path/to/destination/dir",
             checkpointLocation = "path/to/checkpoint/dir")

# ========== DF with aggregation ==========
aggDF <- count(groupBy(df, "device"))

# Print updated aggregations to console
write.stream(aggDF, "console", outputMode = "complete")

# Have all the aggregates in an in memory table. The query name will be the table name
write.stream(aggDF, "memory", queryName = "aggregates", outputMode = "complete")

# Interactively query in-memory table
head(sql("select * from aggregates"))
{% endhighlight %}

</div>

</div>

##### Using Foreach and ForeachBatch
The `foreach` and `foreachBatch` operations allow you to apply arbitrary operations and writing
logic on the output of a streaming query. They have slightly different use cases - while `foreach`
allows custom write logic on every row, `foreachBatch` allows arbitrary operations
and custom logic on the output of each micro-batch. Let's understand their usages in more detail.

###### ForeachBatch
`foreachBatch(...)` allows you to specify a function that is executed on
the output data of every micro-batch of a streaming query. Since Spark 2.4, this is supported in Scala, Java and Python.
It takes two parameters: a DataFrame or Dataset that has the output data of a micro-batch and the unique ID of the micro-batch.

<div class="codetabs">

<div data-lang="python"  markdown="1">

{% highlight python %}
def foreach_batch_function(df, epoch_id):
    # Transform and write batchDF
    pass

streamingDF.writeStream.foreachBatch(foreach_batch_function).start()
{% endhighlight %}

</div>

<div data-lang="scala"  markdown="1">

{% highlight scala %}
streamingDF.writeStream.foreachBatch { (batchDF: DataFrame, batchId: Long) =>
  // Transform and write batchDF
}.start()
{% endhighlight %}

</div>

<div data-lang="java"  markdown="1">

{% highlight java %}
streamingDatasetOfString.writeStream().foreachBatch(
  new VoidFunction2<Dataset<String>, Long>() {
    public void call(Dataset<String> dataset, Long batchId) {
      // Transform and write batchDF
    }
  }
).start();
{% endhighlight %}

</div>

<div data-lang="r"  markdown="1">
R is not yet supported.
</div>

</div>

With `foreachBatch`, you can do the following.

- **Reuse existing batch data sources** - For many storage systems, there may not be a streaming sink available yet,
  but there may already exist a data writer for batch queries. Using `foreachBatch`, you can use the batch
  data writers on the output of each micro-batch.
- **Write to multiple locations** - If you want to write the output of a streaming query to multiple locations,
  then you can simply write the output DataFrame/Dataset multiple times. However, each attempt to write can
  cause the output data to be recomputed (including possible re-reading of the input data). To avoid recomputations,
  you should cache the output DataFrame/Dataset, write it to multiple locations, and then uncache it. Here is an outline.

<div class="codetabs">
<div data-lang="scala"  markdown="1">

{% highlight scala %}
streamingDF.writeStream.foreachBatch { (batchDF: DataFrame, batchId: Long) =>
  batchDF.persist()
  batchDF.write.format(...).save(...)  // location 1
  batchDF.write.format(...).save(...)  // location 2
  batchDF.unpersist()
}
{% endhighlight %}

</div>
</div>

- **Apply additional DataFrame operations** - Many DataFrame and Dataset operations are not supported
  in streaming DataFrames because Spark does not support generating incremental plans in those cases.
  Using `foreachBatch`, you can apply some of these operations on each micro-batch output. However, you will have to reason about the end-to-end semantics of doing that operation yourself.

**Note:**
- By default, `foreachBatch` provides only at-least-once write guarantees. However, you can use the
  batchId provided to the function as way to deduplicate the output and get an exactly-once guarantee.
- `foreachBatch` does not work with the continuous processing mode as it fundamentally relies on the
  micro-batch execution of a streaming query. If you write data in the continuous mode, use `foreach` instead.


###### Foreach
If `foreachBatch` is not an option (for example, corresponding batch data writer does not exist, or
continuous processing mode), then you can express your custom writer logic using `foreach`.
Specifically, you can express the data writing logic by dividing it into three methods: `open`, `process`, and `close`.
Since Spark 2.4, `foreach` is available in Scala, Java and Python.

<div class="codetabs">

<div data-lang="python"  markdown="1">

In Python, you can invoke foreach in two ways: in a function or in an object.
The function offers a simple way to express your processing logic but does not allow you to
deduplicate generated data when failures cause reprocessing of some input data.
For that situation you must specify the processing logic in an object.

- First, the function takes a row as input.

{% highlight python %}
def process_row(row):
    # Write row to storage
    pass

query = streamingDF.writeStream.foreach(process_row).start()
{% endhighlight %}

- Second, the object has a process method and optional open and close methods:

{% highlight python %}
class ForeachWriter:
    def open(self, partition_id, epoch_id):
        # Open connection. This method is optional in Python.
        pass

    def process(self, row):
        # Write row to connection. This method is NOT optional in Python.
        pass

    def close(self, error):
        # Close the connection. This method in optional in Python.
        pass

query = streamingDF.writeStream.foreach(ForeachWriter()).start()
{% endhighlight %}

</div>

<div data-lang="scala"  markdown="1">

In Scala, you have to extend the class `ForeachWriter` ([docs](api/scala/org/apache/spark/sql/ForeachWriter.html)).

{% highlight scala %}
streamingDatasetOfString.writeStream.foreach(
  new ForeachWriter[String] {

    def open(partitionId: Long, version: Long): Boolean = {
      // Open connection
    }

    def process(record: String): Unit = {
      // Write string to connection
    }

    def close(errorOrNull: Throwable): Unit = {
      // Close the connection
    }
  }
).start()
{% endhighlight %}

</div>

<div data-lang="java"  markdown="1">

In Java, you have to extend the class `ForeachWriter` ([docs](api/java/org/apache/spark/sql/ForeachWriter.html)).
{% highlight java %}
streamingDatasetOfString.writeStream().foreach(
  new ForeachWriter<String>() {

    @Override public boolean open(long partitionId, long version) {
      // Open connection
    }

    @Override public void process(String record) {
      // Write string to connection
    }

    @Override public void close(Throwable errorOrNull) {
      // Close the connection
    }
  }
).start();

{% endhighlight %}

</div>

<div data-lang="r"  markdown="1">
R is not yet supported.
</div>

</div>


**Execution semantics**
When the streaming query is started, Spark calls the function or the object’s methods in the following way:

- A single copy of this object is responsible for all the data generated by a single task in a query.
  In other words, one instance is responsible for processing one partition of the data generated in a distributed manner.

- This object must be serializable, because each task will get a fresh serialized-deserialized copy
  of the provided object. Hence, it is strongly recommended that any initialization for writing data
  (for example. opening a connection or starting a transaction) is done after the open() method has
  been called, which signifies that the task is ready to generate data.

- The lifecycle of the methods are as follows:

  - For each partition with partition_id:

    - For each batch/epoch of streaming data with epoch_id:

      - Method open(partitionId, epochId) is called.

      - If open(...) returns true, for each row in the partition and batch/epoch, method process(row) is called.

      - Method close(error) is called with error (if any) seen while processing rows.

- The close() method (if it exists) is called if an open() method exists and returns successfully (irrespective of the return value), except if the JVM or Python process crashes in the middle.

- **Note:** Spark does not guarantee same output for (partitionId, epochId), so deduplication
  cannot be achieved with (partitionId, epochId). e.g. source provides different number of
  partitions for some reasons, Spark optimization changes number of partitions, etc.
  See [SPARK-28650](https://issues.apache.org/jira/browse/SPARK-28650) for more details.
  If you need deduplication on output, try out `foreachBatch` instead.

#### Streaming Table APIs
Since Spark 3.1, you can also use `DataStreamReader.table()` to read tables as streaming DataFrames and use `DataStreamWriter.toTable()` to write streaming DataFrames as tables:

<div class="codetabs">

<div data-lang="python"  markdown="1">

{% highlight python %}
spark = ...  # spark session

# Create a streaming DataFrame
df = spark.readStream \
    .format("rate") \
    .option("rowsPerSecond", 10) \
    .load()

# Write the streaming DataFrame to a table
df.writeStream \
    .option("checkpointLocation", "path/to/checkpoint/dir") \
    .toTable("myTable")

# Check the table result
spark.read.table("myTable").show()

# Transform the source dataset and write to a new table
spark.readStream \
    .table("myTable") \
    .select("value") \
    .writeStream \
    .option("checkpointLocation", "path/to/checkpoint/dir") \
    .format("parquet") \
    .toTable("newTable")

# Check the new table result
spark.read.table("newTable").show()
{% endhighlight %}

</div>

<div data-lang="scala"  markdown="1">

{% highlight scala %}
val spark: SparkSession = ...

// Create a streaming DataFrame
val df = spark.readStream
  .format("rate")
  .option("rowsPerSecond", 10)
  .load()

// Write the streaming DataFrame to a table
df.writeStream
  .option("checkpointLocation", "path/to/checkpoint/dir")
  .toTable("myTable")

// Check the table result
spark.read.table("myTable").show()

// Transform the source dataset and write to a new table
spark.readStream
  .table("myTable")
  .select("value")
  .writeStream
  .option("checkpointLocation", "path/to/checkpoint/dir")
  .format("parquet")
  .toTable("newTable")

// Check the new table result
spark.read.table("newTable").show()
{% endhighlight %}

</div>

<div data-lang="java"  markdown="1">

{% highlight java %}
SparkSession spark = ...

// Create a streaming DataFrame
Dataset<Row> df = spark.readStream()
  .format("rate")
  .option("rowsPerSecond", 10)
  .load();

// Write the streaming DataFrame to a table
df.writeStream()
  .option("checkpointLocation", "path/to/checkpoint/dir")
  .toTable("myTable");

// Check the table result
spark.read().table("myTable").show();

// Transform the source dataset and write to a new table
spark.readStream()
  .table("myTable")
  .select("value")
  .writeStream()
  .option("checkpointLocation", "path/to/checkpoint/dir")
  .format("parquet")
  .toTable("newTable");

// Check the new table result
spark.read().table("newTable").show();
{% endhighlight %}

</div>

<div data-lang="r"  markdown="1">
Not available in R.
</div>

</div>

For more details, please check the docs for DataStreamReader ([Python](api/python/reference/pyspark.ss/api/pyspark.sql.streaming.DataStreamReader.html#pyspark.sql.streaming.DataStreamReader)/[Scala](api/scala/org/apache/spark/sql/streaming/DataStreamReader.html)/[Java](api/java/org/apache/spark/sql/streaming/DataStreamReader.html) docs) and DataStreamWriter ([Python](api/python/reference/pyspark.ss/api/pyspark.sql.streaming.DataStreamWriter.html#pyspark.sql.streaming.DataStreamWriter)/[Scala](api/scala/org/apache/spark/sql/streaming/DataStreamWriter.html)/[Java](api/java/org/apache/spark/sql/streaming/DataStreamWriter.html) docs).

#### Triggers
The trigger settings of a streaming query define the timing of streaming data processing, whether
the query is going to be executed as micro-batch query with a fixed batch interval or as a continuous processing query.
Here are the different kinds of triggers that are supported.

<table class="table table-striped">
  <thead>
  <tr>
    <th>Trigger Type</th>
    <th>Description</th>
  </tr>
  </thead>
  <tr>
    <td><i>unspecified (default)</i></td>
    <td>
        If no trigger setting is explicitly specified, then by default, the query will be
        executed in micro-batch mode, where micro-batches will be generated as soon as
        the previous micro-batch has completed processing.
    </td>
  </tr>
  <tr>
    <td><b>Fixed interval micro-batches</b></td>
    <td>
        The query will be executed with micro-batches mode, where micro-batches will be kicked off
        at the user-specified intervals.
        <ul>
          <li>If the previous micro-batch completes within the interval, then the engine will wait until
          the interval is over before kicking off the next micro-batch.</li>

          <li>If the previous micro-batch takes longer than the interval to complete (i.e. if an
          interval boundary is missed), then the next micro-batch will start as soon as the
          previous one completes (i.e., it will not wait for the next interval boundary).</li>

          <li>If no new data is available, then no micro-batch will be kicked off.</li>
        </ul>
    </td>
  </tr>
  <tr>
    <td><b>One-time micro-batch</b><i>(deprecated)</i></td>
    <td>
        The query will execute <strong>only one</strong> micro-batch to process all the available data and then
        stop on its own. This is useful in scenarios you want to periodically spin up a cluster,
        process everything that is available since the last period, and then shutdown the
        cluster. In some case, this may lead to significant cost savings.
        Note that this trigger is deprecated and users are encouraged to migrate to <b>Available-now micro-batch</b>,
        as it provides the better guarantee of processing, fine-grained scale of batches, and better gradual processing
        of watermark advancement including no-data batch.
    </td>
  </tr>
  <tr>
    <td><b>Available-now micro-batch</b></td>
    <td>
        Similar to queries one-time micro-batch trigger, the query will process all the available data and then
        stop on its own. The difference is that, it will process the data in (possibly) multiple micro-batches
        based on the source options (e.g. <code>maxFilesPerTrigger</code> for file source), which will result
        in better query scalability.
        <ul>
            <li>This trigger provides a strong guarantee of processing: regardless of how many batches were
                left over in previous run, it ensures all available data at the time of execution gets
                processed before termination. All uncommitted batches will be processed first.</li>

            <li>Watermark gets advanced per each batch, and no-data batch gets executed before termination
                if the last batch advances the watermark. This helps to maintain smaller and predictable
                state size and smaller latency on the output of stateful operators.</li>
        </ul>
        NOTE: this trigger will be deactivated when there is any source which does not support Trigger.AvailableNow.
        Spark will perform one-time micro-batch as a fall-back. Check the above differences for a risk of fallback.
    </td>
  </tr>
  <tr>
    <td><b>Continuous with fixed checkpoint interval</b><br/><i>(experimental)</i></td>
    <td>
        The query will be executed in the new low-latency, continuous processing mode. Read more
        about this in the <a href="#continuous-processing">Continuous Processing section</a> below.
    </td>
  </tr>
</table>

Here are a few code examples.

<div class="codetabs">

<div data-lang="python"  markdown="1">

{% highlight python %}

# Default trigger (runs micro-batch as soon as it can)
df.writeStream \
  .format("console") \
  .start()

# ProcessingTime trigger with two-seconds micro-batch interval
df.writeStream \
  .format("console") \
  .trigger(processingTime='2 seconds') \
  .start()

# One-time trigger (Deprecated, encouraged to use Available-now trigger)
df.writeStream \
  .format("console") \
  .trigger(once=True) \
  .start()

# Available-now trigger
df.writeStream \
  .format("console") \
  .trigger(availableNow=True) \
  .start()

# Continuous trigger with one-second checkpointing interval
df.writeStream
  .format("console")
  .trigger(continuous='1 second')
  .start()

{% endhighlight %}
</div>

<div data-lang="scala"  markdown="1">

{% highlight scala %}
import org.apache.spark.sql.streaming.Trigger

// Default trigger (runs micro-batch as soon as it can)
df.writeStream
  .format("console")
  .start()

// ProcessingTime trigger with two-seconds micro-batch interval
df.writeStream
  .format("console")
  .trigger(Trigger.ProcessingTime("2 seconds"))
  .start()

// One-time trigger (Deprecated, encouraged to use Available-now trigger)
df.writeStream
  .format("console")
  .trigger(Trigger.Once())
  .start()

// Available-now trigger
df.writeStream
  .format("console")
  .trigger(Trigger.AvailableNow())
  .start()

// Continuous trigger with one-second checkpointing interval
df.writeStream
  .format("console")
  .trigger(Trigger.Continuous("1 second"))
  .start()

{% endhighlight %}


</div>

<div data-lang="java"  markdown="1">

{% highlight java %}
import org.apache.spark.sql.streaming.Trigger

// Default trigger (runs micro-batch as soon as it can)
df.writeStream
  .format("console")
  .start();

// ProcessingTime trigger with two-seconds micro-batch interval
df.writeStream
  .format("console")
  .trigger(Trigger.ProcessingTime("2 seconds"))
  .start();

// One-time trigger (Deprecated, encouraged to use Available-now trigger)
df.writeStream
  .format("console")
  .trigger(Trigger.Once())
  .start();

// Available-now trigger
df.writeStream
  .format("console")
  .trigger(Trigger.AvailableNow())
  .start();

// Continuous trigger with one-second checkpointing interval
df.writeStream
  .format("console")
  .trigger(Trigger.Continuous("1 second"))
  .start();

{% endhighlight %}

</div>

<div data-lang="r"  markdown="1">

{% highlight r %}
# Default trigger (runs micro-batch as soon as it can)
write.stream(df, "console")

# ProcessingTime trigger with two-seconds micro-batch interval
write.stream(df, "console", trigger.processingTime = "2 seconds")

# One-time trigger
write.stream(df, "console", trigger.once = TRUE)

# Continuous trigger is not yet supported
{% endhighlight %}
</div>

</div>


## Managing Streaming Queries
The `StreamingQuery` object created when a query is started can be used to monitor and manage the query.

<div class="codetabs">

<div data-lang="python"  markdown="1">

{% highlight python %}
query = df.writeStream.format("console").start()   # get the query object

query.id()          # get the unique identifier of the running query that persists across restarts from checkpoint data

query.runId()       # get the unique id of this run of the query, which will be generated at every start/restart

query.name()        # get the name of the auto-generated or user-specified name

query.explain()   # print detailed explanations of the query

query.stop()      # stop the query

query.awaitTermination()   # block until query is terminated, with stop() or with error

query.exception()       # the exception if the query has been terminated with error

query.recentProgress  # a list of the most recent progress updates for this query

query.lastProgress    # the most recent progress update of this streaming query

{% endhighlight %}

</div>

<div data-lang="scala"  markdown="1">

{% highlight scala %}
val query = df.writeStream.format("console").start()   // get the query object

query.id          // get the unique identifier of the running query that persists across restarts from checkpoint data

query.runId       // get the unique id of this run of the query, which will be generated at every start/restart

query.name        // get the name of the auto-generated or user-specified name

query.explain()   // print detailed explanations of the query

query.stop()      // stop the query

query.awaitTermination()   // block until query is terminated, with stop() or with error

query.exception       // the exception if the query has been terminated with error

query.recentProgress  // an array of the most recent progress updates for this query

query.lastProgress    // the most recent progress update of this streaming query
{% endhighlight %}


</div>

<div data-lang="java"  markdown="1">

{% highlight java %}
StreamingQuery query = df.writeStream().format("console").start();   // get the query object

query.id();          // get the unique identifier of the running query that persists across restarts from checkpoint data

query.runId();       // get the unique id of this run of the query, which will be generated at every start/restart

query.name();        // get the name of the auto-generated or user-specified name

query.explain();   // print detailed explanations of the query

query.stop();      // stop the query

query.awaitTermination();   // block until query is terminated, with stop() or with error

query.exception();       // the exception if the query has been terminated with error

query.recentProgress();  // an array of the most recent progress updates for this query

query.lastProgress();    // the most recent progress update of this streaming query

{% endhighlight %}

</div>

<div data-lang="r"  markdown="1">

{% highlight r %}
query <- write.stream(df, "console")  # get the query object

queryName(query)          # get the name of the auto-generated or user-specified name

explain(query)            # print detailed explanations of the query

stopQuery(query)          # stop the query

awaitTermination(query)   # block until query is terminated, with stop() or with error

lastProgress(query)       # the most recent progress update of this streaming query

{% endhighlight %}

</div>

</div>

You can start any number of queries in a single SparkSession. They will all be running concurrently sharing the cluster resources. You can use `sparkSession.streams()` to get the `StreamingQueryManager`
([Python](api/python/reference/pyspark.ss/api/pyspark.sql.streaming.StreamingQueryManager.html#pyspark.sql.streaming.StreamingQueryManager)/[Scala](api/scala/org/apache/spark/sql/streaming/StreamingQueryManager.html)/[Java](api/java/org/apache/spark/sql/streaming/StreamingQueryManager.html) docs)
that can be used to manage the currently active queries.

<div class="codetabs">

<div data-lang="python"  markdown="1">

{% highlight python %}
spark = ...  # spark session

spark.streams.active  # get the list of currently active streaming queries

spark.streams.get(id)  # get a query object by its unique id

spark.streams.awaitAnyTermination()  # block until any one of them terminates
{% endhighlight %}

</div>

<div data-lang="scala"  markdown="1">

{% highlight scala %}
val spark: SparkSession = ...

spark.streams.active    // get the list of currently active streaming queries

spark.streams.get(id)   // get a query object by its unique id

spark.streams.awaitAnyTermination()   // block until any one of them terminates
{% endhighlight %}

</div>

<div data-lang="java"  markdown="1">

{% highlight java %}
SparkSession spark = ...

spark.streams().active();    // get the list of currently active streaming queries

spark.streams().get(id);   // get a query object by its unique id

spark.streams().awaitAnyTermination();   // block until any one of them terminates
{% endhighlight %}

</div>

<div data-lang="r"  markdown="1">
{% highlight bash %}
Not available in R.
{% endhighlight %}

</div>

</div>


## Monitoring Streaming Queries
There are multiple ways to monitor active streaming queries. You can either push metrics to external systems using Spark's Dropwizard Metrics support, or access them programmatically.

### Reading Metrics Interactively

You can directly get the current status and metrics of an active query using
`streamingQuery.lastProgress()` and `streamingQuery.status()`.
`lastProgress()` returns a `StreamingQueryProgress` object
in [Scala](api/scala/org/apache/spark/sql/streaming/StreamingQueryProgress.html)
and [Java](api/java/org/apache/spark/sql/streaming/StreamingQueryProgress.html)
and a dictionary with the same fields in Python. It has all the information about
the progress made in the last trigger of the stream - what data was processed,
what were the processing rates, latencies, etc. There is also
`streamingQuery.recentProgress` which returns an array of last few progresses.

In addition, `streamingQuery.status()` returns a `StreamingQueryStatus` object
in [Scala](api/scala/org/apache/spark/sql/streaming/StreamingQueryStatus.html)
and [Java](api/java/org/apache/spark/sql/streaming/StreamingQueryStatus.html)
and a dictionary with the same fields in Python. It gives information about
what the query is immediately doing - is a trigger active, is data being processed, etc.

Here are a few examples.

<div class="codetabs">

<div data-lang="python"  markdown="1">

{% highlight python %}
query = ...  # a StreamingQuery
print(query.lastProgress)

'''
Will print something like the following.

{u'stateOperators': [], u'eventTime': {u'watermark': u'2016-12-14T18:45:24.873Z'}, u'name': u'MyQuery', u'timestamp': u'2016-12-14T18:45:24.873Z', u'processedRowsPerSecond': 200.0, u'inputRowsPerSecond': 120.0, u'numInputRows': 10, u'sources': [{u'description': u'KafkaSource[Subscribe[topic-0]]', u'endOffset': {u'topic-0': {u'1': 134, u'0': 534, u'3': 21, u'2': 0, u'4': 115}}, u'processedRowsPerSecond': 200.0, u'inputRowsPerSecond': 120.0, u'numInputRows': 10, u'startOffset': {u'topic-0': {u'1': 1, u'0': 1, u'3': 1, u'2': 0, u'4': 1}}}], u'durationMs': {u'getOffset': 2, u'triggerExecution': 3}, u'runId': u'88e2ff94-ede0-45a8-b687-6316fbef529a', u'id': u'ce011fdc-8762-4dcb-84eb-a77333e28109', u'sink': {u'description': u'MemorySink'}}
'''

print(query.status)
'''
Will print something like the following.

{u'message': u'Waiting for data to arrive', u'isTriggerActive': False, u'isDataAvailable': False}
'''
{% endhighlight %}

</div>

<div data-lang="scala"  markdown="1">

{% highlight scala %}
val query: StreamingQuery = ...

println(query.lastProgress)

/* Will print something like the following.

{
  "id" : "ce011fdc-8762-4dcb-84eb-a77333e28109",
  "runId" : "88e2ff94-ede0-45a8-b687-6316fbef529a",
  "name" : "MyQuery",
  "timestamp" : "2016-12-14T18:45:24.873Z",
  "numInputRows" : 10,
  "inputRowsPerSecond" : 120.0,
  "processedRowsPerSecond" : 200.0,
  "durationMs" : {
    "triggerExecution" : 3,
    "getOffset" : 2
  },
  "eventTime" : {
    "watermark" : "2016-12-14T18:45:24.873Z"
  },
  "stateOperators" : [ ],
  "sources" : [ {
    "description" : "KafkaSource[Subscribe[topic-0]]",
    "startOffset" : {
      "topic-0" : {
        "2" : 0,
        "4" : 1,
        "1" : 1,
        "3" : 1,
        "0" : 1
      }
    },
    "endOffset" : {
      "topic-0" : {
        "2" : 0,
        "4" : 115,
        "1" : 134,
        "3" : 21,
        "0" : 534
      }
    },
    "numInputRows" : 10,
    "inputRowsPerSecond" : 120.0,
    "processedRowsPerSecond" : 200.0
  } ],
  "sink" : {
    "description" : "MemorySink"
  }
}
*/


println(query.status)

/*  Will print something like the following.
{
  "message" : "Waiting for data to arrive",
  "isDataAvailable" : false,
  "isTriggerActive" : false
}
*/
{% endhighlight %}

</div>

<div data-lang="java"  markdown="1">

{% highlight java %}
StreamingQuery query = ...

System.out.println(query.lastProgress());
/* Will print something like the following.

{
  "id" : "ce011fdc-8762-4dcb-84eb-a77333e28109",
  "runId" : "88e2ff94-ede0-45a8-b687-6316fbef529a",
  "name" : "MyQuery",
  "timestamp" : "2016-12-14T18:45:24.873Z",
  "numInputRows" : 10,
  "inputRowsPerSecond" : 120.0,
  "processedRowsPerSecond" : 200.0,
  "durationMs" : {
    "triggerExecution" : 3,
    "getOffset" : 2
  },
  "eventTime" : {
    "watermark" : "2016-12-14T18:45:24.873Z"
  },
  "stateOperators" : [ ],
  "sources" : [ {
    "description" : "KafkaSource[Subscribe[topic-0]]",
    "startOffset" : {
      "topic-0" : {
        "2" : 0,
        "4" : 1,
        "1" : 1,
        "3" : 1,
        "0" : 1
      }
    },
    "endOffset" : {
      "topic-0" : {
        "2" : 0,
        "4" : 115,
        "1" : 134,
        "3" : 21,
        "0" : 534
      }
    },
    "numInputRows" : 10,
    "inputRowsPerSecond" : 120.0,
    "processedRowsPerSecond" : 200.0
  } ],
  "sink" : {
    "description" : "MemorySink"
  }
}
*/


System.out.println(query.status());
/*  Will print something like the following.
{
  "message" : "Waiting for data to arrive",
  "isDataAvailable" : false,
  "isTriggerActive" : false
}
*/
{% endhighlight %}

</div>

<div data-lang="r"  markdown="1">

{% highlight r %}
query <- ...  # a StreamingQuery
lastProgress(query)

'''
Will print something like the following.

{
  "id" : "8c57e1ec-94b5-4c99-b100-f694162df0b9",
  "runId" : "ae505c5a-a64e-4896-8c28-c7cbaf926f16",
  "name" : null,
  "timestamp" : "2017-04-26T08:27:28.835Z",
  "numInputRows" : 0,
  "inputRowsPerSecond" : 0.0,
  "processedRowsPerSecond" : 0.0,
  "durationMs" : {
    "getOffset" : 0,
    "triggerExecution" : 1
  },
  "stateOperators" : [ {
    "numRowsTotal" : 4,
    "numRowsUpdated" : 0
  } ],
  "sources" : [ {
    "description" : "TextSocketSource[host: localhost, port: 9999]",
    "startOffset" : 1,
    "endOffset" : 1,
    "numInputRows" : 0,
    "inputRowsPerSecond" : 0.0,
    "processedRowsPerSecond" : 0.0
  } ],
  "sink" : {
    "description" : "org.apache.spark.sql.execution.streaming.ConsoleSink@76b37531"
  }
}
'''

status(query)
'''
Will print something like the following.

{
  "message" : "Waiting for data to arrive",
  "isDataAvailable" : false,
  "isTriggerActive" : false
}
'''
{% endhighlight %}

</div>

</div>

### Reporting Metrics programmatically using Asynchronous APIs

You can also asynchronously monitor all queries associated with a
`SparkSession` by attaching a `StreamingQueryListener`
([Python](api/python/reference/pyspark.ss/api/pyspark.sql.streaming.StreamingQueryListener.html)/[Scala](api/scala/org/apache/spark/sql/streaming/StreamingQueryListener.html)/[Java](api/java/org/apache/spark/sql/streaming/StreamingQueryListener.html) docs).
Once you attach your custom `StreamingQueryListener` object with
`sparkSession.streams.addListener()`, you will get callbacks when a query is started and
stopped and when there is progress made in an active query. Here is an example,

<div class="codetabs">

<div data-lang="python"  markdown="1">
{% highlight python %}
spark = ...

class Listener(StreamingQueryListener):
    def onQueryStarted(self, event):
        print("Query started: " + queryStarted.id)

    def onQueryProgress(self, event):
<<<<<<< HEAD
        println("Query terminated: " + queryTerminated.id)

    def onQueryTerminated(self, event):
        println("Query made progress: " + queryProgress.progress)
=======
        print("Query made progress: " + queryProgress.progress)

    def onQueryTerminated(self, event):
    	print("Query terminated: " + queryTerminated.id)
>>>>>>> 54d5087c


spark.streams.addListener(Listener())
{% endhighlight %}

</div>

<div data-lang="scala"  markdown="1">

{% highlight scala %}
val spark: SparkSession = ...

spark.streams.addListener(new StreamingQueryListener() {
    override def onQueryStarted(queryStarted: QueryStartedEvent): Unit = {
        println("Query started: " + queryStarted.id)
    }
    override def onQueryTerminated(queryTerminated: QueryTerminatedEvent): Unit = {
        println("Query terminated: " + queryTerminated.id)
    }
    override def onQueryProgress(queryProgress: QueryProgressEvent): Unit = {
        println("Query made progress: " + queryProgress.progress)
    }
})
{% endhighlight %}

</div>

<div data-lang="java"  markdown="1">

{% highlight java %}
SparkSession spark = ...

spark.streams().addListener(new StreamingQueryListener() {
    @Override
    public void onQueryStarted(QueryStartedEvent queryStarted) {
        System.out.println("Query started: " + queryStarted.id());
    }
    @Override
    public void onQueryTerminated(QueryTerminatedEvent queryTerminated) {
        System.out.println("Query terminated: " + queryTerminated.id());
    }
    @Override
    public void onQueryProgress(QueryProgressEvent queryProgress) {
        System.out.println("Query made progress: " + queryProgress.progress());
    }
});
{% endhighlight %}

</div>

<div data-lang="r"  markdown="1">
{% highlight bash %}
Not available in R.
{% endhighlight %}

</div>

</div>

### Reporting Metrics using Dropwizard
Spark supports reporting metrics using the [Dropwizard Library](monitoring.html#metrics). To enable metrics of Structured Streaming queries to be reported as well, you have to explicitly enable the configuration `spark.sql.streaming.metricsEnabled` in the SparkSession.

<div class="codetabs">

<div data-lang="python"  markdown="1">
{% highlight python %}
spark.conf.set("spark.sql.streaming.metricsEnabled", "true")
# or
spark.sql("SET spark.sql.streaming.metricsEnabled=true")
{% endhighlight %}
</div>

<div data-lang="scala"  markdown="1">
{% highlight scala %}
spark.conf.set("spark.sql.streaming.metricsEnabled", "true")
// or
spark.sql("SET spark.sql.streaming.metricsEnabled=true")
{% endhighlight %}
</div>

<div data-lang="java"  markdown="1">
{% highlight java %}
spark.conf().set("spark.sql.streaming.metricsEnabled", "true");
// or
spark.sql("SET spark.sql.streaming.metricsEnabled=true");
{% endhighlight %}
</div>

<div data-lang="r"  markdown="1">
{% highlight r %}
sql("SET spark.sql.streaming.metricsEnabled=true")
{% endhighlight %}
</div>

</div>


All queries started in the SparkSession after this configuration has been enabled will report metrics through Dropwizard to whatever [sinks](monitoring.html#metrics) have been configured (e.g. Ganglia, Graphite, JMX, etc.).

## Recovering from Failures with Checkpointing
In case of a failure or intentional shutdown, you can recover the previous progress and state of a previous query, and continue where it left off. This is done using checkpointing and write-ahead logs. You can configure a query with a checkpoint location, and the query will save all the progress information (i.e. range of offsets processed in each trigger) and the running aggregates (e.g. word counts in the [quick example](#quick-example)) to the checkpoint location. This checkpoint location has to be a path in an HDFS compatible file system, and can be set as an option in the DataStreamWriter when [starting a query](#starting-streaming-queries).

<div class="codetabs">

<div data-lang="python"  markdown="1">

{% highlight python %}
aggDF \
    .writeStream \
    .outputMode("complete") \
    .option("checkpointLocation", "path/to/HDFS/dir") \
    .format("memory") \
    .start()
{% endhighlight %}

</div>

<div data-lang="scala"  markdown="1">

{% highlight scala %}
aggDF
  .writeStream
  .outputMode("complete")
  .option("checkpointLocation", "path/to/HDFS/dir")
  .format("memory")
  .start()
{% endhighlight %}

</div>

<div data-lang="java"  markdown="1">

{% highlight java %}
aggDF
  .writeStream()
  .outputMode("complete")
  .option("checkpointLocation", "path/to/HDFS/dir")
  .format("memory")
  .start();
{% endhighlight %}

</div>

<div data-lang="r"  markdown="1">

{% highlight r %}
write.stream(aggDF, "memory", outputMode = "complete", checkpointLocation = "path/to/HDFS/dir")
{% endhighlight %}

</div>

</div>


## Recovery Semantics after Changes in a Streaming Query
There are limitations on what changes in a streaming query are allowed between restarts from the
same checkpoint location. Here are a few kinds of changes that are either not allowed, or
the effect of the change is not well-defined. For all of them:

- The term *allowed* means you can do the specified change but whether the semantics of its effect
  is well-defined depends on the query and the change.

- The term *not allowed* means you should not do the specified change as the restarted query is likely
  to fail with unpredictable errors. `sdf` represents a streaming DataFrame/Dataset
  generated with sparkSession.readStream.

**Types of changes**

- *Changes in the number or type (i.e. different source) of input sources*: This is not allowed.

- *Changes in the parameters of input sources*: Whether this is allowed and whether the semantics
  of the change are well-defined depends on the source and the query. Here are a few examples.

  - Addition/deletion/modification of rate limits is allowed: `spark.readStream.format("kafka").option("subscribe", "topic")` to `spark.readStream.format("kafka").option("subscribe", "topic").option("maxOffsetsPerTrigger", ...)`

  - Changes to subscribed topics/files are generally not allowed as the results are unpredictable: `spark.readStream.format("kafka").option("subscribe", "topic")` to `spark.readStream.format("kafka").option("subscribe", "newTopic")`

- *Changes in the type of output sink*: Changes between a few specific combinations of sinks
  are allowed. This needs to be verified on a case-by-case basis. Here are a few examples.

  - File sink to Kafka sink is allowed. Kafka will see only the new data.

  - Kafka sink to file sink is not allowed.

  - Kafka sink changed to foreach, or vice versa is allowed.

- *Changes in the parameters of output sink*: Whether this is allowed and whether the semantics of
  the change are well-defined depends on the sink and the query. Here are a few examples.

  - Changes to output directory of a file sink are not allowed: `sdf.writeStream.format("parquet").option("path", "/somePath")` to `sdf.writeStream.format("parquet").option("path", "/anotherPath")`

  - Changes to output topic are allowed: `sdf.writeStream.format("kafka").option("topic", "someTopic")` to `sdf.writeStream.format("kafka").option("topic", "anotherTopic")`

  - Changes to the user-defined foreach sink (that is, the `ForeachWriter` code) are allowed, but the semantics of the change depends on the code.

- *Changes in projection / filter / map-like operations*: Some cases are allowed. For example:

  - Addition / deletion of filters is allowed: `sdf.selectExpr("a")` to `sdf.where(...).selectExpr("a").filter(...)`.

  - Changes in projections with same output schema are allowed: `sdf.selectExpr("stringColumn AS json").writeStream` to `sdf.selectExpr("anotherStringColumn AS json").writeStream`

  - Changes in projections with different output schema are conditionally allowed: `sdf.selectExpr("a").writeStream` to `sdf.selectExpr("b").writeStream` is allowed only if the output sink allows the schema change from `"a"` to `"b"`.

- *Changes in stateful operations*: Some operations in streaming queries need to maintain
  state data in order to continuously update the result. Structured Streaming automatically checkpoints
  the state data to fault-tolerant storage (for example, HDFS, AWS S3, Azure Blob storage) and restores it after restart.
  However, this assumes that the schema of the state data remains same across restarts. This means that
  *any changes (that is, additions, deletions, or schema modifications) to the stateful operations of a streaming query are not allowed between restarts*.
  Here is the list of stateful operations whose schema should not be changed between restarts in order to ensure state recovery:

  - *Streaming aggregation*: For example, `sdf.groupBy("a").agg(...)`. Any change in number or type of grouping keys or aggregates is not allowed.

  - *Streaming deduplication*: For example, `sdf.dropDuplicates("a")`. Any change in number or type of deduplicating columns is not allowed.

  - *Stream-stream join*: For example, `sdf1.join(sdf2, ...)` (i.e. both inputs are generated with `sparkSession.readStream`). Changes
    in the schema or equi-joining columns are not allowed. Changes in join type (outer or inner) are not allowed. Other changes in the join condition are ill-defined.

  - *Arbitrary stateful operation*: For example, `sdf.groupByKey(...).mapGroupsWithState(...)` or `sdf.groupByKey(...).flatMapGroupsWithState(...)`.
    Any change to the schema of the user-defined state and the type of timeout is not allowed.
    Any change within the user-defined state-mapping function are allowed, but the semantic effect of the change depends on the user-defined logic.
    If you really want to support state schema changes, then you can explicitly encode/decode your complex state data
    structures into bytes using an encoding/decoding scheme that supports schema migration. For example,
    if you save your state as Avro-encoded bytes, then you are free to change the Avro-state-schema between query
    restarts as the binary state will always be restored successfully.

# Asynchronous Progress Tracking
## What is it?

Asynchronous progress tracking allows streaming queries to checkpoint progress asynchronously and in parallel to the actual data processing within a micro-batch, reducing latency associated with maintaining the offset log and commit log.

![Async Progress Tracking](img/async-progress.png)

## How does it work?

Structured Streaming relies on persisting and managing offsets as progress indicators for query processing. Offset management operation directly impacts processing latency, because no data processing can occur until these operations are complete. Asynchronous progress tracking enables streaming queries to checkpoint progress without being impacted by these offset management operations.

## How to use it?

The code snippet below provides an example of how to use this feature:
```scala
val stream = spark.readStream
      .format("kafka")
      .option("kafka.bootstrap.servers", "host1:port1,host2:port2")
      .option("subscribe", "in")
      .load()
val query = stream.writeStream
     .format("kafka")
	.option("topic", "out")
     .option("checkpointLocation", "/tmp/checkpoint")
	.option("asyncProgressTrackingEnabled", "true")
     .start()
```

The table below describes the configurations for this feature and default values associated with them.

| Option    | Value           | Default | Description       |
|-------------|-----------------|------------|---------------------|
|asyncProgressTrackingEnabled|true/false|false|enable or disable asynchronous progress tracking|
|asyncProgressTrackingCheckpointIntervalMs|millisecond|1000|the interval in which we commit offsets and completion commits|

## Limitations
The initial version of the feature has the following limitations:

* Asynchronous progress tracking is only supported in stateless queries using Kafka Sink
* Exactly once end-to-end processing will not be supported with this asynchronous progress tracking because offset ranges for batch can be changed in case of failure. Though many sinks, such as Kafka sink, do not support writing exactly once anyways.

## Switching the setting off
Turning the async progress tracking off may cause the following exception to be thrown

```scala
java.lang.IllegalStateException: batch x doesn't exist
```

Also the following error message may be printed in the driver logs:

```
The offset log for batch x doesn't exist, which is required to restart the query from the latest batch x from the offset log. Please ensure there are two subsequent offset logs available for the latest batch via manually deleting the offset file(s). Please also ensure the latest batch for commit log is equal or one batch earlier than the latest batch for offset log.
```

This is caused by the fact that when async progress tracking is enabled, the framework will not checkpoint progress for every batch as would be done if async progress tracking is not used. To solve this problem simply re-enable “asyncProgressTrackingEnabled” and set “asyncProgressTrackingCheckpointIntervalMs” to 0 and run the streaming query until at least two micro-batches have been processed. Async progress tracking can be now safely disabled and restarting query should proceed normally.

# Continuous Processing
## [Experimental]
{:.no_toc}

**Continuous processing** is a new, experimental streaming execution mode introduced in Spark 2.3 that enables low (~1 ms) end-to-end latency with at-least-once fault-tolerance guarantees. Compare this with the default *micro-batch processing* engine which can achieve exactly-once guarantees but achieve latencies of ~100ms at best. For some types of queries (discussed below), you can choose which mode to execute them in without modifying the application logic (i.e. without changing the DataFrame/Dataset operations).

To run a supported query in continuous processing mode, all you need to do is specify a **continuous trigger** with the desired checkpoint interval as a parameter. For example,

<div class="codetabs">

<div data-lang="python"  markdown="1">
{% highlight python %}
spark \
  .readStream \
  .format("kafka") \
  .option("kafka.bootstrap.servers", "host1:port1,host2:port2") \
  .option("subscribe", "topic1") \
  .load() \
  .selectExpr("CAST(key AS STRING)", "CAST(value AS STRING)") \
  .writeStream \
  .format("kafka") \
  .option("kafka.bootstrap.servers", "host1:port1,host2:port2") \
  .option("topic", "topic1") \
  .trigger(continuous="1 second") \     # only change in query
  .start()

{% endhighlight %}
</div>

<div data-lang="scala"  markdown="1">
{% highlight scala %}
import org.apache.spark.sql.streaming.Trigger

spark
  .readStream
  .format("kafka")
  .option("kafka.bootstrap.servers", "host1:port1,host2:port2")
  .option("subscribe", "topic1")
  .load()
  .selectExpr("CAST(key AS STRING)", "CAST(value AS STRING)")
  .writeStream
  .format("kafka")
  .option("kafka.bootstrap.servers", "host1:port1,host2:port2")
  .option("topic", "topic1")
  .trigger(Trigger.Continuous("1 second"))  // only change in query
  .start()
{% endhighlight %}
</div>

<div data-lang="java"  markdown="1">
{% highlight java %}
import org.apache.spark.sql.streaming.Trigger;

spark
  .readStream
  .format("kafka")
  .option("kafka.bootstrap.servers", "host1:port1,host2:port2")
  .option("subscribe", "topic1")
  .load()
  .selectExpr("CAST(key AS STRING)", "CAST(value AS STRING)")
  .writeStream
  .format("kafka")
  .option("kafka.bootstrap.servers", "host1:port1,host2:port2")
  .option("topic", "topic1")
  .trigger(Trigger.Continuous("1 second"))  // only change in query
  .start();
{% endhighlight %}
</div>

</div>

A checkpoint interval of 1 second means that the continuous processing engine will record the progress of the query every second. The resulting checkpoints are in a format compatible with the micro-batch engine, hence any query can be restarted with any trigger. For example, a supported query started with the micro-batch mode can be restarted in continuous mode, and vice versa. Note that any time you switch to continuous mode, you will get at-least-once fault-tolerance guarantees.

## Supported Queries
{:.no_toc}

As of Spark 2.4, only the following type of queries are supported in the continuous processing mode.

- *Operations*: Only map-like Dataset/DataFrame operations are supported in continuous mode, that is, only projections (`select`, `map`, `flatMap`, `mapPartitions`, etc.) and selections (`where`, `filter`, etc.).
  + All SQL functions are supported except aggregation functions (since aggregations are not yet supported), `current_timestamp()` and `current_date()` (deterministic computations using time is challenging).

- *Sources*:
  + Kafka source: All options are supported.
  + Rate source: Good for testing. Only options that are supported in the continuous mode are `numPartitions` and `rowsPerSecond`.

- *Sinks*:
  + Kafka sink: All options are supported.
  + Memory sink: Good for debugging.
  + Console sink: Good for debugging. All options are supported. Note that the console will print every checkpoint interval that you have specified in the continuous trigger.

See [Input Sources](#input-sources) and [Output Sinks](#output-sinks) sections for more details on them. While the console sink is good for testing, the end-to-end low-latency processing can be best observed with Kafka as the source and sink, as this allows the engine to process the data and make the results available in the output topic within milliseconds of the input data being available in the input topic.

## Caveats
{:.no_toc}

- Continuous processing engine launches multiple long-running tasks that continuously read data from sources, process it and continuously write to sinks. The number of tasks required by the query depends on how many partitions the query can read from the sources in parallel. Therefore, before starting a continuous processing query, you must ensure there are enough cores in the cluster to all the tasks in parallel. For example, if you are reading from a Kafka topic that has 10 partitions, then the cluster must have at least 10 cores for the query to make progress.
- Stopping a continuous processing stream may produce spurious task termination warnings. These can be safely ignored.
- There are currently no automatic retries of failed tasks. Any failure will lead to the query being stopped and it needs to be manually restarted from the checkpoint.

# Additional Information

**Notes**

- Several configurations are not modifiable after the query has run. To change them, discard the checkpoint and start a new query. These configurations include:
  - `spark.sql.shuffle.partitions`
    - This is due to the physical partitioning of state: state is partitioned via applying hash function to key, hence the number of partitions for state should be unchanged.
    - If you want to run fewer tasks for stateful operations, `coalesce` would help with avoiding unnecessary repartitioning.
      - After `coalesce`, the number of (reduced) tasks will be kept unless another shuffle happens.
  - `spark.sql.streaming.stateStore.providerClass`: To read the previous state of the query properly, the class of state store provider should be unchanged.
  - `spark.sql.streaming.multipleWatermarkPolicy`: Modification of this would lead inconsistent watermark value when query contains multiple watermarks, hence the policy should be unchanged.

**Further Reading**

- See and run the
  [Python]({{site.SPARK_GITHUB_URL}}/tree/v{{site.SPARK_VERSION_SHORT}}/examples/src/main/python/sql/streaming)/[Scala]({{site.SPARK_GITHUB_URL}}/tree/v{{site.SPARK_VERSION_SHORT}}/examples/src/main/scala/org/apache/spark/examples/sql/streaming)/[Java]({{site.SPARK_GITHUB_URL}}/tree/v{{site.SPARK_VERSION_SHORT}}/examples/src/main/java/org/apache/spark/examples/sql/streaming)/[R]({{site.SPARK_GITHUB_URL}}/tree/v{{site.SPARK_VERSION_SHORT}}/examples/src/main/r/streaming)
  examples.
    - [Instructions](index.html#running-the-examples-and-shell) on how to run Spark examples
- Read about integrating with Kafka in the [Structured Streaming Kafka Integration Guide](structured-streaming-kafka-integration.html)
- Read more details about using DataFrames/Datasets in the [Spark SQL Programming Guide](sql-programming-guide.html)
- Third-party Blog Posts
    - [Real-time Streaming ETL with Structured Streaming in Apache Spark 2.1 (Databricks Blog)](https://databricks.com/blog/2017/01/19/real-time-streaming-etl-structured-streaming-apache-spark-2-1.html)
    - [Real-Time End-to-End Integration with Apache Kafka in Apache Spark’s Structured Streaming (Databricks Blog)](https://databricks.com/blog/2017/04/04/real-time-end-to-end-integration-with-apache-kafka-in-apache-sparks-structured-streaming.html)
    - [Event-time Aggregation and Watermarking in Apache Spark’s Structured Streaming (Databricks Blog)](https://databricks.com/blog/2017/05/08/event-time-aggregation-watermarking-apache-sparks-structured-streaming.html)

**Talks**

- Spark Summit Europe 2017
  - Easy, Scalable, Fault-tolerant Stream Processing with Structured Streaming in Apache Spark -
    [Part 1 slides/video](https://databricks.com/session/easy-scalable-fault-tolerant-stream-processing-with-structured-streaming-in-apache-spark), [Part 2 slides/video](https://databricks.com/session/easy-scalable-fault-tolerant-stream-processing-with-structured-streaming-in-apache-spark-continues)
  - Deep Dive into Stateful Stream Processing in Structured Streaming - [slides/video](https://databricks.com/session/deep-dive-into-stateful-stream-processing-in-structured-streaming)
- Spark Summit 2016
  - A Deep Dive into Structured Streaming - [slides/video](https://spark-summit.org/2016/events/a-deep-dive-into-structured-streaming/)

# Migration Guide

The migration guide is now archived [on this page](ss-migration-guide.html).<|MERGE_RESOLUTION|>--- conflicted
+++ resolved
@@ -2385,14 +2385,11 @@
     <td>Total memory to be occupied by blocks in high priority pool as a fraction of memory allocated across all RocksDB instances on a single node using maxMemoryUsageMB.</td>
     <td>0.1</td>
   </tr>
-<<<<<<< HEAD
-=======
   <tr>
     <td>spark.sql.streaming.stateStore.rocksdb.allowFAllocate</td>
     <td>Allow the rocksdb runtime to use fallocate to pre-allocate disk space for logs, etc...  Disable for apps that have many smaller state stores to trade off disk space for write performance.</td>
     <td>true</td>
   </tr>
->>>>>>> 54d5087c
 </table>
 
 ##### RocksDB State Store Memory Management
@@ -3845,17 +3842,10 @@
         print("Query started: " + queryStarted.id)
 
     def onQueryProgress(self, event):
-<<<<<<< HEAD
-        println("Query terminated: " + queryTerminated.id)
-
-    def onQueryTerminated(self, event):
-        println("Query made progress: " + queryProgress.progress)
-=======
         print("Query made progress: " + queryProgress.progress)
 
     def onQueryTerminated(self, event):
     	print("Query terminated: " + queryTerminated.id)
->>>>>>> 54d5087c
 
 
 spark.streams.addListener(Listener())
