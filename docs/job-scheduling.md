--- conflicted
+++ resolved
@@ -74,10 +74,6 @@
 
 - In [standalone mode](spark-standalone.html), without explicitly setting `spark.executor.cores`, each executor will get all the available cores of a worker. In this case, when dynamic allocation enabled, spark will possibly acquire much more executors than expected. When you want to use dynamic allocation in [standalone mode](spark-standalone.html), you are recommended to explicitly set cores for each executor before the issue [SPARK-30299](https://issues.apache.org/jira/browse/SPARK-30299) got fixed.
 
-### Caveats
-
-- In [standalone mode](spark-standalone.html), without explicitly setting `spark.executor.cores`, each executor will get all the available cores of a worker. In this case, when dynamic allocation enabled, spark will possibly acquire much more executors than expected. When you want to use dynamic allocation in [standalone mode](spark-standalone.html), you are recommended to explicitly set cores for each executor before the issue [SPARK-30299](https://issues.apache.org/jira/browse/SPARK-30299) got fixed.
-
 ### Configuration and Setup
 
 There are several ways for using this feature.
@@ -188,11 +184,7 @@
 
 This feature is disabled by default and available on all coarse-grained cluster managers, i.e.
 [standalone mode](spark-standalone.html), [YARN mode](running-on-yarn.html),
-<<<<<<< HEAD
-[K8s mode](running-on-kubernetes.html) and [Mesos coarse-grained mode](running-on-mesos.html#mesos-run-modes).
-=======
 [K8s mode](running-on-kubernetes.html).
->>>>>>> 54d5087c
 To enable the fair scheduler, simply set the `spark.scheduler.mode` property to `FAIR` when configuring
 a SparkContext:
 
