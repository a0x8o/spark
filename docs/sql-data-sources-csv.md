--- conflicted
+++ resolved
@@ -213,11 +213,7 @@
   <tr>
     <td><code>multiLine</code></td>
     <td>false</td>
-<<<<<<< HEAD
-    <td>Parse one record, which may span multiple lines, per file. CSV built-in functions ignore this option.</td>
-=======
     <td>Allows a row to span multiple lines, by parsing line breaks within quoted values as part of the value itself. CSV built-in functions ignore this option.</td>
->>>>>>> 54d5087c
     <td>read</td>
   </tr>
   <tr>
